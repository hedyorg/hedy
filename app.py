# coding=utf-8
from website import auth
from website import statistics
from website import quiz
from website import admin
from website import teacher
from website import programs
import textwrap
import utils
from utils import timems, load_yaml_rt, dump_yaml_rt, version, is_debug_mode
from website.log_fetcher import log_fetcher
from website.auth import current_user, login_user_from_token_cookie, requires_login, is_admin, is_teacher, update_is_teacher
from website.yaml_file import YamlFile
from website import querylog, aws_helpers, jsonbin, translating, ab_proxying, cdn, database, achievements
import hedy_translation
from hedy_content import COUNTRIES, ALL_LANGUAGES, ALL_KEYWORD_LANGUAGES, ADVENTURE_ORDER
import hedyweb
import hedy_content
from flask_babel import gettext
from flask_babel import Babel, refresh
from flask_compress import Compress
from flask_helpers import render_template
from flask import Flask, request, jsonify, session, abort, g, redirect, Response, make_response, Markup
from config import config
from werkzeug.urls import url_encode
from babel import Locale
from flask_commonmark import Commonmark
import traceback
import re
import logging
import json
import hedy
import collections
import datetime
import sys

if (sys.version_info.major < 3 or sys.version_info.minor < 7):
    print('Hedy requires Python 3.7 or newer to run. However, your version of Python is',
          '.'.join([str(sys.version_info.major), str(sys.version_info.minor), str(sys.version_info.micro)]))
    quit()

# Set the current directory to the root Hedy folder
import os
from os import path
os.chdir(os.path.join(os.getcwd(), __file__.replace(
    os.path.basename(__file__), '')))

# Setting up Flask and babel (web and translations)
app = Flask(__name__, static_url_path='')
app.url_map.strict_slashes = False  # Ignore trailing slashes in URLs
babel = Babel(app)

COMMANDS = collections.defaultdict(hedy_content.NoSuchCommand)
for lang in ALL_LANGUAGES.keys():
    COMMANDS[lang] = hedy_content.Commands(lang)

ADVENTURES = collections.defaultdict(hedy_content.NoSuchAdventure)
for lang in ALL_LANGUAGES.keys():
    ADVENTURES[lang] = hedy_content.Adventures(lang)

ACHIEVEMENTS_TRANSLATIONS = hedyweb.AchievementTranslations()
ACHIEVEMENTS = achievements.Achievements()
DATABASE = database.Database()

# Define code that will be used if some turtle command is present
TURTLE_PREFIX_CODE = textwrap.dedent("""\
    # coding=utf8
    import random, time, turtle
    t = turtle.Turtle()
    t.hideturtle()
    t.speed(0)
    t.penup()
    t.goto(50,100)
    t.showturtle()
    t.pendown()
    t.speed(3)
""")

# Preamble that will be used for non-Turtle programs
# numerals list generated from: https://replit.com/@mevrHermans/multilangnumerals

NORMAL_PREFIX_CODE = textwrap.dedent("""\
    # coding=utf8
    import random, time
    global int_saver
    int_saver = int
    def int(s):
      if isinstance(s, str):
        numerals_dict = {'0': '0', '1': '1', '2': '2', '3': '3', '4': '4', '5': '5', '6': '6', '7': '7', '8': '8', '9': '9', '𑁦': '0', '𑁧': '1', '𑁨': '2', '𑁩': '3', '𑁪': '4', '𑁫': '5', '𑁬': '6', '𑁭': '7', '𑁮': '8', '𑁯': '9', '०': '0', '१': '1', '२': '2', '३': '3', '४': '4', '५': '5', '६': '6', '७': '7', '८': '8', '९': '9', '૦': '0', '૧': '1', '૨': '2', '૩': '3', '૪': '4', '૫': '5', '૬': '6', '૭': '7', '૮': '8', '૯': '9', '੦': '0', '੧': '1', '੨': '2', '੩': '3', '੪': '4', '੫': '5', '੬': '6', '੭': '7', '੮': '8', '੯': '9', '০': '0', '১': '1', '২': '2', '৩': '3', '৪': '4', '৫': '5', '৬': '6', '৭': '7', '৮': '8', '৯': '9', '೦': '0', '೧': '1', '೨': '2', '೩': '3', '೪': '4', '೫': '5', '೬': '6', '೭': '7', '೮': '8', '೯': '9', '୦': '0', '୧': '1', '୨': '2', '୩': '3', '୪': '4', '୫': '5', '୬': '6', '୭': '7', '୮': '8', '୯': '9', '൦': '0', '൧': '1', '൨': '2', '൩': '3', '൪': '4', '൫': '5', '൬': '6', '൭': '7', '൮': '8', '൯': '9', '௦': '0', '௧': '1', '௨': '2', '௩': '3', '௪': '4', '௫': '5', '௬': '6', '௭': '7', '௮': '8', '௯': '9', '౦': '0', '౧': '1', '౨': '2', '౩': '3', '౪': '4', '౫': '5', '౬': '6', '౭': '7', '౮': '8', '౯': '9', '၀': '0', '၁': '1', '၂': '2', '၃': '3', '၄': '4', '၅': '5', '၆': '6', '၇': '7', '၈': '8', '၉': '9', '༠': '0', '༡': '1', '༢': '2', '༣': '3', '༤': '4', '༥': '5', '༦': '6', '༧': '7', '༨': '8', '༩': '9', '᠐': '0', '᠑': '1', '᠒': '2', '᠓': '3', '᠔': '4', '᠕': '5', '᠖': '6', '᠗': '7', '᠘': '8', '᠙': '9', '០': '0', '១': '1', '២': '2', '៣': '3', '៤': '4', '៥': '5', '៦': '6', '៧': '7', '៨': '8', '៩': '9', '๐': '0', '๑': '1', '๒': '2', '๓': '3', '๔': '4', '๕': '5', '๖': '6', '๗': '7', '๘': '8', '๙': '9', '໐': '0', '໑': '1', '໒': '2', '໓': '3', '໔': '4', '໕': '5', '໖': '6', '໗': '7', '໘': '8', '໙': '9', '꧐': '0', '꧑': '1', '꧒': '2', '꧓': '3', '꧔': '4', '꧕': '5', '꧖': '6', '꧗': '7', '꧘': '8', '꧙': '9', '٠': '0', '١': '1', '٢': '2', '٣': '3', '٤': '4', '٥': '5', '٦': '6', '٧': '7', '٨': '8', '٩': '9', '۰': '0', '۱': '1', '۲': '2', '۳': '3', '۴': '4', '۵': '5', '۶': '6', '۷': '7', '۸': '8', '۹': '9', '〇': '0', '一': '1', '二': '2', '三': '3', '四': '4', '五': '5', '六': '6', '七': '7', '八': '8', '九': '9', '零': '0'}
        latin_numerals = ''.join([numerals_dict.get(letter, letter) for letter in s])
        return int_saver(latin_numerals)
      return(int_saver(s))
""")


def load_adventure_for_language(lang):
    ADVENTURES[lang].set_keyword_language(g.keyword_lang)

    return ADVENTURES[lang]


def load_adventures_per_level(lang, level):
    loaded_programs = {}
    # If user is logged in, we iterate their programs that belong to the current level. Out of these, we keep the latest created program for both the level mode(no adventure) and for each of the adventures.
    if current_user()['username']:
        user_programs = DATABASE.level_programs_for_user(current_user()['username'], level)
        print(user_programs)
        for program in user_programs:
<<<<<<< HEAD
            if program['level'] != level:
                continue
            program_key = 'level' if not program.get(
                'adventure_name') else program['adventure_name']
=======
            program_key = 'default' if not program.get('adventure_name') else program['adventure_name']
>>>>>>> 0992e085
            if not program_key in loaded_programs:
                loaded_programs[program_key] = program
            elif loaded_programs[program_key]['date'] < program['date']:
                loaded_programs[program_key] = program

    all_adventures = []

    adventure_object = load_adventure_for_language(lang)
    keywords = adventure_object.keywords
    adventures = adventure_object.adventures_file['adventures']

    # Order the adventures dict by ADVENTURE_ORDER to ensure this is always the same (independent of YAML structure)
    sorted_adventures = {}
    for adventure_index in ADVENTURE_ORDER:
        if adventures.get(adventure_index, None):
            sorted_adventures[adventure_index] = (
                adventures.get(adventure_index))
    adventures = sorted_adventures

    for short_name, adventure in adventures.items():
        if not level in adventure['levels']:
            continue
        # end adventure is the quiz
        # if quizzes are not enabled, do not load it
        # Todo TB -> Is this still relevant? Teachers can simply "disable" adventures in customizations!
        if short_name == 'end' and not config['quiz-enabled']:
            continue
        current_adventure = {
            'short_name': short_name,
            'name': adventure['name'],
            'image': adventure.get('image', None),
            'default_save_name': adventure.get('default_save_name', adventure['name']),
            'text': adventure['levels'][level].get('story_text').format(**keywords) if adventure['levels'][level].get('story_text') else '',
            'example_code': adventure['levels'][level].get('example_code').format(**keywords) if adventure['levels'][level].get('example_code') else '',
            'start_code': adventure['levels'][level].get('start_code').format(**keywords) if adventure['levels'][level].get('start_code') else '',
            'loaded_program': '' if not loaded_programs.get(short_name) else {
                'name': loaded_programs.get(short_name)['name'],
                'code': loaded_programs.get(short_name)['code']
            }
        }
        # Sometimes we have multiple text and example_code -> iterate these and add as well!
        extra_stories = []
        for i in range(2, 10):
            extra_story = {}
            if adventure['levels'][level].get('story_text_' + str(i)):
                extra_story['text'] = adventure['levels'][level].get(
                    'story_text_' + str(i)).format(**keywords)
                if adventure['levels'][level].get('example_code_' + str(i)):
                    extra_story['example_code'] = adventure['levels'][level].get(
                        'example_code_' + str(i)).format(**keywords)
                extra_stories.append(extra_story)
            else:
                break
        current_adventure['extra_stories'] = extra_stories
        all_adventures.append(current_adventure)
    return all_adventures


logging.basicConfig(
    level=logging.DEBUG,
    format='[%(asctime)s] %(levelname)-8s: %(message)s')

# Return the session language, if not: return best match


@babel.localeselector
def get_locale():
    return session.get("lang", request.accept_languages.best_match(ALL_LANGUAGES.keys(), 'en'))


cdn.Cdn(app, os.getenv('CDN_PREFIX'), os.getenv('HEROKU_SLUG_COMMIT', 'dev'))


@app.before_request
def before_request_begin_logging():
    """Initialize the query logging.

    This needs to happen as one of the first things, as the database calls
    etc. depend on it.
    """
    path = (str(request.path) + '?' + str(request.query_string)
            ) if request.query_string else str(request.path)
    querylog.begin_global_log_record(path=path, method=request.method)


@app.after_request
def after_request_log_status(response):
    querylog.log_value(http_code=response.status_code)
    return response


@app.before_request
def initialize_session():
    """Make sure the session is initialized.

    - Each session gets a unique session ID, so we can tell user sessions apart
      and know what programs get submitted after each other.
    - If the user has a cookie with a long-lived login token, log them in from
      that cookie (copy the user info into the session for efficient access
      later on).
    """
    # Invoke session_id() for its side effect
    utils.session_id()
    login_user_from_token_cookie()


if os.getenv('IS_PRODUCTION'):
    @app.before_request
    def reject_e2e_requests():
        if utils.is_testing_request(request):
            return 'No E2E tests are allowed in production', 400


@app.before_request
def before_request_proxy_testing():
    if utils.is_testing_request(request):
        if os.getenv('IS_TEST_ENV'):
            session['test_session'] = 'test'


# HTTP -> HTTPS redirect
# https://stackoverflow.com/questions/32237379/python-flask-redirect-to-https-from-http/32238093
if os.getenv('REDIRECT_HTTP_TO_HTTPS'):
    @app.before_request
    def before_request_https():
        if request.url.startswith('http://'):
            url = request.url.replace('http://', 'https://', 1)
            # We use a 302 in case we need to revert the redirect.
            return redirect(url, code=302)

# Unique random key for sessions.
# For settings with multiple workers, an environment variable is required, otherwise cookies will be constantly removed and re-set by different workers.
if utils.is_production():
    if not os.getenv('SECRET_KEY'):
        raise RuntimeError(
            'The SECRET KEY must be provided for non-dev environments.')

    app.config['SECRET_KEY'] = os.getenv('SECRET_KEY')

else:
    # The value doesn't matter for dev environments, but it needs to be a constant
    # so that our cookies don't get invalidated every time we restart the server.
    app.config['SECRET_KEY'] = os.getenv('SECRET_KEY', 'WeAreDeveloping')

if utils.is_heroku():
    app.config.update(
        SESSION_COOKIE_SECURE=True,
        SESSION_COOKIE_HTTPONLY=True,
        SESSION_COOKIE_SAMESITE='Lax',
    )

# Set security attributes for cookies in a central place - but not when running locally, so that session cookies work well without HTTPS

Compress(app)
Commonmark(app)
parse_logger = jsonbin.MultiParseLogger(
    jsonbin.JsonBinLogger.from_env_vars(),
    jsonbin.S3ParseLogger.from_env_vars())
querylog.LOG_QUEUE.set_transmitter(
    aws_helpers.s3_querylog_transmitter_from_env())


@app.before_request
def setup_language():
    # Determine the user's requested language code.
    #
    # If not in the request parameters, use the browser's accept-languages
    # header to do language negotiation.
    if 'lang' not in session:
        session['lang'] = request.accept_languages.best_match(
            ALL_LANGUAGES.keys(), 'en')
    if 'keyword_lang' not in session:
        session['keyword_lang'] = "en"

    g.lang = session['lang']
    g.keyword_lang = session['keyword_lang']

    # Set the page direction -> automatically set it to "left-to-right"
    # Switch to "right-to-left" if one of the language is rtl according to Locale (from Babel) settings.
    # This is the only place to expand / shrink the list of RTL languages -> front-end is fixed based on this value
    g.dir = "ltr"
    if Locale(g.lang).text_direction in ["ltr", "rtl"]:
        g.dir = Locale(g.lang).text_direction

    # Check that requested language is supported, otherwise return 404
    if g.lang not in ALL_LANGUAGES.keys():
        return "Language " + g.lang + " not supported", 404


if utils.is_heroku() and not os.getenv('HEROKU_RELEASE_CREATED_AT'):
    logging.warning(
        'Cannot determine release; enable Dyno metadata by running "heroku labs:enable runtime-dyno-metadata -a <APP_NAME>"')


# A context processor injects variables in the context that are available to all templates.
@app.context_processor
def enrich_context_with_user_info():
    user = current_user()
    data = {'username': user.get('username', ''),
            'is_teacher': is_teacher(user)}
    return data


@app.after_request
def set_security_headers(response):
    security_headers = {
        'Strict-Transport-Security': 'max-age=31536000; includeSubDomains',
        'X-XSS-Protection': '1; mode=block',
    }
    # Not X-Frame-Options on purpose -- we are being embedded by Online Masters
    # and that's okay.
    response.headers.update(security_headers)
    return response


@app.teardown_request
def teardown_request_finish_logging(exc):
    querylog.finish_global_log_record(exc)


# If present, PROXY_TO_TEST_HOST should be the 'http[s]://hostname[:port]' of the target environment
if os.getenv('PROXY_TO_TEST_HOST') and not os.getenv('IS_TEST_ENV'):
    ab_proxying.ABProxying(app, os.getenv(
        'PROXY_TO_TEST_HOST'), app.config['SECRET_KEY'])


@app.route('/session_test', methods=['GET'])
def echo_session_vars_test():
    if not utils.is_testing_request(request):
        return 'This endpoint is only meant for E2E tests', 400
    return jsonify({'session': dict(session)})


@app.route('/session_main', methods=['GET'])
def echo_session_vars_main():
    if not utils.is_testing_request(request):
        return 'This endpoint is only meant for E2E tests', 400
    return jsonify({'session': dict(session), 'proxy_enabled': bool(os.getenv('PROXY_TO_TEST_HOST'))})


@app.route('/parse', methods=['POST'])
def parse():
    body = request.json
    if not body:
        return "body must be an object", 400
    if 'code' not in body:
        return "body.code must be a string", 400
    if 'level' not in body:
        return "body.level must be a string", 400
    if 'adventure_name' in body and not isinstance(body['adventure_name'], str):
        return "if present, body.adventure_name must be a string", 400

    error_check = False
    if 'error_check' in body:
        error_check = True

    code = body['code']
    level = int(body['level'])

    # Language should come principally from the request body,
    # but we'll fall back to browser default if it's missing for whatever
    # reason.
    lang = body.get('lang', g.lang)

    # true if kid enabled the read aloud option
    read_aloud = body.get('read_aloud', False)

    response = {}
    username = current_user()['username'] or None
    exception = None

    querylog.log_value(level=level, lang=lang,
                       session_id=utils.session_id(), username=username)

    try:
        with querylog.log_time('transpile'):

            try:
                transpile_result = transpile_add_stats(code, level, lang)
                if username:
                    DATABASE.increase_user_run_count(username)
                    ACHIEVEMENTS.increase_count("run")
            except hedy.exceptions.FtfyException as ex:
                translated_error = translate_error(ex.error_code, ex.arguments)
                if type(ex) is hedy.exceptions.InvalidSpaceException:
                    response['Warning'] = translated_error
                else:
                    response['Error'] = translated_error
                response['Location'] = ex.error_location
                response['FixedCode'] = ex.fixed_code
                transpile_result = ex.fixed_result
                exception = ex
            except hedy.exceptions.UnquotedEqualityCheck as ex:
                response['Error'] = translate_error(
                    ex.error_code, ex.arguments)
                response['Location'] = ex.error_location
                exception = ex
        try:
            if transpile_result.has_turtle:
                response['Code'] = TURTLE_PREFIX_CODE + transpile_result.code
                response['has_turtle'] = True
            else:
                response['Code'] = NORMAL_PREFIX_CODE + transpile_result.code
        except:
            pass
        try:
            if 'sleep' in hedy.all_commands(code, level, lang):
                response['has_sleep'] = True
        except:
            pass
        try:
            if username and ACHIEVEMENTS.verify_run_achievements(username, code, level, response):
                response['achievements'] = ACHIEVEMENTS.get_earned_achievements()
        except Exception as E:
            print(f"error determining achievements for {code} with {E}")
    except hedy.exceptions.HedyException as ex:
        traceback.print_exc()
        response = hedy_error_to_response(ex)
        exception = ex

    except Exception as E:
        traceback.print_exc()
        print(f"error transpiling {code}")
        response["Error"] = str(E)
        exception = E

    querylog.log_value(server_error=response.get('Error'))
    parse_logger.log({
        'session': utils.session_id(),
        'date': str(datetime.datetime.now()),
        'level': level,
        'lang': lang,
        'code': code,
        'server_error': response.get('Error'),
        'exception': get_class_name(exception),
        'version': version(),
        'username': username,
        'read_aloud': read_aloud,
        'is_test': 1 if os.getenv('IS_TEST_ENV') else None,
        'adventure_name': body.get('adventure_name', None)
    })

    if "Error" in response and error_check:
        response["message"] = gettext('program_contains_error')
    return jsonify(response)


@app.route('/parse-by-id', methods=['POST'])
@requires_login
def parse_by_id(user):
    body = request.json
    # Validations
    if not isinstance(body, dict):
        return 'body must be an object', 400
    if not isinstance(body.get('id'), str):
        return 'class id must be a string', 400

    program = DATABASE.program_by_id(body.get('id'))
    if program and program.get('username') == user['username']:
        try:
            hedy.transpile(program.get('code'), program.get(
                'level'), program.get('lang'))
            return {}, 200
        except:
            return {"error": "parsing error"}, 200
    else:
        return 'this is not your program!', 400


def transpile_add_stats(code, level, lang_):
    username = current_user()['username'] or None
    try:
        result = hedy.transpile(code, level, lang_)
        statistics.add(
            username, lambda id_: DATABASE.add_program_stats(id_, level, None))
        return result
    except Exception as ex:
        statistics.add(username, lambda id_: DATABASE.add_program_stats(
            id_, level, get_class_name(ex)))
        raise


def get_class_name(i):
    if i is not None:
        return str(i.__class__.__name__)
    return i


def hedy_error_to_response(ex):
    return {
        "Error": translate_error(ex.error_code, ex.arguments),
        "Location": ex.error_location
    }


def translate_error(code, arguments):
    arguments_that_require_translation = ['allowed_types', 'invalid_type', 'invalid_type_2', 'character_found',
                                          'concept', 'tip']
    arguments_that_require_highlighting = ['command', 'guessed_command', 'invalid_argument', 'invalid_argument_2',
                                           'variable', 'invalid_value']

    # Todo TB -> We have to find a more delicate way to fix this: returns some gettext() errors
    error_template = gettext('' + str(code))

    # some arguments like allowed types or characters need to be translated in the error message
    for k, v in arguments.items():
        if k in arguments_that_require_highlighting:
            arguments[k] = hedy.style_closest_command(v)

        if k in arguments_that_require_translation:
            if isinstance(v, list):
                arguments[k] = translate_list(v)
            else:
                arguments[k] = gettext('' + str(v))

    return error_template.format(**arguments)


def translate_list(args):
    translated_args = [gettext('' + str(a)) for a in args]
    # Deduplication is needed because diff values could be translated to the same value, e.g. int and float => a number
    translated_args = list(dict.fromkeys(translated_args))

    if len(translated_args) > 1:
        return f"{', '.join(translated_args[0:-1])}" \
               f" {gettext('or')} " \
               f"{translated_args[-1]}"
    return ''.join(translated_args)


@app.route('/report_error', methods=['POST'])
def report_error():
    post_body = request.json

    parse_logger.log({
        'session': utils.session_id(),
        'date': str(datetime.datetime.now()),
        'level': post_body.get('level'),
        'code': post_body.get('code'),
        'client_error': post_body.get('client_error'),
        'version': version(),
        'username': current_user()['username'] or None,
        'is_test': 1 if os.getenv('IS_TEST_ENV') else None
    })

    return 'logged'


@app.route('/client_exception', methods=['POST'])
def report_client_exception():
    post_body = request.json

    querylog.log_value(
        session=utils.session_id(),
        date=str(datetime.datetime.now()),
        client_error=post_body,
        version=version(),
        username=current_user()['username'] or None,
        is_test=1 if os.getenv('IS_TEST_ENV') else None
    )

    # Return a 500 so the HTTP status codes will stand out in our monitoring/logging
    return 'logged', 500


@app.route('/version', methods=['GET'])
def version_page():
    """
    Generate a page with some diagnostic information and a useful GitHub URL on upcoming changes.

    This is an admin-only page, it does not need to be linked.
   (Also does not have any sensitive information so it's fine to be unauthenticated).
    """
    app_name = os.getenv('HEROKU_APP_NAME')

    vrz = os.getenv('HEROKU_RELEASE_CREATED_AT')
    the_date = datetime.date.fromisoformat(
        vrz[:10]) if vrz else datetime.date.today()

    commit = os.getenv('HEROKU_SLUG_COMMIT', '????')[0:6]

    return render_template('version-page.html',
                           app_name=app_name,
                           heroku_release_time=the_date,
                           commit=commit)


def achievements_page():
    user = current_user()
    username = user['username']
    if not username:
        # redirect users to /login if they are not logged in
        # Todo: TB -> I wrote this once, but wouldn't it make more sense to simply throw a 302 error?
        url = request.url.replace('/my-achievements', '/login')
        return redirect(url, code=302)

    user_achievements = DATABASE.achievements_by_username(
        user.get('username')) or []
    achievement_translations = hedyweb.PageTranslations(
        'achievements').get_page_translations(g.lang)
    achievements = ACHIEVEMENTS_TRANSLATIONS.get_translations(g.lang)

    return render_template('achievements.html', page_title=gettext('title_achievements'), achievements=achievements,
                           user_achievements=user_achievements, template_achievements=achievement_translations,
                           current_page='my-profile')


@app.route('/programs', methods=['GET'])
@requires_login
def programs_page(user):
    username = user['username']
    if not username:
        # redirect users to /login if they are not logged in
        url = request.url.replace('/programs', '/login')
        return redirect(url, code=302)

    from_user = request.args.get('user') or None
    # If from_user -> A teacher is trying to view the user programs
    if from_user and not is_admin(user):
        if not is_teacher(user):
            return utils.error_page(error=403, ui_message=gettext('not_teacher'))
        students = DATABASE.get_teacher_students(username)
        if from_user not in students:
            return utils.error_page(error=403, ui_message=gettext('not_enrolled'))

    adventures = load_adventure_for_language(
        g.lang).adventures_file['adventures']
    if hedy_content.Adventures(session['lang']).has_adventures():
        adventures_names = hedy_content.Adventures(
            session['lang']).get_adventure_keyname_name_levels()
    else:
        adventures_names = hedy_content.Adventures(
            "en").get_adventure_keyname_name_levels()

    # We request our own page -> also get the public_profile settings
    public_profile = None
    if not from_user:
        public_profile = DATABASE.get_public_profile_settings(username)

    level = request.args.get('level', default=None, type=str)
    adventure = request.args.get('adventure', default=None, type=str)
    level = None if level == "null" else level
    adventure = None if adventure == "null" else adventure

    if level or adventure:
        result = DATABASE.filtered_programs_for_user(
            from_user or username, level, adventure)
    else:
        result = DATABASE.programs_for_user(from_user or username)

    programs = []
    now = timems()
    for item in result:
        date = get_user_formatted_age(now, item['date'])
        programs.append(
            {'id': item['id'], 'code': item['code'], 'date': date, 'level': item['level'], 'name': item['name'],
             'adventure_name': item.get('adventure_name'), 'submitted': item.get('submitted'),
             'public': item.get('public')})

    return render_template('programs.html', programs=programs, page_title=gettext('title_programs'),
                           current_page='programs', from_user=from_user, adventures=adventures,
                           filtered_level=level, filtered_adventure=adventure, adventure_names=adventures_names,
                           public_profile=public_profile, max_level=hedy.HEDY_MAX_LEVEL)


@app.route('/logs/query', methods=['POST'])
def query_logs():
    user = current_user()
    if not is_admin(user) and not is_teacher(user):
        return utils.error_page(error=403, ui_message=gettext('unauthorized'))

    body = request.json
    if body is not None and not isinstance(body, dict):
        return 'body must be an object', 400

    class_id = body.get('class_id')
    if not is_admin(user):
        username_filter = body.get('username')
        if not class_id or not username_filter:
            return utils.error_page(error=403, ui_message=gettext('unauthorized'))

        class_ = DATABASE.get_class(class_id)
        if not class_ or class_['teacher'] != user['username'] or username_filter not in class_.get('students', []):
            return utils.error_page(error=403, ui_message=gettext('unauthorized'))

    (exec_id, status) = log_fetcher.query(body)
    response = {'query_status': status, 'query_execution_id': exec_id}
    return jsonify(response)


@app.route('/logs/results', methods=['GET'])
def get_log_results():
    query_execution_id = request.args.get(
        'query_execution_id', default=None, type=str)
    next_token = request.args.get('next_token', default=None, type=str)

    user = current_user()
    if not is_admin(user) and not is_teacher(user):
        return utils.error_page(error=403, ui_message=gettext('unauthorized'))

    data, next_token = log_fetcher.get_query_results(
        query_execution_id, next_token)
    response = {'data': data, 'next_token': next_token}
    return jsonify(response)


def get_user_formatted_age(now, date):
    program_age = now - date
    if program_age < 1000 * 60 * 60:
        measure = gettext('minutes')
        date = round(program_age / (1000 * 60))
    elif program_age < 1000 * 60 * 60 * 24:
        measure = gettext('hours')
        date = round(program_age / (1000 * 60 * 60))
    else:
        measure = gettext('days')
        date = round(program_age / (1000 * 60 * 60 * 24))
    age = {'time': str(date) + " " + measure}
    return gettext('ago').format(**age)


# routing to index.html
@app.route('/ontrack', methods=['GET'], defaults={'level': '1', 'program_id': None})
@app.route('/onlinemasters', methods=['GET'], defaults={'level': '1', 'program_id': None})
@app.route('/onlinemasters/<int:level>', methods=['GET'], defaults={'program_id': None})
@app.route('/space_eu', methods=['GET'], defaults={'level': '1', 'program_id': None})
@app.route('/hedy', methods=['GET'], defaults={'level': '1', 'program_id': None})
@app.route('/hedy/<level>', methods=['GET'], defaults={'program_id': None})
@app.route('/hedy/<level>/<program_id>', methods=['GET'])
def index(level, program_id):
    try:
        level = int(level)
        if level < 1 or level > hedy.HEDY_MAX_LEVEL:
            return utils.error_page(error=404, ui_message=gettext('no_such_level'))
    except:
        return utils.error_page(error=404, ui_message=gettext('no_such_level'))

    loaded_program = ''
    adventure_name = ''

    if program_id:
        result = DATABASE.program_by_id(program_id)
        if not result:
            return utils.error_page(error=404, ui_message=gettext('no_such_program'))

        user = current_user()
        public_program = result.get('public')
        # Verify that the program is either public, the current user is the creator, teacher or the user is admin
        if not public_program and user['username'] != result['username'] and not is_admin(user):
            if (not is_teacher(user)) or (is_teacher(user) and result['username'] not in DATABASE.get_teacher_students(user['username'])):
                return utils.error_page(error=404, ui_message=gettext(u'no_such_program'))

        loaded_program = {'code': result['code'], 'name': result['name'],
                          'adventure_name': result.get('adventure_name')}
        if 'adventure_name' in result:
            adventure_name = result['adventure_name']

    adventures = load_adventures_per_level(g.lang, level)
    customizations = {}
    if current_user()['username']:
        customizations = DATABASE.get_student_class_customizations(current_user()[
                                                                   'username'])

    level_commands_for_lang = COMMANDS[g.lang]
    level_commands_for_lang.set_keyword_language(g.keyword_lang)

    if 'levels' in customizations:
        available_levels = customizations['levels']
        now = timems()
        for current_level, timestamp in customizations.get('opening_dates', {}).items():
            if utils.datetotimeordate(timestamp) > utils.datetotimeordate(utils.mstoisostring(now)):
                try:
                    available_levels.remove(int(current_level))
                except:
                    print("Error: there is an openings date without a level")

    if 'levels' in customizations and level not in available_levels:
        return utils.error_page(error=403, ui_message=gettext('level_not_class'))

    try:
        commands = level_commands_for_lang.get_commands_for_level(level)
    except:
        commands = None  # No separate commands file for this language

    teacher_adventures = []
    for adventure in customizations.get('teacher_adventures', []):
        current_adventure = DATABASE.get_adventure(adventure)
        if current_adventure.get('level') == str(level):
            teacher_adventures.append(current_adventure)

    enforce_developers_mode = False
    if 'other_settings' in customizations and 'developers_mode' in customizations['other_settings']:
        enforce_developers_mode = True

    hide_cheatsheet = False
    if 'other_settings' in customizations and 'hide_cheatsheet' in customizations['other_settings']:
        hide_cheatsheet = True

    return hedyweb.render_code_editor_with_tabs(
        commands=commands,
        max_level=hedy.HEDY_MAX_LEVEL,
        level_number=level,
        version=version(),
        adventures=adventures,
        customizations=customizations,
        hide_cheatsheet=hide_cheatsheet,
        enforce_developers_mode=enforce_developers_mode,
        teacher_adventures=teacher_adventures,
        loaded_program=loaded_program,
        adventure_name=adventure_name)


@app.route('/hedy/<id>/view', methods=['GET'])
def view_program(id):

    user = current_user()
    result = DATABASE.program_by_id(id)

    if not result:
        return utils.error_page(error=404, ui_message=gettext('no_such_program'))

    public_program = result.get('public')
    # Verify that the program is either public, the current user is the creator, teacher or the user is admin
    if not public_program and user['username'] != result['username'] and not is_admin(user):
        if (not is_teacher(user)) or (is_teacher(user) and result['username'] not in DATABASE.get_teacher_students(user['username'])):
            return utils.error_page(error=404, ui_message=gettext(u'no_such_program'))

    # The program is valid, verify if the creator also have a public profile
    result['public_profile'] = True if DATABASE.get_public_profile_settings(
        result['username']) else None

    # If the language doesn't match the user -> parse the keywords
    if result.get("lang", "en") not in [g.lang, "en"] and g.lang in ALL_KEYWORD_LANGUAGES:
        result['code'] = hedy_translation.translate_keywords(result.get(
            'code'), result.get('lang', 'en'), g.lang, level=int(result.get('level', 1)))

    arguments_dict = {}
    arguments_dict['program_id'] = id
    arguments_dict['page_title'] = f'{result["name"]} – Hedy'
    arguments_dict['level'] = result['level']  # Necessary for running
    arguments_dict['loaded_program'] = result
    arguments_dict['editor_readonly'] = True

    if "submitted" in result and result['submitted']:
        arguments_dict['show_edit_button'] = False
        now = timems()
        arguments_dict['program_age'] = get_user_formatted_age(
            now, result['date'])
        arguments_dict[
            'program_timestamp'] = f"{datetime.datetime.fromtimestamp(result['date'] / 1000.0).strftime('%d-%m-%Y, %H:%M:%S')} GMT"
    else:
        arguments_dict['show_edit_button'] = True

    # Everything below this line has nothing to do with this page and it's silly
    # that every page needs to put in so much effort to re-set it

    return render_template("view-program-page.html", **arguments_dict)


@app.route('/adventure/<name>', methods=['GET'], defaults={'level': 1})
@app.route('/adventure/<name>/<level>', methods=['GET'])
def get_specific_adventure(name, level):
    try:
        level = int(level)
    except:
        return utils.error_page(error=404, ui_message=gettext('no_such_level'))

    adventure = [x for x in load_adventures_per_level(
        g.lang, level) if x.get('short_name') == name]
    if not adventure:
        return utils.error_page(error=404, ui_message=gettext('no_such_adventure'))

    prev_level = level-1 if [x for x in load_adventures_per_level(
        g.lang, level-1) if x.get('short_name') == name] else False
    next_level = level+1 if [x for x in load_adventures_per_level(
        g.lang, level+1) if x.get('short_name') == name] else False

    return hedyweb.render_specific_adventure(level_number=level, adventure=adventure, version=version(),
                                             prev_level=prev_level, next_level=next_level)


@app.route('/cheatsheet/', methods=['GET'], defaults={'level': 1})
@app.route('/cheatsheet/<level>', methods=['GET'])
def get_cheatsheet_page(level):
    try:
        level = int(level)
        if level < 1 or level > hedy.HEDY_MAX_LEVEL:
            return utils.error_page(error=404, ui_message=gettext('no_such_level'))
    except:
        return utils.error_page(error=404, ui_message=gettext('no_such_level'))

    level_commands_for_lang = COMMANDS[g.lang]
    level_commands_for_lang.set_keyword_language(g.keyword_lang)
    commands = level_commands_for_lang.get_commands_for_level(level)

    return render_template("cheatsheet.html", commands=commands, level=level)


@app.errorhandler(404)
def not_found(exception):
    return utils.error_page(error=404, ui_message=gettext('page_not_found'))


@app.errorhandler(500)
def internal_error(exception):
    import traceback
    print(traceback.format_exc())
    return utils.error_page(error=500)


@app.route('/index.html')
@app.route('/')
def default_landing_page():
    return main_page('start')


@app.route('/signup', methods=['GET'])
def signup_page():
    if current_user()['username']:
        return redirect('/my-profile')
    return render_template('signup.html', page_title=gettext('title_signup'), current_page='login')


@app.route('/login', methods=['GET'])
def login_page():
    if current_user()['username']:
        return redirect('/my-profile')
    return render_template('login.html', page_title=gettext('title_login'), current_page='login')


@app.route('/recover', methods=['GET'])
def recover_page():
    if current_user()['username']:
        return redirect('/my-profile')
    return render_template('recover.html', page_title=gettext('title_recover'), current_page='login')


@app.route('/reset', methods=['GET'])
def reset_page():
    # If there is a user logged in -> don't allow password reset
    if current_user()['username']:
        return redirect('/my-profile')

    username = request.args.get('username', default=None, type=str)
    token = request.args.get('token', default=None, type=str)
    username = None if username == "null" else username
    token = None if token == "null" else token

    if not username or not token:
        return utils.error_page(error=403, ui_message=gettext('unauthorized'))
    return render_template('reset.html', page_title=gettext('title_reset'), reset_username=username, reset_token=token, current_page='login')


@app.route('/my-profile', methods=['GET'])
@requires_login
def profile_page(user):

    profile = DATABASE.user_by_username(user['username'])
    programs = DATABASE.public_programs_for_user(user['username'])
    public_profile_settings = DATABASE.get_public_profile_settings(current_user()[
                                                                   'username'])

    classes = []
    if profile.get('classes'):
        for class_id in profile.get('classes'):
            classes.append(DATABASE.get_class(class_id))

    invite = DATABASE.get_username_invite(user['username'])
    if invite:
        # If there is an invite: retrieve the class information
        class_info = DATABASE.get_class(invite.get('class_id', None))
        if class_info:
            invite['teacher'] = class_info.get('teacher')
            invite['class_name'] = class_info.get('name')
            invite['join_link'] = class_info.get('link')

    return render_template('profile.html', page_title=gettext('title_my-profile'), programs=programs,
                           user_data=profile, invite_data=invite, public_settings=public_profile_settings,
                           user_classes=classes, current_page='my-profile')


@app.route('/<page>')
def main_page(page):
    if page == 'favicon.ico':
        abort(404)

    if page == "my-achievements":
        return achievements_page()

    if page == 'learn-more':
        learn_more_translations = hedyweb.PageTranslations(
            page).get_page_translations(g.lang)
        return render_template('learn-more.html', page_title=gettext('title_learn-more'),
                               current_page='learn-more', content=learn_more_translations)

    if page == 'privacy':
        privacy_translations = hedyweb.PageTranslations(
            page).get_page_translations(g.lang)
        return render_template('privacy.html', page_title=gettext('title_privacy'),
                               content=privacy_translations)

    user = current_user()

    if page == 'landing-page':
        if user['username']:
            return render_template('landing-page.html', page_title=gettext('title_landing-page'), user=user['username'])
        else:
            return utils.error_page(error=403, ui_message=gettext('not_user'))

    if page == 'for-teachers':
        for_teacher_translations = hedyweb.PageTranslations(
            page).get_page_translations(g.lang)
        if is_teacher(user):
            welcome_teacher = session.get('welcome-teacher') or False
            session.pop('welcome-teacher', None)
            teacher_classes = [] if not current_user(
            )['username'] else DATABASE.get_teacher_classes(current_user()['username'], True)
            adventures = []
            for adventure in DATABASE.get_teacher_adventures(current_user()['username']):
                adventures.append({'id': adventure.get('id'), 'name': adventure.get('name'),
                                   'date': utils.datetotimeordate(utils.mstoisostring(adventure.get('date'))),
                                   'level': adventure.get('level')})

            return render_template('for-teachers.html', current_page='my-profile',
                                   page_title=gettext('title_for-teacher'),
                                   content=for_teacher_translations, teacher_classes=teacher_classes,
                                   teacher_adventures=adventures, welcome_teacher=welcome_teacher)
        else:
            return utils.error_page(error=403, ui_message=gettext('not_teacher'))

    requested_page = hedyweb.PageTranslations(page)
    if not requested_page.exists():
        abort(404)

    main_page_translations = requested_page.get_page_translations(g.lang)
    return render_template('main-page.html', page_title=gettext('title_start'),
                           current_page='start', content=main_page_translations)


@app.route('/explore', methods=['GET'])
def explore():
    if not current_user()['username']:
        return redirect('/login')

    level = request.args.get('level', default=None, type=str)
    adventure = request.args.get('adventure', default=None, type=str)

    level = None if level == "null" else level
    adventure = None if adventure == "null" else adventure

    achievement = None
    if level or adventure:
        programs = DATABASE.get_filtered_explore_programs(level, adventure)
        achievement = ACHIEVEMENTS.add_single_achievement(
            current_user()['username'], "indiana_jones")
    else:
        programs = DATABASE.get_all_explore_programs()

    filtered_programs = []
    for program in programs:
        # If program does not have an error value set -> parse it and set value
        if 'error' not in program:
            try:
                hedy.transpile(program.get('code'), program.get(
                    'level'), program.get('lang'))
                program['error'] = False
            except:
                program['error'] = True
            DATABASE.store_program(program)
        public_profile = DATABASE.get_public_profile_settings(
            program['username'])
        # If the language doesn't match the user -> parse the keywords
        if program.get("lang", "en") != g.keyword_lang and program.get("lang") in ALL_KEYWORD_LANGUAGES.keys():
            code = hedy_translation.translate_keywords(program.get('code'), from_lang=program.get('lang'),
                                                       to_lang=g.keyword_lang, level=int(program.get('level', 1)))
        else:
            code = program['code']
        filtered_programs.append({
            'username': program['username'],
            'name': program['name'],
            'level': program['level'],
            'id': program['id'],
            'error': program['error'],
            'public_user': True if public_profile else None,
            'code': "\n".join(code.split("\n")[:4])
        })
    if hedy_content.Adventures(session['lang']).has_adventures():
        adventures = hedy_content.Adventures(
            session['lang']).get_adventure_keyname_name_levels()
    else:
        adventures = hedy_content.Adventures(
            "en").get_adventure_keyname_name_levels()

    return render_template('explore.html', programs=filtered_programs,
                           filtered_level=level,
                           achievement=achievement,
                           filtered_adventure=adventure,
                           max_level=hedy.HEDY_MAX_LEVEL,
                           adventures=adventures,
                           page_title=gettext('title_explore'),
                           current_page='explore')


@app.route('/change_language', methods=['POST'])
def change_language():
    body = request.json
    session['lang'] = body.get('lang')
    return jsonify({'succes': 200})


@app.route('/translate_keywords', methods=['POST'])
def translate_keywords():
    body = request.json
    try:
        translated_code = hedy_translation.translate_keywords(body.get('code'), body.get(
            'start_lang'), body.get('goal_lang'), level=int(body.get('level', 1)))
        if translated_code:
            return jsonify({'success': 200, 'code': translated_code})
        else:
            return gettext('translate_error'), 400
    except:
        return gettext('translate_error'), 400


@app.route('/client_messages.js', methods=['GET'])
def client_messages():
    # Not really nice, but we don't call this often as it is cached
    d = collections.defaultdict(lambda: 'Unknown Exception')
    d.update(YamlFile.for_file('content/client-messages/en.yaml').to_dict())
    d.update(YamlFile.for_file(
        f'content/client-messages/{g.lang}.yaml').to_dict())

    response = make_response(render_template(
        "client_messages.js", error_messages=json.dumps(d)))

    if not is_debug_mode():
        # Cache for longer when not developing
        response.cache_control.max_age = 60 * 60  # Seconds
    return response


@app.template_global()
def current_language():
    return make_lang_obj(g.lang)


@app.template_global()
def current_keyword_language():
    return make_keyword_lang_obj(g.keyword_lang)


@app.template_global()
def other_keyword_language():
    # If the current keyword language isn't English: we are sure the other option is English
    if g.keyword_lang != "en":
        return make_keyword_lang_obj("en")
    return None


@app.template_filter()
def nl2br(x):
    """Turn newlines into <br>"""
    # The input to this object will either be a literal string or a 'Markup' object.
    # In case of a literal string, we need to escape it first, because we have
    # to be able to make a distinction between safe and unsafe characters.
    #
    # In case of a Markup object, make sure to tell it the <br> we're adding is safe
    if not isinstance(x, Markup):
        x = Markup.escape(x)
    return x.replace('\n', Markup('<br />'))


@app.template_global()
def hedy_link(level_nr, assignment_nr, subpage=None):
    """Make a link to a Hedy page."""
    parts = ['/hedy']
    parts.append('/' + str(level_nr))
    if str(assignment_nr) != '1' or subpage:
        parts.append('/' + str(assignment_nr if assignment_nr else '1'))
    if subpage and subpage != 'code':
        parts.append('/' + subpage)
    return ''.join(parts)


@app.template_global()
def all_countries():
    return COUNTRIES


@app.template_global()
def other_languages():
    cl = g.lang
    return [make_lang_obj(l) for l in ALL_LANGUAGES.keys() if l != cl]


@app.template_global()
def keyword_languages():
    return [make_lang_obj(l) for l in ALL_KEYWORD_LANGUAGES.keys()]


@app.template_global()
def keyword_languages_keys():
    return [l for l in ALL_KEYWORD_LANGUAGES.keys()]


def make_lang_obj(lang):
    """Make a language object for a given language."""
    return {
        'sym': ALL_LANGUAGES[lang],
        'lang': lang
    }


def make_keyword_lang_obj(lang):
    """Make a language object for a given language."""
    return {
        'sym': ALL_KEYWORD_LANGUAGES[lang],
        'lang': lang
    }


@app.template_global()
def modify_query(**new_values):
    args = request.args.copy()

    for key, value in new_values.items():
        args[key] = value

    return '{}?{}'.format(request.path, url_encode(args))


# We only store this @app.route here to enable the use of achievements -> might want to re-write this in the future
@app.route('/auth/public_profile', methods=['POST'])
@requires_login
def update_public_profile(user):
    body = request.json

    # Validations
    if not isinstance(body, dict):
        return gettext('ajax_error'), 400
    # The images are given as a "picture id" from 1 till 12
    if not isinstance(body.get('image'), str) or int(body.get('image'), 0) < 1 or int(body.get('image'), 0) > 12:
        return gettext('image_invalid'), 400
    if not isinstance(body.get('personal_text'), str):
        return gettext('personal_text_invalid'), 400
    if 'favourite_program' in body and not isinstance(body.get('favourite_program'), str):
        return gettext('favourite_program_invalid'), 400

    # Verify that the set favourite program is actually from the user (and public)!
    if 'favourite_program' in body:
        program = DATABASE.program_by_id(body.get('favourite_program'))
        if not program or program.get('username') != user['username'] or not program.get('public'):
            return gettext('favourite_program_invalid'), 400

    achievement = None
    current_profile = DATABASE.get_public_profile_settings(user['username'])
    if current_profile:
        if current_profile.get('image') != body.get('image'):
            achievement = ACHIEVEMENTS.add_single_achievement(
                current_user()['username'], "fresh_look")
    else:
        achievement = ACHIEVEMENTS.add_single_achievement(
            current_user()['username'], "go_live")
    DATABASE.update_public_profile(user['username'], body)
    if achievement:
        # Todo TB -> Check if we require message or success on front-end
        return {'message': gettext('public_profile_updated'), 'achievement': achievement}, 200
    return {'message': gettext('public_profile_updated')}, 200


@app.route('/translating')
def translating_page():
    return render_template('translating.html')


@app.route('/update_yaml', methods=['POST'])
def update_yaml():
    filename = path.join('coursedata', request.form['file'])
    # The file MUST point to something inside our 'coursedata' directory
    filepath = path.abspath(filename)
    expected_path = path.abspath('coursedata')
    if not filepath.startswith(expected_path):
        raise RuntimeError('Invalid path given')

    data = load_yaml_rt(filepath)
    for key, value in request.form.items():
        if key.startswith('c:'):
            translating.apply_form_change(
                data, key[2:], translating.normalize_newlines(value))

    data = translating.normalize_yaml_blocks(data)

    return Response(dump_yaml_rt(data),
                    mimetype='application/x-yaml',
                    headers={'Content-disposition': 'attachment; filename=' + request.form['file'].replace('/', '-')})


@app.route('/user/<username>')
def public_user_page(username):
    if not current_user()['username']:
        return utils.error_page(error=403, ui_message=gettext('unauthorized'))
    username = username.lower()
    user = DATABASE.user_by_username(username)
    if not user:
        return utils.error_page(error=404, ui_message=gettext('user_not_private'))
    user_public_info = DATABASE.get_public_profile_settings(username)
    if user_public_info:
        user_programs = DATABASE.public_programs_for_user(username)
        user_achievements = DATABASE.progress_by_username(username) or {}

        favourite_program = None
        if 'favourite_program' in user_public_info and user_public_info['favourite_program']:
            favourite_program = DATABASE.program_by_id(
                user_public_info['favourite_program'])
        if len(user_programs) >= 5:
            user_programs = user_programs[:5]

        last_achieved = None
        if user_achievements.get('achieved'):
            last_achieved = user_achievements['achieved'][-1]

        # Todo: TB -> In the near future: add achievement for user visiting their own profile

        return render_template('public-page.html', user_info=user_public_info,
                               achievements=ACHIEVEMENTS_TRANSLATIONS.get_translations(
                                   g.lang),
                               favourite_program=favourite_program,
                               programs=user_programs,
                               last_achieved=last_achieved,
                               user_achievements=user_achievements)
    return utils.error_page(error=404, ui_message=gettext('user_not_private'))


@app.route('/invite/<code>', methods=['GET'])
def teacher_invitation(code):
    user = current_user()
    lang = g.lang

    if os.getenv('TEACHER_INVITE_CODE') != code:
        return utils.error_page(error=404, ui_message=gettext('invalid_teacher_invitation_code'))
    if not user['username']:
        return render_template('teacher-invitation.html')

    update_is_teacher(user)

    session['welcome-teacher'] = True
    url = request.url.replace(f'/invite/{code}', '/for-teachers')
    return redirect(url)

# *** AUTH ***


auth.routes(app, DATABASE)

# *** PROGRAMS BACKEND ***

programs.routes(app, DATABASE, ACHIEVEMENTS)

# *** TEACHER BACKEND ***

teacher.routes(app, DATABASE, ACHIEVEMENTS)

# *** ADMIN BACKEND ***

admin.routes(app, DATABASE)

# *** ACHIEVEMENTS BACKEND ***

ACHIEVEMENTS.routes(app, DATABASE)

# *** QUIZ BACKEND ***

quiz.routes(app, DATABASE, ACHIEVEMENTS)

# *** STATISTICS ***

statistics.routes(app, DATABASE)

# *** START SERVER ***


def on_server_start():
    """Called just before the server is started, both in developer mode and on Heroku.

    Use this to initialize objects, dependencies and connections.
    """
    pass


if __name__ == '__main__':
    # Start the server on a developer machine. Flask is initialized in DEBUG mode, so it
    # hot-reloads files. We also flip our own internal "debug mode" flag to True, so our
    # own file loading routines also hot-reload.
    utils.set_debug_mode(not os.getenv('NO_DEBUG_MODE'))

    # If we are running in a Python debugger, don't use flasks reload mode. It creates
    # subprocesses which make debugging harder.
    is_in_debugger = sys.gettrace() is not None

    on_server_start()

    # Threaded option enables multiple instances for multiple user access support
    app.run(threaded=True, debug=not is_in_debugger,
            port=config['port'], host="0.0.0.0")

    # See `Procfile` for how the server is started on Heroku.<|MERGE_RESOLUTION|>--- conflicted
+++ resolved
@@ -106,14 +106,7 @@
         user_programs = DATABASE.level_programs_for_user(current_user()['username'], level)
         print(user_programs)
         for program in user_programs:
-<<<<<<< HEAD
-            if program['level'] != level:
-                continue
-            program_key = 'level' if not program.get(
-                'adventure_name') else program['adventure_name']
-=======
             program_key = 'default' if not program.get('adventure_name') else program['adventure_name']
->>>>>>> 0992e085
             if not program_key in loaded_programs:
                 loaded_programs[program_key] = program
             elif loaded_programs[program_key]['date'] < program['date']:
