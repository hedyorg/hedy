import sys
from website.yaml_file import YamlFile
if(sys.version_info.major < 3 or sys.version_info.minor < 6):
    print('Hedy requires Python 3.6 or newer to run. However, your version of Python is', '.'.join([str(sys.version_info.major), str(sys.version_info.minor), str(sys.version_info.micro)]))
    quit()

# coding=utf-8
import datetime
import collections
import hedy
import json
import logging
import os
from os import path
import re
import traceback
import uuid
from ruamel import yaml
from flask_commonmark import Commonmark
from werkzeug.urls import url_encode
from config import config
from website.auth import auth_templates, current_user, requires_login, is_admin, is_teacher, update_is_teacher
from utils import timems, load_yaml_rt, dump_yaml_rt, version, is_debug_mode
import utils
import textwrap

# app.py
from flask import Flask, request, jsonify, session, abort, g, redirect, Response, make_response, url_for
from flask_helpers import render_template
from flask_compress import Compress

# Hedy-specific modules
import hedy_content
import hedyweb
from website import querylog, aws_helpers, jsonbin, translating, ab_proxying, cdn, database
import quiz

# Set the current directory to the root Hedy folder
os.chdir(os.path.join(os.getcwd(), __file__.replace(os.path.basename(__file__), '')))

# Define and load all available language data
ALL_LANGUAGES = {
    'en': 'English',
    'nl': 'Nederlands',
    'es': 'Español',
    'fr': 'Français',
    'pt_pt': 'Português(pt)',
    'pt_br': 'Português(br)',
    'de': 'Deutsch',
    'it': 'Italiano',
    'sw': 'Swahili',
    'hu': 'Magyar',
    'el': 'Ελληνικά',
    'zh': "简体中文",
    'cs': 'Čeština',
    'bg': 'Български',
    'bn': 'বাংলা',
    'hi': 'हिंदी',
    'id': 'Bahasa Indonesia',
    'fy': 'Frysk'
}
# Define fall back languages for adventures
FALL_BACK_ADVENTURE = {
    'fy': 'nl',
    'pt_br': 'pt_pt'
}

LEVEL_DEFAULTS = collections.defaultdict(hedy_content.NoSuchDefaults)
for lang in ALL_LANGUAGES.keys():
    LEVEL_DEFAULTS[lang] = hedy_content.LevelDefaults(lang)

ADVENTURES = collections.defaultdict(hedy_content.NoSuchAdventure)
for lang in ALL_LANGUAGES.keys():
    ADVENTURES[lang] = hedy_content.Adventures(lang)

TRANSLATIONS = hedyweb.Translations()

DATABASE = database.Database()

# Define code that will be used if some turtle command is present
TURTLE_PREFIX_CODE = textwrap.dedent("""\
    # coding=utf8
    import random, time, turtle
    t = turtle.Turtle()
    t.hideturtle()
    t.speed(0)
    t.penup()
    t.goto(50,100)
    t.showturtle()
    t.pendown()
    t.speed(3)
""")

def load_adventure_for_language(lang):
    adventures_for_lang = ADVENTURES[lang]

    if not adventures_for_lang.has_adventures():
        # The default fall back language is English
        fall_back = FALL_BACK_ADVENTURE.get(lang, "en")
        adventures_for_lang = ADVENTURES[fall_back]
    return adventures_for_lang.adventures_file['adventures']

def load_adventures_per_level(lang, level):

    loaded_programs = {}
    # If user is logged in, we iterate their programs that belong to the current level. Out of these, we keep the latest created program for both the level mode(no adventure) and for each of the adventures.
    if current_user()['username']:
        user_programs = DATABASE.programs_for_user(current_user()['username'])
        for program in user_programs:
            if program['level'] != level:
                continue
            program_key = 'level' if not program.get('adventure_name') else program['adventure_name']
            if not program_key in loaded_programs:
                loaded_programs[program_key] = program
            elif loaded_programs[program_key]['date'] < program['date']:
                loaded_programs[program_key] = program

    all_adventures =[]

    adventures = load_adventure_for_language(lang)

    for short_name, adventure in adventures.items():
        if not level in adventure['levels']:
            continue
        # end adventure is the quiz
        # if quizzes are not enabled, do not load it
        if short_name == 'end' and not config['quiz-enabled']:
            continue
        all_adventures.append({
            'short_name': short_name,
            'name': adventure['name'],
            'image': adventure.get('image', None),
            'default_save_name': adventure['default_save_name'],
            'text': adventure['levels'][level].get('story_text', 'No Story Text'),
            'start_code': adventure['levels'][level].get('start_code', ''),
            'loaded_program': '' if not loaded_programs.get(short_name) else {
                'name': loaded_programs.get(short_name)['name'],
                'code': loaded_programs.get(short_name)['code']
             }
        })
    # We create a 'level' pseudo assignment to store the loaded program for level mode, if any.
    all_adventures.append({
        'short_name': 'level',
        'loaded_program': '' if not loaded_programs.get('level') else {
            'name': loaded_programs.get('level')['name'],
            'code': loaded_programs.get('level')['code']
         }
    })
    return all_adventures

# Load main menu(do it once, can be cached)
with open(f'main/menu.json', 'r', encoding='utf-8') as f:
    main_menu_json = json.load(f)

logging.basicConfig(
    level=logging.DEBUG,
    format='[%(asctime)s] %(levelname)-8s: %(message)s')


app = Flask(__name__, static_url_path='')
# Ignore trailing slashes in URLs
app.url_map.strict_slashes = False

cdn.Cdn(app, os.getenv('CDN_PREFIX'), os.getenv('HEROKU_SLUG_COMMIT', 'dev'))

# Set session id if not already set. This must be done as one of the first things,
# so the function should be defined high up.
@app.before_request
def set_session_cookie():
    session_id()

if os.getenv('IS_PRODUCTION'):
    @app.before_request
    def reject_e2e_requests():
        if utils.is_testing_request(request):
            return 'No E2E tests are allowed in production', 400

@app.before_request
def before_request_proxy_testing():
    if utils.is_testing_request(request):
        if os.getenv('IS_TEST_ENV'):
            session['test_session'] = 'test'

# HTTP -> HTTPS redirect
# https://stackoverflow.com/questions/32237379/python-flask-redirect-to-https-from-http/32238093
if os.getenv('REDIRECT_HTTP_TO_HTTPS'):
    @app.before_request
    def before_request_https():
        if request.url.startswith('http://'):
            url = request.url.replace('http://', 'https://', 1)
            # We use a 302 in case we need to revert the redirect.
            return redirect(url, code=302)

# Unique random key for sessions.
# For settings with multiple workers, an environment variable is required, otherwise cookies will be constantly removed and re-set by different workers.
if utils.is_production():
    if not os.getenv('SECRET_KEY'):
        raise RuntimeError('The SECRET KEY must be provided for non-dev environments.')

    app.config['SECRET_KEY'] = os.getenv('SECRET_KEY')

else:
    app.config['SECRET_KEY'] = os.getenv('SECRET_KEY', uuid.uuid4().hex)

if utils.is_heroku():
    app.config.update(
        SESSION_COOKIE_SECURE=True,
        SESSION_COOKIE_HTTPONLY=True,
        SESSION_COOKIE_SAMESITE='Lax',
    )

# Set security attributes for cookies in a central place - but not when running locally, so that session cookies work well without HTTPS

Compress(app)
Commonmark(app)
parse_logger = jsonbin.MultiParseLogger(
    jsonbin.JsonBinLogger.from_env_vars(),
    jsonbin.S3ParseLogger.from_env_vars())
querylog.LOG_QUEUE.set_transmitter(aws_helpers.s3_querylog_transmitter_from_env())

# Check that requested language is supported, otherwise return 404
@app.before_request
def check_language():
    if requested_lang() not in ALL_LANGUAGES.keys():
        return "Language " + requested_lang() + " not supported", 404

if utils.is_heroku() and not os.getenv('HEROKU_RELEASE_CREATED_AT'):
    logging.warning('Cannot determine release; enable Dyno metadata by running "heroku labs:enable runtime-dyno-metadata -a <APP_NAME>"')


@app.before_request
def before_request_begin_logging():
    querylog.begin_global_log_record(path=request.path, method=request.method)

# A context processor injects variables in the context that are available to all templates.
@app.context_processor
def enrich_context_with_user_info():
    user = current_user()
    return dict(username=user.get('username', ''), is_teacher=is_teacher(user), is_admin=is_admin(user))

@app.after_request
def after_request_log_status(response):
    querylog.log_value(http_code=response.status_code)
    return response

@app.after_request
def set_security_headers(response):
    security_headers = {
        'Strict-Transport-Security': 'max-age=31536000; includeSubDomains',
        'X-Frame-Options': None if re.match('.*/quiz', request.url) else 'DENY',
        'X-XSS-Protection': '1; mode=block',
    }
    response.headers.update(security_headers)
    return response

@app.teardown_request
def teardown_request_finish_logging(exc):
    querylog.finish_global_log_record(exc)

# If present, PROXY_TO_TEST_HOST should be the 'http[s]://hostname[:port]' of the target environment
if os.getenv('PROXY_TO_TEST_HOST') and not os.getenv('IS_TEST_ENV'):
    ab_proxying.ABProxying(app, os.getenv('PROXY_TO_TEST_HOST'), app.config['SECRET_KEY'])

@app.route('/session_test', methods=['GET'])
def echo_session_vars_test():
    if not utils.is_testing_request(request):
        return 'This endpoint is only meant for E2E tests', 400
    return jsonify({'session': dict(session)})

@app.route('/session_main', methods=['GET'])
def echo_session_vars_main():
    if not utils.is_testing_request(request):
        return 'This endpoint is only meant for E2E tests', 400
    return jsonify({'session': dict(session), 'proxy_enabled': bool(os.getenv('PROXY_TO_TEST_HOST'))})

@app.route('/parse', methods=['POST'])
def parse():
    body = request.json
    if not body:
        return "body must be an object", 400
    if 'code' not in body:
        return "body.code must be a string", 400
    if 'level' not in body:
        return "body.level must be a string", 400
    if 'adventure_name' in body and not isinstance(body['adventure_name'], str):
        return "if present, body.adventure_name must be a string", 400

    code = body['code']
    level = int(body['level'])

    # Language should come principally from the request body,
    # but we'll fall back to browser default if it's missing for whatever
    # reason.
    lang = body.get('lang', requested_lang())

    # true if kid enabled the read aloud option
    read_aloud = body.get('read_aloud', False)

    response = {}
    username = current_user()['username'] or None

    querylog.log_value(level=level, lang=lang, session_id=session_id(), username=username)

    try:
        hedy_errors = TRANSLATIONS.get_translations(lang, 'HedyErrorMessages')
        with querylog.log_time('transpile'):
            transpile_result = hedy.transpile(code, level)
            python_code = transpile_result.code
            has_turtle = transpile_result.has_turtle

        response['has_turtle'] = has_turtle
        if has_turtle:
            response["Code"] = TURTLE_PREFIX_CODE + python_code
        else:
            response["Code"] = "# coding=utf8\nimport random\n" + python_code

    except hedy.InvalidSpaceException as ex:
        traceback.print_exc()
        response = invalid_space_error_to_response(ex, hedy_errors)
    except hedy.ParseException as ex:
        traceback.print_exc()
        response = parse_error_to_response(ex, hedy_errors)
    except hedy.HedyException as ex:
        traceback.print_exc()
        response = hedy_error_to_response(ex, hedy_errors)

    except Exception as E:
        traceback.print_exc()
        print(f"error transpiling {code}")
        response["Error"] = str(E)
    querylog.log_value(server_error=response.get('Error'))
    parse_logger.log({
        'session': session_id(),
        'date': str(datetime.datetime.now()),
        'level': level,
        'lang': lang,
        'code': code,
        'server_error': response.get('Error'),
        'version': version(),
        'username': username,
        'read_aloud': read_aloud,
        'is_test': 1 if os.getenv('IS_TEST_ENV') else None,
        'adventure_name': body.get('adventure_name', None)
    })

    return jsonify(response)

def invalid_space_error_to_response(ex, translations):
    warning = translate_error(ex.error_code, translations, vars(ex))
    if ex.has_turtle:
        code = TURTLE_PREFIX_CODE + ex.fixed_code
    else:
        code = "# coding=utf8\nimport random\n" + ex.fixed_code
    return {"Code": code, "Warning": warning}

def parse_error_to_response(ex, translations):
    if ex.keyword_found is not None:
        # If we find an invalid keyword, place it in the same location in the error message but without translating
        ex.character_found = ex.keyword_found
    error_message = translate_error(ex.error_code, translations, vars(ex))
    location = ex.location if hasattr(ex, "location") else None
    return {"Error": error_message, "Location": location}

arguments_that_require_translation = ['allowed_types', 'invalid_type', 'required_type', 'character_found', 'concept']

def hedy_error_to_response(ex, translations):
    error_message = translate_error(ex.error_code, translations, ex.arguments)
    location = ex.location if hasattr(ex, "location") else None
    return {"Error": error_message, "Location": location}


def translate_error(code, translations, arguments):
    # fetch the error template
    error_template = translations[code]

    # some arguments like allowed types or characters need to be translated in the error message
    for k, v in arguments.items():
        if k in arguments_that_require_translation:
            if isinstance(v, list):
                arguments[k] = translate_list(translations, v)
            else:
                arguments[k] = translations.get(v, v)

    return error_template.format(**arguments)

def translate_list(translations, args):
    if len(args) > 1:
        # TODO: is this correct syntax for all supported languages?
        return f"{', '.join([translations.get(a, a) for a in args[0:-1]])}" \
               f" {translations.get('or', 'or')} " \
               f"{translations.get(args[-1], args[-1])}"
    return ''.join([translations.get(a, a) for a in args])

@app.route('/report_error', methods=['POST'])
def report_error():
    post_body = request.json

    parse_logger.log({
        'session': session_id(),
        'date': str(datetime.datetime.now()),
        'level': post_body.get('level'),
        'code': post_body.get('code'),
        'client_error': post_body.get('client_error'),
        'version': version(),
        'username': current_user()['username'] or None,
        'is_test': 1 if os.getenv('IS_TEST_ENV') else None
    })

    return 'logged'

@app.route('/client_exception', methods=['POST'])
def report_client_exception():
    post_body = request.json

    querylog.log_value(
        session=session_id(),
        date=str(datetime.datetime.now()),
        client_error=post_body,
        version=version(),
        username=current_user()['username'] or None,
        is_test=1 if os.getenv('IS_TEST_ENV') else None
    )

    # Return a 500 so the HTTP status codes will stand out in our monitoring/logging
    return 'logged', 500

@app.route('/version', methods=['GET'])
def version_page():
    """
    Generate a page with some diagnostic information and a useful GitHub URL on upcoming changes.

    This is an admin-only page, it does not need to be linked.
   (Also does not have any sensitive information so it's fine to be unauthenticated).
    """
    app_name = os.getenv('HEROKU_APP_NAME')

    vrz = os.getenv('HEROKU_RELEASE_CREATED_AT')
    the_date = datetime.date.fromisoformat(vrz[:10]) if vrz else datetime.date.today()

    commit = os.getenv('HEROKU_SLUG_COMMIT', '????')[0:6]

    return render_template('version-page.html',
        app_name=app_name,
        heroku_release_time=the_date,
        commit=commit)

def programs_page(request):
    print(session)
    print(current_user())
    user = current_user()
    username = user['username']
    if not username:
        # redirect users to /login if they are not logged in
        url = request.url.replace('/programs', '/login')
        return redirect(url, code=302)

    from_user = request.args.get('user') or None
    if from_user and not is_admin(user):
        if not is_teacher(user):
            return "unauthorized", 403
        students = DATABASE.get_teacher_students(username)
        if from_user not in students:
            return "unauthorized", 403

    texts=TRANSLATIONS.get_translations(requested_lang(), 'Programs')
    ui=TRANSLATIONS.get_translations(requested_lang(), 'ui')
    adventures = load_adventure_for_language(requested_lang())

    result = DATABASE.programs_for_user(from_user or username)
    programs =[]
    now = timems()
    for item in result:
        program_age = now - item['date']
        if program_age < 1000 * 60 * 60:
            measure = texts['minutes']
            date = round(program_age /(1000 * 60))
        elif program_age < 1000 * 60 * 60 * 24:
            measure = texts['hours']
            date = round(program_age /(1000 * 60 * 60))
        else:
            measure = texts['days']
            date = round(program_age /(1000 * 60 * 60 * 24))

        programs.append({'id': item['id'], 'code': item['code'], 'date': texts['ago-1'] + ' ' + str(date) + ' ' + measure + ' ' + texts['ago-2'], 'level': item['level'], 'name': item['name'], 'adventure_name': item.get('adventure_name'), 'public': item.get('public')})

    return render_template('programs.html', lang=requested_lang(), menu=render_main_menu('programs'), texts=texts, ui=ui, auth=TRANSLATIONS.get_translations(requested_lang(), 'Auth'), programs=programs, current_page='programs', from_user=from_user, adventures=adventures)

@app.route('/quiz/start/<int:level>', methods=['GET'])
def get_quiz_start(level):
    if not config.get('quiz-enabled') and g.lang != 'nl':
        return utils.page_404 (TRANSLATIONS, render_main_menu('adventures'), current_user()['username'], requested_lang (), 'Hedy quiz disabled!')
    else:
        g.lang = lang = requested_lang()
        g.prefix = '/hedy'

        # A unique identifier to record the answers under
        session['quiz-attempt-id'] = uuid.uuid4().hex

        # Sets the values of total_score and correct on the beginning of the quiz at 0
        session['total_score'] = 0
        session['correct_answer'] = 0

        return render_template('startquiz.html', level=level, next_assignment=1, menu=render_main_menu('adventures'),
                               lang=lang,
                               auth=TRANSLATIONS.get_translations(requested_lang(), 'Auth'))

# Quiz mode
# Fill in the filename as source
@app.route('/quiz/quiz_questions/<int:level_source>/<int:question_nr>', methods=['GET'], defaults={'attempt': 1})
@app.route('/quiz/quiz_questions/<int:level_source>/<int:question_nr>/<int:attempt>', methods=['GET'])
def get_quiz(level_source, question_nr, attempt):
    if not config.get('quiz-enabled') and g.lang != 'nl':
        return utils.page_404 (TRANSLATIONS, render_main_menu('adventures'), current_user()['username'], requested_lang (), 'Hedy quiz disabled!')

    # If we don't have an attempt ID yet, redirect to the start page
    if not session.get('quiz-attempt-id'):
        return redirect(url_for('get_quiz_start', level=level_source))

    # Reading the yaml file
    quiz_data = quiz.quiz_data_file_for(level_source)
    if not quiz_data.exists():
        return 'No quiz yaml file found for this level', 404

    # set globals
    g.lang = lang = requested_lang()
    g.prefix = '/hedy'

    questionStatus = 'start' if attempt == 1 else 'false'

    if question_nr > quiz.highest_question(quiz_data):
        # We're done!
        return redirect(url_for('quiz_finished', level=level_source))

    question = quiz.get_question(quiz_data, question_nr)
    question_obj = quiz.question_options_for(question)

    return render_template('quiz_question.html',
                           quiz=quiz_data,
                           level_source=level_source,
                           questionStatus=questionStatus,
                           questions=quiz_data['questions'],
                           question_options=question_obj,
                           question=question,
                           question_nr=question_nr,
                           correct=session.get('correct_answer'),
                           attempt = attempt,
                           is_last_attempt=attempt == quiz.MAX_ATTEMPTS,
                           menu=render_main_menu('adventures'), lang=lang,
                           auth=TRANSLATIONS.get_translations(requested_lang(), 'Auth'))


@app.route('/quiz/finished/<int:level>', methods=['GET'])
def quiz_finished(level):
    """Results page at the end of the quiz."""
    if not config.get('quiz-enabled') and g.lang != 'nl':
        return utils.page_404 (TRANSLATIONS, render_main_menu('adventures'), current_user() ['username'], requested_lang (), 'Hedy quiz disabled!')

    # Reading the yaml file
    quiz_data = quiz.quiz_data_file_for(level)
    if not quiz_data.exists():
        return 'No quiz yaml file found for this level', 404

    # set globals
    g.lang = lang = requested_lang()
    g.prefix = '/hedy'

    return render_template('endquiz.html', correct=session.get('correct_answer', 0),
                           total_score=session.get('total_score', 0),
                           menu=render_main_menu('adventures'), lang=lang,
                           quiz=quiz_data, level=int(level) + 1, questions=quiz_data['questions'],
                           next_assignment=1,
                           auth=TRANSLATIONS.get_translations (requested_lang(), 'Auth'))


@app.route('/quiz/submit_answer/<int:level_source>/<int:question_nr>/<int:attempt>', methods=["POST"])
def submit_answer(level_source, question_nr, attempt):
    if not config['quiz-enabled'] and g.lang != 'nl':
        return 'Hedy quiz disabled!', 404

    # If we don't have an attempt ID yet, redirect to the start page
    if not session.get('quiz-attempt-id'):
        return redirect(url_for('get_quiz_start', level=level_source))

    # Get the chosen option from the request form with radio buttons
    # This looks like '1-B' or '5-C' or what have you.
    #
    # The number should always be the same as 'question_nr', or otherwise
    # be 'question_nr - 1', so is unnecessary. But we'll leave it here for now.
    chosen_option = request.form["radio_option"]
    chosen_letter = chosen_option.split('-')[1]

    # Reading yaml file
    quiz_data = quiz.quiz_data_file_for(level_source)
    if not quiz_data.exists():
        return 'No quiz yaml file found for this level', 404

    # Convert question_nr to an integer
    q_nr = int(question_nr)

    # Convert the corresponding chosen option to the index of an option
    question = quiz.get_question(quiz_data, q_nr)
    session['chosenOption'] = chosen_letter

    is_correct = quiz.is_correct_answer(question, chosen_letter)

    # Store the answer in the database. If we don't have a username,
    # use the session ID as a username.
    username = current_user(request)['username'] or f'anonymous:{session_id()}'

    DATABASE.record_quiz_answer(session['quiz-attempt-id'],
<<<<<<< HEAD
            username=username,
=======
            username=current_user()['username'],
>>>>>>> 1bec5ee4
            level=level_source,
            is_correct=is_correct,
            question_number=question_nr,
            answer=chosen_letter)

    if is_correct:
        score = quiz.correct_answer_score(question, attempt)
        session['total_score'] = session.get('total_score', 0) + score
        session['correct_answer'] = session.get('correct_answer', 0) + 1
        return redirect(url_for('quiz_feedback', level_source=level_source, question_nr=question_nr))

    # Not a correct answer. You can try again if you haven't hit your max attempts yet.
    if attempt >= quiz.MAX_ATTEMPTS:
        return redirect(url_for('quiz_feedback', level_source=level_source, question_nr=question_nr))

    # Redirect to the display page to try again
    return redirect(url_for('get_quiz', level_source=level_source, question_nr=question_nr, attempt=attempt + 1))

@app.route('/quiz/feedback/<int:level_source>/<int:question_nr>', methods=["GET"])
def quiz_feedback(level_source, question_nr):
    if not config['quiz-enabled'] and g.lang != 'nl':
        return 'Hedy quiz disabled!', 404

    # If we don't have an attempt ID yet, redirect to the start page
    if not session.get('quiz-attempt-id'):
        return redirect(url_for('get_quiz_start', level=level_source))

    quiz_data = quiz.quiz_data_file_for(level_source)
    if not quiz_data.exists():
        return 'No quiz yaml file found for this level', 404

    question = quiz.get_question(quiz_data, question_nr)
    chosen_letter = session['chosenOption']
    answer_was_correct = quiz.is_correct_answer(question, chosen_letter)

    index_option = quiz.index_from_letter(chosen_letter)
    correct_option = quiz.get_correct_answer(question)

    question_options = quiz.question_options_for(question)
    return render_template('feedback.html', quiz=quiz_data, question=question,
                           questions=quiz_data['questions'],
                           question_options=question_options,
                           level_source=level_source,
                           question_nr=question_nr,
                           correct=session.get('correct_answer'),
                           answer_was_correct=answer_was_correct,
                           index_option=index_option,
                           correct_option=correct_option,
                           menu=render_main_menu('adventures'), lang=lang,
                           auth=TRANSLATIONS.data[requested_lang()]['Auth'])


# Adventure mode
@app.route('/hedy/adventures', methods=['GET'])
def adventures_list():
    adventures = load_adventure_for_language(requested_lang())
    menu = render_main_menu('adventures')
    return render_template('adventures.html', lang=lang, adventures=adventures, menu=menu, auth=TRANSLATIONS.get_translations(requested_lang(), 'Auth'))

@app.route('/hedy/adventures/<adventure_name>', methods=['GET'], defaults={'level': 1})
@app.route('/hedy/adventures/<adventure_name>/<level>', methods=['GET'])
def adventure_page(adventure_name, level):

    user = current_user()
    level = int(level)
    adventures = load_adventure_for_language(requested_lang())

    # If requested adventure does not exist, return 404
    if not adventure_name in adventures:
        return utils.page_404 (TRANSLATIONS, render_main_menu('adventures'), current_user()['username'], requested_lang (), TRANSLATIONS.get_translations (requested_lang (), 'ui').get ('no_such_adventure'))

    adventure = adventures[adventure_name]

    # If no level is specified(this will happen if the last element of the path(minus the query parameter) is the same as the adventure_name)
    if re.sub(r'\?.+', '', request.url.split('/')[len(request.url.split('/')) - 1]) == adventure_name:
        # If user is logged in, check if they have a program for this adventure
        # If there are many, note the highest level for which there is a saved program
        desired_level = 0
        if user['username']:
            existing_programs = DATABASE.programs_for_user(user['username'])
            for program in existing_programs:
                if 'adventure_name' in program and program['adventure_name'] == adventure_name and program['level'] > desired_level:
                    desired_level = program['level']
            # If the user has a saved program for this adventure, redirect them to the level with the highest adventure
            if desired_level != 0:
                return redirect(request.url.replace('/' + adventure_name, '/' + adventure_name + '/' + str(desired_level)), code=302)
        # If user is not logged in, or has no saved programs for this adventure, default to the lowest level available for the adventure
        if desired_level == 0:
            for key in adventure['levels'].keys():
                if isinstance(key, int) and(desired_level == 0 or desired_level > key):
                    desired_level = key
        level = desired_level

    # If requested level is not in adventure, return 404
    if not level in adventure['levels']:
        return utils.page_404 (TRANSLATIONS, render_main_menu('adventures'), current_user()['username'], requested_lang (), TRANSLATIONS.get_translations (requested_lang (), 'ui').get ('no_such_adventure_level'))

    adventures_for_level = load_adventures_per_level(requested_lang(), level)
    level_defaults_for_lang = LEVEL_DEFAULTS[requested_lang()]
    defaults = level_defaults_for_lang.get_defaults_for_level(level)
    max_level = level_defaults_for_lang.max_level()

    g.prefix = '/hedy'
    return hedyweb.render_code_editor_with_tabs(
        request=request,
        level_defaults=defaults,
        max_level=max_level,
        lang=requested_lang(),
        level_number=level,
        menu=render_main_menu('hedy'),
        translations=TRANSLATIONS,
        version=version(),
        adventures=adventures_for_level,
        # The relevant loaded program will be available to client-side js and it will be loaded by js.
        loaded_program='',
        adventure_name=adventure_name)

# routing to index.html
@app.route('/ontrack', methods=['GET'], defaults={'level': '1', 'step': 1})
@app.route('/onlinemasters', methods=['GET'], defaults={'level': 1, 'step': 1})
@app.route('/onlinemasters/<int:level>', methods=['GET'], defaults={'step': 1})
@app.route('/space_eu', methods=['GET'], defaults={'level': 1, 'step': 1})
@app.route('/hedy', methods=['GET'], defaults={'level': '1', 'step': 1})
@app.route('/hedy/<level>', methods=['GET'], defaults={'step': 1})
@app.route('/hedy/<level>/<step>', methods=['GET'])
def index(level, step):
    if re.match('\d', level):
        try:
            g.level = level = int(level)
        except:
            return utils.page_404 (TRANSLATIONS, render_main_menu('hedy'), current_user()['username'], requested_lang (), TRANSLATIONS.get_translations (requested_lang (), 'ui').get ('no_such_level'))
    else:
        return utils.page_404 (TRANSLATIONS, render_main_menu('hedy'), current_user()['username'], requested_lang (), TRANSLATIONS.get_translations (requested_lang (), 'ui').get ('no_such_level'))

    g.lang = requested_lang()
    g.prefix = '/hedy'

    loaded_program = ''
    adventure_name = ''

    # If step is a string that has more than two characters, it must be an id of a program
    if step and isinstance(step, str) and len(step) > 2:
        result = DATABASE.program_by_id(step)
        if not result:
            return utils.page_404 (TRANSLATIONS, render_main_menu('hedy'), current_user()['username'], requested_lang (), TRANSLATIONS.get_translations (requested_lang (), 'ui').get ('no_such_program'))
        # If the program is not public, allow only the owner of the program, the admin user and the teacher users to access the program
        user = current_user()
        public_program = 'public' in result and result['public']
        if not public_program and user['username'] != result['username'] and not is_admin(user) and not is_teacher(user):
            return utils.page_404 (TRANSLATIONS, render_main_menu('hedy'), current_user()['username'], requested_lang (), TRANSLATIONS.get_translations (requested_lang (), 'ui').get ('no_such_program'))
        loaded_program = {'code': result['code'], 'name': result['name'], 'adventure_name': result.get('adventure_name')}
        if 'adventure_name' in result:
            adventure_name = result['adventure_name']

    adventures = load_adventures_per_level(requested_lang(), level)
    level_defaults_for_lang = LEVEL_DEFAULTS[requested_lang()]
    if level not in level_defaults_for_lang.levels:
        return utils.page_404 (TRANSLATIONS, render_main_menu('hedy'), current_user()['username'], requested_lang (), TRANSLATIONS.get_translations (requested_lang (), 'ui').get ('no_such_level'))
    defaults = level_defaults_for_lang.get_defaults_for_level(level)
    max_level = level_defaults_for_lang.max_level()

    return hedyweb.render_code_editor_with_tabs(
        request=request,
        lang=g.lang,
        level_defaults=defaults,
        max_level=max_level,
        level_number=level,
        menu=render_main_menu('hedy'),
        translations=TRANSLATIONS,
        version=version(),
        adventures=adventures,
        loaded_program=loaded_program,
        adventure_name=adventure_name)

@app.route('/hedy/<id>/view', methods=['GET'])
def view_program(id):
    g.lang = requested_lang()
    g.prefix = '/hedy'

    user = current_user()

    result = DATABASE.program_by_id(id)
    if not result:
        return utils.page_404 (TRANSLATIONS, render_main_menu('hedy'), user['username'], requested_lang (), TRANSLATIONS.get_translations (requested_lang (), 'ui').get ('no_such_program'))

    # Default to the language of the program's author(but still respect)
    # the switch if given.
    lang = request.args.get("lang")
    if not lang:
        lang = result['lang']

    arguments_dict = {}
    arguments_dict['program_id'] = id
    arguments_dict['page_title'] = f'{result["name"]} – Hedy'
    arguments_dict['level'] = result['level']  # Necessary for running
    arguments_dict['loaded_program'] = result
    arguments_dict['editor_readonly'] = True
    arguments_dict['show_edit_button'] = True

    # Everything below this line has nothing to do with this page and it's silly
    # that every page needs to put in so much effort to re-set it
    arguments_dict['lang'] = lang
    arguments_dict['menu'] = render_main_menu('view')
    arguments_dict['auth'] = TRANSLATIONS.get_translations(lang, 'Auth')
    arguments_dict['username'] = user.get('username', None)
    arguments_dict['is_teacher'] = is_teacher(user)
    arguments_dict.update(**TRANSLATIONS.get_translations(lang, 'ui'))

    return render_template("view-program-page.html", **arguments_dict)




@app.route('/client_messages.js', methods=['GET'])
def client_messages():
    error_messages = TRANSLATIONS.get_translations(requested_lang(), "ClientErrorMessages")
    ui_messages = TRANSLATIONS.get_translations(requested_lang(), "ui")
    auth_messages = TRANSLATIONS.get_translations(requested_lang(), "Auth")

    response = make_response(render_template("client_messages.js",
        error_messages=json.dumps(error_messages),
        ui_messages=json.dumps(ui_messages),
        auth_messages=json.dumps(auth_messages)))

    if not is_debug_mode():
        # Cache for longer when not devving
        response.cache_control.max_age = 60 * 60  # Seconds

    return response

@app.errorhandler(404)
def not_found(exception):
    return utils.page_404 (TRANSLATIONS, render_main_menu('adventures'), current_user()['username'], requested_lang (), TRANSLATIONS.get_translations (requested_lang (), 'ui').get ('page_not_found'))

@app.errorhandler(500)
def internal_error(exception):
    import traceback
    print(traceback.format_exc())
    return utils.page_500 (TRANSLATIONS, render_main_menu('hedy'), current_user()['username'], requested_lang ())

@app.route('/index.html')
@app.route('/')
def default_landing_page():
    return main_page('start')

@app.route('/<page>')
def main_page(page):
    if page == 'favicon.ico':
        abort(404)

    lang = requested_lang()
    effective_lang = lang

    if page in['signup', 'login', 'my-profile', 'recover', 'reset', 'admin']:
        return auth_templates(page, lang, render_main_menu(page), request)

    if page == 'programs':
        return programs_page(request)

    # Default to English if requested language is not available
    if not path.isfile(f'main/{page}-{effective_lang}.md'):
        effective_lang = 'en'

    try:
        with open(f'main/{page}-{effective_lang}.md', 'r', encoding='utf-8') as f:
            contents = f.read()
    except IOError:
        abort(404)

    front_matter, markdown = split_markdown_front_matter(contents)

    user = current_user()
    menu = render_main_menu(page)
    if page == 'for-teachers':
        if is_teacher(user):
            welcome_teacher = session.get('welcome-teacher') or False
            session['welcome-teacher'] = False
            teacher_classes =[] if not current_user()['username'] else DATABASE.get_teacher_classes(current_user()['username'], True)
            return render_template('for-teachers.html', sections=split_teacher_docs(contents), lang=lang, menu=menu,
                                   auth=TRANSLATIONS.get_translations(lang, 'Auth'), teacher_classes=teacher_classes,
                                   welcome_teacher=welcome_teacher, **front_matter)
        else:
            return "unauthorized", 403

    return render_template('main-page.html', mkd=markdown, lang=lang, menu=menu, auth=TRANSLATIONS.get_translations(lang, 'Auth'), **front_matter)


def session_id():
    """Returns or sets the current session ID."""
    if 'session_id' not in session:
        if os.getenv('IS_TEST_ENV') and 'X-session_id' in request.headers:
            session['session_id'] = request.headers['X-session_id']
        else:
            session['session_id'] = uuid.uuid4().hex
    return session['session_id']

def requested_lang():
    """Return the user's requested language code.

    If not in the request parameters, use the browser's accept-languages
    header to do language negotiation.
    """
    lang = request.args.get("lang")
    if lang: return lang

    return request.accept_languages.best_match(ALL_LANGUAGES.keys(), 'en')

@app.template_global()
def current_language():
    return make_lang_obj(requested_lang())

@app.template_filter()
def nl2br(x):
    """Turn newlines into <br>"""
    return x.replace('\n', '<br />')

@app.template_global()
def hedy_link(level_nr, assignment_nr, subpage=None, lang=None):
    """Make a link to a Hedy page."""
    parts =[g.prefix]
    parts.append('/' + str(level_nr))
    if str(assignment_nr) != '1' or subpage:
        parts.append('/' + str(assignment_nr if assignment_nr else '1'))
    if subpage and subpage != 'code':
        parts.append('/' + subpage)
    parts.append('?')
    parts.append('lang=' +(lang if lang else requested_lang()))
    return ''.join(parts)

@app.template_global()
def other_languages():
    cl = requested_lang()
    return[make_lang_obj(l) for l in ALL_LANGUAGES.keys() if l != cl]

@app.template_global()
def localize_link(url):
    lang = requested_lang()
    if not lang:
        return url
    if '?' in url:
        return url + '&lang=' + lang
    else:
        return url + '?lang=' + lang

def make_lang_obj(lang):
    """Make a language object for a given language."""
    return {
        'sym': ALL_LANGUAGES[lang],
        'lang': lang
    }


@app.template_global()
def modify_query(**new_values):
    args = request.args.copy()

    for key, value in new_values.items():
        args[key] = value

    return '{}?{}'.format(request.path, url_encode(args))


def no_none_sense(d):
    """Remove all None values from a dict."""
    return {k: v for k, v in d.items() if v is not None}


def split_markdown_front_matter(md):
    parts = re.split('^---', md, 1, re.M)
    if len(parts) == 1:
        return {}, md
    # safe_load returns 'None' if the string is empty
    front_matter = yaml.safe_load(parts[0]) or {}
    if not isinstance(front_matter, dict):
      # There was some kind of parsing error
      return {}, md

    return front_matter, parts[1]

def split_teacher_docs(contents):
    tags = utils.markdown_to_html_tags(contents)
    sections =[]
    for tag in tags:
        # Sections are divided by h2 tags
        if re.match('^<h2>', str(tag)):
            tag = tag.contents[0]
            # We strip `page_title: ` from the first title
            if len(sections) == 0:
                tag = tag.replace('page_title: ', '')
            sections.append({'title': tag, 'content': ''})
        else:
            sections[-1]['content'] += str(tag)
    return sections

def render_main_menu(current_page):
    """Render a list of(caption, href, selected, color) from the main menu."""
    return[dict(
        caption=item.get(requested_lang(), item.get('en', '???')),
        href='/' + item['_'],
        selected=(current_page == item['_']),
        accent_color=item.get('accent_color', 'white'),
        short_name=item['_']
    ) for item in main_menu_json['nav']]

# *** PROGRAMS ***

@app.route('/programs_list', methods=['GET'])
@requires_login
def list_programs(user):
    return {'programs': DATABASE.programs_for_user(user['username'])}

# Not very restful to use a GET to delete something, but indeed convenient; we can do it with a single link and avoiding AJAX.
@app.route('/programs/delete/<program_id>', methods=['GET'])
@requires_login
def delete_program(user, program_id):
    result = DATABASE.program_by_id(program_id)
    if not result or result['username'] != user['username']:
        return "", 404
    DATABASE.delete_program_by_id(program_id)
    DATABASE.increase_user_program_count(user['username'], -1)
    return redirect('/programs')

@app.route('/programs', methods=['POST'])
@requires_login
def save_program(user):

    body = request.json
    if not isinstance(body, dict):
        return 'body must be an object', 400
    if not isinstance(body.get('code'), str):
        return 'code must be a string', 400
    if not isinstance(body.get('name'), str):
        return 'name must be a string', 400
    if not isinstance(body.get('level'), int):
        return 'level must be an integer', 400
    if 'adventure_name' in body:
        if not isinstance(body.get('adventure_name'), str):
            return 'if present, adventure_name must be a string', 400

    # We check if a program with a name `xyz` exists in the database for the username.
    # It'd be ideal to search by username & program name, but since DynamoDB doesn't allow searching for two indexes at the same time, this would require to create a special index to that effect, which is cumbersome.
    # For now, we bring all existing programs for the user and then search within them for repeated names.
    programs = DATABASE.programs_for_user(user['username'])
    program_id = uuid.uuid4().hex
    overwrite = False
    for program in programs:
        if program['name'] == body['name']:
            overwrite = True
            program_id = program['id']
            break

    stored_program = {
        'id': program_id,
        'session': session_id(),
        'date': timems(),
        'lang': requested_lang(),
        'version': version(),
        'level': body['level'],
        'code': body['code'],
        'name': body['name'],
        'username': user['username']
    }

    if 'adventure_name' in body:
        stored_program['adventure_name'] = body['adventure_name']

    DATABASE.store_program(stored_program)
    if not overwrite:
        DATABASE.increase_user_program_count(user['username'])

    return jsonify({'name': body['name'], 'id': program_id})

@app.route('/programs/share', methods=['POST'])
@requires_login
def share_unshare_program(user):
    body = request.json
    if not isinstance(body, dict):
        return 'body must be an object', 400
    if not isinstance(body.get('id'), str):
        return 'id must be a string', 400
    if not isinstance(body.get('public'), bool):
        return 'public must be a string', 400

    result = DATABASE.program_by_id(body['id'])
    if not result or result['username'] != user['username']:
        return 'No such program!', 404

    DATABASE.set_program_public_by_id(body['id'], bool(body['public']))
    return jsonify({'id': body['id']})

@app.route('/translate/<source>/<target>')
def translate_fromto(source, target):
    source_adventures = YamlFile.for_file(f'coursedata/adventures/{source}.yaml').to_dict()
    source_levels = YamlFile.for_file(f'coursedata/level-defaults/{source}.yaml').to_dict()
    source_texts = YamlFile.for_file(f'coursedata/texts/{source}.yaml').to_dict()

    target_adventures = YamlFile.for_file(f'coursedata/adventures/{target}.yaml').to_dict()
    target_levels = YamlFile.for_file(f'coursedata/level-defaults/{target}.yaml').to_dict()
    target_texts = YamlFile.for_file(f'coursedata/texts/{target}.yaml').to_dict()

    files =[]

    files.append(translating.TranslatableFile(
      'Levels',
      f'level-defaults/{target}.yaml',
      translating.struct_to_sections(source_levels, target_levels)))

    files.append(translating.TranslatableFile(
      'Messages',
      f'texts/{target}.yaml',
      translating.struct_to_sections(source_texts, target_texts)))

    files.append(translating.TranslatableFile(
      'Adventures',
      f'adventures/{target}.yaml',
      translating.struct_to_sections(source_adventures, target_adventures)))

    return render_template('translate-fromto.html',
        source_lang=source,
        target_lang=target,
        files=files)

@app.route('/update_yaml', methods=['POST'])
def update_yaml():
    filename = path.join('coursedata', request.form['file'])
    # The file MUST point to something inside our 'coursedata' directory
    #(no exploiting bullshit here)
    filepath = path.abspath(filename)
    expected_path = path.abspath('coursedata')
    if not filepath.startswith(expected_path):
        raise RuntimeError('Are you trying to trick me?')

    data = load_yaml_rt(filepath)
    for key, value in request.form.items():
        if key.startswith('c:'):
            translating.apply_form_change(data, key[2:], translating.normalize_newlines(value))

    data = translating.normalize_yaml_blocks(data)

    return Response(dump_yaml_rt(data),
        mimetype='application/x-yaml',
        headers={'Content-disposition': 'attachment; filename=' + request.form['file'].replace('/', '-')})


@app.route('/invite/<code>', methods=['GET'])
def teacher_invitation(code):
    user = current_user()
    lang = requested_lang()

    if os.getenv('TEACHER_INVITE_CODE') != code:
        return utils.page_404(TRANSLATIONS, render_main_menu('invite'), user['username'], lang,
                              TRANSLATIONS.get_translations(requested_lang(), 'ui').get('invalid_teacher_invitation_code'))
    if not user['username']:
        return render_template('teacher-invitation.html', lang=lang, auth=TRANSLATIONS.get_translations(lang, 'Auth'),
                               menu=render_main_menu('invite'))

    update_is_teacher(user)

    session['welcome-teacher'] = True
    url = request.url.replace(f'/invite/{code}', '/for-teachers')
    return redirect(url)

# *** AUTH ***

from website import auth
auth.routes(app, DATABASE, requested_lang)

# *** TEACHER BACKEND

from website import teacher
teacher.routes(app, DATABASE, requested_lang)

# *** START SERVER ***

def on_server_start():
    """Called just before the server is started, both in developer mode and on Heroku.

    Use this to initialize objects, dependencies and connections.
    """
    pass


if __name__ == '__main__':
    # Start the server on a developer machine. Flask is initialized in DEBUG mode, so it
    # hot-reloads files. We also flip our own internal "debug mode" flag to True, so our
    # own file loading routines also hot-reload.
    utils.set_debug_mode(not os.getenv('NO_DEBUG_MODE'))

    # If we are running in a Python debugger, don't use flasks reload mode. It creates
    # subprocesses which make debugging harder.
    is_in_debugger = sys.gettrace() is not None

    on_server_start()

    # Threaded option enables multiple instances for multiple user access support
    app.run(threaded=True, debug=not is_in_debugger, port=config['port'], host="0.0.0.0")

    # See `Procfile` for how the server is started on Heroku.<|MERGE_RESOLUTION|>--- conflicted
+++ resolved
@@ -605,14 +605,10 @@
 
     # Store the answer in the database. If we don't have a username,
     # use the session ID as a username.
-    username = current_user(request)['username'] or f'anonymous:{session_id()}'
+    username = current_user()['username'] or f'anonymous:{session_id()}'
 
     DATABASE.record_quiz_answer(session['quiz-attempt-id'],
-<<<<<<< HEAD
             username=username,
-=======
-            username=current_user()['username'],
->>>>>>> 1bec5ee4
             level=level_source,
             is_correct=is_correct,
             question_number=question_nr,
