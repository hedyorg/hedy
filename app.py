import sys
if (sys.version_info.major < 3 or sys.version_info.minor < 6):
    print ('Hedy requires Python 3.6 or newer to run. However, your version of Python is', '.'.join ([str (sys.version_info.major), str (sys.version_info.minor), str (sys.version_info.micro)]))
    quit ()

# coding=utf-8
import datetime
import collections
from functools import wraps
import hedy
import json
import jsonbin
import logging
import os
import csv
from Levenshtein import distance as lev
from os import path
import re
import requests
import uuid
from ruamel import yaml
from flask_commonmark import Commonmark
from werkzeug.urls import url_encode
from config import config
from auth import auth_templates, current_user, requires_login, is_admin, is_teacher
from utils import db_get, db_get_many, db_set, timems, type_check, object_check, db_del, load_yaml, load_yaml_rt, dump_yaml_rt
import hashlib

# app.py
from flask import Flask, request, jsonify, render_template, session, abort, g, redirect, make_response, Response
from flask_compress import Compress

# Hedy-specific modules
import courses
import hedyweb
import translating

# Define and load all available language data
ALL_LANGUAGES = {
    'en': 'English',
    'nl': 'Nederlands',
    'es': 'Español',
    'fr': 'Français',
    'pt_br': 'Português',
    'de': 'Deutsch',
    'it': 'Italiano',
    'hu': 'Magyarok',
    'el': 'Ελληνικά',
    "zh": "简体中文"
}

LEVEL_DEFAULTS = collections.defaultdict(courses.NoSuchDefaults)
for lang in ALL_LANGUAGES.keys():
    LEVEL_DEFAULTS[lang] = courses.LevelDefaults(lang)

HEDY_COURSE = collections.defaultdict(courses.NoSuchCourse)
for lang in ALL_LANGUAGES.keys():
    HEDY_COURSE[lang] = courses.Course('hedy', lang, LEVEL_DEFAULTS[lang])

SPACE_EU_COURSE = {'nl': courses.Course('space_eu', 'nl', LEVEL_DEFAULTS['nl']),
                   'en': courses.Course('space_eu', 'en', LEVEL_DEFAULTS['en']),
                   'es': courses.Course('space_eu', 'es', LEVEL_DEFAULTS['es'])
                   }

ONLINE_MASTERS_COURSE = courses.Course('online_masters', 'nl', LEVEL_DEFAULTS['nl'])

TRANSLATIONS = hedyweb.Translations()

def load_adventures_in_all_languages():
    adventures = {}
    for lang in ALL_LANGUAGES.keys ():
        adventures[lang] = load_yaml(f'coursedata/adventures/{lang}.yaml')
    return adventures


def load_adventure_for_language(lang):
    adventures = load_adventures_in_all_languages()
    if not lang in adventures or len (adventures [lang]) == 0:
        return adventures ['en']
    return adventures [lang]


def load_adventure_assignments_per_level(lang, level):
    assignments = []
    adventures = load_adventure_for_language(lang)['adventures']
    for short_name, adventure in adventures.items ():
        if level in adventure['levels']:
            assignments.append({
                'short_name': short_name,
                'name': adventure['name'],
                'image': adventure.get('image', None),
                'text': adventure['levels'][level].get('story_text', 'No Story Text')
            })
    return assignments


# Load main menu (do it once, can be cached)
with open(f'main/menu.json', 'r', encoding='utf-8') as f:
    main_menu_json = json.load(f)

logging.basicConfig(
    level=logging.DEBUG,
    format='[%(asctime)s] %(levelname)-8s: %(message)s')


app = Flask(__name__, static_url_path='')
# Ignore trailing slashes in URLs
app.url_map.strict_slashes = False


def hash_user_or_session (string):
    hash = hashlib.md5 (string.encode ('utf-8')).hexdigest ()
    return int (hash, 16)

def redirect_ab (request, session):
    # If the user is logged in, we use their username as identifier, otherwise we use the session id
    user_identifier = current_user(request) ['username'] or str (session_id ())

    # This will send 50% of the requests into redirect.
    redirect_proportion = 50
    redirect_flag = (hash_user_or_session (user_identifier) % 100) < redirect_proportion
    return redirect_flag

# If present, PROXY_TO_TEST_ENV should be the name of the target environment
if os.getenv ('PROXY_TO_TEST_ENV') and not os.getenv ('IS_TEST_ENV'):
    @app.before_request
    def before_request_proxy():
        # If it is an auth route, we do not reverse proxy it to the PROXY_TO_TEST_ENV environment, with the exception of /auth/texts
        # We want to keep all cookie setting in the main environment, not the test one.
        if (re.match ('.*/auth/.*', request.url) and not re.match ('.*/auth/texts', request.url)):
            pass
        # If we enter this block, we will reverse proxy the request to the PROXY_TO_TEST_ENV environment.
        elif (redirect_ab (request, session)):

            print ('DEBUG TEST - REVERSE PROXYING REQUEST', request.method, request.url, session_id ())

            url = request.url.replace (os.getenv ('HEROKU_APP_NAME'), os.getenv ('PROXY_TO_TEST_ENV'))

            request_headers = {}
            for header in request.headers:
                if (header [0].lower () in ['host']):
                    continue
                request_headers [header [0]] = header [1]

            # Send the session_id to the test environment for logging purposes
            request_headers ['x-session_id'] = session_id ()
            r = getattr (requests, request.method.lower ()) (url, headers=request_headers, data=request.data)

            response = make_response (r.content)
            for header in r.headers:
                # With great help from https://medium.com/customorchestrator/simple-reverse-proxy-server-using-flask-936087ce0afb
                # We ignore the set-cookie header
                if (header.lower () in ['content-encoding', 'content-length', 'transfer-encoding', 'connection', 'set-cookie']):
                    continue
                response.headers [header] = r.headers [header]
            return response, r.status_code

if os.getenv ('IS_TEST_ENV'):
    @app.before_request
    def before_request_receive_proxy():
        print ('DEBUG TEST - RECEIVE PROXIED REQUEST', request.method, request.url, session_id ())

# HTTP -> HTTPS redirect
# https://stackoverflow.com/questions/32237379/python-flask-redirect-to-https-from-http/32238093
if os.getenv ('REDIRECT_HTTP_TO_HTTPS'):
    @app.before_request
    def before_request_https():
        if request.url.startswith('http://'):
            url = request.url.replace('http://', 'https://', 1)
            # We use a 302 in case we need to revert the redirect.
            return redirect(url, code=302)

# Unique random key for sessions.
# For settings with multiple workers, an environment variable is required, otherwise cookies will be constantly removed and re-set by different workers.
app.config['SECRET_KEY'] = os.getenv ('SECRET_KEY') or uuid.uuid4().hex

<<<<<<< HEAD
# Set security attributes for cookies in a central place
app.config.update(
    #SESSION_COOKIE_SECURE=True,
    SESSION_COOKIE_HTTPONLY=True,
    SESSION_COOKIE_SAMESITE='Lax',
)

=======
# Set security attributes for cookies in a central place - but not when running locally, so that session cookies work well without HTTPS
if not os.getenv ('HEROKU_APP_NAME'):
    app.config.update(
        SESSION_COOKIE_SECURE=True,
        SESSION_COOKIE_HTTPONLY=True,
        SESSION_COOKIE_SAMESITE='Lax',
    )
>>>>>>> fb87d9ed

Compress(app)
Commonmark(app)
logger = jsonbin.JsonBinLogger.from_env_vars()

# Check that requested language is supported, otherwise return 404
@app.before_request
def check_language():
    if requested_lang() not in ALL_LANGUAGES.keys ():
        return "Language " + requested_lang () + " not supported", 404

if not os.getenv('HEROKU_RELEASE_CREATED_AT'):
    logging.warning('Cannot determine release; enable Dyno metadata by running "heroku labs:enable runtime-dyno-metadata -a <APP_NAME>"')

@app.route('/parse', methods=['POST'])
def parse():
    body = request.json
    if not body:
        return "body must be an object", 400
    if 'code' not in body:
        return "body.code must be a string", 400
    if 'level' not in body:
        return "body.level must be a string", 400
    if 'adventure_name' in body and not type_check (body ['adventure_name'], 'str'):
        return "if present, body.adventure_name must be a string", 400

    code = body ['code']
    level = int(body ['level'])
    # Language should come principally from the request body,
    # but we'll fall back to browser default if it's missing for whatever
    # reason.
    lang = body.get('lang', requested_lang())
    supported_lang = ["en", "nl"]

    response = {}
    username = current_user(request) ['username'] or None

    # Check if user sent code
    if not code:
        response["Error"] = "no code found, please send code."
    # is so, parse
    else:
        try:
            hedy_errors = TRANSLATIONS.get_translations(lang, 'HedyErrorMessages')
            gradual_feedback = TRANSLATIONS.get_translations(lang, 'GradualFeedback')
            result = hedy.transpile(code, level)
            response["Code"] = "# coding=utf8\nimport random\n" + result
            if lang in supported_lang:
                response['prev_feedback_level'] = session['error_level']
                response['prev_similar_code'] = session['similar_code']
                session['error_level'] = 0  # Code is correct: reset error_level back to 0
        except hedy.HedyException as E:
            # some 'errors' can be fixed, for these we throw an exception, but also
            # return fixed code, so it can be ran
            if E.args[0] == "Invalid Space":
                error_template = hedy_errors[E.error_code]
                response["Code"] = "# coding=utf8\n" + E.arguments['fixed_code']
                response["Warning"] = error_template.format(**E.arguments)
            elif E.args[0] == "Parse":
                error_template = hedy_errors[E.error_code]
                # Localize the names of characters
                if 'character_found' in E.arguments:
                    E.arguments['character_found'] = hedy_errors[E.arguments['character_found']]
                response["Error"] = error_template.format(**E.arguments)
            elif E.args[0] == "Unquoted Text":
                error_template = hedy_errors[E.error_code]
                response["Error"] = error_template.format(**E.arguments)
            else:
                error_template = hedy_errors[E.error_code]
                response["Error"] = error_template.format(**E.arguments)
            if lang in supported_lang:
                response.update(gradual_feedback_model(code, level, gradual_feedback, E, hedy_exception=True))
        except Exception as E:
            response["Error"] = str(E)
            if lang in supported_lang:
                response.update(gradual_feedback_model(code, level, gradual_feedback, E, hedy_exception=False))
        if lang in supported_lang:
            session['code'] = code

    logger.log ({
        'session': session_id(),
        'date': str(datetime.datetime.now()),
        'level': level,
        'lang': lang,
        'code': code,
        'server_error': response.get('Error'),
        'version': version(),
        'username': username,
        'feedback_level': session['error_level'] if lang in supported_lang else None,
        'is_test': 1 if os.getenv ('IS_TEST_ENV') else None,
        'adventure_name': body.get('adventure_name', None)
    })

    return jsonify(response)

def gradual_feedback_model(code, level, gradual_feedback, E, hedy_exception):
    response = {}
    print("Printing the session...")
    try:
        print(session['error_level'])
    except:
        print("Doesn't exist!")
    response['prev_feedback_level'] = session['error_level']
    response['prev_similar_code'] = session['similar_code']

    if session['code'] == code:
        response["Feedback"] = gradual_feedback["Identical_code"]  # Don't raise the feedback level!
        response["Duplicate"] = True
    else:
        response["Duplicate"] = False
        if session['error_level'] < 5:  # Raise feedback level if is it not 5 (yet)
            session['error_level'] = session['error_level'] + 1
        if session['error_level'] == 2: # Give a more explanatory error message
            if hedy_exception:
                response["Feedback"] = gradual_feedback["Expanded_" + E.error_code]
            else:
                response["Feedback"] = gradual_feedback["Expanded_Unknown"]
        elif session['error_level'] == 3:  # Give a reminder what is new in this specific level
            try:
                response["Feedback"] = gradual_feedback["New_level" + str(level)]
            except:
                response["Feedback"] = gradual_feedback["Expanded_Uknown"]
        elif session['error_level'] == 4:
            similar_code = get_similar_code(preprocess_code_similarity_measure(code), level)
            if similar_code is None:  # No similar code is found against a, to be defined, threshold
                response["Feedback"] = gradual_feedback["No_similar_code"]
            else:
                response["Feedback"] = similar_code
                session["similar_code"] = similar_code
        elif session['error_level'] == 5:
            response["Feedback"] = gradual_feedback["Break"]  # Suggest a break
    response["feedback_level"] = session['error_level']
    return response

@app.route('/feedback', methods=['POST'])
def log_feedback():
    body = request.json
    general_answer = body['general_answer']
    level_answer = body['level_answer']
    feedback_level = int(body['feedback_level'])
    collapse = bool(body['collapse'])  # this is either true or false: The window was either expanded or not
    similar_code = body['similar_code']
    logger.log({
        'session': session_id(),
        'date': str(datetime.datetime.now()),
        'feedback_level': feedback_level,
        'usefulness': general_answer,
        'level_usefulness': level_answer,
        'similar_code': similar_code,
        'collapse': collapse
    })

    # https://stackoverflow.com/questions/26079754/flask-how-to-return-a-success-status-code-for-ajax-call
    # We have to return something to the AJAX POST to show we are okay
    return json.dumps({'success':True}), 200, {'ContentType':'application/json'}

def preprocess_code_similarity_measure(code):
    concepts = ['print', 'ask', 'echo', 'is', 'at random', 'if', 'else', 'repeat', 'for']
    words = code.split()
    code = ""
    for word in words:
        if word not in concepts:
            code += re.sub(r"[a-z|A-Z|0-9|!?,'']", "% ", word)
        else:
            code += word + " "
    return code

def get_similar_code(processed_code, level):
    filename = "coursedata/level" + str(level) + ".csv"
    shortest_distance = 10 # This is the threshold: when differ more than this value it's no longer similar code
    similar_code = None
    try:
        with open(filename, mode='r', encoding='utf-8') as file:
            csvFile = csv.reader(file)
            for lines in csvFile:
                distance = lev(processed_code, lines[2])
                if distance == 0:  # The code is identical, no need to search any further
                    similar_code = lines[0]
                    break
                else:
                    if distance < shortest_distance:
                        shortest_distance = distance
                        similar_code = lines[0]
    except:
        similar_code = None
    return similar_code

@app.route('/report_error', methods=['POST'])
def report_error():
    post_body = request.json

    logger.log ({
        'session': session_id(),
        'date': str(datetime.datetime.now()),
        'level': post_body.get('level'),
        'code': post_body.get('code'),
        'client_error': post_body.get('client_error'),
        'version': version(),
        'username': current_user(request) ['username'] or None,
        'is_test': 1 if os.getenv ('IS_TEST_ENV') else None
    })

    return 'logged'

@app.route('/version', methods=['GET'])
def version_page():
    """
    Generate a page with some diagnostic information and a useful GitHub URL on upcoming changes.

    This is an admin-only page, it does not need to be linked.
    (Also does not have any sensitive information so it's fine to be unauthenticated).
    """
    app_name = os.getenv('HEROKU_APP_NAME')

    vrz = os.getenv('HEROKU_RELEASE_CREATED_AT')
    the_date = datetime.date.fromisoformat(vrz[:10]) if vrz else datetime.date.today()

    commit = os.getenv('HEROKU_SLUG_COMMIT', '????')[0:6]

    return render_template('version-page.html',
        app_name=app_name,
        heroku_release_time=the_date,
        commit=commit)


def programs_page (request):
    username = current_user(request) ['username']
    if not username:
        return "unauthorized", 403

    from_user = request.args.get('user') or None
    if from_user and not is_admin (request):
        return "unauthorized", 403

    texts=TRANSLATIONS.data [requested_lang ()] ['Programs']
    ui=TRANSLATIONS.data [requested_lang ()] ['ui']

    result = db_get_many ('programs', {'username': from_user or username}, True)
    programs = []
    now = timems ()
    for item in result:
        measure = texts ['minutes']
        date = round ((now - item ['date']) / 60000)
        if date > 90:
            measure = texts ['hours']
            date = round (date / 60)
        if date > 36:
            measure = texts ['days']

            date = round (date / 24)

        programs.append ({'id': item ['id'], 'code': item ['code'], 'date': texts ['ago-1'] + ' ' + str (date) + ' ' + measure + ' ' + texts ['ago-2'], 'level': item ['level'], 'name': item ['name'], 'adventure_name': item.get ('adventure_name')})

    return render_template('programs.html', lang=requested_lang(), menu=render_main_menu('programs'), texts=texts, ui=ui, auth=TRANSLATIONS.data [requested_lang ()] ['Auth'], programs=programs, username=username, current_page='programs', from_user=from_user)

# Adventure mode
@app.route('/hedy/adventures', methods=['GET'])
def adventures_list():
    return render_template('adventures.html', lang=lang, adventures=load_adventure_for_language (requested_lang ()), menu=render_main_menu('adventures'), username=current_user(request) ['username'], auth=TRANSLATIONS.data [lang] ['Auth'])

@app.route('/hedy/adventures/<adventure_name>', methods=['GET'], defaults={'level': 1})
@app.route('/hedy/adventures/<adventure_name>/<level>', methods=['GET'])
def adventure_page(adventure_name, level):

    user = current_user (request)
    level = int (level)
    adventures = load_adventure_for_language (requested_lang ())

    # If requested adventure does not exist, return 404
    if not adventure_name in adventures ['adventures']:
        return 'No such Hedy adventure!', 404

    adventure = adventures ['adventures'] [adventure_name]
    loaded_program = ''

    # If no level is specified (take last item of path and remove query parameter, if any, then compare to adventure_name)
    if re.sub (r'\?.+', '', request.url.split ('/') [len (request.url.split ('/')) - 1]) == adventure_name:
        # If user is logged in, check if they have a program for this adventure
        # If there are many, note the highest level for which there is a saved program
        desired_level = 0
        if user ['username']:
            existing_programs = db_get_many ('programs', {'username': user ['username']}, True)
            for program in existing_programs:
                if 'adventure_name' in program and program ['adventure_name'] == adventure_name and program ['level'] > desired_level:
                    desired_level = program ['level']
            # If the user has a saved program for this adventure, redirect them to the level with the highest adventure
            if desired_level != 0:
                return redirect(request.url.replace ('/' + adventure_name, '/' + adventure_name + '/' + str (desired_level)), code=302)
        # If user is not logged in, or has no saved programs for this adventure, default to the lowest level available for the adventure
        if desired_level == 0:
            for key in adventure ['levels'].keys ():
                if type_check (key, 'int') and (desired_level == 0 or desired_level > key):
                    desired_level = key
        level = desired_level

    # If a level is specified and user is logged in, check if there's a stored program available for this level
    elif user ['username']:
        existing_programs = db_get_many ('programs', {'username': user ['username']}, True)
        for program in existing_programs:
            if 'adventure_name' in program and program ['adventure_name'] == adventure_name and program ['level'] == level:
                loaded_program = program ['code']

    # If requested level is not in adventure, return 404
    if not level in adventure ['levels']:
        abort(404)

    return hedyweb.render_adventure(
        adventure_name=adventure_name,
        adventure=adventure,
        course=HEDY_COURSE[requested_lang ()],
        request=request,
        lang=requested_lang (),
        level_number=level,
        menu=render_main_menu('hedy'),
        translations=TRANSLATIONS,
        version=version(),
        loaded_program=loaded_program)

# routing to index.html
@app.route('/hedy', methods=['GET'], defaults={'level': 1, 'step': 1})
@app.route('/hedy/<level>', methods=['GET'], defaults={'step': 1})
@app.route('/hedy/<level>/<step>', methods=['GET'])
def index(level, step):
    session_id()  # Run this for the side effect of generating a session ID
    try:
        g.level = level = int(level)
    except:
        return 'No such Hedy level!', 404
    g.lang = requested_lang()
    g.prefix = '/hedy'

    if requested_lang() in ["en", "nl"]:
        session['error_level'] = 0  # When requesting a new level, always reset error_level to 0
        session["similar_code"] = "-"  # Make sure that the gathered similar code is also deleted when re-loading the page
        session['code'] = None  # Make sure that no code is stored in the session when re-loading the page

    # If step is a string that has more than two characters, it must be an id of a program
    if step and type_check (step, 'str') and len (step) > 2:
        result = db_get ('programs', {'id': step})
        if not result:
            return 'No such program', 404
        # Allow only the owner of the program, the admin user and the teacher users to access the program
        user = current_user (request)
        if user ['username'] != result ['username'] and not is_admin (request) and not is_teacher (request):
            return 'No such program!', 404
        loaded_program = result ['code']
        # We default to step 1 to provide a meaningful default assignment
        step = 1
    else:
        loaded_program = ''

    adventure_assignments = load_adventure_assignments_per_level(g.lang, level)

    return hedyweb.render_assignment_editor(
        request=request,
        course=HEDY_COURSE[g.lang],
        level_number=level,
        assignment_number=step,
        menu=render_main_menu('hedy'),
        translations=TRANSLATIONS,
        version=version(),
        adventure_assignments=adventure_assignments,
        loaded_program=loaded_program)

@app.route('/onlinemasters', methods=['GET'], defaults={'level': 1, 'step': 1})
@app.route('/onlinemasters/<level>', methods=['GET'], defaults={'step': 1})
@app.route('/onlinemasters/<level>/<step>', methods=['GET'])
def onlinemasters(level, step):
    session_id()  # Run this for the side effect of generating a session ID
    g.level = level = int(level)
    g.lang = lang = requested_lang()
    g.prefix = '/onlinemasters'

    return hedyweb.render_assignment_editor(
        request=request,
        course=ONLINE_MASTERS_COURSE,
        level_number=level,
        assignment_number=step,
        translations=TRANSLATIONS,
        version=version(),
        menu=None,
        loaded_program='')

@app.route('/space_eu', methods=['GET'], defaults={'level': 1, 'step': 1})
@app.route('/space_eu/<level>', methods=['GET'], defaults={'step': 1})
@app.route('/space_eu/<level>/<step>', methods=['GET'])
def space_eu(level, step):
    session_id()  # Run this for the side effect of generating a session ID
    g.level = level = int(level)
    g.lang = requested_lang()
    g.prefix = '/space_eu'

    return hedyweb.render_assignment_editor(
        request=request,
        course=SPACE_EU_COURSE[g.lang],
        level_number=level,
        assignment_number=step,
        translations=TRANSLATIONS,
        version=version(),
        menu=None,
        loaded_program='')



@app.route('/error_messages.js', methods=['GET'])
def error():
    error_messages = TRANSLATIONS.get_translations(requested_lang(), "ClientErrorMessages")
    return render_template("error_messages.js", error_messages=json.dumps(error_messages))

@app.route('/gradual_messages.js', methods=['GET'])
def gradual_error():
    error_messages = TRANSLATIONS.get_translations(requested_lang(), "GradualFeedback")
    return render_template("gradual_messages.js", error_messages=json.dumps(error_messages))

@app.errorhandler(500)
def internal_error(exception):
    import traceback
    print(traceback.format_exc())
    return "<h1>500 Internal Server Error</h1>"

@app.route('/index.html')
@app.route('/')
def default_landing_page():
    return main_page('start')

@app.route('/<page>')
def main_page(page):
    if page == 'favicon.ico':
        abort(404)

    lang = requested_lang()
    effective_lang = lang

    if page in ['signup', 'login', 'my-profile', 'recover', 'reset', 'admin']:
        return auth_templates(page, lang, render_main_menu(page), request)

    if page == 'programs':
        return programs_page(request)

    # Default to English if requested language is not available
    if not path.isfile(f'main/{page}-{effective_lang}.md'):
        effective_lang = 'en'

    try:
        with open(f'main/{page}-{effective_lang}.md', 'r', encoding='utf-8') as f:
            contents = f.read()
    except IOError:
        abort(404)

    front_matter, markdown = split_markdown_front_matter(contents)

    menu = render_main_menu(page)
    return render_template('main-page.html', mkd=markdown, lang=lang, menu=menu, username=current_user(request) ['username'], auth=TRANSLATIONS.data [lang] ['Auth'], **front_matter)


def session_id():
    """Returns or sets the current session ID."""
    if os.getenv('IS_TEST_ENV') and 'x-session_id' in request.headers:
        return request.headers['x-session_id']
    if 'session_id' not in session:
        session['session_id'] = uuid.uuid4().hex
    return session['session_id']


def requested_lang():
    """Return the user's requested language code.

    If not in the request parameters, use the browser's accept-languages
    header to do language negotiation.
    """
    lang = request.args.get("lang")
    if lang: return lang

    return request.accept_languages.best_match(ALL_LANGUAGES.keys(), 'en')

@app.template_global()
def current_language():
    return make_lang_obj(requested_lang())

@app.template_global()
def hedy_link(level_nr, assignment_nr, subpage=None, lang=None):
    """Make a link to a Hedy page."""
    parts = [g.prefix]
    parts.append('/' + str(level_nr))
    if str(assignment_nr) != '1' or subpage:
        parts.append('/' + str(assignment_nr if assignment_nr else '1'))
    if subpage and subpage != 'code':
        parts.append('/' + subpage)
    parts.append('?')
    parts.append('lang=' + (lang if lang else requested_lang()))
    return ''.join(parts)

@app.template_global()
def other_languages():
    cl = requested_lang()
    return [make_lang_obj(l) for l in ALL_LANGUAGES.keys() if l != cl]

@app.template_global()
def localize_link(url):
    lang = requested_lang()
    if not lang:
        return url
    return url + '?lang=' + lang

def make_lang_obj(lang):
    """Make a language object for a given language."""
    return {
        'sym': ALL_LANGUAGES[lang],
        'lang': lang
    }


@app.template_global()
def modify_query(**new_values):
    args = request.args.copy()

    for key, value in new_values.items():
        args[key] = value

    return '{}?{}'.format(request.path, url_encode(args))


def no_none_sense(d):
    """Remove all None values from a dict."""
    return {k: v for k, v in d.items() if v is not None}


def version():
    """Get the version from the Heroku environment variables."""
    if not os.getenv('DYNO'):
        # Not on Heroku
        return 'DEV'

    vrz = os.getenv('HEROKU_RELEASE_CREATED_AT')
    the_date = datetime.date.fromisoformat(vrz[:10]) if vrz else datetime.date.today()

    commit = os.getenv('HEROKU_SLUG_COMMIT', '????')[0:6]
    return the_date.strftime('%b %d') + f' ({commit})'


def split_markdown_front_matter(md):
    parts = re.split('^---', md, 1, re.M)
    if len(parts) == 1:
        return {}, md
    # safe_load returns 'None' if the string is empty
    front_matter = yaml.safe_load(parts[0]) or {}
    if not isinstance(front_matter, dict):
      # There was some kind of parsing error
      return {}, md

    return front_matter, parts[1]


def render_main_menu(current_page):
    """Render a list of (caption, href, selected, color) from the main menu."""
    return [dict(
        caption=item.get(requested_lang(), item.get('en', '???')),
        href='/' + item['_'],
        selected=(current_page == item['_']),
        accent_color=item.get('accent_color', 'white')
    ) for item in main_menu_json['nav']]

# *** PROGRAMS ***

# Not very restful to use a GET to delete something, but indeed convenient; we can do it with a single link and avoiding AJAX.
@app.route('/programs/delete/<program_id>', methods=['GET'])
@requires_login
def delete_program (user, program_id):
    result = db_get ('programs', {'id': program_id})
    if not result or result ['username'] != user ['username']:
        return "", 404
    db_del ('programs', {'id': program_id})
    program_count = 0
    if 'program_count' in user:
        program_count = user ['program_count']
    db_set ('users', {'username': user ['username'], 'program_count': program_count - 1})
    return redirect ('/programs')

@app.route('/programs', methods=['POST'])
@requires_login
def save_program (user):

    body = request.json
    if not type_check (body, 'dict'):
        return 'body must be an object', 400
    if not object_check (body, 'code', 'str'):
        return 'code must be a string', 400
    if not object_check (body, 'name', 'str'):
        return 'name must be a string', 400
    if not object_check (body, 'level', 'int'):
        return 'level must be an integer', 400
    if 'adventure_name' in body:
        if not object_check (body, 'adventure_name', 'str'):
            return 'if present, adventure_name must be a string', 400

    # We execute the saved program to see if it would generate an error or not
    error = None
    try:
        hedy_errors = TRANSLATIONS.get_translations(requested_lang(), 'HedyErrorMessages')
        result = hedy.transpile(body ['code'], body ['level'])
    except hedy.HedyException as E:
        error_template = hedy_errors[E.error_code]
        error = error_template.format(**E.arguments)
    except Exception as E:
        error = str(E)

    name = body ['name']

    # If this is not a saved program for an adventure, we check if there's already a program with that name for that user.
    if not 'adventure_name' in body:
        # We check if a program with a name `xyz` exists in the database for the username. If it does, we exist whether `xyz (1)` exists, until we find a program `xyz (NN)` that doesn't exist yet.
        # It'd be ideal to search by username & program name, but since DynamoDB doesn't allow searching for two indexes at the same time, this would require to create a special index to that effect, which is cumbersome.
        # For now, we bring all existing programs for the user and then search within them for repeated names.
        existing = db_get_many ('programs', {'username': user ['username']}, True)
        name_counter = 0
        for program in existing:
            if re.match ('^' + re.escape (name) + '( \(\d+\))*', program ['name']):
                name_counter = name_counter + 1
        if name_counter:
            name = name + ' (' + str (name_counter) + ')'

    stored_program = {
        'id': uuid.uuid4().hex,
        'session': session_id(),
        'date': timems (),
        'lang': requested_lang(),
        'version': version(),
        'level': body ['level'],
        'code': body ['code'],
        'name': name,
        'server_error': error,
        'username': user ['username']
    }

    if 'adventure_name' in body:
        stored_program ['adventure_name'] = body ['adventure_name']

    db_set('programs', stored_program)

    program_count = 0
    if 'program_count' in user:
        program_count = user ['program_count']
    db_set('users', {'username': user ['username'], 'program_count': program_count + 1})

    return jsonify({})

@app.route('/translate/<source>/<target>')
def translate_fromto(source, target):
    # FIXME: right now loading source file on demand. We might need to cache this...
    source_adventures = load_yaml(f'coursedata/adventures/{source}.yaml')
    source_levels = load_yaml(f'coursedata/level-defaults/{source}.yaml')
    source_texts = load_yaml(f'coursedata/texts/{source}.yaml')

    target_adventures = load_yaml(f'coursedata/adventures/{target}.yaml')
    target_levels = load_yaml(f'coursedata/level-defaults/{target}.yaml')
    target_texts = load_yaml(f'coursedata/texts/{target}.yaml')

    files = []

    files.append(translating.TranslatableFile(
      'Levels',
      f'level-defaults/{target}.yaml',
      translating.struct_to_sections(source_levels, target_levels)))

    files.append(translating.TranslatableFile(
      'Messages',
      f'texts/{target}.yaml',
      translating.struct_to_sections(source_texts, target_texts)))

    files.append(translating.TranslatableFile(
      'Adventures',
      f'adventures/{target}.yaml',
      translating.struct_to_sections(source_adventures, target_adventures)))

    return render_template('translate-fromto.html',
        source_lang=source,
        target_lang=target,
        files=files)

@app.route('/update_yaml', methods=['POST'])
def update_yaml():
    filename = path.join('coursedata', request.form['file'])
    # The file MUST point to something inside our 'coursedata' directory
    # (no exploiting bullshit here)
    filepath = path.abspath(filename)
    expected_path = path.abspath('coursedata')
    if not filepath.startswith(expected_path):
        raise RuntimeError('Are you trying to trick me?')

    data = load_yaml_rt(filepath)
    for key, value in request.form.items():
        if key.startswith('c:'):
            translating.apply_form_change(data, key[2:], translating.normalize_newlines(value))

    data = translating.normalize_yaml_blocks(data)

    return Response(dump_yaml_rt(data),
        mimetype='application/x-yaml',
        headers={'Content-disposition': 'attachment; filename=' + request.form['file'].replace('/', '-')})


# *** AUTH ***

import auth
auth.routes (app, requested_lang)

# *** START SERVER ***

if __name__ == '__main__':
    # Threaded option to enable multiple instances for multiple user access support
    if version() == 'DEV':
        app.run(threaded=True, port=config ['port'], host="0.0.0.0")
    else:
        app.run(threaded=True, port=config ['port'])<|MERGE_RESOLUTION|>--- conflicted
+++ resolved
@@ -174,15 +174,6 @@
 # For settings with multiple workers, an environment variable is required, otherwise cookies will be constantly removed and re-set by different workers.
 app.config['SECRET_KEY'] = os.getenv ('SECRET_KEY') or uuid.uuid4().hex
 
-<<<<<<< HEAD
-# Set security attributes for cookies in a central place
-app.config.update(
-    #SESSION_COOKIE_SECURE=True,
-    SESSION_COOKIE_HTTPONLY=True,
-    SESSION_COOKIE_SAMESITE='Lax',
-)
-
-=======
 # Set security attributes for cookies in a central place - but not when running locally, so that session cookies work well without HTTPS
 if not os.getenv ('HEROKU_APP_NAME'):
     app.config.update(
@@ -190,7 +181,7 @@
         SESSION_COOKIE_HTTPONLY=True,
         SESSION_COOKIE_SAMESITE='Lax',
     )
->>>>>>> fb87d9ed
+
 
 Compress(app)
 Commonmark(app)
@@ -264,6 +255,7 @@
             if lang in supported_lang:
                 response.update(gradual_feedback_model(code, level, gradual_feedback, E, hedy_exception=True))
         except Exception as E:
+            print(f"error transpiling {code}")
             response["Error"] = str(E)
             if lang in supported_lang:
                 response.update(gradual_feedback_model(code, level, gradual_feedback, E, hedy_exception=False))
