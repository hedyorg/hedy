--- conflicted
+++ resolved
@@ -1103,13 +1103,8 @@
 
     if page == 'landing-page':
         if user['username']:
-<<<<<<< HEAD
             return render_template('landing-page.html', page_title=g.ui_texts.get('title_landing-page'), user=user['username'],
                                    text=TRANSLATIONS.get_translations(session['lang'], 'Landing_page'))
-=======
-            return render_template('landing-page.html', page_title=hedyweb.get_page_title(page), user=user['username'],
-                                   text=TRANSLATIONS.get_translations(g.lang, 'Landing_page'))
->>>>>>> fd482b1d
         else:
             return utils.error_page(error=403, ui_message='not_user')
 
