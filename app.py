--- conflicted
+++ resolved
@@ -255,14 +255,11 @@
                 response.update(gradual_feedback_model(code, level, gradual_feedback, E, hedy_exception=True))
         except Exception as E:
             response["Error"] = str(E)
-<<<<<<< HEAD
             if lang in supported_lang:
                 response.update(gradual_feedback_model(code, level, gradual_feedback, E, hedy_exception=False))
         if lang in supported_lang:
             session['code'] = code
 
-=======
->>>>>>> 13400d86
     logger.log ({
         'session': session_id(),
         'date': str(datetime.datetime.now()),
@@ -272,13 +269,9 @@
         'server_error': response.get('Error'),
         'version': version(),
         'username': username,
-<<<<<<< HEAD
         'feedback_level': session['error_level'] if lang in supported_lang else None,
-        'is_test': 1 if os.getenv ('IS_TEST_ENV') else None
-=======
         'is_test': 1 if os.getenv ('IS_TEST_ENV') else None,
         'adventure_name': body.get('adventure_name', None)
->>>>>>> 13400d86
     })
 
     return jsonify(response)
