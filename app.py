--- conflicted
+++ resolved
@@ -609,13 +609,8 @@
     adventures = load_adventure_for_language(requested_lang())
 
     # If requested adventure does not exist, return 404
-<<<<<<< HEAD
-    if not adventure_name in adventures ['adventures']:
+    if not adventure_name in adventures:
         return utils.page_404 (TRANSLATIONS, render_main_menu('adventures'), current_user(request) ['username'], requested_lang (), TRANSLATIONS.get_translations (requested_lang (), 'ui').get ('no_such_adventure'))
-=======
-    if not adventure_name in adventures:
-        return 'No such Hedy adventure!', 404
->>>>>>> 5b9442d0
 
     adventure = adventures[adventure_name]
 
@@ -640,13 +635,8 @@
         level = desired_level
 
     # If requested level is not in adventure, return 404
-<<<<<<< HEAD
-    if not level in adventure ['levels']:
+    if not level in adventure['levels']:
         return utils.page_404 (TRANSLATIONS, render_main_menu('adventures'), current_user(request) ['username'], requested_lang (), TRANSLATIONS.get_translations (requested_lang (), 'ui').get ('no_such_adventure_level'))
-=======
-    if not level in adventure['levels']:
-        abort(404)
->>>>>>> 5b9442d0
 
     adventures_for_level = load_adventures_per_level(requested_lang(), level)
     level_defaults_for_lang = LEVEL_DEFAULTS[requested_lang()]
@@ -697,19 +687,11 @@
         if not result:
             return utils.page_404 (TRANSLATIONS, render_main_menu('hedy'), current_user(request) ['username'], requested_lang (), TRANSLATIONS.get_translations (requested_lang (), 'ui').get ('no_such_program'))
         # If the program is not public, allow only the owner of the program, the admin user and the teacher users to access the program
-<<<<<<< HEAD
-        user = current_user (request)
-        public_program = 'public' in result and result ['public']
-        if not public_program and user ['username'] != result ['username'] and not is_admin (request) and not is_teacher (request):
-            return utils.page_404 (TRANSLATIONS, render_main_menu('hedy'), current_user(request) ['username'], requested_lang (), TRANSLATIONS.get_translations (requested_lang (), 'ui').get ('no_such_program'))
-        loaded_program = {'code': result ['code'], 'name': result ['name'], 'adventure_name': result.get ('adventure_name')}
-=======
         user = current_user(request)
         public_program = 'public' in result and result['public']
         if not public_program and user['username'] != result['username'] and not is_admin(request) and not is_teacher(request):
-            return 'No such program!', 404
+            return utils.page_404 (TRANSLATIONS, render_main_menu('hedy'), current_user(request) ['username'], requested_lang (), TRANSLATIONS.get_translations (requested_lang (), 'ui').get ('no_such_program'))
         loaded_program = {'code': result['code'], 'name': result['name'], 'adventure_name': result.get('adventure_name')}
->>>>>>> 5b9442d0
         if 'adventure_name' in result:
             adventure_name = result['adventure_name']
 
