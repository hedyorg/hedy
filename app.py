--- conflicted
+++ resolved
@@ -555,12 +555,6 @@
 @app.app_context_processor
 def enrich_context_with_user_info():
     user = current_user()
-<<<<<<< HEAD
-    data = {'username': user.get('username', ''),
-            'is_teacher': is_teacher(user), 'is_second_teacher': is_second_teacher(user),
-            'is_admin': is_admin(user), 'has_public_profile': has_public_profile(user),
-            'is_super_teacher': is_super_teacher(user)}
-=======
     data = {
         "username": user.get("username", ""),
         "is_teacher": is_teacher(user),
@@ -568,10 +562,8 @@
         "is_admin": is_admin(user),
         "has_public_profile": has_public_profile(user),
         "is_super_teacher": is_super_teacher(user),
-        "hide_explore": hide_explore(g.user),
         "is_redesign_enabled": utils.is_redesign_enabled()
     }
->>>>>>> 42ccc99a
     return data
 
 
