--- conflicted
+++ resolved
@@ -94,13 +94,7 @@
     loaded_programs = {}
     # If user is logged in, we iterate their programs that belong to the current level. Out of these, we keep the latest created program for both the level mode(no adventure) and for each of the adventures.
     if current_user()['username']:
-<<<<<<< HEAD
-        # Todo TB -> This is (extremely) inefficient! We should index the level and only retrieve the current level
-        user_programs = DATABASE.programs_for_user(current_user()['username'])
-=======
         user_programs = DATABASE.level_programs_for_user(current_user()['username'], level)
-        print(user_programs)
->>>>>>> 0e5b6a8b
         for program in user_programs:
             program_key = 'default' if not program.get('adventure_name') else program['adventure_name']
             if not program_key in loaded_programs:
