--- conflicted
+++ resolved
@@ -1,11 +1,5 @@
-import sys
-if (sys.version_info.major < 3 or sys.version_info.minor < 6):
-    print ('Hedy requires Python 3.6 or newer to run. However, your version of Python is', '.'.join ([str (sys.version_info.major), str (sys.version_info.minor), str (sys.version_info.micro)]))
-    quit ()
-
 # coding=utf-8
 import datetime
-import collections
 from functools import wraps
 import hedy
 import json
@@ -17,55 +11,19 @@
 import requests
 import uuid
 import yaml
-from flask_commonmark import Commonmark
+from flaskext.markdown import Markdown
 from werkzeug.urls import url_encode
-from config import config
-from auth import auth_templates, current_user, requires_login, is_admin, is_teacher
-from utils import db_get, db_get_many, db_set, timems, type_check, object_check, db_del
-import hashlib
+
 
 # app.py
-from flask import Flask, request, jsonify, render_template, session, abort, g, redirect, make_response
+from flask import Flask, request, jsonify, render_template, session, abort
 from flask_compress import Compress
 
-# Hedy-specific modules
-import courses
-import hedyweb
-
-# Define and load all available language data
 ALL_LANGUAGES = {
-<<<<<<< HEAD
-    'en': 'English',
-    'nl': 'Nederlands',
-    'es': 'Español',
-    'fr': 'Français',
-    'pt_br': 'Português',
-    'de': 'Deutsch',
-    'it': 'Italiano',
-    'hu': 'Magyar'
-=======
     'en': '🇬🇧',
     'nl': '🇳🇱',
     'es': '🇪🇸',
->>>>>>> a171a1ce
 }
-
-LEVEL_DEFAULTS = collections.defaultdict(courses.NoSuchDefaults)
-for lang in ALL_LANGUAGES.keys():
-    LEVEL_DEFAULTS[lang] = courses.LevelDefaults(lang)
-
-HEDY_COURSE = collections.defaultdict(courses.NoSuchCourse)
-for lang in ALL_LANGUAGES.keys():
-    HEDY_COURSE[lang] = courses.Course('hedy', lang, LEVEL_DEFAULTS[lang])
-
-SPACE_EU_COURSE = {'nl': courses.Course('space_eu', 'nl', LEVEL_DEFAULTS['nl']),
-                   'en': courses.Course('space_eu', 'en', LEVEL_DEFAULTS['en']),
-                   'es': courses.Course('space_eu', 'es', LEVEL_DEFAULTS['es'])
-                   }
-
-ONLINE_MASTERS_COURSE = courses.Course('online_masters', 'nl', LEVEL_DEFAULTS['nl'])
-
-TRANSLATIONS = hedyweb.Translations()
 
 # Load main menu (do it once, can be cached)
 with open(f'main/menu.json', 'r') as f:
@@ -78,101 +36,42 @@
 
 app = Flask(__name__, static_url_path='')
 
-def hash_user_or_session (string):
-    hash = hashlib.md5 (string.encode ('utf-8')).hexdigest ()
-    return int (hash, 16)
-
-def redirect_ab (request, session):
-    # If the user is logged in, we use their username as identifier, otherwise we use the session id
-    user_identifier = current_user(request) ['username'] or str (session_id ())
-
-    # This will send 50% of the requests into redirect.
-    redirect_proportion = 50
-    redirect_flag = (hash_user_or_session (user_identifier) % 100) < redirect_proportion
-    return redirect_flag
-
-# If present, PROXY_TO_TEST_ENV should be the name of the target environment
-if os.getenv ('PROXY_TO_TEST_ENV') and not os.getenv ('IS_TEST_ENV'):
-    @app.before_request
-    def before_request_proxy():
-        # If it is an auth route, we do not reverse proxy it to the PROXY_TO_TEST_ENV environment, with the exception of /auth/texts
-        # We want to keep all cookie setting in the main environment, not the test one.
-        if (re.match ('.*/auth/.*', request.url) and not re.match ('.*/auth/texts', request.url)):
-            pass
-        # If we enter this block, we will reverse proxy the request to the PROXY_TO_TEST_ENV environment.
-        elif (redirect_ab (request, session)):
-
-            print ('DEBUG TEST - REVERSE PROXYING REQUEST', request.method, request.url, session_id ())
-
-            url = request.url.replace (os.getenv ('HEROKU_APP_NAME'), os.getenv ('PROXY_TO_TEST_ENV'))
-
-            request_headers = {}
-            for header in request.headers:
-                if (header [0].lower () in ['host']):
-                    continue
-                request_headers [header [0]] = header [1]
-
-            # Send the session_id to the test environment for logging purposes
-            request_headers ['x-session_id'] = session_id ()
-            r = getattr (requests, request.method.lower ()) (url, headers=request_headers, data=request.data)
-
-            response = make_response (r.content)
-            for header in r.headers:
-                # With great help from https://medium.com/customorchestrator/simple-reverse-proxy-server-using-flask-936087ce0afb
-                # We ignore the set-cookie header
-                if (header.lower () in ['content-encoding', 'content-length', 'transfer-encoding', 'connection', 'set-cookie']):
-                    continue
-                response.headers [header] = r.headers [header]
-            return response, r.status_code
-
-if os.getenv ('IS_TEST_ENV'):
-    @app.before_request
-    def before_request_receive_proxy():
-        print ('DEBUG TEST - RECEIVE PROXIED REQUEST', request.method, request.url, session_id ())
-
-# HTTP -> HTTPS redirect
-# https://stackoverflow.com/questions/32237379/python-flask-redirect-to-https-from-http/32238093
-if os.getenv ('REDIRECT_HTTP_TO_HTTPS'):
-    @app.before_request
-    def before_request_https():
-        if request.url.startswith('http://'):
-            url = request.url.replace('http://', 'https://', 1)
-            # We use a 302 in case we need to revert the redirect.
-            return redirect(url, code=302)
-
-# Unique random key for sessions.
-# For settings with multiple workers, an environment variable is required, otherwise cookies will be constantly removed and re-set by different workers.
-app.config['SECRET_KEY'] = os.getenv ('SECRET_KEY') or uuid.uuid4().hex
+# Unique random key for sessions
+app.config['SECRET_KEY'] = uuid.uuid4().hex
 
 Compress(app)
-Commonmark(app)
+Markdown(app)
 logger = jsonbin.JsonBinLogger.from_env_vars()
 
 if not os.getenv('HEROKU_RELEASE_CREATED_AT'):
     logging.warning('Cannot determine release; enable Dyno metadata by running "heroku labs:enable runtime-dyno-metadata -a <APP_NAME>"')
 
-@app.route('/parse', methods=['POST'])
+@app.route('/levels-text/', methods=['GET'])
+def levels():
+    level = request.args.get("level", None)
+
+    #read levels from file
+    try:
+        file = open("levels.json", "r")
+        contents = str(file.read())
+        response = (json.loads(contents))
+        file.close()
+    except Exception as E:
+            print(f"error opening level {level}")
+            response["Error"] = str(E)
+    return jsonify(response)
+
+
+@app.route('/parse/', methods=['GET'])
 def parse():
-    body = request.json
-    if not body:
-        return "body must be an object", 400
-    if 'code' not in body:
-        return "body.code must be a string", 400
-    if 'level' not in body:
-        return "body.level must be a string", 400
-
-    code = body ['code']
-    level = int(body ['level'])
-    # Language should come principally from the request body,
-    # but we'll fall back to browser default if it's missing for whatever
-    # reason.
-    lang = body.get('lang', requested_lang())
+    # Retrieve the name from url parameter
+    code = request.args.get("code", None)
+    level = int(request.args.get("level", None))
 
     # For debugging
     print(f"got code {code}")
 
     response = {}
-    username = current_user(request) ['username'] or None
 
     # Check if user sent code
     if not code:
@@ -180,42 +79,24 @@
     # is so, parse
     else:
         try:
-            hedy_errors = TRANSLATIONS.get_translations(lang, 'HedyErrorMessages')
             result = hedy.transpile(code, level)
-            response["Code"] = "# coding=utf8\nimport random\n" + result
+            response["Code"] = "# coding=utf8\n" + result
         except hedy.HedyException as E:
-            # some 'errors' can be fixed, for these we throw an exception, but also
-            # return fixed code, so it can be ran
-            if E.args[0] == "Invalid Space":
-                error_template = hedy_errors[E.error_code]
-                response["Code"] = "# coding=utf8\n" + E.arguments['fixed_code']
-                response["Warning"] = error_template.format(**E.arguments)
-            elif E.args[0] == "Parse":
-                error_template = hedy_errors[E.error_code]
-                # Localize the names of characters
-                if 'character_found' in E.arguments:
-                    E.arguments['character_found'] = hedy_errors[E.arguments['character_found']]
-                response["Error"] = error_template.format(**E.arguments)
-            elif E.args[0] == "Unquoted Text":
-                error_template = hedy_errors[E.error_code]
-                response["Error"] = error_template.format(**E.arguments)
-            else:
-                error_template = hedy_errors[E.error_code]
-                response["Error"] = error_template.format(**E.arguments)
+            texts = load_texts()
+            error_template = texts['HedyErrorMessages'][E.error_code]
+            response["Error"] = error_template.format(**E.arguments)
         except Exception as E:
             print(f"error transpiling {code}")
             response["Error"] = str(E)
 
-    logger.log ({
+    logger.log({
         'session': session_id(),
         'date': str(datetime.datetime.now()),
         'level': level,
-        'lang': lang,
+        'lang': requested_lang(),
         'code': code,
         'server_error': response.get('Error'),
         'version': version(),
-        'username': username,
-        'is_test': 1 if os.getenv ('IS_TEST_ENV') else None
     })
 
     return jsonify(response)
@@ -224,155 +105,120 @@
 def report_error():
     post_body = request.json
 
-    logger.log ({
+    logger.log({
         'session': session_id(),
         'date': str(datetime.datetime.now()),
         'level': post_body.get('level'),
         'code': post_body.get('code'),
         'client_error': post_body.get('client_error'),
         'version': version(),
-        'username': current_user(request) ['username'] or None,
-        'is_test': 1 if os.getenv ('IS_TEST_ENV') else None
     })
 
     return 'logged'
 
-@app.route('/version', methods=['GET'])
-def version_page():
-    """
-    Generate a page with some diagnostic information and a useful GitHub URL on upcoming changes.
-
-    This is an admin-only page, it does not need to be linked.
-    (Also does not have any sensitive information so it's fine to be unauthenticated).
-    """
-    app_name = os.getenv('HEROKU_APP_NAME')
-
-    vrz = os.getenv('HEROKU_RELEASE_CREATED_AT')
-    the_date = datetime.date.fromisoformat(vrz[:10]) if vrz else datetime.date.today()
-
-    commit = os.getenv('HEROKU_SLUG_COMMIT', '????')[0:6]
-
-    return render_template('version-page.html',
-        app_name=app_name,
-        heroku_release_time=the_date,
-        commit=commit)
-
-
-def programs_page (request):
-    username = current_user(request) ['username']
-    if not username:
-        return "unauthorized", 403
-
-    lang = requested_lang()
-    query_lang = request.args.get('lang') or ''
-    if query_lang:
-        query_lang = '?lang=' + query_lang
-
-    from_user = request.args.get('user') or None
-    if from_user and not is_admin (request):
-        return "unauthorized", 403
-
-    texts=TRANSLATIONS.data [lang] ['Programs']
-
-    result = db_get_many ('programs', {'username': from_user or username}, True)
-    programs = []
-    now = timems ()
-    for item in result:
-        measure = texts ['minutes']
-        date = round ((now - item ['date']) / 60000)
-        if date > 90:
-            measure = texts ['hours']
-            date = round (date / 60)
-        if date > 36:
-            measure = texts ['days']
-
-            date = round (date / 24)
-
-        programs.append ({'id': item ['id'], 'code': item ['code'], 'date': texts ['ago-1'] + ' ' + str (date) + ' ' + measure + ' ' + texts ['ago-2'], 'level': item ['level'], 'name': item ['name']})
-
-    return render_template('programs.html', lang=requested_lang(), menu=render_main_menu('programs'), texts=texts, auth=TRANSLATIONS.data [lang] ['Auth'], programs=programs, username=username, current_page='programs', query_lang=query_lang, from_user=from_user)
 
 # @app.route('/post/', methods=['POST'])
 # for now we do not need a post but I am leaving it in for a potential future
 
 # routing to index.html
-@app.route('/hedy', methods=['GET'], defaults={'level': 1, 'step': 1})
-@app.route('/hedy/<level>', methods=['GET'], defaults={'step': 1})
-@app.route('/hedy/<level>/<step>', methods=['GET'])
-def index(level, step):
+@app.route('/hedy', methods=['GET'])
+def index():
     session_id()  # Run this for the side effect of generating a session ID
-    g.level = level = int(level)
-    g.lang = requested_lang()
-    g.prefix = '/hedy'
-
-    # If step is a string that has more than two characters, it must be an id of a program
-    if step and type_check (step, 'str') and len (step) > 2:
-        result = db_get ('programs', {'id': step})
-        if not result:
-            return 'No such program', 404
-        # Allow only the owner of the program, the admin user and the teacher users to access the program
-        user = current_user (request)
-        if user ['username'] != result ['username'] and not is_admin (request) and not is_teacher (request):
-            return 'No such program!', 404
-        loaded_program = result ['code']
-        # We default to step 1 to provide a meaningful default assignment
-        step = 1
-    else:
-        loaded_program = None
-
-    return hedyweb.render_assignment_editor(
-        request=request,
-        course=HEDY_COURSE[g.lang],
-        level_number=level,
-        assignment_number=step,
-        menu=render_main_menu('hedy'),
-        translations=TRANSLATIONS,
-        version=version(),
-        loaded_program=loaded_program)
-
-@app.route('/onlinemasters', methods=['GET'], defaults={'level': 1, 'step': 1})
-@app.route('/onlinemasters/<level>', methods=['GET'], defaults={'step': 1})
-@app.route('/onlinemasters/<level>/<step>', methods=['GET'])
-def onlinemasters(level, step):
-    session_id()  # Run this for the side effect of generating a session ID
-    g.level = level = int(level)
-    g.lang = lang = requested_lang()
-    g.prefix = '/onlinemasters'
-
-    return hedyweb.render_assignment_editor(
-        request=request,
-        course=ONLINE_MASTERS_COURSE,
-        level_number=level,
-        assignment_number=step,
-        translations=TRANSLATIONS,
-        version=version(),
-        menu=None,
-        loaded_program=None)
-
-@app.route('/space_eu', methods=['GET'], defaults={'level': 1, 'step': 1})
-@app.route('/space_eu/<level>', methods=['GET'], defaults={'step': 1})
-@app.route('/space_eu/<level>/<step>', methods=['GET'])
-def space_eu(level, step):
-    session_id()  # Run this for the side effect of generating a session ID
-    g.level = level = int(level)
-    g.lang = requested_lang()
-    g.prefix = '/space_eu'
-
-    return hedyweb.render_assignment_editor(
-        request=request,
-        course=SPACE_EU_COURSE[g.lang],
-        level_number=level,
-        assignment_number=step,
-        translations=TRANSLATIONS,
-        version=version(),
-        menu=None,
-        loaded_program=None)
-
+    level = requested_level()
+    lang = requested_lang()
+
+    arguments_dict = {}
+    arguments_dict['level'] = level
+    arguments_dict['lang'] = lang
+
+    try:
+        with open("static/levels.json", "r") as file:
+            response_levels = json.load(file)
+        response_texts_lang = load_texts()
+    except Exception as E:
+        print(f"error opening level {level}")
+        return jsonify({"Error": str(E)})
+
+    arguments_dict['page_title'] = response_texts_lang['Page_Title']
+    arguments_dict['level_title'] = response_texts_lang['Level']
+    arguments_dict['code_title'] = response_texts_lang['Code']
+    arguments_dict['docs_title'] = response_texts_lang['Docs']
+    arguments_dict['video_title'] = response_texts_lang['Video']
+    arguments_dict['try_button'] = response_texts_lang['Try_button']
+    arguments_dict['run_button'] = response_texts_lang['Run_code_button']
+    arguments_dict['advance_button'] = response_texts_lang['Advance_button']
+    arguments_dict['enter_text'] = response_texts_lang['Enter_Text']
+    arguments_dict['enter'] = response_texts_lang['Enter']
+
+    level_and_lang_dict = [r for r in response_levels if int(r['Level']) == level and r['Language'] == lang][0]
+    maxlevel = max(int(r['Level']) for r in response_levels if r['Language'] == lang)
+
+    arguments_dict['commands'] = level_and_lang_dict['Commands']
+    arguments_dict['introtext'] = level_and_lang_dict['Intro_text']
+    arguments_dict['startcode'] = level_and_lang_dict['Start_code']
+
+    next_level_available = level != maxlevel
+    arguments_dict['nextlevel'] = level + 1 if next_level_available else None
+    arguments_dict['latest'] = version()
+    arguments_dict['selected_page'] = 'code'
+    arguments_dict['menu'] = render_main_menu('hedy')
+
+    return render_template("code-page.html", **arguments_dict)
+
+# routing to docs.html
+@app.route('/hedy/docs', methods=['GET'])
+def docs():
+    level = request.args.get("level", 1)
+    lang = requested_lang()
+    response_texts_lang = load_texts()
+
+    arguments_dict = {}
+    arguments_dict['level'] = level
+    arguments_dict['pagetitle'] = f'Level{level}'
+    arguments_dict['lang'] = lang
+    arguments_dict['level_title'] = response_texts_lang['Level']
+    arguments_dict['code_title'] = response_texts_lang['Code']
+    arguments_dict['docs_title'] = response_texts_lang['Docs']
+    arguments_dict['video_title'] = response_texts_lang['Video']
+    arguments_dict['selected_page'] = 'docs'
+
+    arguments_dict['mkd'] = load_docs()
+    arguments_dict['menu'] = render_main_menu('hedy')
+
+    return render_template("per-level-text.html", **arguments_dict)
+
+# routing to video.html
+@app.route('/hedy/video', methods=['GET'])
+def video():
+    level = request.args.get("level", 1)
+    lang = requested_lang()
+    response_texts_lang = load_texts()
+
+    arguments_dict = {}
+    arguments_dict['level'] = level
+    arguments_dict['pagetitle'] = f'Level{level}'
+    arguments_dict['lang'] = lang
+    arguments_dict['selected_page'] = 'video'
+    arguments_dict['level_title'] = response_texts_lang['Level']
+    arguments_dict['code_title'] = response_texts_lang['Code']
+    arguments_dict['docs_title'] = response_texts_lang['Docs']
+    arguments_dict['video_title'] = response_texts_lang['Video']
+
+    arguments_dict['mkd'] = load_video()
+    arguments_dict['menu'] = render_main_menu('hedy')
+
+    return render_template("per-level-text.html", **arguments_dict)
 
 
 @app.route('/error_messages.js', methods=['GET'])
 def error():
-    error_messages = TRANSLATIONS.get_translations(requested_lang(), "ClientErrorMessages")
+    try:
+        lang_texts = load_texts()
+        error_messages = lang_texts["ClientErrorMessages"]
+    except Exception as E:
+        print(f"error opening texts.json")
+        error_messages = {"Error": str(E)}
+
     return render_template("error_messages.js", error_messages=json.dumps(error_messages))
 
 
@@ -395,32 +241,20 @@
     lang = requested_lang()
     effective_lang = lang
 
-    if page in ['signup', 'login', 'my-profile', 'recover', 'reset', 'admin']:
-        return auth_templates(page, lang, render_main_menu(page), request)
-
-    if page == 'programs':
-        return programs_page(request)
-
     # Default to English if requested language is not available
     if not path.isfile(f'main/{page}-{effective_lang}.md'):
         effective_lang = 'en'
 
-    try:
-        with open(f'main/{page}-{effective_lang}.md', 'r') as f:
-            contents = f.read()
-    except IOError:
-        abort(404)
+    with open(f'main/{page}-{effective_lang}.md', 'r') as f:
+        contents = f.read()
 
     front_matter, markdown = split_markdown_front_matter(contents)
 
     menu = render_main_menu(page)
-    return render_template('main-page.html', mkd=markdown, lang=lang, menu=menu, username=current_user(request) ['username'], auth=TRANSLATIONS.data [lang] ['Auth'], **front_matter)
-
+    return render_template('main-page.html', mkd=markdown, lang=lang, menu=menu, **front_matter)
 
 def session_id():
     """Returns or sets the current session ID."""
-    if os.getenv('IS_TEST_ENV') and 'x-session_id' in request.headers:
-        return request.headers['x-session_id']
     if 'session_id' not in session:
         session['session_id'] = uuid.uuid4().hex
     return session['session_id']
@@ -437,22 +271,42 @@
 
     return request.accept_languages.best_match(ALL_LANGUAGES.keys(), 'en')
 
+def requested_level():
+    """Return the user's requested level."""
+    return int(request.args.get("level", 1))
+
+
+def load_docs():
+    """Load the markdown docs for the given language and level. """
+    lang = requested_lang()
+    level = requested_level()
+
+    try:
+        with open(f'docs/{lang}-level{level}.md', "r") as file:
+            markdown = file.read()
+
+        return markdown
+    except IOError as e:
+        return f'No documentation available for language {lang} at Level {level}. You might want to translate this yourself via our GitHub repo?'
+
+def load_video():
+    """Load the markdown video document for the given language and level. """
+    lang = requested_lang()
+    level = requested_level()
+
+    try:
+        with open(f'docs/video-{lang}-level{level}.md', "r") as file:
+            markdown = file.read()
+
+        return markdown
+    except IOError as e:
+        return f'No docs available for {lang} at level {level}'
+
+
 @app.template_global()
 def current_language():
     return make_lang_obj(requested_lang())
 
-@app.template_global()
-def hedy_link(level_nr, assignment_nr, subpage=None, lang=None):
-    """Make a link to a Hedy page."""
-    parts = [g.prefix]
-    parts.append('/' + str(level_nr))
-    if str(assignment_nr) != '1' or subpage:
-        parts.append('/' + str(assignment_nr if assignment_nr else '1'))
-    if subpage and subpage != 'code':
-        parts.append('/' + subpage)
-    parts.append('?')
-    parts.append('lang=' + (lang if lang else requested_lang()))
-    return ''.join(parts)
 
 @app.template_global()
 def other_languages():
@@ -476,6 +330,16 @@
         args[key] = value
 
     return '{}?{}'.format(request.path, url_encode(args))
+
+def load_texts():
+    """Load the texts for the given language.
+
+    If the language is unknown, default to English.
+    """
+    with open("static/texts.json", "r") as file:
+        texts_file = json.load(file)
+    texts = texts_file.get(requested_lang().lower())
+    return texts if texts else texts_file.get('en')
 
 
 def no_none_sense(d):
@@ -514,86 +378,6 @@
         accent_color=item.get('accent_color', 'white')
     ) for item in main_menu_json['nav']]
 
-# *** PROGRAMS ***
-
-# Not very restful to use a GET to delete something, but indeed convenient; we can do it with a single link and avoiding AJAX.
-@app.route('/programs/delete/<program_id>', methods=['GET'])
-@requires_login
-def delete_program (user, program_id):
-    result = db_get ('programs', {'id': program_id})
-    if not result or result ['username'] != user ['username']:
-        return "", 404
-    db_del ('programs', {'id': program_id})
-    program_count = 0
-    if 'program_count' in user:
-        program_count = user ['program_count']
-    db_set ('users', {'username': user ['username'], 'program_count': program_count - 1})
-    return redirect ('/programs')
-
-@app.route('/programs', methods=['POST'])
-@requires_login
-def save_program (user):
-
-    body = request.json
-    if not type_check (body, 'dict'):
-        return 'body must be an object', 400
-    if not object_check (body, 'code', 'str'):
-        return 'code must be a string', 400
-    if not object_check (body, 'name', 'str'):
-        return 'name must be a string', 400
-    if not object_check (body, 'level', 'int'):
-        return 'level must be an integer', 400
-
-    # We execute the saved program to see if it would generate an error or not
-    error = None
-    try:
-        hedy_errors = TRANSLATIONS.get_translations(requested_lang(), 'HedyErrorMessages')
-        result = hedy.transpile(body ['code'], body ['level'])
-    except hedy.HedyException as E:
-        error_template = hedy_errors[E.error_code]
-        error = error_template.format(**E.arguments)
-    except Exception as E:
-        error = str(E)
-
-    name = body ['name']
-
-    # We check if a program with a name `xyz` exists in the database for the username. If it does, we exist whether `xyz (1)` exists, until we find a program `xyz (NN)` that doesn't exist yet.
-    # It'd be ideal to search by username & program name, but since DynamoDB doesn't allow searching for two indexes at the same time, this would require to create a special index to that effect, which is cumbersome.
-    # For now, we bring all existing programs for the user and then search within them for repeated names.
-    existing = db_get_many ('programs', {'username': user ['username']}, True)
-    name_counter = 0
-    for program in existing:
-        if re.match ('^' + re.escape (name) + '( \(\d+\))*', program ['name']):
-            name_counter = name_counter + 1
-    if name_counter:
-        name = name + ' (' + str (name_counter) + ')'
-
-    db_set('programs', {
-        'id': uuid.uuid4().hex,
-        'session': session_id(),
-        'date': timems (),
-        'lang': requested_lang(),
-        'version': version(),
-        'level': body ['level'],
-        'code': body ['code'],
-        'name': name,
-        'server_error': error,
-        'username': user ['username']
-    })
-    program_count = 0
-    if 'program_count' in user:
-        program_count = user ['program_count']
-    db_set('users', {'username': user ['username'], 'program_count': program_count + 1})
-
-    return jsonify({})
-
-# *** AUTH ***
-
-import auth
-auth.routes (app, requested_lang)
-
-# *** START SERVER ***
-
 if __name__ == '__main__':
     # Threaded option to enable multiple instances for multiple user access support
-    app.run(threaded=True, port=config ['port'])+    app.run(threaded=True, port=5000)