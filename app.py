--- conflicted
+++ resolved
@@ -1569,7 +1569,6 @@
         editor_contents=code)
     adventures = [a]
 
-<<<<<<< HEAD
     return render_template(
         "code-page.html",
         specific_adventure=True,
@@ -1582,7 +1581,7 @@
         lang_switch_table=hedy_translation.lang_switch_table(level, g.lang),
         # See initialize.ts
         javascript_page_options=dict(
-            page='code',
+            page='view_adventure',
             lang=g.lang,
             level=level,
             adventures=adventures,
@@ -1591,28 +1590,6 @@
             suppress_save_and_load=True
         )
     )
-=======
-    return render_template("code-page.html",
-                           lang_switch_table=hedy_translation.lang_switch_table(level, g.lang),
-                           specific_adventure=True,
-                           level_nr=str(level),
-                           level=level,
-                           adventures=adventures,
-                           raw=True,
-                           menu=False,
-                           blur_button_available=False,
-                           # See initialize.ts
-                           javascript_page_options=dict(
-                               page='view_adventure',
-                               lang=g.lang,
-                               level=level,
-                               adventures=adventures,
-                               initial_tab='start',
-                               current_user_name=current_user()['username'],
-                               suppress_save_and_load=True,
-                           ))
->>>>>>> 41258207
-
 
 @app.route('/adventure/<name>', methods=['GET'], defaults={'level': 1, 'mode': 'full'})
 @app.route('/adventure/<name>/<level>', methods=['GET'], defaults={'mode': 'full'})
@@ -1661,7 +1638,6 @@
     initial_tab = name
     initial_adventure = adventures[0]
 
-<<<<<<< HEAD
     return render_template(
         "code-page.html",
         specific_adventure=True,
@@ -1686,45 +1662,14 @@
         current_user_is_in_class=len(current_user().get('classes') or []) > 0,
         # See initialize.ts
         javascript_page_options=dict(
-
-            page='code',
+            page='view_adventure',
             lang=g.lang,
             level=level,
             adventures=adventures,
             initial_tab='',
             current_user_name=current_user()['username'],
-        ))
-=======
-    return render_template("code-page.html",
-                           specific_adventure=True,
-                           level_nr=str(level),
-                           lang_switch_table=hedy_translation.lang_switch_table(level, g.lang),
-                           level=level,
-                           prev_level=prev_level,
-                           next_level=next_level,
-                           max_level=hedy.HEDY_MAX_LEVEL,
-                           customizations=customizations,
-                           hide_cheatsheet=None,
-                           teacher_adventures=[],
-                           adventures=adventures,
-                           initial_tab=initial_tab,
-                           initial_adventure=initial_adventure,
-                           latest=version(),
-                           raw=raw,
-                           progress=0,
-                           menu=not raw,
-                           blur_button_available=False,
-                           current_user_is_in_class=len(current_user().get('classes') or []) > 0,
-                           # See initialize.ts
-                           javascript_page_options=dict(
-                               page='view_adventure',
-                               lang=g.lang,
-                               level=level,
-                               adventures=adventures,
-                               initial_tab='',
-                               current_user_name=current_user()['username'],
-                           ))
->>>>>>> 41258207
+        )
+    )
 
 
 @app.route('/embedded/<int:level>', methods=['GET'])
