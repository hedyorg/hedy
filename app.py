--- conflicted
+++ resolved
@@ -906,13 +906,10 @@
     if 'other_settings' in customizations and 'developers_mode' in customizations['other_settings']:
         enforce_developers_mode = True
 
-<<<<<<< HEAD
     hide_cheatsheet = False
     if 'other_settings' in customizations and 'hide_cheatsheet' in customizations['other_settings']:
         hide_cheatsheet = True
 
-=======
->>>>>>> 81179289
     return hedyweb.render_code_editor_with_tabs(
         level_defaults=defaults,
         max_level=max_level,
@@ -920,10 +917,7 @@
         version=version(),
         adventures=adventures,
         customizations=customizations,
-<<<<<<< HEAD
         hide_cheatsheet=hide_cheatsheet,
-=======
->>>>>>> 81179289
         enforce_developers_mode=enforce_developers_mode,
         teacher_adventures=teacher_adventures,
         loaded_program=loaded_program,
