# coding=utf-8
import sys

import hedy_translation
from website.yaml_file import YamlFile

if (sys.version_info.major < 3 or sys.version_info.minor < 7):
    print('Hedy requires Python 3.7 or newer to run. However, your version of Python is',
          '.'.join([str(sys.version_info.major), str(sys.version_info.minor), str(sys.version_info.micro)]))
    quit()

import datetime
import collections
import hedy
import json
import logging
import os
from os import path
import re
import traceback
from flask_commonmark import Commonmark
from werkzeug.urls import url_encode
from config import config
from website.auth import current_user, login_user_from_token_cookie, requires_login, is_admin, is_teacher, update_is_teacher
from utils import timems, load_yaml_rt, dump_yaml_rt, version, is_debug_mode
import utils
import textwrap

# app.py
from flask import Flask, request, jsonify, session, abort, g, redirect, Response, make_response, Markup
from flask_helpers import render_template
from flask_compress import Compress
from flask_babel import Babel, refresh
from flask_babel import gettext

# Hedy-specific modules
import hedy_content
import hedyweb
from hedy import ALL_LANGUAGES, FALL_BACK_ADVENTURE, ALL_KEYWORD_LANGUAGES
from website import querylog, aws_helpers, jsonbin, translating, ab_proxying, cdn, database, achievements
from website.log_fetcher import log_fetcher

# Set the current directory to the root Hedy folder
os.chdir(os.path.join(os.getcwd(), __file__.replace(os.path.basename(__file__), '')))

LEVEL_DEFAULTS = collections.defaultdict(hedy_content.NoSuchDefaults)
for lang in ALL_LANGUAGES.keys():
    LEVEL_DEFAULTS[lang] = hedy_content.LevelDefaults(lang)

ADVENTURES = collections.defaultdict(hedy_content.NoSuchAdventure)
for lang in ALL_LANGUAGES.keys():
    ADVENTURES[lang] = hedy_content.Adventures(lang)

TRANSLATIONS = hedyweb.Translations()
ACHIEVEMENTS_TRANSLATIONS = hedyweb.AchievementTranslations()
ACHIEVEMENTS = achievements.Achievements()
DATABASE = database.Database()

# Define code that will be used if some turtle command is present
TURTLE_PREFIX_CODE = textwrap.dedent("""\
    # coding=utf8
    import random, time, turtle
    t = turtle.Turtle()
    t.hideturtle()
    t.speed(0)
    t.penup()
    t.goto(50,100)
    t.showturtle()
    t.pendown()
    t.speed(3)
""")

# Preamble that will be used for non-Turtle programs
# numerals list generated from: https://replit.com/@mevrHermans/multilangnumerals

NORMAL_PREFIX_CODE = textwrap.dedent("""\
    # coding=utf8
    import random, time
    global int_saver
    int_saver = int
    def int(s):
      if isinstance(s, str):
        numerals_dict = {'0': '0', '1': '1', '2': '2', '3': '3', '4': '4', '5': '5', '6': '6', '7': '7', '8': '8', '9': '9', '𑁦': '0', '𑁧': '1', '𑁨': '2', '𑁩': '3', '𑁪': '4', '𑁫': '5', '𑁬': '6', '𑁭': '7', '𑁮': '8', '𑁯': '9', '०': '0', '१': '1', '२': '2', '३': '3', '४': '4', '५': '5', '६': '6', '७': '7', '८': '8', '९': '9', '૦': '0', '૧': '1', '૨': '2', '૩': '3', '૪': '4', '૫': '5', '૬': '6', '૭': '7', '૮': '8', '૯': '9', '੦': '0', '੧': '1', '੨': '2', '੩': '3', '੪': '4', '੫': '5', '੬': '6', '੭': '7', '੮': '8', '੯': '9', '০': '0', '১': '1', '২': '2', '৩': '3', '৪': '4', '৫': '5', '৬': '6', '৭': '7', '৮': '8', '৯': '9', '೦': '0', '೧': '1', '೨': '2', '೩': '3', '೪': '4', '೫': '5', '೬': '6', '೭': '7', '೮': '8', '೯': '9', '୦': '0', '୧': '1', '୨': '2', '୩': '3', '୪': '4', '୫': '5', '୬': '6', '୭': '7', '୮': '8', '୯': '9', '൦': '0', '൧': '1', '൨': '2', '൩': '3', '൪': '4', '൫': '5', '൬': '6', '൭': '7', '൮': '8', '൯': '9', '௦': '0', '௧': '1', '௨': '2', '௩': '3', '௪': '4', '௫': '5', '௬': '6', '௭': '7', '௮': '8', '௯': '9', '౦': '0', '౧': '1', '౨': '2', '౩': '3', '౪': '4', '౫': '5', '౬': '6', '౭': '7', '౮': '8', '౯': '9', '၀': '0', '၁': '1', '၂': '2', '၃': '3', '၄': '4', '၅': '5', '၆': '6', '၇': '7', '၈': '8', '၉': '9', '༠': '0', '༡': '1', '༢': '2', '༣': '3', '༤': '4', '༥': '5', '༦': '6', '༧': '7', '༨': '8', '༩': '9', '᠐': '0', '᠑': '1', '᠒': '2', '᠓': '3', '᠔': '4', '᠕': '5', '᠖': '6', '᠗': '7', '᠘': '8', '᠙': '9', '០': '0', '១': '1', '២': '2', '៣': '3', '៤': '4', '៥': '5', '៦': '6', '៧': '7', '៨': '8', '៩': '9', '๐': '0', '๑': '1', '๒': '2', '๓': '3', '๔': '4', '๕': '5', '๖': '6', '๗': '7', '๘': '8', '๙': '9', '໐': '0', '໑': '1', '໒': '2', '໓': '3', '໔': '4', '໕': '5', '໖': '6', '໗': '7', '໘': '8', '໙': '9', '꧐': '0', '꧑': '1', '꧒': '2', '꧓': '3', '꧔': '4', '꧕': '5', '꧖': '6', '꧗': '7', '꧘': '8', '꧙': '9', '٠': '0', '١': '1', '٢': '2', '٣': '3', '٤': '4', '٥': '5', '٦': '6', '٧': '7', '٨': '8', '٩': '9', '۰': '0', '۱': '1', '۲': '2', '۳': '3', '۴': '4', '۵': '5', '۶': '6', '۷': '7', '۸': '8', '۹': '9', '〇': '0', '一': '1', '二': '2', '三': '3', '四': '4', '五': '5', '六': '6', '七': '7', '八': '8', '九': '9', '零': '0'}
        latin_numerals = ''.join([numerals_dict[letter] for letter in s])
        return int_saver(latin_numerals)
      return(int_saver(s))
""")


def load_adventure_for_language(lang):
    ADVENTURES[lang].set_keyword_language(g.keyword_lang)
    adventures_for_lang = ADVENTURES[lang]

    if not adventures_for_lang.has_adventures():
        # The default fall back language is English
        fall_back = FALL_BACK_ADVENTURE.get(lang, "en")
        adventures_for_lang = ADVENTURES[fall_back]

    return adventures_for_lang


def load_adventures_per_level(lang, level):
    loaded_programs = {}
    # If user is logged in, we iterate their programs that belong to the current level. Out of these, we keep the latest created program for both the level mode(no adventure) and for each of the adventures.
    if current_user()['username']:
        user_programs = DATABASE.programs_for_user(current_user()['username'])
        for program in user_programs:
            if program['level'] != level:
                continue
            program_key = 'level' if not program.get('adventure_name') else program['adventure_name']
            if not program_key in loaded_programs:
                loaded_programs[program_key] = program
            elif loaded_programs[program_key]['date'] < program['date']:
                loaded_programs[program_key] = program

    all_adventures = []

    adventure_object = load_adventure_for_language(lang)
    keywords = adventure_object.keywords
    adventures = adventure_object.adventures_file['adventures']

    for short_name, adventure in adventures.items():
        if not level in adventure['levels']:
            continue
        # end adventure is the quiz
        # if quizzes are not enabled, do not load it
        if short_name == 'end' and not config['quiz-enabled']:
            continue
        current_adventure = {
            'short_name': short_name,
            'name': adventure['name'],
            'image': adventure.get('image', None),
            'default_save_name': adventure['default_save_name'],
            'text': adventure['levels'][level].get('story_text', 'No Story Text').format(**keywords),
            'example_code': adventure['levels'][level].get('example_code').format(**keywords) if adventure['levels'][level].get('example_code') else '',
            'start_code': adventure['levels'][level].get('start_code').format(**keywords) if adventure['levels'][level].get('start_code') else '',
            'loaded_program': '' if not loaded_programs.get(short_name) else {
                'name': loaded_programs.get(short_name)['name'],
                'code': loaded_programs.get(short_name)['code']
            }
        }
        #Sometimes we have multiple text and example_code -> iterate these and add as well!
        extra_stories = []
        for i in range(2, 10):
            extra_story = {}
            if adventure['levels'][level].get('story_text_' + str(i)):
                extra_story['text'] = adventure['levels'][level].get('story_text_' + str(i)).format(**keywords)
                if adventure['levels'][level].get('example_code_' + str(i)):
                    extra_story['example_code'] = adventure['levels'][level].get('example_code_' + str(i)).format(**keywords)
                extra_stories.append(extra_story)
            else:
                break
        current_adventure['extra_stories'] = extra_stories
        all_adventures.append(current_adventure)
    # We create a 'level' pseudo assignment to store the loaded program for level mode, if any.
    all_adventures.append({
        'short_name': 'level',
        'loaded_program': '' if not loaded_programs.get('level') else {
            'name': loaded_programs.get('level')['name'],
            'code': loaded_programs.get('level')['code']
        }
    })
    return all_adventures


logging.basicConfig(
    level=logging.DEBUG,
    format='[%(asctime)s] %(levelname)-8s: %(message)s')

app = Flask(__name__, static_url_path='')
# Ignore trailing slashes in URLs
app.url_map.strict_slashes = False

babel = Babel(app)


# Return the session language, if not: return best match
@babel.localeselector
def get_locale():
    return session.get("lang", request.accept_languages.best_match(ALL_LANGUAGES.keys(), 'en'))

"""
    Some important notes relates to Flask-Babel usage:
    -   We can always get a translation using gettext(u'english string')
        NOTE: We can shorten this notation by simply using _('english string')
    -   We can insert some variable like this: gettext(u'some string %(value)s', value=42)
    -   More interesting for us might be the 'lazy string' the can be defined outside requests, like this:
    -       lazy_gettext(u'Account successfully saved')
    -   This will be really useful when wanting to return translated error messages
    
    - We have to mark ALL translatable string (in english!) with gettext() -> then create a .pot file
    - We create the file as follows: 
        pybabel extract -F babel.cfg -o messages.pot .
    - To add a translation (for dutch): 
        pybabel init -i messages.pot -d translations -l nl
    - To update your files (when adding new strings):
        FIRST create new file:  pybabel extract -F babel.cfg -o messages.pot . 
        THEN:                   pybabel update -i messages.pot -d translations
    LASTLY compile the files:   pybabel compile -d translations
"""


cdn.Cdn(app, os.getenv('CDN_PREFIX'), os.getenv('HEROKU_SLUG_COMMIT', 'dev'))


@app.before_request
def before_request_begin_logging():
    """Initialize the query logging.

    This needs to happen as one of the first things, as the database calls
    etc. depend on it.
    """
    path = (str(request.path) + '?' + str(request.query_string)) if request.query_string else str(request.path)
    querylog.begin_global_log_record(path=path, method=request.method)


@app.after_request
def after_request_log_status(response):
    querylog.log_value(http_code=response.status_code)
    return response


@app.before_request
def initialize_session():
    """Make sure the session is initialized.

    - Each session gets a unique session ID, so we can tell user sessions apart
      and know what programs get submitted after each other.
    - If the user has a cookie with a long-lived login token, log them in from
      that cookie (copy the user info into the session for efficient access
      later on).
    """
    # Invoke session_id() for its side effect
    utils.session_id()
    login_user_from_token_cookie()


if os.getenv('IS_PRODUCTION'):
    @app.before_request
    def reject_e2e_requests():
        if utils.is_testing_request(request):
            return 'No E2E tests are allowed in production', 400


@app.before_request
def before_request_proxy_testing():
    if utils.is_testing_request(request):
        if os.getenv('IS_TEST_ENV'):
            session['test_session'] = 'test'


# HTTP -> HTTPS redirect
# https://stackoverflow.com/questions/32237379/python-flask-redirect-to-https-from-http/32238093
if os.getenv('REDIRECT_HTTP_TO_HTTPS'):
    @app.before_request
    def before_request_https():
        if request.url.startswith('http://'):
            url = request.url.replace('http://', 'https://', 1)
            # We use a 302 in case we need to revert the redirect.
            return redirect(url, code=302)

# Unique random key for sessions.
# For settings with multiple workers, an environment variable is required, otherwise cookies will be constantly removed and re-set by different workers.
if utils.is_production():
    if not os.getenv('SECRET_KEY'):
        raise RuntimeError('The SECRET KEY must be provided for non-dev environments.')

    app.config['SECRET_KEY'] = os.getenv('SECRET_KEY')

else:
    # The value doesn't matter for dev environments, but it needs to be a constant
    # so that our cookies don't get invalidated every time we restart the server.
    app.config['SECRET_KEY'] = os.getenv('SECRET_KEY', 'WeAreDeveloping')

if utils.is_heroku():
    app.config.update(
        SESSION_COOKIE_SECURE=True,
        SESSION_COOKIE_HTTPONLY=True,
        SESSION_COOKIE_SAMESITE='Lax',
    )

# Set security attributes for cookies in a central place - but not when running locally, so that session cookies work well without HTTPS

Compress(app)
Commonmark(app)
parse_logger = jsonbin.MultiParseLogger(
    jsonbin.JsonBinLogger.from_env_vars(),
    jsonbin.S3ParseLogger.from_env_vars())
querylog.LOG_QUEUE.set_transmitter(aws_helpers.s3_querylog_transmitter_from_env())


@app.before_request
def setup_language():
    # Determine the user's requested language code.
    #
    # If not in the request parameters, use the browser's accept-languages
    # header to do language negotiation.
    if 'lang' not in session:
        session['lang'] = request.accept_languages.best_match(ALL_LANGUAGES.keys(), 'en')
    if 'keyword_lang' not in session:
        session['keyword_lang'] = "en"

    g.lang = session['lang']
    g.keyword_lang = session['keyword_lang']

    # Set the page direction -> automatically set it to "left-to-right"
    # Switch to "right-to-left" if one of the language in the list is selected
    # This is the only place to expand / shrink the list of RTL languages -> front-end is fixed based on this value
    g.dir = "ltr"
    if g.lang in ['ar', 'he', 'ur']:
        g.dir = "rtl"


    # Check that requested language is supported, otherwise return 404
    if g.lang not in ALL_LANGUAGES.keys():
        return "Language " + g.lang + " not supported", 404


if utils.is_heroku() and not os.getenv('HEROKU_RELEASE_CREATED_AT'):
    logging.warning(
        'Cannot determine release; enable Dyno metadata by running "heroku labs:enable runtime-dyno-metadata -a <APP_NAME>"')


# A context processor injects variables in the context that are available to all templates.
@app.context_processor
def enrich_context_with_user_info():
    session['set_keyword_lang'] = False
    user = current_user()
    data = {'username': user.get('username', ''), 'is_teacher': is_teacher(user), 'is_admin': is_admin(user)}
    if len(data['username']) > 0: #If so, there is a user -> Retrieve all relevant info
        user_data = DATABASE.user_by_username(user.get('username'))
        data['user_messages'] = 0
        if user_data.get('language', '') in ALL_LANGUAGES.keys():
            g.lang = session['lang'] = user_data['language']
        if user_data.get('keyword_language', '') in ALL_LANGUAGES.keys():
            g.keyword_lang = session['keyword_lang'] = user_data['keyword_language']
            session['set_keyword_lang'] = True

        data['user_data'] = user_data
        if 'classes' in user_data:
            data['user_classes'] = DATABASE.get_student_classes(user.get('username'))
        user_achievements = DATABASE.achievements_by_username(user.get('username'))
        if user_achievements:
            data['user_achievements'] = user_achievements
        user_invites = DATABASE.get_username_invite(user.get('username'))
        if user_invites:
            Class = DATABASE.get_class(user_invites['class_id'])
            if Class:
                invite_data = user_invites.copy()
                invite_data['class_name'] = Class.get('name')
                invite_data['teacher'] = Class.get('teacher')
                invite_data['join_link'] = Class.get('link')
                data['invite_data'] = invite_data
                data['user_messages'] += 1
    return data


@app.after_request
def set_security_headers(response):
    security_headers = {
        'Strict-Transport-Security': 'max-age=31536000; includeSubDomains',
        'X-XSS-Protection': '1; mode=block',
    }
    # Not X-Frame-Options on purpose -- we are being embedded by Online Masters
    # and that's okay.
    response.headers.update(security_headers)
    return response

@app.teardown_request
def teardown_request_finish_logging(exc):
    querylog.finish_global_log_record(exc)


# If present, PROXY_TO_TEST_HOST should be the 'http[s]://hostname[:port]' of the target environment
if os.getenv('PROXY_TO_TEST_HOST') and not os.getenv('IS_TEST_ENV'):
    ab_proxying.ABProxying(app, os.getenv('PROXY_TO_TEST_HOST'), app.config['SECRET_KEY'])


@app.route('/session_test', methods=['GET'])
def echo_session_vars_test():
    if not utils.is_testing_request(request):
        return 'This endpoint is only meant for E2E tests', 400
    return jsonify({'session': dict(session)})


@app.route('/session_main', methods=['GET'])
def echo_session_vars_main():
    if not utils.is_testing_request(request):
        return 'This endpoint is only meant for E2E tests', 400
    return jsonify({'session': dict(session), 'proxy_enabled': bool(os.getenv('PROXY_TO_TEST_HOST'))})


@app.route('/fix-code', methods=['POST'])
def fix_code():
    body = request.json
    if not body:
        return "body must be an object", 400
    if 'code' not in body:
        return "body.code must be a string", 400
    if 'level' not in body:
        return "body.level must be a string", 400
    if 'adventure_name' in body and not isinstance(body['adventure_name'], str):
        return "if present, body.adventure_name must be a string", 400

    code = body['code']
    level = int(body['level'])

    # Language should come principally from the request body,
    # but we'll fall back to browser default if it's missing for whatever
    # reason.
    lang = body.get('lang', g.lang)

    # true if kid enabled the read aloud option
    read_aloud = body.get('read_aloud', False)

    response = {}
    username = current_user()['username'] or None
    exception = None

    querylog.log_value(level=level, lang=lang, session_id=utils.session_id(), username=username)

    try:
        with querylog.log_time('transpile'):

            try:
                transpile_result = hedy.transpile(code, level)
                response = "OK"
            except hedy.exceptions.FtfyException as ex:
                # The code was fixed with a warning
                response['Error'] = translate_error(ex.error_code, ex.arguments)
                response['FixedCode'] = ex.fixed_code
                response['Location'] = ex.error_location
                transpile_result = ex.fixed_result
                exception = ex

    except hedy.exceptions.HedyException as ex:
        traceback.print_exc()
        response = hedy_error_to_response(ex)
        exception = ex

    except Exception as E:
        traceback.print_exc()
        print(f"error transpiling {code}")
        response["Error"] = str(E)
        exception = ex

    querylog.log_value(server_error=response.get('Error'))
    parse_logger.log({
        'session': utils.session_id(),
        'date': str(datetime.datetime.now()),
        'level': level,
        'lang': lang,
        'code': code,
        'server_error': response.get('Error'),
        'exception': get_class_name(exception),
        'version': version(),
        'username': username,
        'read_aloud': read_aloud,
        'is_test': 1 if os.getenv('IS_TEST_ENV') else None,
        'adventure_name': body.get('adventure_name', None)
    })

    return jsonify(response)


@app.route('/parse', methods=['POST'])
def parse():
    body = request.json
    if not body:
        return "body must be an object", 400
    if 'code' not in body:
        return "body.code must be a string", 400
    if 'level' not in body:
        return "body.level must be a string", 400
    if 'adventure_name' in body and not isinstance(body['adventure_name'], str):
        return "if present, body.adventure_name must be a string", 400

    error_check = False
    if 'error_check' in body:
        error_check = True

    code = body['code']
    level = int(body['level'])

    # Language should come principally from the request body,
    # but we'll fall back to browser default if it's missing for whatever
    # reason.
    lang = body.get('lang', g.lang)

    # true if kid enabled the read aloud option
    read_aloud = body.get('read_aloud', False)

    response = {}
    username = current_user()['username'] or None
    exception = None

    querylog.log_value(level=level, lang=lang, session_id=utils.session_id(), username=username)

    try:
        with querylog.log_time('transpile'):

            try:
                transpile_result = transpile_add_stats(code, level, lang)
                if username:
                    DATABASE.increase_user_run_count(username)
                    ACHIEVEMENTS.increase_count("run")
            except hedy.exceptions.InvalidSpaceException as ex:
                response['Warning'] = translate_error(ex.error_code, ex.arguments)
                response['Location'] = ex.error_location
                transpile_result = ex.fixed_result
                exception = ex
            except hedy.exceptions.InvalidCommandException as ex:
                response['Error'] = translate_error(ex.error_code, ex.arguments)
                response['Location'] = ex.error_location
                transpile_result = ex.fixed_result
                exception = ex
            except hedy.exceptions.FtfyException as ex:
                response['Error'] = translate_error(ex.error_code, ex.arguments)
                response['Location'] = ex.error_location
                transpile_result = ex.fixed_result
                exception = ex
            except hedy.exceptions.UnquotedEqualityCheck as ex:
                response['Error'] = translate_error(ex.error_code, ex.arguments)
                response['Location'] = ex.error_location
                exception = ex
        try:
            if transpile_result.has_turtle:
                response['Code'] = TURTLE_PREFIX_CODE + transpile_result.code
                response['has_turtle'] = True
            else:
                response['Code'] = NORMAL_PREFIX_CODE + transpile_result.code
        except:
            pass
        try:
            if 'sleep' in hedy.all_commands(code, level, lang):
                response['has_sleep'] = True
        except:
            pass
        try:
            if username and ACHIEVEMENTS.verify_run_achievements(username, code, level, response):
                response['achievements'] = ACHIEVEMENTS.get_earned_achievements()
        except Exception as E:
            print(f"error determining achievements for {code} with {E}")
    except hedy.exceptions.HedyException as ex:
        traceback.print_exc()
        response = hedy_error_to_response(ex)
        exception = ex

    except Exception as E:
        traceback.print_exc()
        print(f"error transpiling {code}")
        response["Error"] = str(E)
        exception = E

    querylog.log_value(server_error=response.get('Error'))
    parse_logger.log({
        'session': utils.session_id(),
        'date': str(datetime.datetime.now()),
        'level': level,
        'lang': lang,
        'code': code,
        'server_error': response.get('Error'),
        'exception': get_class_name(exception),
        'version': version(),
        'username': username,
        'read_aloud': read_aloud,
        'is_test': 1 if os.getenv('IS_TEST_ENV') else None,
        'adventure_name': body.get('adventure_name', None)
    })

    if "Error" in response and error_check:
        response["message"] = gettext(u'program_contains_error')
    return jsonify(response)


@app.route('/parse-by-id', methods=['POST'])
@requires_login
def parse_by_id(user):
    body = request.json
    #Validations
    if not isinstance(body, dict):
        return 'body must be an object', 400
    if not isinstance(body.get('id'), str):
        return 'class id must be a string', 400

    program = DATABASE.program_by_id(body.get('id'))
    if program and program.get('username') == user['username']:
        try:
            hedy.transpile(program.get('code'), program.get('level'), program.get('lang'))
            return {}, 200
        except:
            return {"error": "parsing error"}, 200
    else:
        return 'this is not your program!', 400


def transpile_add_stats(code, level, lang_):
    username = current_user()['username'] or None
    try:
        result = hedy.transpile(code, level, lang_)
        statistics.add(username, lambda id_: DATABASE.add_program_stats(id_, level, None))
        return result
    except Exception as ex:
        statistics.add(username, lambda id_: DATABASE.add_program_stats(id_, level, get_class_name(ex)))
        raise


def get_class_name(i):
    if i is not None:
        return str(i.__class__.__name__)
    return i


def hedy_error_to_response(ex):
    return {
        "Error": translate_error(ex.error_code, ex.arguments),
        "Location": ex.error_location
    }


def translate_error(code, arguments):
    arguments_that_require_translation = ['allowed_types', 'invalid_type', 'invalid_type_2', 'character_found',
                                          'concept', 'tip']
    arguments_that_require_highlighting = ['command', 'guessed_command', 'invalid_argument', 'invalid_argument_2',
                                           'variable']
    # fetch the error template
    #print(code)
    #error_template = gettext(u'' + str(code))
    #print(code)
    #print(error_template)

    translations = TRANSLATIONS.get_translations(lang, 'HedyErrorMessages')
    error_template = translations[code]
    # some arguments like allowed types or characters need to be translated in the error message
    for k, v in arguments.items():
        if k in arguments_that_require_highlighting:
            arguments[k] = hedy.style_closest_command(v)

        if k in arguments_that_require_translation:
            if isinstance(v, list):
                arguments[k] = translate_list(translations, v)
            else:
                arguments[k] = translations.get(v, v)

    return error_template.format(**arguments)


def translate_list(translations, args):
    translated_args = [translations.get(a, a) for a in args]
    # Deduplication is needed because diff values could be translated to the same value, e.g. int and float => a number
    translated_args = list(dict.fromkeys(translated_args))

    if len(translated_args) > 1:
        return f"{', '.join(translated_args[0:-1])}" \
               f" {translations.get('or', 'or')} " \
               f"{translated_args[-1]}"
    return ''.join(translated_args)


@app.route('/report_error', methods=['POST'])
def report_error():
    post_body = request.json

    parse_logger.log({
        'session': utils.session_id(),
        'date': str(datetime.datetime.now()),
        'level': post_body.get('level'),
        'code': post_body.get('code'),
        'client_error': post_body.get('client_error'),
        'version': version(),
        'username': current_user()['username'] or None,
        'is_test': 1 if os.getenv('IS_TEST_ENV') else None
    })

    return 'logged'


@app.route('/client_exception', methods=['POST'])
def report_client_exception():
    post_body = request.json

    querylog.log_value(
        session=utils.session_id(),
        date=str(datetime.datetime.now()),
        client_error=post_body,
        version=version(),
        username=current_user()['username'] or None,
        is_test=1 if os.getenv('IS_TEST_ENV') else None
    )

    # Return a 500 so the HTTP status codes will stand out in our monitoring/logging
    return 'logged', 500


@app.route('/version', methods=['GET'])
def version_page():
    """
    Generate a page with some diagnostic information and a useful GitHub URL on upcoming changes.

    This is an admin-only page, it does not need to be linked.
   (Also does not have any sensitive information so it's fine to be unauthenticated).
    """
    app_name = os.getenv('HEROKU_APP_NAME')

    vrz = os.getenv('HEROKU_RELEASE_CREATED_AT')
    the_date = datetime.date.fromisoformat(vrz[:10]) if vrz else datetime.date.today()

    commit = os.getenv('HEROKU_SLUG_COMMIT', '????')[0:6]

    return render_template('version-page.html',
                           app_name=app_name,
                           heroku_release_time=the_date,
                           commit=commit)


def achievements_page():
    user = current_user()
    username = user['username']
    if not username:
        # redirect users to /login if they are not logged in
        # Todo: TB -> I wrote this once, but wouldn't it make more sense to simply throw a 302 error?
        url = request.url.replace('/my-achievements', '/login')
        return redirect(url, code=302)

    achievement_translations = hedyweb.PageTranslations('achievements').get_page_translations(g.lang)
    achievements = ACHIEVEMENTS_TRANSLATIONS.get_translations(g.lang)

    return render_template('achievements.html', page_title=hedyweb.get_page_title('achievements'),
                           achievements=achievements, template_achievements=achievement_translations, current_page='my-profile')


@app.route('/programs', methods=['GET'])
@requires_login
def programs_page(user):
    username = user['username']
    if not username:
        # redirect users to /login if they are not logged in
        url = request.url.replace('/programs', '/login')
        return redirect(url, code=302)

    from_user = request.args.get('user') or None
    # If from_user -> A teacher is trying to view the user programs
    if from_user and not is_admin(user):
        if not is_teacher(user):
            return utils.error_page(error=403, ui_message='not_teacher')
        students = DATABASE.get_teacher_students(username)
        if from_user not in students:
            return utils.error_page(error=403, ui_message='not_enrolled')

    adventures = load_adventure_for_language(g.lang).adventures_file['adventures']
    if hedy_content.Adventures(session['lang']).has_adventures():
        adventures_names = hedy_content.Adventures(session['lang']).get_adventure_keyname_name_levels()
    else:
        adventures_names = hedy_content.Adventures("en").get_adventure_keyname_name_levels()

    # We request our own page -> also get the public_profile settings
    public_profile = None
    if not from_user:
        public_profile = DATABASE.get_public_profile_settings(username)

    level = request.args.get('level', default=None, type=str)
    adventure = request.args.get('adventure', default=None, type=str)
    level = None if level == "null" else level
    adventure = None if adventure == "null" else adventure

    if level or adventure:
        result = DATABASE.filtered_programs_for_user(from_user or username, level, adventure)
    else:
        result = DATABASE.programs_for_user(from_user or username)

    programs = []
    now = timems()
    for item in result:
        date = get_user_formatted_age(now, item['date'])
        programs.append(
            {'id': item['id'], 'code': item['code'], 'date': date, 'level': item['level'], 'name': item['name'],
             'adventure_name': item.get('adventure_name'), 'submitted': item.get('submitted'),
             'public': item.get('public')})

    return render_template('programs.html', programs=programs, page_title=hedyweb.get_page_title('programs'),
                           current_page='programs', from_user=from_user, adventures=adventures,
                           filtered_level=level, filtered_adventure=adventure, adventure_names=adventures_names,
                           public_profile=public_profile, max_level=hedy.HEDY_MAX_LEVEL)


@app.route('/logs/query', methods=['POST'])
def query_logs():
    user = current_user()
    if not is_admin(user) and not is_teacher(user):
        return utils.error_page(error=403, ui_message='unauthorized')

    body = request.json
    if body is not None and not isinstance(body, dict):
        return 'body must be an object', 400

    class_id = body.get('class_id')
    if not is_admin(user):
        username_filter = body.get('username')
        if not class_id or not username_filter:
            return utils.error_page(error=403, ui_message='unauthorized')

        class_ = DATABASE.get_class(class_id)
        if not class_ or class_['teacher'] != user['username'] or username_filter not in class_.get('students', []):
            return utils.error_page(error=403, ui_message='unauthorized')

    (exec_id, status) = log_fetcher.query(body)
    response = {'query_status': status, 'query_execution_id': exec_id}
    return jsonify(response)


@app.route('/logs/results', methods=['GET'])
def get_log_results():
    query_execution_id = request.args.get('query_execution_id', default=None, type=str)
    next_token = request.args.get('next_token', default=None, type=str)

    user = current_user()
    if not is_admin(user) and not is_teacher(user):
        return utils.error_page(error=403, ui_message='unauthorized')

    data, next_token = log_fetcher.get_query_results(query_execution_id, next_token)
    response = {'data': data, 'next_token': next_token}
    return jsonify(response)


def get_user_formatted_age(now, date):
    texts = TRANSLATIONS.get_translations(g.lang, 'Programs')
    program_age = now - date
    if program_age < 1000 * 60 * 60:
        measure = texts['minutes']
        date = round(program_age / (1000 * 60))
    elif program_age < 1000 * 60 * 60 * 24:
        measure = texts['hours']
        date = round(program_age / (1000 * 60 * 60))
    else:
        measure = texts['days']
        date = round(program_age / (1000 * 60 * 60 * 24))

    return f"{texts['ago-1']} {date} {measure} {texts['ago-2']}"


# routing to index.html
@app.route('/ontrack', methods=['GET'], defaults={'level': '1', 'step': 1})
@app.route('/onlinemasters', methods=['GET'], defaults={'level': '1', 'step': 1})
@app.route('/onlinemasters/<int:level>', methods=['GET'], defaults={'step': 1})
@app.route('/space_eu', methods=['GET'], defaults={'level': '1', 'step': 1})
@app.route('/hedy', methods=['GET'], defaults={'level': '1', 'step': 1})
@app.route('/hedy/<level>', methods=['GET'], defaults={'step': 1})
@app.route('/hedy/<level>/<step>', methods=['GET'])
def index(level, step):
    if re.match('\\d', level):
        try:
            g.level = level = int(level)
        except:
            return utils.error_page(error=404, ui_message='no_such_level')
    else:
        return utils.error_page(error=404, ui_message='no_such_level')

    g.prefix = '/hedy'

    loaded_program = ''
    adventure_name = ''

    # If step is a string that has more than two characters, it must be an id of a program
    # Todo TB -> I don't like this structure, can't we use a dedicated URL for loaded programs?!
    if step and isinstance(step, str) and len(step) > 2:
        result = DATABASE.program_by_id(step)
        if not result:
            return utils.error_page(error=404, ui_message='no_such_program')

        user = current_user()
        public_program = 'public' in result and result['public']
        if not public_program and user['username'] != result['username'] and not is_admin(user) and not is_teacher(user):
            return utils.error_page(error=404, ui_message='no_such_program')
        loaded_program = {'code': result['code'], 'name': result['name'],
                          'adventure_name': result.get('adventure_name')}
        if 'adventure_name' in result:
            adventure_name = result['adventure_name']

    adventures = load_adventures_per_level(g.lang, level)
    customizations = {}
    if current_user()['username']:
        customizations = DATABASE.get_student_class_customizations(current_user()['username'])

    level_defaults_for_lang = LEVEL_DEFAULTS[g.lang]
    level_defaults_for_lang.set_keyword_language(g.keyword_lang)

    if 'levels' in customizations:
        available_levels = customizations['levels']
        now = timems()
        for current_level, timestamp in customizations.get('opening_dates', {}).items():
            if utils.datetotimeordate(timestamp) > utils.datetotimeordate(utils.mstoisostring(now)):
                try:
                    available_levels.remove(int(current_level))
                except:
                    print("Error: there is an openings date without a level")

    if level not in level_defaults_for_lang.levels and level <= hedy.HEDY_MAX_LEVEL:
        return utils.error_page(error=404, ui_message='level_not_translated')
    if 'levels' in customizations and level not in available_levels:
        return utils.error_page(error=403, ui_message='level_not_class')

    defaults = level_defaults_for_lang.get_defaults_for_level(level)
    max_level = level_defaults_for_lang.max_level()

    teacher_adventures = []
    for adventure in customizations.get('teacher_adventures', []):
        teacher_adventures.append(DATABASE.get_adventure(adventure))

    enforce_developers_mode = False
    if 'other_settings' in customizations and 'developers_mode' in customizations['other_settings']:
        enforce_developers_mode = True

    hide_cheatsheet = False
    if 'other_settings' in customizations and 'hide_cheatsheet' in customizations['other_settings']:
        hide_cheatsheet = True

    return hedyweb.render_code_editor_with_tabs(
        level_defaults=defaults,
        max_level=max_level,
        level_number=level,
        version=version(),
        adventures=adventures,
        customizations=customizations,
        hide_cheatsheet=hide_cheatsheet,
        enforce_developers_mode=enforce_developers_mode,
        teacher_adventures=teacher_adventures,
        loaded_program=loaded_program,
        adventure_name=adventure_name)


@app.route('/hedy/<id>/view', methods=['GET'])
def view_program(id):
    g.prefix = '/hedy'

    user = current_user()

    result = DATABASE.program_by_id(id)
    if not result:
        return utils.error_page(error=404, ui_message='no_such_program')

    # If we asked for a specific language, use that, otherwise use the language
    # of the program's author.
    # Default to the language of the program's author(but still respect)
    # the switch if given.
    g.lang = request.args.get('lang', result['lang'])

    arguments_dict = {}
    arguments_dict['program_id'] = id
    arguments_dict['page_title'] = f'{result["name"]} – Hedy'
    arguments_dict['level'] = result['level']  # Necessary for running
    arguments_dict['loaded_program'] = result
    arguments_dict['editor_readonly'] = True

    if "submitted" in result and result['submitted']:
        arguments_dict['show_edit_button'] = False
        now = timems()
        arguments_dict['program_age'] = get_user_formatted_age(now, result['date'])
        arguments_dict[
            'program_timestamp'] = f"{datetime.datetime.fromtimestamp(result['date'] / 1000.0).strftime('%d-%m-%Y, %H:%M:%S')} GMT"
    else:
        arguments_dict['show_edit_button'] = True

    # Everything below this line has nothing to do with this page and it's silly
    # that every page needs to put in so much effort to re-set it
    arguments_dict['menu'] = True
    arguments_dict['username'] = user.get('username', None)
    arguments_dict['is_teacher'] = is_teacher(user)

    return render_template("view-program-page.html", **arguments_dict)


@app.errorhandler(404)
def not_found(exception):
    return utils.error_page(error=404, ui_message='page_not_found')


@app.errorhandler(500)
def internal_error(exception):
    import traceback
    print(traceback.format_exc())
    return utils.error_page(error=500)


@app.route('/index.html')
@app.route('/')
def default_landing_page():
    return main_page('start')


@app.route('/signup', methods=['GET'])
def signup_page():
    if current_user()['username']:
        return redirect('/my-profile')
    return render_template('signup.html', page_title=hedyweb.get_page_title('signup'), current_page='login')


@app.route('/login', methods=['GET'])
def login_page():
    if current_user()['username']:
        return redirect('/my-profile')
    return render_template('login.html', page_title=hedyweb.get_page_title('login'), current_page='login')


@app.route('/recover', methods=['GET'])
def recover_page():
    if current_user()['username']:
        return redirect('/my-profile')
    return render_template('recover.html', page_title=hedyweb.get_page_title('recover'), current_page='login')


@app.route('/reset', methods=['GET'])
def reset_page():
    #If there is a user logged in -> don't allow password reset
    if current_user()['username']:
        return redirect('/my-profile')

    username = request.args.get('username', default=None, type=str)
    token = request.args.get('token', default=None, type=str)
    username = None if username == "null" else username
    token = None if token == "null" else token

    if not username or not token:
        return utils.error_page(error=403, ui_message='unauthorized')
    return render_template('reset.html', page_title=hedyweb.get_page_title('reset'), reset_username=username, reset_token=token, current_page='login')


@app.route('/my-profile', methods=['GET'])
@requires_login
def profile_page(user):
    programs = DATABASE.public_programs_for_user(user['username'])
    public_profile_settings = DATABASE.get_public_profile_settings(current_user()['username'])

    return render_template('profile.html', page_title=hedyweb.get_page_title('my-profile'), programs=programs,
                           public_settings=public_profile_settings, current_page='my-profile')


@app.route('/<page>')
def main_page(page):
    if page == 'favicon.ico':
        abort(404)

    if page == "my-achievements":
        return achievements_page()

    if page == 'learn-more':
        learn_more_translations = hedyweb.PageTranslations(page).get_page_translations(g.lang)
        return render_template('learn-more.html', page_title=hedyweb.get_page_title(page),
                               current_page='learn-more', content=learn_more_translations)

    if page == 'privacy':
        privacy_translations = hedyweb.PageTranslations(page).get_page_translations(g.lang)
        return render_template('privacy.html', page_title=hedyweb.get_page_title(page),
                               content=privacy_translations)

    user = current_user()

    if page == 'landing-page':
        if user['username']:
            return render_template('landing-page.html', page_title=hedyweb.get_page_title(page), user=user['username'])
        else:
            return utils.error_page(error=403, ui_message='not_user')

    if page == 'for-teachers':
        for_teacher_translations = hedyweb.PageTranslations(page).get_page_translations(g.lang)
        if is_teacher(user):
            welcome_teacher = session.get('welcome-teacher') or False
            session.pop('welcome-teacher', None)
            teacher_classes = [] if not current_user()['username'] else DATABASE.get_teacher_classes(current_user()['username'], True)
            adventures = []
            for adventure in DATABASE.get_teacher_adventures(current_user()['username']):
                adventures.append({'id': adventure.get('id'), 'name': adventure.get('name'),
                                   'date': utils.datetotimeordate(utils.mstoisostring(adventure.get('date'))),
                                   'level': adventure.get('level')})

            return render_template('for-teachers.html', current_page='my-profile',
                                   page_title=hedyweb.get_page_title(page),
                                   content=for_teacher_translations, teacher_classes=teacher_classes,
                                   teacher_adventures=adventures, welcome_teacher=welcome_teacher)
        else:
            return utils.error_page(error=403, ui_message='not_teacher')

    requested_page = hedyweb.PageTranslations(page)
    if not requested_page.exists():
        abort(404)

    main_page_translations = requested_page.get_page_translations(g.lang)
    return render_template('main-page.html', page_title=hedyweb.get_page_title('start'),
                           current_page='start', content=main_page_translations)


@app.route('/explore', methods=['GET'])
def explore():
    if not current_user()['username']:
        return redirect('/login')

    level = request.args.get('level', default=None, type=str)
    adventure = request.args.get('adventure', default=None, type=str)

    level = None if level == "null" else level
    adventure = None if adventure == "null" else adventure

    achievement = None
    if level or adventure:
        programs = DATABASE.get_filtered_explore_programs(level, adventure)
        achievement = ACHIEVEMENTS.add_single_achievement(current_user()['username'], "indiana_jones")
    else:
        programs = DATABASE.get_all_explore_programs()

    filtered_programs = []
    for program in programs:
        # If program does not have an error value set -> parse it and set value
        if 'error' not in program:
            try:
                hedy.transpile(program.get('code'), program.get('level'), program.get('lang'))
                program['error'] = False
            except:
                program['error'] = True
            DATABASE.store_program(program)
        filtered_programs.append({
            'username': program['username'],
            'name': program['name'],
            'level': program['level'],
            'id': program['id'],
            'error': program['error'],
            'code': "\n".join(program['code'].split("\n")[:4])
        })

    if hedy_content.Adventures(session['lang']).has_adventures():
        adventures = hedy_content.Adventures(session['lang']).get_adventure_keyname_name_levels()
    else:
        adventures = hedy_content.Adventures("en").get_adventure_keyname_name_levels()

    return render_template('explore.html', programs=filtered_programs,
                           filtered_level=level,
                           achievement=achievement,
                           filtered_adventure=adventure,
                           max_level=hedy.HEDY_MAX_LEVEL,
                           adventures=adventures,
                           page_title=hedyweb.get_page_title('explore'),
                           current_page='explore')


@app.route('/change_language', methods=['POST'])
def change_language():
    body = request.json
    session['lang'] = body.get('lang')
    return jsonify({'succes': 200})

@app.route('/translate_keywords', methods=['POST'])
def translate_keywords():
    body = request.json
    print(body)
    try:
        translated_code = hedy_translation.translate_keywords(body.get('code'), body.get('start_lang'), body.get('goal_lang'), level=int(body.get('level', 1)))
        if translated_code:
            return jsonify({'success': 200, 'code': translated_code})
        else:
            return gettext(u'translate_error'), 400
    except:
        return gettext(u'translate_error'), 400


@app.route('/client_messages.js', methods=['GET'])
def client_messages():
    error_messages = TRANSLATIONS.get_translations(g.lang, "ClientErrorMessages")
    response = make_response(render_template("client_messages.js", error_messages=json.dumps(error_messages)))

    if not is_debug_mode():
        # Cache for longer when not devving
        response.cache_control.max_age = 60 * 60  # Seconds

    return response


@app.template_global()
def current_language():
    return make_lang_obj(g.lang)

@app.template_global()
def current_keyword_language():
    return make_keyword_lang_obj(g.keyword_lang)

@app.template_global()
def other_keyword_language():
    # If the current keyword language isn't English: we are sure the other option is English
    if g.keyword_lang != "en":
        return make_keyword_lang_obj("en")
    else:
        # If the current language is in supported keyword languages and not equal to our current keyword language
        if g.lang in ALL_KEYWORD_LANGUAGES.keys() and g.lang != g.keyword_lang:
            return make_keyword_lang_obj(g.lang)
    return None


@app.template_filter()
def nl2br(x):
    """Turn newlines into <br>"""
    # The input to this object will either be a literal string or a 'Markup' object.
    # In case of a literal string, we need to escape it first, because we have
    # to be able to make a distinction between safe and unsafe characters.
    #
    # In case of a Markup object, make sure to tell it the <br> we're adding is safe
    if not isinstance(x, Markup):
        x = Markup.escape(x)
    return x.replace('\n', Markup('<br />'))


@app.template_global()
def hedy_link(level_nr, assignment_nr, subpage=None):
    """Make a link to a Hedy page."""
    parts = [g.prefix]
    parts.append('/' + str(level_nr))
    if str(assignment_nr) != '1' or subpage:
        parts.append('/' + str(assignment_nr if assignment_nr else '1'))
    if subpage and subpage != 'code':
        parts.append('/' + subpage)
    return ''.join(parts)


@app.template_global()
def other_languages():
    cl = g.lang
    return [make_lang_obj(l) for l in ALL_LANGUAGES.keys() if l != cl]

@app.template_global()
def keyword_languages():
    return [make_lang_obj(l) for l in ALL_KEYWORD_LANGUAGES.keys()]

@app.template_global()
def keyword_languages_keys():
    return [l for l in ALL_KEYWORD_LANGUAGES.keys()]

def make_lang_obj(lang):
    """Make a language object for a given language."""
    return {
        'sym': ALL_LANGUAGES[lang],
        'lang': lang
    }

def make_keyword_lang_obj(lang):
    """Make a language object for a given language."""
    return {
        'sym': ALL_KEYWORD_LANGUAGES[lang],
        'lang': lang
    }


@app.template_global()
def modify_query(**new_values):
    args = request.args.copy()

    for key, value in new_values.items():
        args[key] = value

    return '{}?{}'.format(request.path, url_encode(args))


# We only store this @app.route here to enable the use of achievements -> might want to re-write this in the future
@app.route('/auth/public_profile', methods=['POST'])
@requires_login
def update_public_profile(user):
    body = request.json

    # Validations
    if not isinstance(body, dict):
        return gettext(u'ajax_error'), 400
    if not isinstance(body.get('image'), str):
        return gettext(u'image_invalid'), 400
    if not isinstance(body.get('personal_text'), str):
        return gettext(u'personal_text_invalid'), 400
    if 'favourite_program' in body and not isinstance(body.get('favourite_program'), str):
        return gettext(u'favourite_program_invalid'), 400

    achievement = None
    current_profile = DATABASE.get_public_profile_settings(user['username'])
    if current_profile:
        if current_profile.get('image') != body.get('image'):
            achievement = ACHIEVEMENTS.add_single_achievement(current_user()['username'], "fresh_look")
    else:
        achievement = ACHIEVEMENTS.add_single_achievement(current_user()['username'], "go_live")
    DATABASE.update_public_profile(user['username'], body)
    if achievement:
<<<<<<< HEAD
        return {'message': gettext(u'public_profile_updated'), 'achievement': achievement}, 200
    return {'message': gettext(u'public_profile_updated')}, 200
=======
        return {'success': g.auth_texts.get('public_profile_updated'), 'achievement': achievement}, 200
    return {'success': g.auth_texts.get('public_profile_updated')}, 200
>>>>>>> 193ecea8

@app.route('/translate/<source>/<target>')
def translate_fromto(source, target):
    source_adventures = YamlFile.for_file(f'coursedata/adventures/{source}.yaml').to_dict()
    source_levels = YamlFile.for_file(f'coursedata/level-defaults/{source}.yaml').to_dict()
    source_texts = YamlFile.for_file(f'coursedata/texts/{source}.yaml').to_dict()
    source_keywords = YamlFile.for_file(f'coursedata/keywords/{source}.yaml').to_dict()

    target_adventures = YamlFile.for_file(f'coursedata/adventures/{target}.yaml').to_dict()
    target_levels = YamlFile.for_file(f'coursedata/level-defaults/{target}.yaml').to_dict()
    target_texts = YamlFile.for_file(f'coursedata/texts/{target}.yaml').to_dict()
    target_keywords = YamlFile.for_file(f'coursedata/keywords/{target}.yaml').to_dict()

    files = []

    files.append(translating.TranslatableFile(
        'Levels',
        f'level-defaults/{target}.yaml',
        translating.struct_to_sections(source_levels, target_levels)))

    files.append(translating.TranslatableFile(
        'Messages',
        f'texts/{target}.yaml',
        translating.struct_to_sections(source_texts, target_texts)))

    files.append(translating.TranslatableFile(
        'Adventures',
        f'adventures/{target}.yaml',
        translating.struct_to_sections(source_adventures, target_adventures)))

    files.append(translating.TranslatableFile(
        'Keywords (make sure there are no duplicate translations of keywords)',
        f'keywords/{target}.yaml',
        translating.struct_to_sections(source_keywords, target_keywords)))

    return render_template('translate-fromto.html',
                           source_lang=source,
                           target_lang=target,
                           files=files)


@app.route('/update_yaml', methods=['POST'])
def update_yaml():
    filename = path.join('coursedata', request.form['file'])
    # The file MUST point to something inside our 'coursedata' directory
    filepath = path.abspath(filename)
    expected_path = path.abspath('coursedata')
    if not filepath.startswith(expected_path):
        raise RuntimeError('Invalid path given')

    data = load_yaml_rt(filepath)
    for key, value in request.form.items():
        if key.startswith('c:'):
            translating.apply_form_change(data, key[2:], translating.normalize_newlines(value))

    data = translating.normalize_yaml_blocks(data)

    return Response(dump_yaml_rt(data),
                    mimetype='application/x-yaml',
                    headers={'Content-disposition': 'attachment; filename=' + request.form['file'].replace('/', '-')})


@app.route('/user/<username>')
def public_user_page(username):
    if not current_user()['username']:
        return utils.error_page(error=403, ui_message='unauthorized')
    username = username.lower()
    user = DATABASE.user_by_username(username)
    if not user:
        return utils.error_page(error=404, ui_message='user_not_private')
    user_public_info = DATABASE.get_public_profile_settings(username)
    if user_public_info:
        user_programs = DATABASE.public_programs_for_user(username)
        user_achievements = DATABASE.progress_by_username(username)

        favourite_program = None
        if 'favourite_program' in user_public_info and user_public_info['favourite_program']:
            favourite_program = DATABASE.program_by_id(user_public_info['favourite_program'])
        if len(user_programs) >= 5:
            user_programs = user_programs[:5]

        last_achieved = None
        if 'achieved' in user_achievements:
            last_achieved = user_achievements['achieved'][-1]

        # Todo: TB -> In the near future: add achievement for user visiting their own profile

        return render_template('public-page.html', user_info=user_public_info,
                               achievements=ACHIEVEMENTS_TRANSLATIONS.get_translations(g.lang),
                               favourite_program=favourite_program,
                               programs=user_programs,
                               last_achieved=last_achieved,
                               user_achievements=user_achievements)
    return utils.error_page(error=404, ui_message='user_not_private')


@app.route('/invite/<code>', methods=['GET'])
def teacher_invitation(code):
    user = current_user()
    lang = g.lang

    if os.getenv('TEACHER_INVITE_CODE') != code:
        return utils.error_page(error=404, ui_message='invalid_teacher_invitation_code')
    if not user['username']:
        return render_template('teacher-invitation.html')

    update_is_teacher(user)

    session['welcome-teacher'] = True
    url = request.url.replace(f'/invite/{code}', '/for-teachers')
    return redirect(url)

# *** AUTH ***

from website import auth
auth.routes(app, DATABASE)

# *** PROGRAMS BACKEND ***

from website import programs
programs.routes(app, DATABASE, ACHIEVEMENTS)

# *** TEACHER BACKEND ***

from website import teacher
teacher.routes(app, DATABASE, ACHIEVEMENTS)

# *** ADMIN BACKEND ***

from website import admin
admin.routes(app, DATABASE)

# *** ACHIEVEMENTS BACKEND ***

ACHIEVEMENTS.routes(app, DATABASE)

# *** QUIZ BACKEND ***

from website import quiz
quiz.routes(app, DATABASE, ACHIEVEMENTS)

# *** STATISTICS ***

from website import statistics
statistics.routes(app, DATABASE)

# *** START SERVER ***

def on_server_start():
    """Called just before the server is started, both in developer mode and on Heroku.

    Use this to initialize objects, dependencies and connections.
    """
    pass


if __name__ == '__main__':
    # Start the server on a developer machine. Flask is initialized in DEBUG mode, so it
    # hot-reloads files. We also flip our own internal "debug mode" flag to True, so our
    # own file loading routines also hot-reload.
    utils.set_debug_mode(not os.getenv('NO_DEBUG_MODE'))

    # If we are running in a Python debugger, don't use flasks reload mode. It creates
    # subprocesses which make debugging harder.
    is_in_debugger = sys.gettrace() is not None

    on_server_start()

    # Threaded option enables multiple instances for multiple user access support
    app.run(threaded=True, debug=not is_in_debugger, port=config['port'], host="0.0.0.0")

    # See `Procfile` for how the server is started on Heroku.<|MERGE_RESOLUTION|>--- conflicted
+++ resolved
@@ -631,6 +631,7 @@
 
     translations = TRANSLATIONS.get_translations(lang, 'HedyErrorMessages')
     error_template = translations[code]
+
     # some arguments like allowed types or characters need to be translated in the error message
     for k, v in arguments.items():
         if k in arguments_that_require_highlighting:
@@ -1280,13 +1281,9 @@
         achievement = ACHIEVEMENTS.add_single_achievement(current_user()['username'], "go_live")
     DATABASE.update_public_profile(user['username'], body)
     if achievement:
-<<<<<<< HEAD
+        #Todo TB -> Check if we require message or success on front-end
         return {'message': gettext(u'public_profile_updated'), 'achievement': achievement}, 200
     return {'message': gettext(u'public_profile_updated')}, 200
-=======
-        return {'success': g.auth_texts.get('public_profile_updated'), 'achievement': achievement}, 200
-    return {'success': g.auth_texts.get('public_profile_updated')}, 200
->>>>>>> 193ecea8
 
 @app.route('/translate/<source>/<target>')
 def translate_fromto(source, target):
