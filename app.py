--- conflicted
+++ resolved
@@ -506,21 +506,13 @@
                 for options_key, options_value in options.items():
                     for option in options_value:
                         for key, value in option.items():
-<<<<<<< HEAD
                             if value:
                                 option_obj[key] = value.replace("\n", '\\n')
-=======
-                            option_obj[key] = value
->>>>>>> 48a26c5f
                             option_obj['char_index'] = char_array[i]
                     i += 1
                 question_obj.append(option_obj)
                 
-<<<<<<< HEAD
             html_obj = render_template('quiz_question.html',
-=======
-            return render_template('quiz_question.html',
->>>>>>> 48a26c5f
                                    quiz=quiz_data,
                                    level_source=level_source,
                                    questionStatus= questionStatus,
@@ -597,12 +589,8 @@
                 for options_key, options_value in options.items():
                     for option in options_value:
                         for key, value in option.items():
-<<<<<<< HEAD
                             if value:
                                 option_obj[key] = value.replace("\n", '\\n')
-=======
-                            option_obj[key] = value
->>>>>>> 48a26c5f
                             option_obj['char_index'] = char_array[i]
                     i += 1
                 question_obj.append(option_obj)
@@ -619,12 +607,8 @@
                                        username=current_user(request)['username'],
                                        auth=TRANSLATIONS.data[requested_lang()]['Auth'])
             elif session.get('quiz-attempt')  <= config.get('quiz-max-attempts'):
-<<<<<<< HEAD
 
                 html_obj =  render_template('quiz_question.html',
-=======
-                return render_template('quiz_question.html',
->>>>>>> 48a26c5f
                                        quiz=quiz_data,
                                        level_source=level_source,
                                        questionStatus=questionStatus,
@@ -640,10 +624,7 @@
                                        username=current_user(request)['username'],
                                        is_teacher=is_teacher(request),
                                        auth=TRANSLATIONS.get_translations(requested_lang(), 'Auth'))
-<<<<<<< HEAD
                 return html_obj.replace("\\n", '<br />')
-=======
->>>>>>> 48a26c5f
             elif session.get('quiz-attempt') > config.get('quiz-max-attempts'):
                 return render_template('feedback.html',
                                        quiz=quiz_data,
