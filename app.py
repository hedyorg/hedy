--- conflicted
+++ resolved
@@ -529,12 +529,8 @@
         result = hedy.transpile(code, level, lang_)
         number_of_lines = code.count('\n')
         statistics.add(
-<<<<<<< HEAD
-            username, lambda id_: DATABASE.add_program_stats(id_, level, None))
+            username, lambda id_: DATABASE.add_program_stats(id_, level, number_of_lines,None))
         print(result)
-=======
-            username, lambda id_: DATABASE.add_program_stats(id_, level, number_of_lines,None))
->>>>>>> 99b7e2fe
         return result
     except Exception as ex:
         statistics.add(username, lambda id_: DATABASE.add_program_stats(
@@ -1047,7 +1043,7 @@
     user = DATABASE.user_by_username(username)
     if not user:
         return utils.error_page(error=403, ui_message=gettext('user_inexistent'))
-    progress_data = DATABASE.progress_by_username(username)   
+    progress_data = DATABASE.progress_by_username(username)
     if progress_data is None:
         return utils.error_page(error=404, ui_message=gettext('no_certificate'))
     achievements = progress_data.get('achieved', None)
@@ -1059,11 +1055,11 @@
         count_programs = 0
     quiz_score = get_highest_quiz_score(username)
     longest_program = get_longest_program(username)
-    
+
     number_achievements = len(achievements)
     congrats_message = gettext('congrats_message').format(**{'username': username})
-    return render_template("certificate.html", count_programs=count_programs, quiz_score=quiz_score, 
-                            longest_program=longest_program, number_achievements=number_achievements, 
+    return render_template("certificate.html", count_programs=count_programs, quiz_score=quiz_score,
+                            longest_program=longest_program, number_achievements=number_achievements,
                             congrats_message=congrats_message)
 
 def get_highest_quiz_score(username):
