--- conflicted
+++ resolved
@@ -598,13 +598,8 @@
         with querylog.log_time('detect_sleep'):
             # FH, Nov 2023: hmmm I don't love that this is not done in the same place as the other "has"es
             try:
-<<<<<<< HEAD
-                match = re.search(r'time\.sleep\(int\("(?P<sleep_time>\d+)"\)\)|time\.sleep\(int\((?P<variable>\w+)\)\)', response['Code'])
-=======
                 match = re.search(
                     r'time\.sleep\(int\("(?P<sleep_time>\d+)"\)\)|time\.sleep\(int\((?P<variable>\w+)\)\)', response['Code'])
-
->>>>>>> 0ba9d317
                 if match:
                     sleep_time = match.group('sleep_time')
                     variable = match.group('variable')
