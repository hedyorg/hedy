--- conflicted
+++ resolved
@@ -94,11 +94,7 @@
         if username in USERS:
             return USERS[username]
         body = {'username': username, 'email': username + '@hedy.com', 'mail_repeat': username + '@hedy.com',
-<<<<<<< HEAD
-                'language': 'nl', 'agree_terms': True, 'password': 'foobar', 'password_repeat': 'foobar'}
-=======
                 'language': 'nl', 'keyword_language': 'en', 'password': 'foobar', 'password_repeat': 'foobar'}
->>>>>>> ee00a7d1
         response = request('post', 'auth/signup', {}, body, cookies=self.user_cookies[username])
 
         # It might sometimes happen that by the time we attempted to create the user, another test did it already.
@@ -274,11 +270,7 @@
         # GIVEN a valid username and signup body
         username = self.make_username()
         user = {'username': username, 'email': username + '@hedy.com', 'mail_repeat': username + '@hedy.com',
-<<<<<<< HEAD
-                'password': 'foobar', 'password_repeat': 'foobar', 'language': 'nl', 'agree_terms': True}
-=======
                 'password': 'foobar', 'password_repeat': 'foobar', 'language': 'nl', 'keyword_language': 'en'}
->>>>>>> ee00a7d1
 
         # WHEN signing up a new user
         # THEN receive an OK response code from the server
