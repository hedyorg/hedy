# *** NATIVE DEPENDENCIES ***
import threading
import random
import json
import urllib.parse
from http.cookies import SimpleCookie

# *** LIBRARIES ***
import pytest
import unittest
import requests

# *** HEDY RESOURCES ***
import utils
from config import config as CONFIG

# *** GLOBAL VARIABLES ***

HOST = 'http://localhost:' + str(CONFIG['port']) + '/'
# This dict has global scope and holds all created users and their still current sessions(as cookies), for convenient reuse wherever needed
USERS = {}
# This dict is used to transmit data from test to test
STATE = {}

# *** HELPERS ***

def request(method, path, headers={}, body=''):

    if method not in['get', 'post', 'put', 'delete']:
        raise Exception('request - Invalid method: ' + str(method))

    # We pass the X-Testing header to let the server know that this is a request coming from an E2E test, thus no transactional emails should be sent.
    headers['X-Testing'] = '1'

    # If sending an object as body, stringify it and set the proper content-type header
    if isinstance(body, dict):
        headers['content-type'] = 'application/json'
        body = json.dumps(body)

    start = utils.timems()

    request = getattr(requests, method)(HOST + path, headers=headers, data=body)

    response = {'time': utils.timems() - start}

    if request.history and request.history[0]:
        # This code branch will be executed if there is a redirect
        response['code']    = request.history[0].status_code
        response['headers'] = request.history[0].headers
        if getattr(request.history[0], '_content'):
            # We can assume that bodies returned from redirected responses are always plain text, since no JSON endpoint in the server is reachable through a redirect.
            response['body'] = getattr(request.history[0], '_content').decode('utf-8')
    else:
        response['code']    = request.status_code
        response['headers'] = request.headers
        if 'Content-Type' in request.headers and request.headers['Content-Type'] == 'application/json':
            response['body'] = request.json()
        else:
            response['body'] = request.text

    return response

class AuthHelper():
    @staticmethod
    def makeUsername():
        # We create usernames with a random component so that if a test fails, we don't have to do a cleaning of the DB so that the test suite can run again
        # This also allows us to run concurrent tests without having username conflicts.
        username = 'user' + str(random.randint(10000, 100000))
        return username

    # If user with `username` exists, return it. Otherwise, create it.
    @staticmethod
    def assertUserExists(username):
        if not isinstance(username, str):
            raise Exception('AuthHelper.assertUserExists - Invalid username: ' + str(username))

        if username in USERS:
            return USERS[username]
        body = {'username': username, 'email': username + '@hedy.com', 'password': 'foobar'}
        response = request('post', 'auth/signup', {}, body)

        # Store the user & also the verify token for use in upcoming tests
        USERS[username] = body
        USERS[username]['verify_token'] = response['body']['token']
        return USERS[username]

    # Returns the first created user, if any; otherwise, creates one.
    @staticmethod
    def getAnyUser():
        if len(USERS.keys()) > 0:
            return USERS[next(iter(USERS))]
        return AuthHelper.assertUserExists(AuthHelper.makeUsername())

    # Returns the first logged in user, if any; otherwise, logs in a user; if no user exists, creates and then logs in the user.
    @staticmethod
    def getAnyLoggedUser():
        for user in USERS:
            if 'cookie' in user:
                return user

        # If there's no logged in user, we login the user
        user = AuthHelper.getAnyUser()
        return AuthHelper.loginUser(user['username'])

    @staticmethod
    def loginUser(username):
        user = USERS[username]
        response = request('post', 'auth/login', {}, {'username': user['username'], 'password': user['password']})
        cookie = AuthHelper.getHedyCookie(response['headers']['Set-Cookie'])

        # The cookie value must be set to `hedy={{SESSION}};` so that it can be used as a Cookie header in subsequent requests
        USERS[user['username']]['cookie'] = CONFIG['session']['cookie_name'] + '=' + cookie.value + ';'
        return user

    @staticmethod
    def assertUserIsLogged(username):
        AuthHelper.assertUserExists(username)
        return AuthHelper.loginUser(username)

    @staticmethod
    def getHedyCookie(cookieString):
        cookie = SimpleCookie()
        cookie.load(cookieString)

        for key, cookie in cookie.items():
            if key == CONFIG['session']['cookie_name']:
                return cookie

# *** TESTS ***

class TestAuth(unittest.TestCase):
    def test_InvalidSignups(self):
        username = AuthHelper.makeUsername()
        invalid_bodies =[
            '',
           [],
            {},
            {'username': 1},
            {'username': 'user@me', 'password': 'foobar', 'email': 'a@a.com'},
            {'username:': 'user: me', 'password': 'foobar', 'email': 'a@a.co'},
            {'username': 't'},
            {'username': '    t    '},
            {'username': username},
            {'username': username, 'password': 1},
            {'username': username, 'password': 'foo'},
            {'username': username, 'password': 'foobar'},
            {'username': username, 'password': 'foobar', 'email': 'me@something'},
            {'username': username, 'password': 'foobar', 'email': 'me@something.com', 'prog_experience':[2]},
            {'username': username, 'password': 'foobar', 'email': 'me@something.com', 'prog_experience': 'foo'},
            {'username': username, 'password': 'foobar', 'email': 'me@something.com', 'experience_languages': 'python'}
        ]
        for invalid_body in invalid_bodies:
            response = request('post', 'auth/signup', {}, invalid_body)
            self.assertEqual(response['code'], 400)

    def test_Signup(self):
        username = AuthHelper.makeUsername()
        body = {'username': username, 'email': username + '@hedy.com', 'password': 'foobar'}

        response = request('post', 'auth/signup', {}, body)
        self.assertEqual(response['code'], 200)
        self.assertIsInstance(response['body'], dict)
        self.assertIsInstance(response['body']['token'], str)

        # Store the user for use in upcoming tests
        USERS[username] = body
        USERS[username]['verify_token'] = response['body']['token']

    def test_InvalidLogin(self):
        invalid_bodies =[
            '',
           [],
            {},
            {'username': 1},
            {'username': 'user@me'},
            {'username:': 'user: me'}
        ]
        for invalid_body in invalid_bodies:
            response = request('post', 'auth/login', {}, invalid_body)
            self.assertEqual(response['code'], 400)

    def test_Login(self):
        user = AuthHelper.getAnyUser()
        response = request('post', 'auth/login', {}, {'username': user['username'], 'password': user['password']})

        # Validate response
        self.assertEqual(response['code'], 200)

        # Validate cookie in response
        self.assertIsInstance(response['headers']['Set-Cookie'], str)
        hedyCookie = AuthHelper.getHedyCookie(response['headers']['Set-Cookie'])
        self.assertNotEqual(hedyCookie, None)
        self.assertEqual(hedyCookie['httponly'], True)
        self.assertEqual(hedyCookie['path'], '/')
        self.assertEqual(hedyCookie['samesite'], 'Lax,')

    def test_InvalidVerifyEmail(self):
        # We create a new user to ensure that the verification flow hasn't been done by the user yet
        username = AuthHelper.makeUsername()
        user = AuthHelper.assertUserExists(username)

        # Send malformed verifications
        invalid_verifications =[
            # Missing token
            {'username': username},
            # Missing username
            {'token': user['verify_token']},
        ]

        for invalid_verification in invalid_verifications:
            response = request('get', 'auth/verify?' + urllib.parse.urlencode(invalid_verification))
            self.assertEqual(response['code'], 400)

        # Send well-formed verifications with invalid values
        incorrect_verifications =[
            # Invalid username
            {'username': 'foobar', 'token': user['verify_token']},
            # Invalid token
            {'username': username, 'token': 'foobar'}
        ]

        for incorrect_verification in incorrect_verifications:
            response = request('get', 'auth/verify?' + urllib.parse.urlencode(incorrect_verification))
            self.assertEqual(response['code'], 403)

    def test_VerifyEmail(self):
        # We create a new user to ensure that the verification flow hasn't been done by the user yet
        username = AuthHelper.makeUsername()
        user = AuthHelper.assertUserExists(username)
        # Attempt verification, operation should be successful
        response = request('get', 'auth/verify?' + urllib.parse.urlencode({'username': username, 'token': user['verify_token']}))
        self.assertEqual(response['code'], 302)
        self.assertEqual(response['headers']['location'], HOST)

        # Attempt verification again, operation should be idempotent
        response = request('get', 'auth/verify?' + urllib.parse.urlencode({'username': username, 'token': user['verify_token']}))
        self.assertEqual(response['code'], 302)
        self.assertEqual(response['headers']['location'], HOST)

        # Remove token from user since it's already been used.
        USERS[user['username']].pop('verify_token')

<<<<<<< HEAD
        # Retrieve profile to see that the user is no longer marked with `verification_pending`
        AuthHelper.assertUserIsLogged (username)
        profile = request ('get', 'profile', {'cookie': user ['cookie']}, '') ['body']
        self.assertNotIn ('verification_pending', profile)

    def test_Logout (self):
        user = AuthHelper.getAnyLoggedUser ()
=======
    def test_Logout(self):
        user = AuthHelper.getAnyLoggedUser()
>>>>>>> 225cc2a0

        response = request('post', 'auth/logout', {'cookie': user['cookie']}, '')
        self.assertEqual(response['code'], 200)

        # Verify that cookie is no longer valid by retrieving profile, which requires login
        response = request('get', 'profile', {'cookie': user['cookie']}, '')
        self.assertEqual(response['code'], 403)

        # Remove cookie from user to avoid generating issues in subsequent tests
        USERS[user['username']].pop('cookie')

    def test_DestroyAccount(self):
        user = AuthHelper.getAnyLoggedUser()

        response = request('post', 'auth/destroy', {'cookie': user['cookie']}, '')
        self.assertEqual(response['code'], 200)

        # Verify that cookie is no longer valid by retrieving profile, which requires login
        response = request('get', 'profile', {'cookie': user['cookie']}, '')
        self.assertEqual(response['code'], 403)

        # Remove user to avoid generating issues in subsequent tests
        USERS.pop(user['username'])

    def test_InvalidChangePassword(self):
        user = AuthHelper.getAnyLoggedUser()

        # Send malformed payloads
        invalid_payloads =[
            '',
           [],
            {},
            {'old_password': 123456},
            {'old_password': 'pass1'},
            {'old_password': 'pass1', 'new_password': 123456},
            {'old_password': 'pass1', 'new_password': 'short'},
        ]

        for invalid_payload in invalid_payloads:
            response = request('post', 'auth/change_password', {'cookie': user['cookie']}, invalid_payload)
            self.assertEqual(response['code'], 400)

        # Attempt to change password without sending the correct old password
        response = request('post', 'auth/change_password', {'cookie': user['cookie']}, {'old_password': 'password', 'new_password': user['password'] + 'foo'})
        self.assertEqual(response['code'], 403)

    def test_ChangePassword(self):
        # GIVEN a logged in user
        user = AuthHelper.getAnyLoggedUser()
        response = request('post', 'auth/change_password', {'cookie': user['cookie']}, {'old_password': user['password'], 'new_password': user['password'] + 'foo'})
        self.assertEqual(response['code'], 200)

        # WHEN attempting to login with old password
        response = request('post', 'auth/login', {}, {'username': user['username'], 'password': user['password']})

        # THEN
        self.assertEqual(response['code'], 403)

        # GIVEN the same user

        # WHEN attempting to login with new password
        new_password = 'pas1234'
        response = request('post', 'auth/login', {}, {'username': user['username'], 'password': new_password})
        self.assertEqual(response['code'], 200)

        # THEN update password on user
        USERS[user['username']]['password'] = new_password

<<<<<<< HEAD
    def test_ProfileGet (self):
        # We create a new user to ensure that the user has a new profile
        user = AuthHelper.assertUserIsLogged (AuthHelper.makeUsername ())
=======
    # TODO MISSING TESTS
    #def test_Profile(self):
    #def test_RecoverPassword(self):
>>>>>>> 225cc2a0

        response = request ('get', 'profile', {'cookie': user ['cookie']}, '')
        self.assertEqual (response ['code'], 200)

        profile = response ['body']
        self.assertIsInstance (profile, dict)
        self.assertEqual (profile ['username'], user ['username']),
        self.assertEqual (profile ['email'],    user ['email']),
        self.assertEqual (profile ['verification_pending'], True)
        self.assertIsInstance (profile ['student_classes'], list)
        self.assertEqual (len (profile ['student_classes']), 0)
        self.assertIsInstance (profile ['session_expires_at'], int)

    def test_InvalidProfileModify (self):
        user = AuthHelper.getAnyLoggedUser ()

        # Send malformed payloads
        invalid_payloads = [
            '',
            [],
            {'email': 'foobar'},
            {'birth_year': 'a'},
            {'birth_year': 20},
            {'country': 'Netherlands'},
            {'gender': 0},
            {'gender': 'a'},
            {'prog_experience': 1},
            {'prog_experience': 'foo'},
            {'prog_experience': True},
            {'experience_languages': 'python'},
            {'experience_languages': ['python', 'foo']}
        ]

        for invalid_payload in invalid_payloads:
            response = request ('post', 'profile', {'cookie': user ['cookie']}, invalid_payload)
            self.assertEqual (response ['code'], 400)

    def test_ProfileModify (self):
        # We create a new user to ensure that the user has a new profile
        user = AuthHelper.assertUserIsLogged (AuthHelper.makeUsername ())

        profile_changes = {
           'birth_year': 1989,
           'country': 'NL',
           'gender': 'o',
           'prog_experience': 'yes',
           'experience_languages': ['python', 'other_block']
        }

        for key in profile_changes:
            body = {}
            body [key] = profile_changes [key]
            response = request ('post', 'profile', {'cookie': user ['cookie']}, body)
            self.assertEqual (response ['code'], 200)

            profile = request ('get', 'profile', {'cookie': user ['cookie']}, '') ['body']
            self.assertEqual (profile [key], profile_changes [key])

        # We check email change separately since it involves a flow with a token
        response = request ('post', 'profile', {'cookie': user ['cookie']}, {'email': user ['username'] + '@newhedy.com'})
        self.assertIsInstance (response ['body'] ['token'], str)

        # Update email & token on user
        USERS [user ['username']] ['email'] = user ['username'] + '@newhedy.com'
        USERS [user ['username']] ['verify_token'] = response ['body'] ['token']

    def test_InvalidRecoverPassword (self):
        user = AuthHelper.getAnyUser ()

        # Send malformed payloads
        invalid_payloads = [
            '',
            [],
            {},
            {'username': 1}
        ]

        for invalid_payload in invalid_payloads:
            response = request ('post', 'auth/recover', {}, invalid_payload)
            self.assertEqual (response ['code'], 400)

        # No such user
        response = request ('post', 'auth/recover', {}, {'username': AuthHelper.makeUsername ()})
        self.assertEqual (response ['code'], 403)

    def test_RecoverPassword (self):
        user = AuthHelper.getAnyUser ()

        response = request ('post', 'auth/recover', {}, {'username': user ['username']})
        self.assertEqual (response ['code'], 200)
        self.assertIsInstance (response ['body'] ['token'], str)

    def test_InvalidResetPassword (self):
        user = AuthHelper.getAnyUser ()

        # Send malformed payloads
        invalid_payloads = [
            '',
            [],
            {},
            {'username': 1},
            {'username': 'foobar', 'token': 1},
            {'username': 'foobar', 'token': 'some'},
            {'username': 'foobar', 'token': 'some', 'password': 1},
            {'username': 'foobar', 'token': 'some', 'password': 'short'}
        ]

        for invalid_payload in invalid_payloads:
            response = request ('post', 'auth/reset', {}, invalid_payload)
            self.assertEqual (response ['code'], 400)

        # No such token
        response = request ('post', 'auth/reset', {}, {'username': user ['username'], 'password': '123456', 'token': 'foobar'})
        self.assertEqual (response ['code'], 403)

    def test_ResetPassword (self):
        user = AuthHelper.getAnyUser ()

        recover_token = request ('post', 'auth/recover', {}, {'username': user ['username']}) ['body'] ['token']

        response = request ('post', 'auth/reset', {},   {'username': user ['username'], 'password': user ['password'] + '1', 'token': recover_token})
        self.assertEqual (response ['code'], 200)

        # Update user's password and attempt login with new password
        USERS [user ['username']] ['password'] = user ['password'] + '1'
        response = request ('post', 'auth/login', {}, {'username': user ['username'], 'password': user ['password']})
        self.assertEqual (response ['code'], 200)

class TestProgram(unittest.TestCase):
    def test_GetPrograms(self):
        user = AuthHelper.getAnyLoggedUser()

        # Get programs but without sending a cookie
        response = request('get', 'programs_list', {}, '')
        # Response should send a redirect to the login page
        self.assertEqual(response['code'], 403)

        # Get programs sending a cookie
        response = request('get', 'programs_list', {'cookie': user['cookie']}, '')
        # Response should be an object of the shape `{programs:[...]}`.
        self.assertEqual(response['code'], 200)
        self.assertIsInstance(response['body'], dict)
        self.assertIsInstance(response['body']['programs'], list)

    def test_InvalidCreateProgram(self):
        user = AuthHelper.getAnyLoggedUser()

        # Send malformed payloads
        invalid_payloads =[
            '',
           [],
            {},
            {'code': 1},
            {'code':['1']},
            {'code': 'hello world'},
            {'code': 'hello world', 'name': 1},
            {'code': 'hello world', 'name': 'program 1'},
            {'code': 'hello world', 'name': 'program 1', 'level': '1'},
            {'code': 'hello world', 'name': 'program 1', 'level': 1, 'adventure_name': 1},
        ]

        for invalid_payload in invalid_payloads:
            response = request('post', 'programs', {'cookie': user['cookie']}, invalid_payload)
            self.assertEqual(response['code'], 400)

    def test_CreateProgram(self):
        # We create a new user to ensure that the user has no programs
        user = AuthHelper.assertUserIsLogged(AuthHelper.makeUsername())

        program = {'code': 'hello world', 'name': 'program 1', 'level': 1}
        response = request('post', 'programs', {'cookie': user['cookie']}, program)
        self.assertEqual(response['code'], 200)

        # Get programs after saving program
        response = request('get', 'programs_list', {'cookie': user['cookie']}, '')
        saved_programs = response['body']['programs']
        self.assertEqual(len(saved_programs), 1)
        saved_program = saved_programs[0]
        for key in program:
            self.assertEqual(program[key], saved_program[key])

    # TODO: add further programs tests<|MERGE_RESOLUTION|>--- conflicted
+++ resolved
@@ -240,18 +240,13 @@
         # Remove token from user since it's already been used.
         USERS[user['username']].pop('verify_token')
 
-<<<<<<< HEAD
         # Retrieve profile to see that the user is no longer marked with `verification_pending`
         AuthHelper.assertUserIsLogged (username)
         profile = request ('get', 'profile', {'cookie': user ['cookie']}, '') ['body']
         self.assertNotIn ('verification_pending', profile)
 
-    def test_Logout (self):
-        user = AuthHelper.getAnyLoggedUser ()
-=======
     def test_Logout(self):
         user = AuthHelper.getAnyLoggedUser()
->>>>>>> 225cc2a0
 
         response = request('post', 'auth/logout', {'cookie': user['cookie']}, '')
         self.assertEqual(response['code'], 200)
@@ -301,7 +296,8 @@
     def test_ChangePassword(self):
         # GIVEN a logged in user
         user = AuthHelper.getAnyLoggedUser()
-        response = request('post', 'auth/change_password', {'cookie': user['cookie']}, {'old_password': user['password'], 'new_password': user['password'] + 'foo'})
+        new_password = 'pas1234'
+        response = request('post', 'auth/change_password', {'cookie': user['cookie']}, {'old_password': user['password'], 'new_password': 'pas1234'})
         self.assertEqual(response['code'], 200)
 
         # WHEN attempting to login with old password
@@ -313,22 +309,15 @@
         # GIVEN the same user
 
         # WHEN attempting to login with new password
-        new_password = 'pas1234'
         response = request('post', 'auth/login', {}, {'username': user['username'], 'password': new_password})
         self.assertEqual(response['code'], 200)
 
         # THEN update password on user
         USERS[user['username']]['password'] = new_password
 
-<<<<<<< HEAD
     def test_ProfileGet (self):
         # We create a new user to ensure that the user has a new profile
         user = AuthHelper.assertUserIsLogged (AuthHelper.makeUsername ())
-=======
-    # TODO MISSING TESTS
-    #def test_Profile(self):
-    #def test_RecoverPassword(self):
->>>>>>> 225cc2a0
 
         response = request ('get', 'profile', {'cookie': user ['cookie']}, '')
         self.assertEqual (response ['code'], 200)
