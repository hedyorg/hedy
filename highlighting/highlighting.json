[
    {
        "name": "level1",
        "rules": {
            "start": [
                {
                    "regex": "#.*$",
                    "token": "comment",
                    "next": "start"
                },
                {
                    "regex": "(^ *)(__ask__)",
                    "token": [
                        "text",
                        "keyword"
                    ],
                    "next": "none"
                },
                {
                    "regex": "(^ *)(__print__)",
                    "token": [
                        "text",
                        "keyword"
                    ],
                    "next": "none"
                },
                {
                    "regex": "(^ *)(__echo__)",
                    "token": [
                        "text",
                        "keyword"
                    ],
                    "next": "none"
                },
                {
                    "regex": "(^ *)(__forward__)",
                    "token": [
                        "text",
                        "keyword"
                    ],
                    "next": "none"
                },
                {
                    "regex": "(^ *)(__turn__)",
                    "token": [
                        "text",
                        "keyword"
                    ],
                    "next": "direction"
                },
                {
                    "regex": "(^ *)(__color__)",
                    "token": [
                        "text",
                        "keyword"
                    ],
                    "next": "color"
                }
            ],
            "none": [
                {
                    "regex": "(^|$)",
                    "token": [
                        "text"
                    ],
                    "next": "start"
                },
                {
                    "regex": "#.*$",
                    "token": "comment",
                    "next": "start"
                }
            ],
            "color": [
                {
                    "regex": "(^|$)",
                    "token": [
                        "text"
                    ],
                    "next": "start"
                },
                {
                    "regex": "(__purple__|__red__|__black__|__blue__|__brown__|__gray__|__green__|__orange__|__pink__|__white__|__yellow__)",
                    "token": [
                        "keyword"
                    ],
                    "next": "color"
                },
                {
                    "regex": "#.*$",
                    "token": "comment",
                    "next": "start"
                }
            ],
            "direction": [
                {
                    "regex": "(^|$)",
                    "token": [
                        "text"
                    ],
                    "next": "start"
                },
                {
                    "regex": "(__right__|__left__)",
                    "token": [
                        "keyword"
                    ],
                    "next": "direction"
                },
                {
                    "regex": "#.*$",
                    "token": "comment",
                    "next": "start"
                }
            ]
        }
    },
    {
        "name": "level2",
        "rules": {
            "start": [
                {
                    "regex": "#.*$",
                    "token": "comment",
                    "next": "start"
                },
                {
                    "regex": "(^ *)(__print__)",
                    "token": [
                        "text",
                        "keyword"
                    ],
                    "next": "none"
                },
                {
                    "regex": "(^ *)([0-9_A-Za-z\u00c0-\u00ff\u0621-\u064a]+)( +)(__is__)( +)(__ask__)",
                    "token": [
                        "text",
                        "text",
                        "text",
                        "keyword",
                        "text",
                        "keyword"
                    ],
                    "next": "none"
                },
                {
                    "regex": "(^ *)([0-9_A-Za-z\u00c0-\u00ff\u0621-\u064a]+)( +)(__is__)",
                    "token": [
                        "text",
                        "text",
                        "text",
                        "keyword"
                    ],
                    "next": "none"
                },
                {
                    "regex": "(^ *)(__sleep__)",
                    "token": [
                        "text",
                        "keyword"
                    ],
                    "next": "none"
                },
                {
                    "regex": "(^ *)(__forward__)",
                    "token": [
                        "text",
                        "keyword"
                    ],
                    "next": "none"
                },
                {
                    "regex": "(^ *)(__turn__)",
                    "token": [
                        "text",
                        "keyword"
                    ],
                    "next": "none"
                }
            ],
            "none": [
                {
                    "regex": "(^|$)",
                    "token": [
                        "text"
                    ],
                    "next": "start"
                },
                {
                    "regex": "#.*$",
                    "token": "comment",
                    "next": "start"
                }
            ]
        }
    },
    {
        "name": "level3",
        "rules": {
            "start": [
                {
                    "regex": "#.*$",
                    "token": "comment",
                    "next": "start"
                },
                {
                    "regex": "(^ *)([0-9_A-Za-z\u00c0-\u00ff\u0621-\u064a]+)( +)(__is__)( +)(__ask__)",
                    "token": [
                        "text",
                        "text",
                        "text",
                        "keyword",
                        "text",
                        "keyword"
                    ],
                    "next": "none"
                },
                {
                    "regex": "(^ *)([0-9_A-Za-z\u00c0-\u00ff\u0621-\u064a]+)( +)(__is__)(?=.*,.*)",
                    "token": [
                        "text",
                        "text",
                        "text",
                        "keyword"
                    ],
                    "next": "comma"
                },
                {
                    "regex": "(^ *)([0-9_A-Za-z\u00c0-\u00ff\u0621-\u064a]+)( +)(__is__)",
                    "token": [
                        "text",
                        "text",
                        "text",
                        "keyword"
                    ],
                    "next": "valUnique"
                },
                {
                    "regex": "(^ *)(__remove__)( +)(.*)( +)(__from__)( *)([0-9_A-Za-z\u00c0-\u00ff\u0621-\u064a]+)$",
                    "token": [
                        "text",
                        "keyword",
                        "text",
                        "text",
                        "text",
                        "keyword",
                        "text",
                        "text"
                    ],
                    "next": "start"
                },
                {
<<<<<<< HEAD
                    "regex": "(^ *)(__add__)( +)(.*)( +)(__to_list__)( *)([0-9_A-Za-z\u00c0-\u00ff\u0621-\u064a]+)$",
=======
                    "regex": "(^ *)(__remove__)( *)(.*)( +)(__from__)( *)$",
                    "token": [
                        "text",
                        "keyword",
                        "text",
                        "text",
                        "text",
                        "keyword",
                        "text"
                    ],
                    "next": "start"
                },
                {
                    "regex": "(^ *)(__remove__)( *)(.*)$",
                    "token": [
                        "text",
                        "keyword",
                        "text",
                        "text"
                    ],
                    "next": "start"
                },
                {
                    "regex": "(^ *)(__add__)( *)(.*)( +)(__to_list__)( *)([0-9_A-Za-z\u00c0-\u00ff\u0621-\u064a]+)$",
>>>>>>> 4b2ffe0b
                    "token": [
                        "text",
                        "keyword",
                        "text",
                        "text",
                        "text",
                        "keyword",
                        "text",
                        "text"
                    ],
                    "next": "start"
                }
            ],
            "none": [
                {
<<<<<<< HEAD
                    "regex": "(^|$)",
=======
                    "regex": "(^ *)(__add__)( *)(.*)( +)(__to_list__)( *)$",
                    "token": [
                        "text",
                        "keyword",
                        "text",
                        "text",
                        "text",
                        "keyword",
                        "text"
                    ],
                    "next": "start"
                },
                {
                    "regex": "(^ *)(__add__)( *)(.*)$",
                    "token": [
                        "text",
                        "keyword",
                        "text",
                        "text"
                    ],
                    "next": "start"
                },
                {
                    "regex": "(^ *)(__print__)",
>>>>>>> 4b2ffe0b
                    "token": [
                        "text"
                    ],
                    "next": "start"
                },
                {
                    "regex": "#.*$",
                    "token": "comment",
                    "next": "start"
                }
            ],
            "comma": [
                {
                    "regex": "(^|$)",
                    "token": [
                        "text"
                    ],
                    "next": "start"
                },
                {
                    "regex": ",",
                    "token": "keyword",
                    "next": "comma"
                },
                {
                    "regex": "#.*$",
                    "token": "comment",
                    "next": "start"
                }
            ],
            "valMultiple": [
                {
                    "regex": "(^|$)",
                    "token": [
                        "text"
                    ],
                    "next": "start"
                },
                {
                    "regex": "([0-9_A-Za-z\u00c0-\u00ff\u0621-\u064a]+)(__at__)( +)(__random__)",
                    "token": [
                        "text",
                        "keyword",
                        "text",
                        "keyword"
                    ],
                    "next": "valMultiple"
                },
                {
                    "regex": "([0-9_A-Za-z\u00c0-\u00ff\u0621-\u064a]+)(__at__)",
                    "token": [
                        "text",
                        "keyword"
                    ],
                    "next": "valMultiple"
                },
                {
                    "regex": "#.*$",
                    "token": "comment",
                    "next": "start"
                }
            ],
            "valUnique": [
                {
                    "regex": "(^|$)",
                    "token": [
                        "text"
                    ],
                    "next": "start"
                },
                {
                    "regex": "([0-9_A-Za-z\u00c0-\u00ff\u0621-\u064a]+)(__at__)( +)(__random__)( *$)",
                    "token": [
                        "text",
                        "keyword",
                        "text",
                        "keyword",
                        "text"
                    ],
                    "next": "start"
                },
                {
                    "regex": "([0-9_A-Za-z\u00c0-\u00ff\u0621-\u064a]+)(__at__)([0-9_A-Za-z\u00c0-\u00ff\u0621-\u064a]+)( *$)",
                    "token": [
                        "text",
                        "keyword",
                        "text",
                        "text"
                    ],
                    "next": "start"
                },
                {
                    "regex": "#.*$",
                    "token": "comment",
                    "next": "start"
                }
            ]
        }
    },
    {
        "name": "level4",
        "rules": {
            "start": [
                {
                    "regex": "#.*$",
                    "token": "comment",
                    "next": "start"
                },
                {
                    "regex": "\"[^\"]*\"",
                    "token": "constant.character",
                    "next": "start"
                },
                {
                    "regex": "'[^']*'",
                    "token": "constant.character",
                    "next": "start"
                },
                {
                    "regex": "\"[^\"]*$",
                    "token": "constant.character",
                    "next": "start"
                },
                {
                    "regex": "'[^']*$",
                    "token": "constant.character",
                    "next": "start"
                },
                {
                    "regex": "_\\?_",
                    "token": "invalid",
                    "next": "start"
                },
                {
                    "regex": "(^| )(_)(?= |$)",
                    "token": [
                        "text",
                        "invalid"
                    ],
                    "next": "start"
                },
                {
                    "regex": "(^| )(__is__)(?![0-9_A-Za-z\u00c0-\u00ff\u0621-\u064a])",
                    "token": [
                        "text",
                        "keyword"
                    ],
                    "next": "start"
                },
                {
                    "regex": "(^| )(__at__)(?![0-9_A-Za-z\u00c0-\u00ff\u0621-\u064a])",
                    "token": [
                        "text",
                        "keyword"
                    ],
                    "next": "start"
                },
                {
                    "regex": "(^| )(__add__)(?![0-9_A-Za-z\u00c0-\u00ff\u0621-\u064a])",
                    "token": [
                        "text",
                        "keyword"
                    ],
                    "next": "start"
                },
                {
                    "regex": "(^| )(__to_list__)(?![0-9_A-Za-z\u00c0-\u00ff\u0621-\u064a])",
                    "token": [
                        "text",
                        "keyword"
                    ],
                    "next": "start"
                },
                {
                    "regex": "(^| )(__remove__)(?![0-9_A-Za-z\u00c0-\u00ff\u0621-\u064a])",
                    "token": [
                        "text",
                        "keyword"
                    ],
                    "next": "start"
                },
                {
                    "regex": "(^| )(__from__)(?![0-9_A-Za-z\u00c0-\u00ff\u0621-\u064a])",
                    "token": [
                        "text",
                        "keyword"
                    ],
                    "next": "start"
                },
                {
                    "regex": "(,)",
                    "token": [
                        "keyword"
                    ],
                    "next": "start"
                },
                {
                    "regex": "(^| )(__print__)",
                    "token": [
                        "text",
                        "keyword"
                    ],
                    "next": "start"
                },
                {
                    "regex": "(^| )(__ask__)",
                    "token": [
                        "text",
                        "keyword"
                    ],
                    "next": "start"
                },
                {
                    "regex": "(^| )(__sleep__)",
                    "token": [
                        "text",
                        "keyword"
                    ],
                    "next": "start"
                },
                {
                    "regex": "(^| )(__forward__)",
                    "token": [
                        "text",
                        "keyword"
                    ],
                    "next": "start"
                },
                {
                    "regex": "(^| )(__turn__)",
                    "token": [
                        "text",
                        "keyword"
                    ],
                    "next": "start"
                },
                {
                    "regex": "(^| )(__random__)",
                    "token": [
                        "text",
                        "keyword"
                    ],
                    "next": "start"
                }
            ]
        }
    },
    {
        "name": "level5",
        "rules": {
            "start": [
                {
                    "regex": "#.*$",
                    "token": "comment",
                    "next": "start"
                },
                {
                    "regex": "\"[^\"]*\"",
                    "token": "constant.character",
                    "next": "start"
                },
                {
                    "regex": "'[^']*'",
                    "token": "constant.character",
                    "next": "start"
                },
                {
                    "regex": "\"[^\"]*$",
                    "token": "constant.character",
                    "next": "start"
                },
                {
                    "regex": "'[^']*$",
                    "token": "constant.character",
                    "next": "start"
                },
                {
                    "regex": "_\\?_",
                    "token": "invalid",
                    "next": "start"
                },
                {
                    "regex": "(^| )(_)(?= |$)",
                    "token": [
                        "text",
                        "invalid"
                    ],
                    "next": "start"
                },
                {
                    "regex": "(^| )(__is__)(?![0-9_A-Za-z\u00c0-\u00ff\u0621-\u064a])",
                    "token": [
                        "text",
                        "keyword"
                    ],
                    "next": "start"
                },
                {
                    "regex": "(^| )(__at__)(?![0-9_A-Za-z\u00c0-\u00ff\u0621-\u064a])",
                    "token": [
                        "text",
                        "keyword"
                    ],
                    "next": "start"
                },
                {
                    "regex": "(^| )(__add__)(?![0-9_A-Za-z\u00c0-\u00ff\u0621-\u064a])",
                    "token": [
                        "text",
                        "keyword"
                    ],
                    "next": "start"
                },
                {
                    "regex": "(^| )(__to_list__)(?![0-9_A-Za-z\u00c0-\u00ff\u0621-\u064a])",
                    "token": [
                        "text",
                        "keyword"
                    ],
                    "next": "start"
                },
                {
                    "regex": "(^| )(__remove__)(?![0-9_A-Za-z\u00c0-\u00ff\u0621-\u064a])",
                    "token": [
                        "text",
                        "keyword"
                    ],
                    "next": "start"
                },
                {
                    "regex": "(^| )(__from__)(?![0-9_A-Za-z\u00c0-\u00ff\u0621-\u064a])",
                    "token": [
                        "text",
                        "keyword"
                    ],
                    "next": "start"
                },
                {
                    "regex": "(^| )(__in__)(?![0-9_A-Za-z\u00c0-\u00ff\u0621-\u064a])",
                    "token": [
                        "text",
                        "keyword"
                    ],
                    "next": "start"
                },
                {
                    "regex": "(^| )(__if__)(?![0-9_A-Za-z\u00c0-\u00ff\u0621-\u064a])",
                    "token": [
                        "text",
                        "keyword"
                    ],
                    "next": "start"
                },
                {
                    "regex": "(^| )(__else__)(?![0-9_A-Za-z\u00c0-\u00ff\u0621-\u064a])",
                    "token": [
                        "text",
                        "keyword"
                    ],
                    "next": "start"
                },
                {
                    "regex": "(,)",
                    "token": [
                        "keyword"
                    ],
                    "next": "start"
                },
                {
                    "regex": "(^| )(__print__)",
                    "token": [
                        "text",
                        "keyword"
                    ],
                    "next": "start"
                },
                {
                    "regex": "(^| )(__ask__)",
                    "token": [
                        "text",
                        "keyword"
                    ],
                    "next": "start"
                },
                {
                    "regex": "(^| )(__sleep__)",
                    "token": [
                        "text",
                        "keyword"
                    ],
                    "next": "start"
                },
                {
                    "regex": "(^| )(__forward__)",
                    "token": [
                        "text",
                        "keyword"
                    ],
                    "next": "start"
                },
                {
                    "regex": "(^| )(__turn__)",
                    "token": [
                        "text",
                        "keyword"
                    ],
                    "next": "start"
                },
                {
                    "regex": "(^| )(__random__)",
                    "token": [
                        "text",
                        "keyword"
                    ],
                    "next": "start"
                }
            ]
        }
    },
    {
        "name": "level6",
        "rules": {
            "start": [
                {
                    "regex": "#.*$",
                    "token": "comment",
                    "next": "start"
                },
                {
                    "regex": "\"[^\"]*\"",
                    "token": "constant.character",
                    "next": "start"
                },
                {
                    "regex": "'[^']*'",
                    "token": "constant.character",
                    "next": "start"
                },
                {
                    "regex": "\"[^\"]*$",
                    "token": "constant.character",
                    "next": "start"
                },
                {
                    "regex": "'[^']*$",
                    "token": "constant.character",
                    "next": "start"
                },
                {
                    "regex": "_\\?_",
                    "token": "invalid",
                    "next": "start"
                },
                {
                    "regex": "(^| )(_)(?= |$)",
                    "token": [
                        "text",
                        "invalid"
                    ],
                    "next": "start"
                },
                {
                    "regex": "(^| )([__DIGIT__]+)(?![0-9_A-Za-z\u00c0-\u00ff\u0621-\u064a])",
                    "token": [
                        "text",
                        "variable"
                    ],
                    "next": "start"
                },
                {
                    "regex": "(^| )(__print__)([__DIGIT__]+)(?![0-9_A-Za-z\u00c0-\u00ff\u0621-\u064a])",
                    "token": [
                        "text",
                        "keyword",
                        "variable"
                    ],
                    "next": "start"
                },
                {
                    "regex": "(^| )(__ask__)([__DIGIT__]+)(?![0-9_A-Za-z\u00c0-\u00ff\u0621-\u064a])",
                    "token": [
                        "text",
                        "keyword",
                        "variable"
                    ],
                    "next": "start"
                },
                {
                    "regex": "(^| )(__sleep__)([__DIGIT__]+)(?![0-9_A-Za-z\u00c0-\u00ff\u0621-\u064a])",
                    "token": [
                        "text",
                        "keyword",
                        "variable"
                    ],
                    "next": "start"
                },
                {
                    "regex": "(^| )(__forward__)([__DIGIT__]+)(?![0-9_A-Za-z\u00c0-\u00ff\u0621-\u064a])",
                    "token": [
                        "text",
                        "keyword",
                        "variable"
                    ],
                    "next": "start"
                },
                {
                    "regex": "(^| )(__turn__)([__DIGIT__]+)(?![0-9_A-Za-z\u00c0-\u00ff\u0621-\u064a])",
                    "token": [
                        "text",
                        "keyword",
                        "variable"
                    ],
                    "next": "start"
                },
                {
                    "regex": "(^| )(__random__)([__DIGIT__]+)(?![0-9_A-Za-z\u00c0-\u00ff\u0621-\u064a])",
                    "token": [
                        "text",
                        "keyword",
                        "variable"
                    ],
                    "next": "start"
                },
                {
                    "regex": "(,)([__DIGIT__]+)(?![0-9_A-Za-z\u00c0-\u00ff\u0621-\u064a])",
                    "token": [
                        "keyword",
                        "variable"
                    ],
                    "next": "start"
                },
                {
                    "regex": "(-)([__DIGIT__]+)(?![0-9_A-Za-z\u00c0-\u00ff\u0621-\u064a])",
                    "token": [
                        "keyword",
                        "variable"
                    ],
                    "next": "start"
                },
                {
                    "regex": "(=)([__DIGIT__]+)(?![0-9_A-Za-z\u00c0-\u00ff\u0621-\u064a])",
                    "token": [
                        "keyword",
                        "variable"
                    ],
                    "next": "start"
                },
                {
                    "regex": "(/)([__DIGIT__]+)(?![0-9_A-Za-z\u00c0-\u00ff\u0621-\u064a])",
                    "token": [
                        "keyword",
                        "variable"
                    ],
                    "next": "start"
                },
                {
                    "regex": "(\\*)([__DIGIT__]+)(?![0-9_A-Za-z\u00c0-\u00ff\u0621-\u064a])",
                    "token": [
                        "keyword",
                        "variable"
                    ],
                    "next": "start"
                },
                {
                    "regex": "(\\+)([__DIGIT__]+)(?![0-9_A-Za-z\u00c0-\u00ff\u0621-\u064a])",
                    "token": [
                        "keyword",
                        "variable"
                    ],
                    "next": "start"
                },
                {
                    "regex": "(^| )(__is__)(?![0-9_A-Za-z\u00c0-\u00ff\u0621-\u064a])",
                    "token": [
                        "text",
                        "keyword"
                    ],
                    "next": "start"
                },
                {
                    "regex": "(^| )(__at__)(?![0-9_A-Za-z\u00c0-\u00ff\u0621-\u064a])",
                    "token": [
                        "text",
                        "keyword"
                    ],
                    "next": "start"
                },
                {
                    "regex": "(^| )(__add__)(?![0-9_A-Za-z\u00c0-\u00ff\u0621-\u064a])",
                    "token": [
                        "text",
                        "keyword"
                    ],
                    "next": "start"
                },
                {
                    "regex": "(^| )(__to_list__)(?![0-9_A-Za-z\u00c0-\u00ff\u0621-\u064a])",
                    "token": [
                        "text",
                        "keyword"
                    ],
                    "next": "start"
                },
                {
                    "regex": "(^| )(__remove__)(?![0-9_A-Za-z\u00c0-\u00ff\u0621-\u064a])",
                    "token": [
                        "text",
                        "keyword"
                    ],
                    "next": "start"
                },
                {
                    "regex": "(^| )(__from__)(?![0-9_A-Za-z\u00c0-\u00ff\u0621-\u064a])",
                    "token": [
                        "text",
                        "keyword"
                    ],
                    "next": "start"
                },
                {
                    "regex": "(^| )(__in__)(?![0-9_A-Za-z\u00c0-\u00ff\u0621-\u064a])",
                    "token": [
                        "text",
                        "keyword"
                    ],
                    "next": "start"
                },
                {
                    "regex": "(^| )(__if__)(?![0-9_A-Za-z\u00c0-\u00ff\u0621-\u064a])",
                    "token": [
                        "text",
                        "keyword"
                    ],
                    "next": "start"
                },
                {
                    "regex": "(^| )(__else__)(?![0-9_A-Za-z\u00c0-\u00ff\u0621-\u064a])",
                    "token": [
                        "text",
                        "keyword"
                    ],
                    "next": "start"
                },
                {
                    "regex": "(,)",
                    "token": [
                        "keyword"
                    ],
                    "next": "start"
                },
                {
                    "regex": "(-)",
                    "token": [
                        "keyword"
                    ],
                    "next": "start"
                },
                {
                    "regex": "(=)",
                    "token": [
                        "keyword"
                    ],
                    "next": "start"
                },
                {
                    "regex": "(/)",
                    "token": [
                        "keyword"
                    ],
                    "next": "start"
                },
                {
                    "regex": "(\\*)",
                    "token": [
                        "keyword"
                    ],
                    "next": "start"
                },
                {
                    "regex": "(\\+)",
                    "token": [
                        "keyword"
                    ],
                    "next": "start"
                },
                {
                    "regex": "(^| )(__print__)",
                    "token": [
                        "text",
                        "keyword"
                    ],
                    "next": "start"
                },
                {
                    "regex": "(^| )(__ask__)",
                    "token": [
                        "text",
                        "keyword"
                    ],
                    "next": "start"
                },
                {
                    "regex": "(^| )(__sleep__)",
                    "token": [
                        "text",
                        "keyword"
                    ],
                    "next": "start"
                },
                {
                    "regex": "(^| )(__forward__)",
                    "token": [
                        "text",
                        "keyword"
                    ],
                    "next": "start"
                },
                {
                    "regex": "(^| )(__turn__)",
                    "token": [
                        "text",
                        "keyword"
                    ],
                    "next": "start"
                },
                {
                    "regex": "(^| )(__random__)",
                    "token": [
                        "text",
                        "keyword"
                    ],
                    "next": "start"
                }
            ]
        }
    },
    {
        "name": "level7",
        "rules": {
            "start": [
                {
                    "regex": "#.*$",
                    "token": "comment",
                    "next": "start"
                },
                {
                    "regex": "\"[^\"]*\"",
                    "token": "constant.character",
                    "next": "start"
                },
                {
                    "regex": "'[^']*'",
                    "token": "constant.character",
                    "next": "start"
                },
                {
                    "regex": "\"[^\"]*$",
                    "token": "constant.character",
                    "next": "start"
                },
                {
                    "regex": "'[^']*$",
                    "token": "constant.character",
                    "next": "start"
                },
                {
                    "regex": "_\\?_",
                    "token": "invalid",
                    "next": "start"
                },
                {
                    "regex": "(^| )(_)(?= |$)",
                    "token": [
                        "text",
                        "invalid"
                    ],
                    "next": "start"
                },
                {
                    "regex": "(^| )([__DIGIT__]+)(?![0-9_A-Za-z\u00c0-\u00ff\u0621-\u064a])",
                    "token": [
                        "text",
                        "variable"
                    ],
                    "next": "start"
                },
                {
                    "regex": "(^| )(__print__)([__DIGIT__]+)(?![0-9_A-Za-z\u00c0-\u00ff\u0621-\u064a])",
                    "token": [
                        "text",
                        "keyword",
                        "variable"
                    ],
                    "next": "start"
                },
                {
                    "regex": "(^| )(__ask__)([__DIGIT__]+)(?![0-9_A-Za-z\u00c0-\u00ff\u0621-\u064a])",
                    "token": [
                        "text",
                        "keyword",
                        "variable"
                    ],
                    "next": "start"
                },
                {
                    "regex": "(^| )(__sleep__)([__DIGIT__]+)(?![0-9_A-Za-z\u00c0-\u00ff\u0621-\u064a])",
                    "token": [
                        "text",
                        "keyword",
                        "variable"
                    ],
                    "next": "start"
                },
                {
                    "regex": "(^| )(__forward__)([__DIGIT__]+)(?![0-9_A-Za-z\u00c0-\u00ff\u0621-\u064a])",
                    "token": [
                        "text",
                        "keyword",
                        "variable"
                    ],
                    "next": "start"
                },
                {
                    "regex": "(^| )(__turn__)([__DIGIT__]+)(?![0-9_A-Za-z\u00c0-\u00ff\u0621-\u064a])",
                    "token": [
                        "text",
                        "keyword",
                        "variable"
                    ],
                    "next": "start"
                },
                {
                    "regex": "(^| )(__random__)([__DIGIT__]+)(?![0-9_A-Za-z\u00c0-\u00ff\u0621-\u064a])",
                    "token": [
                        "text",
                        "keyword",
                        "variable"
                    ],
                    "next": "start"
                },
                {
                    "regex": "(,)([__DIGIT__]+)(?![0-9_A-Za-z\u00c0-\u00ff\u0621-\u064a])",
                    "token": [
                        "keyword",
                        "variable"
                    ],
                    "next": "start"
                },
                {
                    "regex": "(-)([__DIGIT__]+)(?![0-9_A-Za-z\u00c0-\u00ff\u0621-\u064a])",
                    "token": [
                        "keyword",
                        "variable"
                    ],
                    "next": "start"
                },
                {
                    "regex": "(=)([__DIGIT__]+)(?![0-9_A-Za-z\u00c0-\u00ff\u0621-\u064a])",
                    "token": [
                        "keyword",
                        "variable"
                    ],
                    "next": "start"
                },
                {
                    "regex": "(/)([__DIGIT__]+)(?![0-9_A-Za-z\u00c0-\u00ff\u0621-\u064a])",
                    "token": [
                        "keyword",
                        "variable"
                    ],
                    "next": "start"
                },
                {
                    "regex": "(\\*)([__DIGIT__]+)(?![0-9_A-Za-z\u00c0-\u00ff\u0621-\u064a])",
                    "token": [
                        "keyword",
                        "variable"
                    ],
                    "next": "start"
                },
                {
                    "regex": "(\\+)([__DIGIT__]+)(?![0-9_A-Za-z\u00c0-\u00ff\u0621-\u064a])",
                    "token": [
                        "keyword",
                        "variable"
                    ],
                    "next": "start"
                },
                {
                    "regex": "(^| )(__is__)(?![0-9_A-Za-z\u00c0-\u00ff\u0621-\u064a])",
                    "token": [
                        "text",
                        "keyword"
                    ],
                    "next": "start"
                },
                {
                    "regex": "(^| )(__at__)(?![0-9_A-Za-z\u00c0-\u00ff\u0621-\u064a])",
                    "token": [
                        "text",
                        "keyword"
                    ],
                    "next": "start"
                },
                {
                    "regex": "(^| )(__add__)(?![0-9_A-Za-z\u00c0-\u00ff\u0621-\u064a])",
                    "token": [
                        "text",
                        "keyword"
                    ],
                    "next": "start"
                },
                {
                    "regex": "(^| )(__to_list__)(?![0-9_A-Za-z\u00c0-\u00ff\u0621-\u064a])",
                    "token": [
                        "text",
                        "keyword"
                    ],
                    "next": "start"
                },
                {
                    "regex": "(^| )(__remove__)(?![0-9_A-Za-z\u00c0-\u00ff\u0621-\u064a])",
                    "token": [
                        "text",
                        "keyword"
                    ],
                    "next": "start"
                },
                {
                    "regex": "(^| )(__from__)(?![0-9_A-Za-z\u00c0-\u00ff\u0621-\u064a])",
                    "token": [
                        "text",
                        "keyword"
                    ],
                    "next": "start"
                },
                {
                    "regex": "(^| )(__in__)(?![0-9_A-Za-z\u00c0-\u00ff\u0621-\u064a])",
                    "token": [
                        "text",
                        "keyword"
                    ],
                    "next": "start"
                },
                {
                    "regex": "(^| )(__if__)(?![0-9_A-Za-z\u00c0-\u00ff\u0621-\u064a])",
                    "token": [
                        "text",
                        "keyword"
                    ],
                    "next": "start"
                },
                {
                    "regex": "(^| )(__else__)(?![0-9_A-Za-z\u00c0-\u00ff\u0621-\u064a])",
                    "token": [
                        "text",
                        "keyword"
                    ],
                    "next": "start"
                },
                {
                    "regex": "(^| )(__repeat__)(?![0-9_A-Za-z\u00c0-\u00ff\u0621-\u064a])",
                    "token": [
                        "text",
                        "keyword"
                    ],
                    "next": "start"
                },
                {
                    "regex": "(^| )(__times__)(?![0-9_A-Za-z\u00c0-\u00ff\u0621-\u064a])",
                    "token": [
                        "text",
                        "keyword"
                    ],
                    "next": "start"
                },
                {
                    "regex": "(,)",
                    "token": [
                        "keyword"
                    ],
                    "next": "start"
                },
                {
                    "regex": "(-)",
                    "token": [
                        "keyword"
                    ],
                    "next": "start"
                },
                {
                    "regex": "(=)",
                    "token": [
                        "keyword"
                    ],
                    "next": "start"
                },
                {
                    "regex": "(/)",
                    "token": [
                        "keyword"
                    ],
                    "next": "start"
                },
                {
                    "regex": "(\\*)",
                    "token": [
                        "keyword"
                    ],
                    "next": "start"
                },
                {
                    "regex": "(\\+)",
                    "token": [
                        "keyword"
                    ],
                    "next": "start"
                },
                {
                    "regex": "(^| )(__print__)",
                    "token": [
                        "text",
                        "keyword"
                    ],
                    "next": "start"
                },
                {
                    "regex": "(^| )(__ask__)",
                    "token": [
                        "text",
                        "keyword"
                    ],
                    "next": "start"
                },
                {
                    "regex": "(^| )(__sleep__)",
                    "token": [
                        "text",
                        "keyword"
                    ],
                    "next": "start"
                },
                {
                    "regex": "(^| )(__forward__)",
                    "token": [
                        "text",
                        "keyword"
                    ],
                    "next": "start"
                },
                {
                    "regex": "(^| )(__turn__)",
                    "token": [
                        "text",
                        "keyword"
                    ],
                    "next": "start"
                },
                {
                    "regex": "(^| )(__random__)",
                    "token": [
                        "text",
                        "keyword"
                    ],
                    "next": "start"
                }
            ]
        }
    },
    {
        "name": "level8",
        "rules": {
            "start": [
                {
                    "regex": "#.*$",
                    "token": "comment",
                    "next": "start"
                },
                {
                    "regex": "\"[^\"]*\"",
                    "token": "constant.character",
                    "next": "start"
                },
                {
                    "regex": "'[^']*'",
                    "token": "constant.character",
                    "next": "start"
                },
                {
                    "regex": "\"[^\"]*$",
                    "token": "constant.character",
                    "next": "start"
                },
                {
                    "regex": "'[^']*$",
                    "token": "constant.character",
                    "next": "start"
                },
                {
                    "regex": "_\\?_",
                    "token": "invalid",
                    "next": "start"
                },
                {
                    "regex": "(^| )(_)(?= |$)",
                    "token": [
                        "text",
                        "invalid"
                    ],
                    "next": "start"
                },
                {
                    "regex": "(^| )([__DIGIT__]+)(?![0-9_A-Za-z\u00c0-\u00ff\u0621-\u064a])",
                    "token": [
                        "text",
                        "variable"
                    ],
                    "next": "start"
                },
                {
                    "regex": "(^| )(__print__)([__DIGIT__]+)(?![0-9_A-Za-z\u00c0-\u00ff\u0621-\u064a])",
                    "token": [
                        "text",
                        "keyword",
                        "variable"
                    ],
                    "next": "start"
                },
                {
                    "regex": "(^| )(__ask__)([__DIGIT__]+)(?![0-9_A-Za-z\u00c0-\u00ff\u0621-\u064a])",
                    "token": [
                        "text",
                        "keyword",
                        "variable"
                    ],
                    "next": "start"
                },
                {
                    "regex": "(^| )(__sleep__)([__DIGIT__]+)(?![0-9_A-Za-z\u00c0-\u00ff\u0621-\u064a])",
                    "token": [
                        "text",
                        "keyword",
                        "variable"
                    ],
                    "next": "start"
                },
                {
                    "regex": "(^| )(__forward__)([__DIGIT__]+)(?![0-9_A-Za-z\u00c0-\u00ff\u0621-\u064a])",
                    "token": [
                        "text",
                        "keyword",
                        "variable"
                    ],
                    "next": "start"
                },
                {
                    "regex": "(^| )(__turn__)([__DIGIT__]+)(?![0-9_A-Za-z\u00c0-\u00ff\u0621-\u064a])",
                    "token": [
                        "text",
                        "keyword",
                        "variable"
                    ],
                    "next": "start"
                },
                {
                    "regex": "(^| )(__random__)([__DIGIT__]+)(?![0-9_A-Za-z\u00c0-\u00ff\u0621-\u064a])",
                    "token": [
                        "text",
                        "keyword",
                        "variable"
                    ],
                    "next": "start"
                },
                {
                    "regex": "(^| )(__else__)([__DIGIT__]+)(?![0-9_A-Za-z\u00c0-\u00ff\u0621-\u064a])",
                    "token": [
                        "text",
                        "keyword",
                        "variable"
                    ],
                    "next": "start"
                },
                {
                    "regex": "(^| )(__times__)([__DIGIT__]+)(?![0-9_A-Za-z\u00c0-\u00ff\u0621-\u064a])",
                    "token": [
                        "text",
                        "keyword",
                        "variable"
                    ],
                    "next": "start"
                },
                {
                    "regex": "(,)([__DIGIT__]+)(?![0-9_A-Za-z\u00c0-\u00ff\u0621-\u064a])",
                    "token": [
                        "keyword",
                        "variable"
                    ],
                    "next": "start"
                },
                {
                    "regex": "(-)([__DIGIT__]+)(?![0-9_A-Za-z\u00c0-\u00ff\u0621-\u064a])",
                    "token": [
                        "keyword",
                        "variable"
                    ],
                    "next": "start"
                },
                {
                    "regex": "(=)([__DIGIT__]+)(?![0-9_A-Za-z\u00c0-\u00ff\u0621-\u064a])",
                    "token": [
                        "keyword",
                        "variable"
                    ],
                    "next": "start"
                },
                {
                    "regex": "(/)([__DIGIT__]+)(?![0-9_A-Za-z\u00c0-\u00ff\u0621-\u064a])",
                    "token": [
                        "keyword",
                        "variable"
                    ],
                    "next": "start"
                },
                {
                    "regex": "(\\*)([__DIGIT__]+)(?![0-9_A-Za-z\u00c0-\u00ff\u0621-\u064a])",
                    "token": [
                        "keyword",
                        "variable"
                    ],
                    "next": "start"
                },
                {
                    "regex": "(\\+)([__DIGIT__]+)(?![0-9_A-Za-z\u00c0-\u00ff\u0621-\u064a])",
                    "token": [
                        "keyword",
                        "variable"
                    ],
                    "next": "start"
                },
                {
                    "regex": "(^| )(__is__)(?![0-9_A-Za-z\u00c0-\u00ff\u0621-\u064a])",
                    "token": [
                        "text",
                        "keyword"
                    ],
                    "next": "start"
                },
                {
                    "regex": "(^| )(__at__)(?![0-9_A-Za-z\u00c0-\u00ff\u0621-\u064a])",
                    "token": [
                        "text",
                        "keyword"
                    ],
                    "next": "start"
                },
                {
                    "regex": "(^| )(__add__)(?![0-9_A-Za-z\u00c0-\u00ff\u0621-\u064a])",
                    "token": [
                        "text",
                        "keyword"
                    ],
                    "next": "start"
                },
                {
                    "regex": "(^| )(__to_list__)(?![0-9_A-Za-z\u00c0-\u00ff\u0621-\u064a])",
                    "token": [
                        "text",
                        "keyword"
                    ],
                    "next": "start"
                },
                {
                    "regex": "(^| )(__remove__)(?![0-9_A-Za-z\u00c0-\u00ff\u0621-\u064a])",
                    "token": [
                        "text",
                        "keyword"
                    ],
                    "next": "start"
                },
                {
                    "regex": "(^| )(__from__)(?![0-9_A-Za-z\u00c0-\u00ff\u0621-\u064a])",
                    "token": [
                        "text",
                        "keyword"
                    ],
                    "next": "start"
                },
                {
                    "regex": "(^| )(__in__)(?![0-9_A-Za-z\u00c0-\u00ff\u0621-\u064a])",
                    "token": [
                        "text",
                        "keyword"
                    ],
                    "next": "start"
                },
                {
                    "regex": "(^| )(__if__)(?![0-9_A-Za-z\u00c0-\u00ff\u0621-\u064a])",
                    "token": [
                        "text",
                        "keyword"
                    ],
                    "next": "start"
                },
                {
                    "regex": "(^| )(__repeat__)(?![0-9_A-Za-z\u00c0-\u00ff\u0621-\u064a])",
                    "token": [
                        "text",
                        "keyword"
                    ],
                    "next": "start"
                },
                {
                    "regex": "(,)",
                    "token": [
                        "keyword"
                    ],
                    "next": "start"
                },
                {
                    "regex": "(-)",
                    "token": [
                        "keyword"
                    ],
                    "next": "start"
                },
                {
                    "regex": "(=)",
                    "token": [
                        "keyword"
                    ],
                    "next": "start"
                },
                {
                    "regex": "(/)",
                    "token": [
                        "keyword"
                    ],
                    "next": "start"
                },
                {
                    "regex": "(\\*)",
                    "token": [
                        "keyword"
                    ],
                    "next": "start"
                },
                {
                    "regex": "(\\+)",
                    "token": [
                        "keyword"
                    ],
                    "next": "start"
                },
                {
                    "regex": "(^| )(__print__)",
                    "token": [
                        "text",
                        "keyword"
                    ],
                    "next": "start"
                },
                {
                    "regex": "(^| )(__ask__)",
                    "token": [
                        "text",
                        "keyword"
                    ],
                    "next": "start"
                },
                {
                    "regex": "(^| )(__sleep__)",
                    "token": [
                        "text",
                        "keyword"
                    ],
                    "next": "start"
                },
                {
                    "regex": "(^| )(__forward__)",
                    "token": [
                        "text",
                        "keyword"
                    ],
                    "next": "start"
                },
                {
                    "regex": "(^| )(__turn__)",
                    "token": [
                        "text",
                        "keyword"
                    ],
                    "next": "start"
                },
                {
                    "regex": "(^| )(__random__)",
                    "token": [
                        "text",
                        "keyword"
                    ],
                    "next": "start"
                },
                {
                    "regex": "(^| )(__else__)",
                    "token": [
                        "text",
                        "keyword"
                    ],
                    "next": "start"
                },
                {
                    "regex": "(^| )(__times__)",
                    "token": [
                        "text",
                        "keyword"
                    ],
                    "next": "start"
                }
            ]
        }
    },
    {
        "name": "level9",
        "rules": {
            "start": [
                {
                    "regex": "#.*$",
                    "token": "comment",
                    "next": "start"
                },
                {
                    "regex": "\"[^\"]*\"",
                    "token": "constant.character",
                    "next": "start"
                },
                {
                    "regex": "'[^']*'",
                    "token": "constant.character",
                    "next": "start"
                },
                {
                    "regex": "\"[^\"]*$",
                    "token": "constant.character",
                    "next": "start"
                },
                {
                    "regex": "'[^']*$",
                    "token": "constant.character",
                    "next": "start"
                },
                {
                    "regex": "_\\?_",
                    "token": "invalid",
                    "next": "start"
                },
                {
                    "regex": "(^| )(_)(?= |$)",
                    "token": [
                        "text",
                        "invalid"
                    ],
                    "next": "start"
                },
                {
                    "regex": "(^| )([__DIGIT__]+)(?![0-9_A-Za-z\u00c0-\u00ff\u0621-\u064a])",
                    "token": [
                        "text",
                        "variable"
                    ],
                    "next": "start"
                },
                {
                    "regex": "(^| )(__print__)([__DIGIT__]+)(?![0-9_A-Za-z\u00c0-\u00ff\u0621-\u064a])",
                    "token": [
                        "text",
                        "keyword",
                        "variable"
                    ],
                    "next": "start"
                },
                {
                    "regex": "(^| )(__ask__)([__DIGIT__]+)(?![0-9_A-Za-z\u00c0-\u00ff\u0621-\u064a])",
                    "token": [
                        "text",
                        "keyword",
                        "variable"
                    ],
                    "next": "start"
                },
                {
                    "regex": "(^| )(__sleep__)([__DIGIT__]+)(?![0-9_A-Za-z\u00c0-\u00ff\u0621-\u064a])",
                    "token": [
                        "text",
                        "keyword",
                        "variable"
                    ],
                    "next": "start"
                },
                {
                    "regex": "(^| )(__forward__)([__DIGIT__]+)(?![0-9_A-Za-z\u00c0-\u00ff\u0621-\u064a])",
                    "token": [
                        "text",
                        "keyword",
                        "variable"
                    ],
                    "next": "start"
                },
                {
                    "regex": "(^| )(__turn__)([__DIGIT__]+)(?![0-9_A-Za-z\u00c0-\u00ff\u0621-\u064a])",
                    "token": [
                        "text",
                        "keyword",
                        "variable"
                    ],
                    "next": "start"
                },
                {
                    "regex": "(^| )(__random__)([__DIGIT__]+)(?![0-9_A-Za-z\u00c0-\u00ff\u0621-\u064a])",
                    "token": [
                        "text",
                        "keyword",
                        "variable"
                    ],
                    "next": "start"
                },
                {
                    "regex": "(^| )(__else__)([__DIGIT__]+)(?![0-9_A-Za-z\u00c0-\u00ff\u0621-\u064a])",
                    "token": [
                        "text",
                        "keyword",
                        "variable"
                    ],
                    "next": "start"
                },
                {
                    "regex": "(^| )(__times__)([__DIGIT__]+)(?![0-9_A-Za-z\u00c0-\u00ff\u0621-\u064a])",
                    "token": [
                        "text",
                        "keyword",
                        "variable"
                    ],
                    "next": "start"
                },
                {
                    "regex": "(,)([__DIGIT__]+)(?![0-9_A-Za-z\u00c0-\u00ff\u0621-\u064a])",
                    "token": [
                        "keyword",
                        "variable"
                    ],
                    "next": "start"
                },
                {
                    "regex": "(-)([__DIGIT__]+)(?![0-9_A-Za-z\u00c0-\u00ff\u0621-\u064a])",
                    "token": [
                        "keyword",
                        "variable"
                    ],
                    "next": "start"
                },
                {
                    "regex": "(=)([__DIGIT__]+)(?![0-9_A-Za-z\u00c0-\u00ff\u0621-\u064a])",
                    "token": [
                        "keyword",
                        "variable"
                    ],
                    "next": "start"
                },
                {
                    "regex": "(/)([__DIGIT__]+)(?![0-9_A-Za-z\u00c0-\u00ff\u0621-\u064a])",
                    "token": [
                        "keyword",
                        "variable"
                    ],
                    "next": "start"
                },
                {
                    "regex": "(\\*)([__DIGIT__]+)(?![0-9_A-Za-z\u00c0-\u00ff\u0621-\u064a])",
                    "token": [
                        "keyword",
                        "variable"
                    ],
                    "next": "start"
                },
                {
                    "regex": "(\\+)([__DIGIT__]+)(?![0-9_A-Za-z\u00c0-\u00ff\u0621-\u064a])",
                    "token": [
                        "keyword",
                        "variable"
                    ],
                    "next": "start"
                },
                {
                    "regex": "(^| )(__is__)(?![0-9_A-Za-z\u00c0-\u00ff\u0621-\u064a])",
                    "token": [
                        "text",
                        "keyword"
                    ],
                    "next": "start"
                },
                {
                    "regex": "(^| )(__at__)(?![0-9_A-Za-z\u00c0-\u00ff\u0621-\u064a])",
                    "token": [
                        "text",
                        "keyword"
                    ],
                    "next": "start"
                },
                {
                    "regex": "(^| )(__add__)(?![0-9_A-Za-z\u00c0-\u00ff\u0621-\u064a])",
                    "token": [
                        "text",
                        "keyword"
                    ],
                    "next": "start"
                },
                {
                    "regex": "(^| )(__to_list__)(?![0-9_A-Za-z\u00c0-\u00ff\u0621-\u064a])",
                    "token": [
                        "text",
                        "keyword"
                    ],
                    "next": "start"
                },
                {
                    "regex": "(^| )(__remove__)(?![0-9_A-Za-z\u00c0-\u00ff\u0621-\u064a])",
                    "token": [
                        "text",
                        "keyword"
                    ],
                    "next": "start"
                },
                {
                    "regex": "(^| )(__from__)(?![0-9_A-Za-z\u00c0-\u00ff\u0621-\u064a])",
                    "token": [
                        "text",
                        "keyword"
                    ],
                    "next": "start"
                },
                {
                    "regex": "(^| )(__in__)(?![0-9_A-Za-z\u00c0-\u00ff\u0621-\u064a])",
                    "token": [
                        "text",
                        "keyword"
                    ],
                    "next": "start"
                },
                {
                    "regex": "(^| )(__if__)(?![0-9_A-Za-z\u00c0-\u00ff\u0621-\u064a])",
                    "token": [
                        "text",
                        "keyword"
                    ],
                    "next": "start"
                },
                {
                    "regex": "(^| )(__repeat__)(?![0-9_A-Za-z\u00c0-\u00ff\u0621-\u064a])",
                    "token": [
                        "text",
                        "keyword"
                    ],
                    "next": "start"
                },
                {
                    "regex": "(,)",
                    "token": [
                        "keyword"
                    ],
                    "next": "start"
                },
                {
                    "regex": "(-)",
                    "token": [
                        "keyword"
                    ],
                    "next": "start"
                },
                {
                    "regex": "(=)",
                    "token": [
                        "keyword"
                    ],
                    "next": "start"
                },
                {
                    "regex": "(/)",
                    "token": [
                        "keyword"
                    ],
                    "next": "start"
                },
                {
                    "regex": "(\\*)",
                    "token": [
                        "keyword"
                    ],
                    "next": "start"
                },
                {
                    "regex": "(\\+)",
                    "token": [
                        "keyword"
                    ],
                    "next": "start"
                },
                {
                    "regex": "(^| )(__print__)",
                    "token": [
                        "text",
                        "keyword"
                    ],
                    "next": "start"
                },
                {
                    "regex": "(^| )(__ask__)",
                    "token": [
                        "text",
                        "keyword"
                    ],
                    "next": "start"
                },
                {
                    "regex": "(^| )(__sleep__)",
                    "token": [
                        "text",
                        "keyword"
                    ],
                    "next": "start"
                },
                {
                    "regex": "(^| )(__forward__)",
                    "token": [
                        "text",
                        "keyword"
                    ],
                    "next": "start"
                },
                {
                    "regex": "(^| )(__turn__)",
                    "token": [
                        "text",
                        "keyword"
                    ],
                    "next": "start"
                },
                {
                    "regex": "(^| )(__random__)",
                    "token": [
                        "text",
                        "keyword"
                    ],
                    "next": "start"
                },
                {
                    "regex": "(^| )(__else__)",
                    "token": [
                        "text",
                        "keyword"
                    ],
                    "next": "start"
                },
                {
                    "regex": "(^| )(__times__)",
                    "token": [
                        "text",
                        "keyword"
                    ],
                    "next": "start"
                }
            ]
        }
    },
    {
        "name": "level10",
        "rules": {
            "start": [
                {
                    "regex": "#.*$",
                    "token": "comment",
                    "next": "start"
                },
                {
                    "regex": "\"[^\"]*\"",
                    "token": "constant.character",
                    "next": "start"
                },
                {
                    "regex": "'[^']*'",
                    "token": "constant.character",
                    "next": "start"
                },
                {
                    "regex": "\"[^\"]*$",
                    "token": "constant.character",
                    "next": "start"
                },
                {
                    "regex": "'[^']*$",
                    "token": "constant.character",
                    "next": "start"
                },
                {
                    "regex": "_\\?_",
                    "token": "invalid",
                    "next": "start"
                },
                {
                    "regex": "(^| )(_)(?= |$)",
                    "token": [
                        "text",
                        "invalid"
                    ],
                    "next": "start"
                },
                {
                    "regex": "(^| )([__DIGIT__]+)(?![0-9_A-Za-z\u00c0-\u00ff\u0621-\u064a])",
                    "token": [
                        "text",
                        "variable"
                    ],
                    "next": "start"
                },
                {
                    "regex": "(^| )(__print__)([__DIGIT__]+)(?![0-9_A-Za-z\u00c0-\u00ff\u0621-\u064a])",
                    "token": [
                        "text",
                        "keyword",
                        "variable"
                    ],
                    "next": "start"
                },
                {
                    "regex": "(^| )(__ask__)([__DIGIT__]+)(?![0-9_A-Za-z\u00c0-\u00ff\u0621-\u064a])",
                    "token": [
                        "text",
                        "keyword",
                        "variable"
                    ],
                    "next": "start"
                },
                {
                    "regex": "(^| )(__sleep__)([__DIGIT__]+)(?![0-9_A-Za-z\u00c0-\u00ff\u0621-\u064a])",
                    "token": [
                        "text",
                        "keyword",
                        "variable"
                    ],
                    "next": "start"
                },
                {
                    "regex": "(^| )(__forward__)([__DIGIT__]+)(?![0-9_A-Za-z\u00c0-\u00ff\u0621-\u064a])",
                    "token": [
                        "text",
                        "keyword",
                        "variable"
                    ],
                    "next": "start"
                },
                {
                    "regex": "(^| )(__turn__)([__DIGIT__]+)(?![0-9_A-Za-z\u00c0-\u00ff\u0621-\u064a])",
                    "token": [
                        "text",
                        "keyword",
                        "variable"
                    ],
                    "next": "start"
                },
                {
                    "regex": "(^| )(__random__)([__DIGIT__]+)(?![0-9_A-Za-z\u00c0-\u00ff\u0621-\u064a])",
                    "token": [
                        "text",
                        "keyword",
                        "variable"
                    ],
                    "next": "start"
                },
                {
                    "regex": "(^| )(__else__)([__DIGIT__]+)(?![0-9_A-Za-z\u00c0-\u00ff\u0621-\u064a])",
                    "token": [
                        "text",
                        "keyword",
                        "variable"
                    ],
                    "next": "start"
                },
                {
                    "regex": "(^| )(__times__)([__DIGIT__]+)(?![0-9_A-Za-z\u00c0-\u00ff\u0621-\u064a])",
                    "token": [
                        "text",
                        "keyword",
                        "variable"
                    ],
                    "next": "start"
                },
                {
                    "regex": "(,)([__DIGIT__]+)(?![0-9_A-Za-z\u00c0-\u00ff\u0621-\u064a])",
                    "token": [
                        "keyword",
                        "variable"
                    ],
                    "next": "start"
                },
                {
                    "regex": "(-)([__DIGIT__]+)(?![0-9_A-Za-z\u00c0-\u00ff\u0621-\u064a])",
                    "token": [
                        "keyword",
                        "variable"
                    ],
                    "next": "start"
                },
                {
                    "regex": "(=)([__DIGIT__]+)(?![0-9_A-Za-z\u00c0-\u00ff\u0621-\u064a])",
                    "token": [
                        "keyword",
                        "variable"
                    ],
                    "next": "start"
                },
                {
                    "regex": "(/)([__DIGIT__]+)(?![0-9_A-Za-z\u00c0-\u00ff\u0621-\u064a])",
                    "token": [
                        "keyword",
                        "variable"
                    ],
                    "next": "start"
                },
                {
                    "regex": "(\\*)([__DIGIT__]+)(?![0-9_A-Za-z\u00c0-\u00ff\u0621-\u064a])",
                    "token": [
                        "keyword",
                        "variable"
                    ],
                    "next": "start"
                },
                {
                    "regex": "(\\+)([__DIGIT__]+)(?![0-9_A-Za-z\u00c0-\u00ff\u0621-\u064a])",
                    "token": [
                        "keyword",
                        "variable"
                    ],
                    "next": "start"
                },
                {
                    "regex": "(^| )(__is__)(?![0-9_A-Za-z\u00c0-\u00ff\u0621-\u064a])",
                    "token": [
                        "text",
                        "keyword"
                    ],
                    "next": "start"
                },
                {
                    "regex": "(^| )(__at__)(?![0-9_A-Za-z\u00c0-\u00ff\u0621-\u064a])",
                    "token": [
                        "text",
                        "keyword"
                    ],
                    "next": "start"
                },
                {
                    "regex": "(^| )(__add__)(?![0-9_A-Za-z\u00c0-\u00ff\u0621-\u064a])",
                    "token": [
                        "text",
                        "keyword"
                    ],
                    "next": "start"
                },
                {
                    "regex": "(^| )(__to_list__)(?![0-9_A-Za-z\u00c0-\u00ff\u0621-\u064a])",
                    "token": [
                        "text",
                        "keyword"
                    ],
                    "next": "start"
                },
                {
                    "regex": "(^| )(__remove__)(?![0-9_A-Za-z\u00c0-\u00ff\u0621-\u064a])",
                    "token": [
                        "text",
                        "keyword"
                    ],
                    "next": "start"
                },
                {
                    "regex": "(^| )(__from__)(?![0-9_A-Za-z\u00c0-\u00ff\u0621-\u064a])",
                    "token": [
                        "text",
                        "keyword"
                    ],
                    "next": "start"
                },
                {
                    "regex": "(^| )(__in__)(?![0-9_A-Za-z\u00c0-\u00ff\u0621-\u064a])",
                    "token": [
                        "text",
                        "keyword"
                    ],
                    "next": "start"
                },
                {
                    "regex": "(^| )(__if__)(?![0-9_A-Za-z\u00c0-\u00ff\u0621-\u064a])",
                    "token": [
                        "text",
                        "keyword"
                    ],
                    "next": "start"
                },
                {
                    "regex": "(^| )(__repeat__)(?![0-9_A-Za-z\u00c0-\u00ff\u0621-\u064a])",
                    "token": [
                        "text",
                        "keyword"
                    ],
                    "next": "start"
                },
                {
                    "regex": "(^| )(__for__)(?![0-9_A-Za-z\u00c0-\u00ff\u0621-\u064a])",
                    "token": [
                        "text",
                        "keyword"
                    ],
                    "next": "start"
                },
                {
                    "regex": "(,)",
                    "token": [
                        "keyword"
                    ],
                    "next": "start"
                },
                {
                    "regex": "(-)",
                    "token": [
                        "keyword"
                    ],
                    "next": "start"
                },
                {
                    "regex": "(=)",
                    "token": [
                        "keyword"
                    ],
                    "next": "start"
                },
                {
                    "regex": "(/)",
                    "token": [
                        "keyword"
                    ],
                    "next": "start"
                },
                {
                    "regex": "(\\*)",
                    "token": [
                        "keyword"
                    ],
                    "next": "start"
                },
                {
                    "regex": "(\\+)",
                    "token": [
                        "keyword"
                    ],
                    "next": "start"
                },
                {
                    "regex": "(^| )(__print__)",
                    "token": [
                        "text",
                        "keyword"
                    ],
                    "next": "start"
                },
                {
                    "regex": "(^| )(__ask__)",
                    "token": [
                        "text",
                        "keyword"
                    ],
                    "next": "start"
                },
                {
                    "regex": "(^| )(__sleep__)",
                    "token": [
                        "text",
                        "keyword"
                    ],
                    "next": "start"
                },
                {
                    "regex": "(^| )(__forward__)",
                    "token": [
                        "text",
                        "keyword"
                    ],
                    "next": "start"
                },
                {
                    "regex": "(^| )(__turn__)",
                    "token": [
                        "text",
                        "keyword"
                    ],
                    "next": "start"
                },
                {
                    "regex": "(^| )(__random__)",
                    "token": [
                        "text",
                        "keyword"
                    ],
                    "next": "start"
                },
                {
                    "regex": "(^| )(__else__)",
                    "token": [
                        "text",
                        "keyword"
                    ],
                    "next": "start"
                },
                {
                    "regex": "(^| )(__times__)",
                    "token": [
                        "text",
                        "keyword"
                    ],
                    "next": "start"
                }
            ]
        }
    },
    {
        "name": "level11",
        "rules": {
            "start": [
                {
                    "regex": "#.*$",
                    "token": "comment",
                    "next": "start"
                },
                {
                    "regex": "\"[^\"]*\"",
                    "token": "constant.character",
                    "next": "start"
                },
                {
                    "regex": "'[^']*'",
                    "token": "constant.character",
                    "next": "start"
                },
                {
                    "regex": "\"[^\"]*$",
                    "token": "constant.character",
                    "next": "start"
                },
                {
                    "regex": "'[^']*$",
                    "token": "constant.character",
                    "next": "start"
                },
                {
                    "regex": "_\\?_",
                    "token": "invalid",
                    "next": "start"
                },
                {
                    "regex": "(^| )(_)(?= |$)",
                    "token": [
                        "text",
                        "invalid"
                    ],
                    "next": "start"
                },
                {
                    "regex": "(^| )([__DIGIT__]+)(?![0-9_A-Za-z\u00c0-\u00ff\u0621-\u064a])",
                    "token": [
                        "text",
                        "variable"
                    ],
                    "next": "start"
                },
                {
                    "regex": "(^| )(__print__)([__DIGIT__]+)(?![0-9_A-Za-z\u00c0-\u00ff\u0621-\u064a])",
                    "token": [
                        "text",
                        "keyword",
                        "variable"
                    ],
                    "next": "start"
                },
                {
                    "regex": "(^| )(__ask__)([__DIGIT__]+)(?![0-9_A-Za-z\u00c0-\u00ff\u0621-\u064a])",
                    "token": [
                        "text",
                        "keyword",
                        "variable"
                    ],
                    "next": "start"
                },
                {
                    "regex": "(^| )(__sleep__)([__DIGIT__]+)(?![0-9_A-Za-z\u00c0-\u00ff\u0621-\u064a])",
                    "token": [
                        "text",
                        "keyword",
                        "variable"
                    ],
                    "next": "start"
                },
                {
                    "regex": "(^| )(__random__)([__DIGIT__]+)(?![0-9_A-Za-z\u00c0-\u00ff\u0621-\u064a])",
                    "token": [
                        "text",
                        "keyword",
                        "variable"
                    ],
                    "next": "start"
                },
                {
                    "regex": "(^| )(__else__)([__DIGIT__]+)(?![0-9_A-Za-z\u00c0-\u00ff\u0621-\u064a])",
                    "token": [
                        "text",
                        "keyword",
                        "variable"
                    ],
                    "next": "start"
                },
                {
                    "regex": "(^| )(__times__)([__DIGIT__]+)(?![0-9_A-Za-z\u00c0-\u00ff\u0621-\u064a])",
                    "token": [
                        "text",
                        "keyword",
                        "variable"
                    ],
                    "next": "start"
                },
                {
                    "regex": "(,)([__DIGIT__]+)(?![0-9_A-Za-z\u00c0-\u00ff\u0621-\u064a])",
                    "token": [
                        "keyword",
                        "variable"
                    ],
                    "next": "start"
                },
                {
                    "regex": "(-)([__DIGIT__]+)(?![0-9_A-Za-z\u00c0-\u00ff\u0621-\u064a])",
                    "token": [
                        "keyword",
                        "variable"
                    ],
                    "next": "start"
                },
                {
                    "regex": "(=)([__DIGIT__]+)(?![0-9_A-Za-z\u00c0-\u00ff\u0621-\u064a])",
                    "token": [
                        "keyword",
                        "variable"
                    ],
                    "next": "start"
                },
                {
                    "regex": "(/)([__DIGIT__]+)(?![0-9_A-Za-z\u00c0-\u00ff\u0621-\u064a])",
                    "token": [
                        "keyword",
                        "variable"
                    ],
                    "next": "start"
                },
                {
                    "regex": "(\\*)([__DIGIT__]+)(?![0-9_A-Za-z\u00c0-\u00ff\u0621-\u064a])",
                    "token": [
                        "keyword",
                        "variable"
                    ],
                    "next": "start"
                },
                {
                    "regex": "(\\+)([__DIGIT__]+)(?![0-9_A-Za-z\u00c0-\u00ff\u0621-\u064a])",
                    "token": [
                        "keyword",
                        "variable"
                    ],
                    "next": "start"
                },
                {
                    "regex": "(^| )(__is__)(?![0-9_A-Za-z\u00c0-\u00ff\u0621-\u064a])",
                    "token": [
                        "text",
                        "keyword"
                    ],
                    "next": "start"
                },
                {
                    "regex": "(^| )(__at__)(?![0-9_A-Za-z\u00c0-\u00ff\u0621-\u064a])",
                    "token": [
                        "text",
                        "keyword"
                    ],
                    "next": "start"
                },
                {
                    "regex": "(^| )(__add__)(?![0-9_A-Za-z\u00c0-\u00ff\u0621-\u064a])",
                    "token": [
                        "text",
                        "keyword"
                    ],
                    "next": "start"
                },
                {
                    "regex": "(^| )(__to_list__)(?![0-9_A-Za-z\u00c0-\u00ff\u0621-\u064a])",
                    "token": [
                        "text",
                        "keyword"
                    ],
                    "next": "start"
                },
                {
                    "regex": "(^| )(__remove__)(?![0-9_A-Za-z\u00c0-\u00ff\u0621-\u064a])",
                    "token": [
                        "text",
                        "keyword"
                    ],
                    "next": "start"
                },
                {
                    "regex": "(^| )(__from__)(?![0-9_A-Za-z\u00c0-\u00ff\u0621-\u064a])",
                    "token": [
                        "text",
                        "keyword"
                    ],
                    "next": "start"
                },
                {
                    "regex": "(^| )(__in__)(?![0-9_A-Za-z\u00c0-\u00ff\u0621-\u064a])",
                    "token": [
                        "text",
                        "keyword"
                    ],
                    "next": "start"
                },
                {
                    "regex": "(^| )(__if__)(?![0-9_A-Za-z\u00c0-\u00ff\u0621-\u064a])",
                    "token": [
                        "text",
                        "keyword"
                    ],
                    "next": "start"
                },
                {
                    "regex": "(^| )(__for__)(?![0-9_A-Za-z\u00c0-\u00ff\u0621-\u064a])",
                    "token": [
                        "text",
                        "keyword"
                    ],
                    "next": "start"
                },
                {
                    "regex": "(^| )(__range__)(?![0-9_A-Za-z\u00c0-\u00ff\u0621-\u064a])",
                    "token": [
                        "text",
                        "keyword"
                    ],
                    "next": "start"
                },
                {
                    "regex": "(^| )(__to__)(?![0-9_A-Za-z\u00c0-\u00ff\u0621-\u064a])",
                    "token": [
                        "text",
                        "keyword"
                    ],
                    "next": "start"
                },
                {
                    "regex": "(^| )(__repeat__)(?![0-9_A-Za-z\u00c0-\u00ff\u0621-\u064a])",
                    "token": [
                        "text",
                        "keyword"
                    ],
                    "next": "start"
                },
                {
                    "regex": "(,)",
                    "token": [
                        "keyword"
                    ],
                    "next": "start"
                },
                {
                    "regex": "(-)",
                    "token": [
                        "keyword"
                    ],
                    "next": "start"
                },
                {
                    "regex": "(=)",
                    "token": [
                        "keyword"
                    ],
                    "next": "start"
                },
                {
                    "regex": "(/)",
                    "token": [
                        "keyword"
                    ],
                    "next": "start"
                },
                {
                    "regex": "(\\*)",
                    "token": [
                        "keyword"
                    ],
                    "next": "start"
                },
                {
                    "regex": "(\\+)",
                    "token": [
                        "keyword"
                    ],
                    "next": "start"
                },
                {
                    "regex": "(^| )(__print__)",
                    "token": [
                        "text",
                        "keyword"
                    ],
                    "next": "start"
                },
                {
                    "regex": "(^| )(__ask__)",
                    "token": [
                        "text",
                        "keyword"
                    ],
                    "next": "start"
                },
                {
                    "regex": "(^| )(__sleep__)",
                    "token": [
                        "text",
                        "keyword"
                    ],
                    "next": "start"
                },
                {
                    "regex": "(^| )(__random__)",
                    "token": [
                        "text",
                        "keyword"
                    ],
                    "next": "start"
                },
                {
                    "regex": "(^| )(__else__)",
                    "token": [
                        "text",
                        "keyword"
                    ],
                    "next": "start"
                },
                {
                    "regex": "(^| )(__times__)",
                    "token": [
                        "text",
                        "keyword"
                    ],
                    "next": "start"
                }
            ]
        }
    },
    {
        "name": "level12",
        "rules": {
            "start": [
                {
                    "regex": "#.*$",
                    "token": "comment",
                    "next": "start"
                },
                {
                    "regex": "\"[^\"]*\"",
                    "token": "constant.character",
                    "next": "start"
                },
                {
                    "regex": "'[^']*'",
                    "token": "constant.character",
                    "next": "start"
                },
                {
                    "regex": "\"[^\"]*$",
                    "token": "constant.character",
                    "next": "start"
                },
                {
                    "regex": "'[^']*$",
                    "token": "constant.character",
                    "next": "start"
                },
                {
                    "regex": "_\\?_",
                    "token": "invalid",
                    "next": "start"
                },
                {
                    "regex": "(^| )(_)(?= |$)",
                    "token": [
                        "text",
                        "invalid"
                    ],
                    "next": "start"
                },
                {
                    "regex": "(^| )([__DIGIT__]*\\.?[__DIGIT__]+)(?![0-9_A-Za-z\u00c0-\u00ff\u0621-\u064a])",
                    "token": [
                        "text",
                        "variable"
                    ],
                    "next": "start"
                },
                {
                    "regex": "(^| )(__print__)([__DIGIT__]*\\.?[__DIGIT__]+)(?![0-9_A-Za-z\u00c0-\u00ff\u0621-\u064a])",
                    "token": [
                        "text",
                        "keyword",
                        "variable"
                    ],
                    "next": "start"
                },
                {
                    "regex": "(^| )(__ask__)([__DIGIT__]*\\.?[__DIGIT__]+)(?![0-9_A-Za-z\u00c0-\u00ff\u0621-\u064a])",
                    "token": [
                        "text",
                        "keyword",
                        "variable"
                    ],
                    "next": "start"
                },
                {
                    "regex": "(^| )(__sleep__)([__DIGIT__]*\\.?[__DIGIT__]+)(?![0-9_A-Za-z\u00c0-\u00ff\u0621-\u064a])",
                    "token": [
                        "text",
                        "keyword",
                        "variable"
                    ],
                    "next": "start"
                },
                {
                    "regex": "(^| )(__random__)([__DIGIT__]*\\.?[__DIGIT__]+)(?![0-9_A-Za-z\u00c0-\u00ff\u0621-\u064a])",
                    "token": [
                        "text",
                        "keyword",
                        "variable"
                    ],
                    "next": "start"
                },
                {
                    "regex": "(^| )(__else__)([__DIGIT__]*\\.?[__DIGIT__]+)(?![0-9_A-Za-z\u00c0-\u00ff\u0621-\u064a])",
                    "token": [
                        "text",
                        "keyword",
                        "variable"
                    ],
                    "next": "start"
                },
                {
                    "regex": "(^| )(__times__)([__DIGIT__]*\\.?[__DIGIT__]+)(?![0-9_A-Za-z\u00c0-\u00ff\u0621-\u064a])",
                    "token": [
                        "text",
                        "keyword",
                        "variable"
                    ],
                    "next": "start"
                },
                {
                    "regex": "(,)([__DIGIT__]*\\.?[__DIGIT__]+)(?![0-9_A-Za-z\u00c0-\u00ff\u0621-\u064a])",
                    "token": [
                        "keyword",
                        "variable"
                    ],
                    "next": "start"
                },
                {
                    "regex": "(-)([__DIGIT__]*\\.?[__DIGIT__]+)(?![0-9_A-Za-z\u00c0-\u00ff\u0621-\u064a])",
                    "token": [
                        "keyword",
                        "variable"
                    ],
                    "next": "start"
                },
                {
                    "regex": "(=)([__DIGIT__]*\\.?[__DIGIT__]+)(?![0-9_A-Za-z\u00c0-\u00ff\u0621-\u064a])",
                    "token": [
                        "keyword",
                        "variable"
                    ],
                    "next": "start"
                },
                {
                    "regex": "(/)([__DIGIT__]*\\.?[__DIGIT__]+)(?![0-9_A-Za-z\u00c0-\u00ff\u0621-\u064a])",
                    "token": [
                        "keyword",
                        "variable"
                    ],
                    "next": "start"
                },
                {
                    "regex": "(\\*)([__DIGIT__]*\\.?[__DIGIT__]+)(?![0-9_A-Za-z\u00c0-\u00ff\u0621-\u064a])",
                    "token": [
                        "keyword",
                        "variable"
                    ],
                    "next": "start"
                },
                {
                    "regex": "(\\+)([__DIGIT__]*\\.?[__DIGIT__]+)(?![0-9_A-Za-z\u00c0-\u00ff\u0621-\u064a])",
                    "token": [
                        "keyword",
                        "variable"
                    ],
                    "next": "start"
                },
                {
                    "regex": "(^| )(__is__)(?![0-9_A-Za-z\u00c0-\u00ff\u0621-\u064a])",
                    "token": [
                        "text",
                        "keyword"
                    ],
                    "next": "start"
                },
                {
                    "regex": "(^| )(__at__)(?![0-9_A-Za-z\u00c0-\u00ff\u0621-\u064a])",
                    "token": [
                        "text",
                        "keyword"
                    ],
                    "next": "start"
                },
                {
                    "regex": "(^| )(__add__)(?![0-9_A-Za-z\u00c0-\u00ff\u0621-\u064a])",
                    "token": [
                        "text",
                        "keyword"
                    ],
                    "next": "start"
                },
                {
                    "regex": "(^| )(__to_list__)(?![0-9_A-Za-z\u00c0-\u00ff\u0621-\u064a])",
                    "token": [
                        "text",
                        "keyword"
                    ],
                    "next": "start"
                },
                {
                    "regex": "(^| )(__remove__)(?![0-9_A-Za-z\u00c0-\u00ff\u0621-\u064a])",
                    "token": [
                        "text",
                        "keyword"
                    ],
                    "next": "start"
                },
                {
                    "regex": "(^| )(__from__)(?![0-9_A-Za-z\u00c0-\u00ff\u0621-\u064a])",
                    "token": [
                        "text",
                        "keyword"
                    ],
                    "next": "start"
                },
                {
                    "regex": "(^| )(__in__)(?![0-9_A-Za-z\u00c0-\u00ff\u0621-\u064a])",
                    "token": [
                        "text",
                        "keyword"
                    ],
                    "next": "start"
                },
                {
                    "regex": "(^| )(__if__)(?![0-9_A-Za-z\u00c0-\u00ff\u0621-\u064a])",
                    "token": [
                        "text",
                        "keyword"
                    ],
                    "next": "start"
                },
                {
                    "regex": "(^| )(__for__)(?![0-9_A-Za-z\u00c0-\u00ff\u0621-\u064a])",
                    "token": [
                        "text",
                        "keyword"
                    ],
                    "next": "start"
                },
                {
                    "regex": "(^| )(__range__)(?![0-9_A-Za-z\u00c0-\u00ff\u0621-\u064a])",
                    "token": [
                        "text",
                        "keyword"
                    ],
                    "next": "start"
                },
                {
                    "regex": "(^| )(__to__)(?![0-9_A-Za-z\u00c0-\u00ff\u0621-\u064a])",
                    "token": [
                        "text",
                        "keyword"
                    ],
                    "next": "start"
                },
                {
                    "regex": "(^| )(__repeat__)(?![0-9_A-Za-z\u00c0-\u00ff\u0621-\u064a])",
                    "token": [
                        "text",
                        "keyword"
                    ],
                    "next": "start"
                },
                {
                    "regex": "(,)",
                    "token": [
                        "keyword"
                    ],
                    "next": "start"
                },
                {
                    "regex": "(-)",
                    "token": [
                        "keyword"
                    ],
                    "next": "start"
                },
                {
                    "regex": "(=)",
                    "token": [
                        "keyword"
                    ],
                    "next": "start"
                },
                {
                    "regex": "(/)",
                    "token": [
                        "keyword"
                    ],
                    "next": "start"
                },
                {
                    "regex": "(\\*)",
                    "token": [
                        "keyword"
                    ],
                    "next": "start"
                },
                {
                    "regex": "(\\+)",
                    "token": [
                        "keyword"
                    ],
                    "next": "start"
                },
                {
                    "regex": "(^| )(__print__)",
                    "token": [
                        "text",
                        "keyword"
                    ],
                    "next": "start"
                },
                {
                    "regex": "(^| )(__ask__)",
                    "token": [
                        "text",
                        "keyword"
                    ],
                    "next": "start"
                },
                {
                    "regex": "(^| )(__sleep__)",
                    "token": [
                        "text",
                        "keyword"
                    ],
                    "next": "start"
                },
                {
                    "regex": "(^| )(__random__)",
                    "token": [
                        "text",
                        "keyword"
                    ],
                    "next": "start"
                },
                {
                    "regex": "(^| )(__else__)",
                    "token": [
                        "text",
                        "keyword"
                    ],
                    "next": "start"
                },
                {
                    "regex": "(^| )(__times__)",
                    "token": [
                        "text",
                        "keyword"
                    ],
                    "next": "start"
                }
            ]
        }
    },
    {
        "name": "level13",
        "rules": {
            "start": [
                {
                    "regex": "#.*$",
                    "token": "comment",
                    "next": "start"
                },
                {
                    "regex": "\"[^\"]*\"",
                    "token": "constant.character",
                    "next": "start"
                },
                {
                    "regex": "'[^']*'",
                    "token": "constant.character",
                    "next": "start"
                },
                {
                    "regex": "\"[^\"]*$",
                    "token": "constant.character",
                    "next": "start"
                },
                {
                    "regex": "'[^']*$",
                    "token": "constant.character",
                    "next": "start"
                },
                {
                    "regex": "_\\?_",
                    "token": "invalid",
                    "next": "start"
                },
                {
                    "regex": "(^| )(_)(?= |$)",
                    "token": [
                        "text",
                        "invalid"
                    ],
                    "next": "start"
                },
                {
                    "regex": "(^| )([__DIGIT__]*\\.?[__DIGIT__]+)(?![0-9_A-Za-z\u00c0-\u00ff\u0621-\u064a])",
                    "token": [
                        "text",
                        "variable"
                    ],
                    "next": "start"
                },
                {
                    "regex": "(^| )(__print__)([__DIGIT__]*\\.?[__DIGIT__]+)(?![0-9_A-Za-z\u00c0-\u00ff\u0621-\u064a])",
                    "token": [
                        "text",
                        "keyword",
                        "variable"
                    ],
                    "next": "start"
                },
                {
                    "regex": "(^| )(__ask__)([__DIGIT__]*\\.?[__DIGIT__]+)(?![0-9_A-Za-z\u00c0-\u00ff\u0621-\u064a])",
                    "token": [
                        "text",
                        "keyword",
                        "variable"
                    ],
                    "next": "start"
                },
                {
                    "regex": "(^| )(__sleep__)([__DIGIT__]*\\.?[__DIGIT__]+)(?![0-9_A-Za-z\u00c0-\u00ff\u0621-\u064a])",
                    "token": [
                        "text",
                        "keyword",
                        "variable"
                    ],
                    "next": "start"
                },
                {
                    "regex": "(^| )(__random__)([__DIGIT__]*\\.?[__DIGIT__]+)(?![0-9_A-Za-z\u00c0-\u00ff\u0621-\u064a])",
                    "token": [
                        "text",
                        "keyword",
                        "variable"
                    ],
                    "next": "start"
                },
                {
                    "regex": "(^| )(__else__)([__DIGIT__]*\\.?[__DIGIT__]+)(?![0-9_A-Za-z\u00c0-\u00ff\u0621-\u064a])",
                    "token": [
                        "text",
                        "keyword",
                        "variable"
                    ],
                    "next": "start"
                },
                {
                    "regex": "(^| )(__times__)([__DIGIT__]*\\.?[__DIGIT__]+)(?![0-9_A-Za-z\u00c0-\u00ff\u0621-\u064a])",
                    "token": [
                        "text",
                        "keyword",
                        "variable"
                    ],
                    "next": "start"
                },
                {
                    "regex": "(,)([__DIGIT__]*\\.?[__DIGIT__]+)(?![0-9_A-Za-z\u00c0-\u00ff\u0621-\u064a])",
                    "token": [
                        "keyword",
                        "variable"
                    ],
                    "next": "start"
                },
                {
                    "regex": "(-)([__DIGIT__]*\\.?[__DIGIT__]+)(?![0-9_A-Za-z\u00c0-\u00ff\u0621-\u064a])",
                    "token": [
                        "keyword",
                        "variable"
                    ],
                    "next": "start"
                },
                {
                    "regex": "(=)([__DIGIT__]*\\.?[__DIGIT__]+)(?![0-9_A-Za-z\u00c0-\u00ff\u0621-\u064a])",
                    "token": [
                        "keyword",
                        "variable"
                    ],
                    "next": "start"
                },
                {
                    "regex": "(/)([__DIGIT__]*\\.?[__DIGIT__]+)(?![0-9_A-Za-z\u00c0-\u00ff\u0621-\u064a])",
                    "token": [
                        "keyword",
                        "variable"
                    ],
                    "next": "start"
                },
                {
                    "regex": "(\\*)([__DIGIT__]*\\.?[__DIGIT__]+)(?![0-9_A-Za-z\u00c0-\u00ff\u0621-\u064a])",
                    "token": [
                        "keyword",
                        "variable"
                    ],
                    "next": "start"
                },
                {
                    "regex": "(\\+)([__DIGIT__]*\\.?[__DIGIT__]+)(?![0-9_A-Za-z\u00c0-\u00ff\u0621-\u064a])",
                    "token": [
                        "keyword",
                        "variable"
                    ],
                    "next": "start"
                },
                {
                    "regex": "(^| )(__is__)(?![0-9_A-Za-z\u00c0-\u00ff\u0621-\u064a])",
                    "token": [
                        "text",
                        "keyword"
                    ],
                    "next": "start"
                },
                {
                    "regex": "(^| )(__at__)(?![0-9_A-Za-z\u00c0-\u00ff\u0621-\u064a])",
                    "token": [
                        "text",
                        "keyword"
                    ],
                    "next": "start"
                },
                {
                    "regex": "(^| )(__add__)(?![0-9_A-Za-z\u00c0-\u00ff\u0621-\u064a])",
                    "token": [
                        "text",
                        "keyword"
                    ],
                    "next": "start"
                },
                {
                    "regex": "(^| )(__to_list__)(?![0-9_A-Za-z\u00c0-\u00ff\u0621-\u064a])",
                    "token": [
                        "text",
                        "keyword"
                    ],
                    "next": "start"
                },
                {
                    "regex": "(^| )(__remove__)(?![0-9_A-Za-z\u00c0-\u00ff\u0621-\u064a])",
                    "token": [
                        "text",
                        "keyword"
                    ],
                    "next": "start"
                },
                {
                    "regex": "(^| )(__from__)(?![0-9_A-Za-z\u00c0-\u00ff\u0621-\u064a])",
                    "token": [
                        "text",
                        "keyword"
                    ],
                    "next": "start"
                },
                {
                    "regex": "(^| )(__in__)(?![0-9_A-Za-z\u00c0-\u00ff\u0621-\u064a])",
                    "token": [
                        "text",
                        "keyword"
                    ],
                    "next": "start"
                },
                {
                    "regex": "(^| )(__if__)(?![0-9_A-Za-z\u00c0-\u00ff\u0621-\u064a])",
                    "token": [
                        "text",
                        "keyword"
                    ],
                    "next": "start"
                },
                {
                    "regex": "(^| )(__for__)(?![0-9_A-Za-z\u00c0-\u00ff\u0621-\u064a])",
                    "token": [
                        "text",
                        "keyword"
                    ],
                    "next": "start"
                },
                {
                    "regex": "(^| )(__range__)(?![0-9_A-Za-z\u00c0-\u00ff\u0621-\u064a])",
                    "token": [
                        "text",
                        "keyword"
                    ],
                    "next": "start"
                },
                {
                    "regex": "(^| )(__to__)(?![0-9_A-Za-z\u00c0-\u00ff\u0621-\u064a])",
                    "token": [
                        "text",
                        "keyword"
                    ],
                    "next": "start"
                },
                {
                    "regex": "(^| )(__and__)(?![0-9_A-Za-z\u00c0-\u00ff\u0621-\u064a])",
                    "token": [
                        "text",
                        "keyword"
                    ],
                    "next": "start"
                },
                {
                    "regex": "(^| )(__or__)(?![0-9_A-Za-z\u00c0-\u00ff\u0621-\u064a])",
                    "token": [
                        "text",
                        "keyword"
                    ],
                    "next": "start"
                },
                {
                    "regex": "(^| )(__repeat__)(?![0-9_A-Za-z\u00c0-\u00ff\u0621-\u064a])",
                    "token": [
                        "text",
                        "keyword"
                    ],
                    "next": "start"
                },
                {
                    "regex": "(,)",
                    "token": [
                        "keyword"
                    ],
                    "next": "start"
                },
                {
                    "regex": "(-)",
                    "token": [
                        "keyword"
                    ],
                    "next": "start"
                },
                {
                    "regex": "(=)",
                    "token": [
                        "keyword"
                    ],
                    "next": "start"
                },
                {
                    "regex": "(/)",
                    "token": [
                        "keyword"
                    ],
                    "next": "start"
                },
                {
                    "regex": "(\\*)",
                    "token": [
                        "keyword"
                    ],
                    "next": "start"
                },
                {
                    "regex": "(\\+)",
                    "token": [
                        "keyword"
                    ],
                    "next": "start"
                },
                {
                    "regex": "(^| )(__print__)",
                    "token": [
                        "text",
                        "keyword"
                    ],
                    "next": "start"
                },
                {
                    "regex": "(^| )(__ask__)",
                    "token": [
                        "text",
                        "keyword"
                    ],
                    "next": "start"
                },
                {
                    "regex": "(^| )(__sleep__)",
                    "token": [
                        "text",
                        "keyword"
                    ],
                    "next": "start"
                },
                {
                    "regex": "(^| )(__random__)",
                    "token": [
                        "text",
                        "keyword"
                    ],
                    "next": "start"
                },
                {
                    "regex": "(^| )(__else__)",
                    "token": [
                        "text",
                        "keyword"
                    ],
                    "next": "start"
                },
                {
                    "regex": "(^| )(__times__)",
                    "token": [
                        "text",
                        "keyword"
                    ],
                    "next": "start"
                }
            ]
        }
    },
    {
        "name": "level14",
        "rules": {
            "start": [
                {
                    "regex": "#.*$",
                    "token": "comment",
                    "next": "start"
                },
                {
                    "regex": "\"[^\"]*\"",
                    "token": "constant.character",
                    "next": "start"
                },
                {
                    "regex": "'[^']*'",
                    "token": "constant.character",
                    "next": "start"
                },
                {
                    "regex": "\"[^\"]*$",
                    "token": "constant.character",
                    "next": "start"
                },
                {
                    "regex": "'[^']*$",
                    "token": "constant.character",
                    "next": "start"
                },
                {
                    "regex": "_\\?_",
                    "token": "invalid",
                    "next": "start"
                },
                {
                    "regex": "(^| )(_)(?= |$)",
                    "token": [
                        "text",
                        "invalid"
                    ],
                    "next": "start"
                },
                {
                    "regex": "(^| )([__DIGIT__]*\\.?[__DIGIT__]+)(?![0-9_A-Za-z\u00c0-\u00ff\u0621-\u064a])",
                    "token": [
                        "text",
                        "variable"
                    ],
                    "next": "start"
                },
                {
                    "regex": "(^| )(__print__)([__DIGIT__]*\\.?[__DIGIT__]+)(?![0-9_A-Za-z\u00c0-\u00ff\u0621-\u064a])",
                    "token": [
                        "text",
                        "keyword",
                        "variable"
                    ],
                    "next": "start"
                },
                {
                    "regex": "(^| )(__ask__)([__DIGIT__]*\\.?[__DIGIT__]+)(?![0-9_A-Za-z\u00c0-\u00ff\u0621-\u064a])",
                    "token": [
                        "text",
                        "keyword",
                        "variable"
                    ],
                    "next": "start"
                },
                {
                    "regex": "(^| )(__sleep__)([__DIGIT__]*\\.?[__DIGIT__]+)(?![0-9_A-Za-z\u00c0-\u00ff\u0621-\u064a])",
                    "token": [
                        "text",
                        "keyword",
                        "variable"
                    ],
                    "next": "start"
                },
                {
                    "regex": "(^| )(__random__)([__DIGIT__]*\\.?[__DIGIT__]+)(?![0-9_A-Za-z\u00c0-\u00ff\u0621-\u064a])",
                    "token": [
                        "text",
                        "keyword",
                        "variable"
                    ],
                    "next": "start"
                },
                {
                    "regex": "(^| )(__times__)([__DIGIT__]*\\.?[__DIGIT__]+)(?![0-9_A-Za-z\u00c0-\u00ff\u0621-\u064a])",
                    "token": [
                        "text",
                        "keyword",
                        "variable"
                    ],
                    "next": "start"
                },
                {
                    "regex": "(,)([__DIGIT__]*\\.?[__DIGIT__]+)(?![0-9_A-Za-z\u00c0-\u00ff\u0621-\u064a])",
                    "token": [
                        "keyword",
                        "variable"
                    ],
                    "next": "start"
                },
                {
                    "regex": "(-)([__DIGIT__]*\\.?[__DIGIT__]+)(?![0-9_A-Za-z\u00c0-\u00ff\u0621-\u064a])",
                    "token": [
                        "keyword",
                        "variable"
                    ],
                    "next": "start"
                },
                {
                    "regex": "(=)([__DIGIT__]*\\.?[__DIGIT__]+)(?![0-9_A-Za-z\u00c0-\u00ff\u0621-\u064a])",
                    "token": [
                        "keyword",
                        "variable"
                    ],
                    "next": "start"
                },
                {
                    "regex": "(/)([__DIGIT__]*\\.?[__DIGIT__]+)(?![0-9_A-Za-z\u00c0-\u00ff\u0621-\u064a])",
                    "token": [
                        "keyword",
                        "variable"
                    ],
                    "next": "start"
                },
                {
                    "regex": "(\\*)([__DIGIT__]*\\.?[__DIGIT__]+)(?![0-9_A-Za-z\u00c0-\u00ff\u0621-\u064a])",
                    "token": [
                        "keyword",
                        "variable"
                    ],
                    "next": "start"
                },
                {
                    "regex": "(\\+)([__DIGIT__]*\\.?[__DIGIT__]+)(?![0-9_A-Za-z\u00c0-\u00ff\u0621-\u064a])",
                    "token": [
                        "keyword",
                        "variable"
                    ],
                    "next": "start"
                },
                {
                    "regex": "(<)([__DIGIT__]*\\.?[__DIGIT__]+)(?![0-9_A-Za-z\u00c0-\u00ff\u0621-\u064a])",
                    "token": [
                        "keyword",
                        "variable"
                    ],
                    "next": "start"
                },
                {
                    "regex": "(>)([__DIGIT__]*\\.?[__DIGIT__]+)(?![0-9_A-Za-z\u00c0-\u00ff\u0621-\u064a])",
                    "token": [
                        "keyword",
                        "variable"
                    ],
                    "next": "start"
                },
                {
                    "regex": "(!)([__DIGIT__]*\\.?[__DIGIT__]+)(?![0-9_A-Za-z\u00c0-\u00ff\u0621-\u064a])",
                    "token": [
                        "keyword",
                        "variable"
                    ],
                    "next": "start"
                },
                {
                    "regex": "(^| )(__is__)(?![0-9_A-Za-z\u00c0-\u00ff\u0621-\u064a])",
                    "token": [
                        "text",
                        "keyword"
                    ],
                    "next": "start"
                },
                {
                    "regex": "(^| )(__at__)(?![0-9_A-Za-z\u00c0-\u00ff\u0621-\u064a])",
                    "token": [
                        "text",
                        "keyword"
                    ],
                    "next": "start"
                },
                {
                    "regex": "(^| )(__add__)(?![0-9_A-Za-z\u00c0-\u00ff\u0621-\u064a])",
                    "token": [
                        "text",
                        "keyword"
                    ],
                    "next": "start"
                },
                {
                    "regex": "(^| )(__to_list__)(?![0-9_A-Za-z\u00c0-\u00ff\u0621-\u064a])",
                    "token": [
                        "text",
                        "keyword"
                    ],
                    "next": "start"
                },
                {
                    "regex": "(^| )(__remove__)(?![0-9_A-Za-z\u00c0-\u00ff\u0621-\u064a])",
                    "token": [
                        "text",
                        "keyword"
                    ],
                    "next": "start"
                },
                {
                    "regex": "(^| )(__from__)(?![0-9_A-Za-z\u00c0-\u00ff\u0621-\u064a])",
                    "token": [
                        "text",
                        "keyword"
                    ],
                    "next": "start"
                },
                {
                    "regex": "(^| )(__in__)(?![0-9_A-Za-z\u00c0-\u00ff\u0621-\u064a])",
                    "token": [
                        "text",
                        "keyword"
                    ],
                    "next": "start"
                },
                {
                    "regex": "(^| )(__if__)(?![0-9_A-Za-z\u00c0-\u00ff\u0621-\u064a])",
                    "token": [
                        "text",
                        "keyword"
                    ],
                    "next": "start"
                },
                {
                    "regex": "(^| )(__for__)(?![0-9_A-Za-z\u00c0-\u00ff\u0621-\u064a])",
                    "token": [
                        "text",
                        "keyword"
                    ],
                    "next": "start"
                },
                {
                    "regex": "(^| )(__range__)(?![0-9_A-Za-z\u00c0-\u00ff\u0621-\u064a])",
                    "token": [
                        "text",
                        "keyword"
                    ],
                    "next": "start"
                },
                {
                    "regex": "(^| )(__to__)(?![0-9_A-Za-z\u00c0-\u00ff\u0621-\u064a])",
                    "token": [
                        "text",
                        "keyword"
                    ],
                    "next": "start"
                },
                {
                    "regex": "(^| )(__and__)(?![0-9_A-Za-z\u00c0-\u00ff\u0621-\u064a])",
                    "token": [
                        "text",
                        "keyword"
                    ],
                    "next": "start"
                },
                {
                    "regex": "(^| )(__or__)(?![0-9_A-Za-z\u00c0-\u00ff\u0621-\u064a])",
                    "token": [
                        "text",
                        "keyword"
                    ],
                    "next": "start"
                },
                {
                    "regex": "(^| )(__else__)(?![0-9_A-Za-z\u00c0-\u00ff\u0621-\u064a])",
                    "token": [
                        "text",
                        "keyword"
                    ],
                    "next": "start"
                },
                {
                    "regex": "(^| )(__repeat__)(?![0-9_A-Za-z\u00c0-\u00ff\u0621-\u064a])",
                    "token": [
                        "text",
                        "keyword"
                    ],
                    "next": "start"
                },
                {
                    "regex": "(,)",
                    "token": [
                        "keyword"
                    ],
                    "next": "start"
                },
                {
                    "regex": "(-)",
                    "token": [
                        "keyword"
                    ],
                    "next": "start"
                },
                {
                    "regex": "(=)",
                    "token": [
                        "keyword"
                    ],
                    "next": "start"
                },
                {
                    "regex": "(/)",
                    "token": [
                        "keyword"
                    ],
                    "next": "start"
                },
                {
                    "regex": "(\\*)",
                    "token": [
                        "keyword"
                    ],
                    "next": "start"
                },
                {
                    "regex": "(\\+)",
                    "token": [
                        "keyword"
                    ],
                    "next": "start"
                },
                {
                    "regex": "(<)",
                    "token": [
                        "keyword"
                    ],
                    "next": "start"
                },
                {
                    "regex": "(>)",
                    "token": [
                        "keyword"
                    ],
                    "next": "start"
                },
                {
                    "regex": "(!)",
                    "token": [
                        "keyword"
                    ],
                    "next": "start"
                },
                {
                    "regex": "(^| )(__print__)",
                    "token": [
                        "text",
                        "keyword"
                    ],
                    "next": "start"
                },
                {
                    "regex": "(^| )(__ask__)",
                    "token": [
                        "text",
                        "keyword"
                    ],
                    "next": "start"
                },
                {
                    "regex": "(^| )(__sleep__)",
                    "token": [
                        "text",
                        "keyword"
                    ],
                    "next": "start"
                },
                {
                    "regex": "(^| )(__random__)",
                    "token": [
                        "text",
                        "keyword"
                    ],
                    "next": "start"
                },
                {
                    "regex": "(^| )(__times__)",
                    "token": [
                        "text",
                        "keyword"
                    ],
                    "next": "start"
                }
            ]
        }
    },
    {
        "name": "level15",
        "rules": {
            "start": [
                {
                    "regex": "#.*$",
                    "token": "comment",
                    "next": "start"
                },
                {
                    "regex": "\"[^\"]*\"",
                    "token": "constant.character",
                    "next": "start"
                },
                {
                    "regex": "'[^']*'",
                    "token": "constant.character",
                    "next": "start"
                },
                {
                    "regex": "\"[^\"]*$",
                    "token": "constant.character",
                    "next": "start"
                },
                {
                    "regex": "'[^']*$",
                    "token": "constant.character",
                    "next": "start"
                },
                {
                    "regex": "_\\?_",
                    "token": "invalid",
                    "next": "start"
                },
                {
                    "regex": "(^| )(_)(?= |$)",
                    "token": [
                        "text",
                        "invalid"
                    ],
                    "next": "start"
                },
                {
                    "regex": "(^| )([__DIGIT__]*\\.?[__DIGIT__]+)(?![0-9_A-Za-z\u00c0-\u00ff\u0621-\u064a])",
                    "token": [
                        "text",
                        "variable"
                    ],
                    "next": "start"
                },
                {
                    "regex": "(^| )(__print__)([__DIGIT__]*\\.?[__DIGIT__]+)(?![0-9_A-Za-z\u00c0-\u00ff\u0621-\u064a])",
                    "token": [
                        "text",
                        "keyword",
                        "variable"
                    ],
                    "next": "start"
                },
                {
                    "regex": "(^| )(__ask__)([__DIGIT__]*\\.?[__DIGIT__]+)(?![0-9_A-Za-z\u00c0-\u00ff\u0621-\u064a])",
                    "token": [
                        "text",
                        "keyword",
                        "variable"
                    ],
                    "next": "start"
                },
                {
                    "regex": "(^| )(__sleep__)([__DIGIT__]*\\.?[__DIGIT__]+)(?![0-9_A-Za-z\u00c0-\u00ff\u0621-\u064a])",
                    "token": [
                        "text",
                        "keyword",
                        "variable"
                    ],
                    "next": "start"
                },
                {
                    "regex": "(^| )(__random__)([__DIGIT__]*\\.?[__DIGIT__]+)(?![0-9_A-Za-z\u00c0-\u00ff\u0621-\u064a])",
                    "token": [
                        "text",
                        "keyword",
                        "variable"
                    ],
                    "next": "start"
                },
                {
                    "regex": "(^| )(__else__)([__DIGIT__]*\\.?[__DIGIT__]+)(?![0-9_A-Za-z\u00c0-\u00ff\u0621-\u064a])",
                    "token": [
                        "text",
                        "keyword",
                        "variable"
                    ],
                    "next": "start"
                },
                {
                    "regex": "(^| )(__times__)([__DIGIT__]*\\.?[__DIGIT__]+)(?![0-9_A-Za-z\u00c0-\u00ff\u0621-\u064a])",
                    "token": [
                        "text",
                        "keyword",
                        "variable"
                    ],
                    "next": "start"
                },
                {
                    "regex": "(,)([__DIGIT__]*\\.?[__DIGIT__]+)(?![0-9_A-Za-z\u00c0-\u00ff\u0621-\u064a])",
                    "token": [
                        "keyword",
                        "variable"
                    ],
                    "next": "start"
                },
                {
                    "regex": "(-)([__DIGIT__]*\\.?[__DIGIT__]+)(?![0-9_A-Za-z\u00c0-\u00ff\u0621-\u064a])",
                    "token": [
                        "keyword",
                        "variable"
                    ],
                    "next": "start"
                },
                {
                    "regex": "(=)([__DIGIT__]*\\.?[__DIGIT__]+)(?![0-9_A-Za-z\u00c0-\u00ff\u0621-\u064a])",
                    "token": [
                        "keyword",
                        "variable"
                    ],
                    "next": "start"
                },
                {
                    "regex": "(/)([__DIGIT__]*\\.?[__DIGIT__]+)(?![0-9_A-Za-z\u00c0-\u00ff\u0621-\u064a])",
                    "token": [
                        "keyword",
                        "variable"
                    ],
                    "next": "start"
                },
                {
                    "regex": "(\\*)([__DIGIT__]*\\.?[__DIGIT__]+)(?![0-9_A-Za-z\u00c0-\u00ff\u0621-\u064a])",
                    "token": [
                        "keyword",
                        "variable"
                    ],
                    "next": "start"
                },
                {
                    "regex": "(\\+)([__DIGIT__]*\\.?[__DIGIT__]+)(?![0-9_A-Za-z\u00c0-\u00ff\u0621-\u064a])",
                    "token": [
                        "keyword",
                        "variable"
                    ],
                    "next": "start"
                },
                {
                    "regex": "(<)([__DIGIT__]*\\.?[__DIGIT__]+)(?![0-9_A-Za-z\u00c0-\u00ff\u0621-\u064a])",
                    "token": [
                        "keyword",
                        "variable"
                    ],
                    "next": "start"
                },
                {
                    "regex": "(>)([__DIGIT__]*\\.?[__DIGIT__]+)(?![0-9_A-Za-z\u00c0-\u00ff\u0621-\u064a])",
                    "token": [
                        "keyword",
                        "variable"
                    ],
                    "next": "start"
                },
                {
                    "regex": "(!)([__DIGIT__]*\\.?[__DIGIT__]+)(?![0-9_A-Za-z\u00c0-\u00ff\u0621-\u064a])",
                    "token": [
                        "keyword",
                        "variable"
                    ],
                    "next": "start"
                },
                {
                    "regex": "(^| )(__is__)(?![0-9_A-Za-z\u00c0-\u00ff\u0621-\u064a])",
                    "token": [
                        "text",
                        "keyword"
                    ],
                    "next": "start"
                },
                {
                    "regex": "(^| )(__at__)(?![0-9_A-Za-z\u00c0-\u00ff\u0621-\u064a])",
                    "token": [
                        "text",
                        "keyword"
                    ],
                    "next": "start"
                },
                {
                    "regex": "(^| )(__add__)(?![0-9_A-Za-z\u00c0-\u00ff\u0621-\u064a])",
                    "token": [
                        "text",
                        "keyword"
                    ],
                    "next": "start"
                },
                {
                    "regex": "(^| )(__to_list__)(?![0-9_A-Za-z\u00c0-\u00ff\u0621-\u064a])",
                    "token": [
                        "text",
                        "keyword"
                    ],
                    "next": "start"
                },
                {
                    "regex": "(^| )(__remove__)(?![0-9_A-Za-z\u00c0-\u00ff\u0621-\u064a])",
                    "token": [
                        "text",
                        "keyword"
                    ],
                    "next": "start"
                },
                {
                    "regex": "(^| )(__from__)(?![0-9_A-Za-z\u00c0-\u00ff\u0621-\u064a])",
                    "token": [
                        "text",
                        "keyword"
                    ],
                    "next": "start"
                },
                {
                    "regex": "(^| )(__in__)(?![0-9_A-Za-z\u00c0-\u00ff\u0621-\u064a])",
                    "token": [
                        "text",
                        "keyword"
                    ],
                    "next": "start"
                },
                {
                    "regex": "(^| )(__if__)(?![0-9_A-Za-z\u00c0-\u00ff\u0621-\u064a])",
                    "token": [
                        "text",
                        "keyword"
                    ],
                    "next": "start"
                },
                {
                    "regex": "(^| )(__for__)(?![0-9_A-Za-z\u00c0-\u00ff\u0621-\u064a])",
                    "token": [
                        "text",
                        "keyword"
                    ],
                    "next": "start"
                },
                {
                    "regex": "(^| )(__range__)(?![0-9_A-Za-z\u00c0-\u00ff\u0621-\u064a])",
                    "token": [
                        "text",
                        "keyword"
                    ],
                    "next": "start"
                },
                {
                    "regex": "(^| )(__to__)(?![0-9_A-Za-z\u00c0-\u00ff\u0621-\u064a])",
                    "token": [
                        "text",
                        "keyword"
                    ],
                    "next": "start"
                },
                {
                    "regex": "(^| )(__and__)(?![0-9_A-Za-z\u00c0-\u00ff\u0621-\u064a])",
                    "token": [
                        "text",
                        "keyword"
                    ],
                    "next": "start"
                },
                {
                    "regex": "(^| )(__or__)(?![0-9_A-Za-z\u00c0-\u00ff\u0621-\u064a])",
                    "token": [
                        "text",
                        "keyword"
                    ],
                    "next": "start"
                },
                {
                    "regex": "(^| )(__while__)(?![0-9_A-Za-z\u00c0-\u00ff\u0621-\u064a])",
                    "token": [
                        "text",
                        "keyword"
                    ],
                    "next": "start"
                },
                {
                    "regex": "(^| )(__repeat__)(?![0-9_A-Za-z\u00c0-\u00ff\u0621-\u064a])",
                    "token": [
                        "text",
                        "keyword"
                    ],
                    "next": "start"
                },
                {
                    "regex": "(,)",
                    "token": [
                        "keyword"
                    ],
                    "next": "start"
                },
                {
                    "regex": "(-)",
                    "token": [
                        "keyword"
                    ],
                    "next": "start"
                },
                {
                    "regex": "(=)",
                    "token": [
                        "keyword"
                    ],
                    "next": "start"
                },
                {
                    "regex": "(/)",
                    "token": [
                        "keyword"
                    ],
                    "next": "start"
                },
                {
                    "regex": "(\\*)",
                    "token": [
                        "keyword"
                    ],
                    "next": "start"
                },
                {
                    "regex": "(\\+)",
                    "token": [
                        "keyword"
                    ],
                    "next": "start"
                },
                {
                    "regex": "(<)",
                    "token": [
                        "keyword"
                    ],
                    "next": "start"
                },
                {
                    "regex": "(>)",
                    "token": [
                        "keyword"
                    ],
                    "next": "start"
                },
                {
                    "regex": "(!)",
                    "token": [
                        "keyword"
                    ],
                    "next": "start"
                },
                {
                    "regex": "(^| )(__print__)",
                    "token": [
                        "text",
                        "keyword"
                    ],
                    "next": "start"
                },
                {
                    "regex": "(^| )(__ask__)",
                    "token": [
                        "text",
                        "keyword"
                    ],
                    "next": "start"
                },
                {
                    "regex": "(^| )(__sleep__)",
                    "token": [
                        "text",
                        "keyword"
                    ],
                    "next": "start"
                },
                {
                    "regex": "(^| )(__random__)",
                    "token": [
                        "text",
                        "keyword"
                    ],
                    "next": "start"
                },
                {
                    "regex": "(^| )(__else__)",
                    "token": [
                        "text",
                        "keyword"
                    ],
                    "next": "start"
                },
                {
                    "regex": "(^| )(__times__)",
                    "token": [
                        "text",
                        "keyword"
                    ],
                    "next": "start"
                }
            ]
        }
    },
    {
        "name": "level16",
        "rules": {
            "start": [
                {
                    "regex": "#.*$",
                    "token": "comment",
                    "next": "start"
                },
                {
                    "regex": "\"[^\"]*\"",
                    "token": "constant.character",
                    "next": "start"
                },
                {
                    "regex": "'[^']*'",
                    "token": "constant.character",
                    "next": "start"
                },
                {
                    "regex": "\"[^\"]*$",
                    "token": "constant.character",
                    "next": "start"
                },
                {
                    "regex": "'[^']*$",
                    "token": "constant.character",
                    "next": "start"
                },
                {
                    "regex": "_\\?_",
                    "token": "invalid",
                    "next": "start"
                },
                {
                    "regex": "(^| )(_)(?= |$)",
                    "token": [
                        "text",
                        "invalid"
                    ],
                    "next": "start"
                },
                {
                    "regex": "(^| )([__DIGIT__]*\\.?[__DIGIT__]+)(?![0-9_A-Za-z\u00c0-\u00ff\u0621-\u064a])",
                    "token": [
                        "text",
                        "variable"
                    ],
                    "next": "start"
                },
                {
                    "regex": "(^| )(__print__)([__DIGIT__]*\\.?[__DIGIT__]+)(?![0-9_A-Za-z\u00c0-\u00ff\u0621-\u064a])",
                    "token": [
                        "text",
                        "keyword",
                        "variable"
                    ],
                    "next": "start"
                },
                {
                    "regex": "(^| )(__ask__)([__DIGIT__]*\\.?[__DIGIT__]+)(?![0-9_A-Za-z\u00c0-\u00ff\u0621-\u064a])",
                    "token": [
                        "text",
                        "keyword",
                        "variable"
                    ],
                    "next": "start"
                },
                {
                    "regex": "(^| )(__sleep__)([__DIGIT__]*\\.?[__DIGIT__]+)(?![0-9_A-Za-z\u00c0-\u00ff\u0621-\u064a])",
                    "token": [
                        "text",
                        "keyword",
                        "variable"
                    ],
                    "next": "start"
                },
                {
                    "regex": "(^| )(__random__)([__DIGIT__]*\\.?[__DIGIT__]+)(?![0-9_A-Za-z\u00c0-\u00ff\u0621-\u064a])",
                    "token": [
                        "text",
                        "keyword",
                        "variable"
                    ],
                    "next": "start"
                },
                {
                    "regex": "(^| )(__times__)([__DIGIT__]*\\.?[__DIGIT__]+)(?![0-9_A-Za-z\u00c0-\u00ff\u0621-\u064a])",
                    "token": [
                        "text",
                        "keyword",
                        "variable"
                    ],
                    "next": "start"
                },
                {
                    "regex": "(,)([__DIGIT__]*\\.?[__DIGIT__]+)(?![0-9_A-Za-z\u00c0-\u00ff\u0621-\u064a])",
                    "token": [
                        "keyword",
                        "variable"
                    ],
                    "next": "start"
                },
                {
                    "regex": "(-)([__DIGIT__]*\\.?[__DIGIT__]+)(?![0-9_A-Za-z\u00c0-\u00ff\u0621-\u064a])",
                    "token": [
                        "keyword",
                        "variable"
                    ],
                    "next": "start"
                },
                {
                    "regex": "(=)([__DIGIT__]*\\.?[__DIGIT__]+)(?![0-9_A-Za-z\u00c0-\u00ff\u0621-\u064a])",
                    "token": [
                        "keyword",
                        "variable"
                    ],
                    "next": "start"
                },
                {
                    "regex": "(/)([__DIGIT__]*\\.?[__DIGIT__]+)(?![0-9_A-Za-z\u00c0-\u00ff\u0621-\u064a])",
                    "token": [
                        "keyword",
                        "variable"
                    ],
                    "next": "start"
                },
                {
                    "regex": "(\\*)([__DIGIT__]*\\.?[__DIGIT__]+)(?![0-9_A-Za-z\u00c0-\u00ff\u0621-\u064a])",
                    "token": [
                        "keyword",
                        "variable"
                    ],
                    "next": "start"
                },
                {
                    "regex": "(\\+)([__DIGIT__]*\\.?[__DIGIT__]+)(?![0-9_A-Za-z\u00c0-\u00ff\u0621-\u064a])",
                    "token": [
                        "keyword",
                        "variable"
                    ],
                    "next": "start"
                },
                {
                    "regex": "(<)([__DIGIT__]*\\.?[__DIGIT__]+)(?![0-9_A-Za-z\u00c0-\u00ff\u0621-\u064a])",
                    "token": [
                        "keyword",
                        "variable"
                    ],
                    "next": "start"
                },
                {
                    "regex": "(>)([__DIGIT__]*\\.?[__DIGIT__]+)(?![0-9_A-Za-z\u00c0-\u00ff\u0621-\u064a])",
                    "token": [
                        "keyword",
                        "variable"
                    ],
                    "next": "start"
                },
                {
                    "regex": "(!)([__DIGIT__]*\\.?[__DIGIT__]+)(?![0-9_A-Za-z\u00c0-\u00ff\u0621-\u064a])",
                    "token": [
                        "keyword",
                        "variable"
                    ],
                    "next": "start"
                },
                {
                    "regex": "(\\[)([__DIGIT__]*\\.?[__DIGIT__]+)(?![0-9_A-Za-z\u00c0-\u00ff\u0621-\u064a])",
                    "token": [
                        "keyword",
                        "variable"
                    ],
                    "next": "start"
                },
                {
                    "regex": "(\\])([__DIGIT__]*\\.?[__DIGIT__]+)(?![0-9_A-Za-z\u00c0-\u00ff\u0621-\u064a])",
                    "token": [
                        "keyword",
                        "variable"
                    ],
                    "next": "start"
                },
                {
                    "regex": "(^| )(__is__)(?![0-9_A-Za-z\u00c0-\u00ff\u0621-\u064a])",
                    "token": [
                        "text",
                        "keyword"
                    ],
                    "next": "start"
                },
                {
                    "regex": "(^| )(__at__)(?![0-9_A-Za-z\u00c0-\u00ff\u0621-\u064a])",
                    "token": [
                        "text",
                        "keyword"
                    ],
                    "next": "start"
                },
                {
                    "regex": "(^| )(__add__)(?![0-9_A-Za-z\u00c0-\u00ff\u0621-\u064a])",
                    "token": [
                        "text",
                        "keyword"
                    ],
                    "next": "start"
                },
                {
                    "regex": "(^| )(__to_list__)(?![0-9_A-Za-z\u00c0-\u00ff\u0621-\u064a])",
                    "token": [
                        "text",
                        "keyword"
                    ],
                    "next": "start"
                },
                {
                    "regex": "(^| )(__remove__)(?![0-9_A-Za-z\u00c0-\u00ff\u0621-\u064a])",
                    "token": [
                        "text",
                        "keyword"
                    ],
                    "next": "start"
                },
                {
                    "regex": "(^| )(__from__)(?![0-9_A-Za-z\u00c0-\u00ff\u0621-\u064a])",
                    "token": [
                        "text",
                        "keyword"
                    ],
                    "next": "start"
                },
                {
                    "regex": "(^| )(__in__)(?![0-9_A-Za-z\u00c0-\u00ff\u0621-\u064a])",
                    "token": [
                        "text",
                        "keyword"
                    ],
                    "next": "start"
                },
                {
                    "regex": "(^| )(__if__)(?![0-9_A-Za-z\u00c0-\u00ff\u0621-\u064a])",
                    "token": [
                        "text",
                        "keyword"
                    ],
                    "next": "start"
                },
                {
                    "regex": "(^| )(__else__)(?![0-9_A-Za-z\u00c0-\u00ff\u0621-\u064a])",
                    "token": [
                        "text",
                        "keyword"
                    ],
                    "next": "start"
                },
                {
                    "regex": "(^| )(__for__)(?![0-9_A-Za-z\u00c0-\u00ff\u0621-\u064a])",
                    "token": [
                        "text",
                        "keyword"
                    ],
                    "next": "start"
                },
                {
                    "regex": "(^| )(__range__)(?![0-9_A-Za-z\u00c0-\u00ff\u0621-\u064a])",
                    "token": [
                        "text",
                        "keyword"
                    ],
                    "next": "start"
                },
                {
                    "regex": "(^| )(__to__)(?![0-9_A-Za-z\u00c0-\u00ff\u0621-\u064a])",
                    "token": [
                        "text",
                        "keyword"
                    ],
                    "next": "start"
                },
                {
                    "regex": "(^| )(__and__)(?![0-9_A-Za-z\u00c0-\u00ff\u0621-\u064a])",
                    "token": [
                        "text",
                        "keyword"
                    ],
                    "next": "start"
                },
                {
                    "regex": "(^| )(__or__)(?![0-9_A-Za-z\u00c0-\u00ff\u0621-\u064a])",
                    "token": [
                        "text",
                        "keyword"
                    ],
                    "next": "start"
                },
                {
                    "regex": "(^| )(__while__)(?![0-9_A-Za-z\u00c0-\u00ff\u0621-\u064a])",
                    "token": [
                        "text",
                        "keyword"
                    ],
                    "next": "start"
                },
                {
                    "regex": "(^| )(__repeat__)(?![0-9_A-Za-z\u00c0-\u00ff\u0621-\u064a])",
                    "token": [
                        "text",
                        "keyword"
                    ],
                    "next": "start"
                },
                {
                    "regex": "(,)",
                    "token": [
                        "keyword"
                    ],
                    "next": "start"
                },
                {
                    "regex": "(-)",
                    "token": [
                        "keyword"
                    ],
                    "next": "start"
                },
                {
                    "regex": "(=)",
                    "token": [
                        "keyword"
                    ],
                    "next": "start"
                },
                {
                    "regex": "(/)",
                    "token": [
                        "keyword"
                    ],
                    "next": "start"
                },
                {
                    "regex": "(\\*)",
                    "token": [
                        "keyword"
                    ],
                    "next": "start"
                },
                {
                    "regex": "(\\+)",
                    "token": [
                        "keyword"
                    ],
                    "next": "start"
                },
                {
                    "regex": "(<)",
                    "token": [
                        "keyword"
                    ],
                    "next": "start"
                },
                {
                    "regex": "(>)",
                    "token": [
                        "keyword"
                    ],
                    "next": "start"
                },
                {
                    "regex": "(!)",
                    "token": [
                        "keyword"
                    ],
                    "next": "start"
                },
                {
                    "regex": "(\\[)",
                    "token": [
                        "keyword"
                    ],
                    "next": "start"
                },
                {
                    "regex": "(\\])",
                    "token": [
                        "keyword"
                    ],
                    "next": "start"
                },
                {
                    "regex": "(^| )(__print__)",
                    "token": [
                        "text",
                        "keyword"
                    ],
                    "next": "start"
                },
                {
                    "regex": "(^| )(__ask__)",
                    "token": [
                        "text",
                        "keyword"
                    ],
                    "next": "start"
                },
                {
                    "regex": "(^| )(__sleep__)",
                    "token": [
                        "text",
                        "keyword"
                    ],
                    "next": "start"
                },
                {
                    "regex": "(^| )(__random__)",
                    "token": [
                        "text",
                        "keyword"
                    ],
                    "next": "start"
                },
                {
                    "regex": "(^| )(__times__)",
                    "token": [
                        "text",
                        "keyword"
                    ],
                    "next": "start"
                }
            ]
        }
    },
    {
        "name": "level17",
        "rules": {
            "start": [
                {
                    "regex": "#.*$",
                    "token": "comment",
                    "next": "start"
                },
                {
                    "regex": "\"[^\"]*\"",
                    "token": "constant.character",
                    "next": "start"
                },
                {
                    "regex": "'[^']*'",
                    "token": "constant.character",
                    "next": "start"
                },
                {
                    "regex": "\"[^\"]*$",
                    "token": "constant.character",
                    "next": "start"
                },
                {
                    "regex": "'[^']*$",
                    "token": "constant.character",
                    "next": "start"
                },
                {
                    "regex": "_\\?_",
                    "token": "invalid",
                    "next": "start"
                },
                {
                    "regex": "(^| )(_)(?= |$)",
                    "token": [
                        "text",
                        "invalid"
                    ],
                    "next": "start"
                },
                {
                    "regex": "(^| )([__DIGIT__]*\\.?[__DIGIT__]+)(?![0-9_A-Za-z\u00c0-\u00ff\u0621-\u064a])",
                    "token": [
                        "text",
                        "variable"
                    ],
                    "next": "start"
                },
                {
                    "regex": "(^| )(__print__)([__DIGIT__]*\\.?[__DIGIT__]+)(?![0-9_A-Za-z\u00c0-\u00ff\u0621-\u064a])",
                    "token": [
                        "text",
                        "keyword",
                        "variable"
                    ],
                    "next": "start"
                },
                {
                    "regex": "(^| )(__ask__)([__DIGIT__]*\\.?[__DIGIT__]+)(?![0-9_A-Za-z\u00c0-\u00ff\u0621-\u064a])",
                    "token": [
                        "text",
                        "keyword",
                        "variable"
                    ],
                    "next": "start"
                },
                {
                    "regex": "(^| )(__sleep__)([__DIGIT__]*\\.?[__DIGIT__]+)(?![0-9_A-Za-z\u00c0-\u00ff\u0621-\u064a])",
                    "token": [
                        "text",
                        "keyword",
                        "variable"
                    ],
                    "next": "start"
                },
                {
                    "regex": "(^| )(__random__)([__DIGIT__]*\\.?[__DIGIT__]+)(?![0-9_A-Za-z\u00c0-\u00ff\u0621-\u064a])",
                    "token": [
                        "text",
                        "keyword",
                        "variable"
                    ],
                    "next": "start"
                },
                {
                    "regex": "(^| )(__times__)([__DIGIT__]*\\.?[__DIGIT__]+)(?![0-9_A-Za-z\u00c0-\u00ff\u0621-\u064a])",
                    "token": [
                        "text",
                        "keyword",
                        "variable"
                    ],
                    "next": "start"
                },
                {
                    "regex": "(,)([__DIGIT__]*\\.?[__DIGIT__]+)(?![0-9_A-Za-z\u00c0-\u00ff\u0621-\u064a])",
                    "token": [
                        "keyword",
                        "variable"
                    ],
                    "next": "start"
                },
                {
                    "regex": "(-)([__DIGIT__]*\\.?[__DIGIT__]+)(?![0-9_A-Za-z\u00c0-\u00ff\u0621-\u064a])",
                    "token": [
                        "keyword",
                        "variable"
                    ],
                    "next": "start"
                },
                {
                    "regex": "(=)([__DIGIT__]*\\.?[__DIGIT__]+)(?![0-9_A-Za-z\u00c0-\u00ff\u0621-\u064a])",
                    "token": [
                        "keyword",
                        "variable"
                    ],
                    "next": "start"
                },
                {
                    "regex": "(/)([__DIGIT__]*\\.?[__DIGIT__]+)(?![0-9_A-Za-z\u00c0-\u00ff\u0621-\u064a])",
                    "token": [
                        "keyword",
                        "variable"
                    ],
                    "next": "start"
                },
                {
                    "regex": "(\\*)([__DIGIT__]*\\.?[__DIGIT__]+)(?![0-9_A-Za-z\u00c0-\u00ff\u0621-\u064a])",
                    "token": [
                        "keyword",
                        "variable"
                    ],
                    "next": "start"
                },
                {
                    "regex": "(\\+)([__DIGIT__]*\\.?[__DIGIT__]+)(?![0-9_A-Za-z\u00c0-\u00ff\u0621-\u064a])",
                    "token": [
                        "keyword",
                        "variable"
                    ],
                    "next": "start"
                },
                {
                    "regex": "(<)([__DIGIT__]*\\.?[__DIGIT__]+)(?![0-9_A-Za-z\u00c0-\u00ff\u0621-\u064a])",
                    "token": [
                        "keyword",
                        "variable"
                    ],
                    "next": "start"
                },
                {
                    "regex": "(>)([__DIGIT__]*\\.?[__DIGIT__]+)(?![0-9_A-Za-z\u00c0-\u00ff\u0621-\u064a])",
                    "token": [
                        "keyword",
                        "variable"
                    ],
                    "next": "start"
                },
                {
                    "regex": "(!)([__DIGIT__]*\\.?[__DIGIT__]+)(?![0-9_A-Za-z\u00c0-\u00ff\u0621-\u064a])",
                    "token": [
                        "keyword",
                        "variable"
                    ],
                    "next": "start"
                },
                {
                    "regex": "(\\[)([__DIGIT__]*\\.?[__DIGIT__]+)(?![0-9_A-Za-z\u00c0-\u00ff\u0621-\u064a])",
                    "token": [
                        "keyword",
                        "variable"
                    ],
                    "next": "start"
                },
                {
                    "regex": "(\\])([__DIGIT__]*\\.?[__DIGIT__]+)(?![0-9_A-Za-z\u00c0-\u00ff\u0621-\u064a])",
                    "token": [
                        "keyword",
                        "variable"
                    ],
                    "next": "start"
                },
                {
                    "regex": "(:)([__DIGIT__]*\\.?[__DIGIT__]+)(?![0-9_A-Za-z\u00c0-\u00ff\u0621-\u064a])",
                    "token": [
                        "keyword",
                        "variable"
                    ],
                    "next": "start"
                },
                {
                    "regex": "(^| )(__is__)(?![0-9_A-Za-z\u00c0-\u00ff\u0621-\u064a])",
                    "token": [
                        "text",
                        "keyword"
                    ],
                    "next": "start"
                },
                {
                    "regex": "(^| )(__at__)(?![0-9_A-Za-z\u00c0-\u00ff\u0621-\u064a])",
                    "token": [
                        "text",
                        "keyword"
                    ],
                    "next": "start"
                },
                {
                    "regex": "(^| )(__add__)(?![0-9_A-Za-z\u00c0-\u00ff\u0621-\u064a])",
                    "token": [
                        "text",
                        "keyword"
                    ],
                    "next": "start"
                },
                {
                    "regex": "(^| )(__to_list__)(?![0-9_A-Za-z\u00c0-\u00ff\u0621-\u064a])",
                    "token": [
                        "text",
                        "keyword"
                    ],
                    "next": "start"
                },
                {
                    "regex": "(^| )(__remove__)(?![0-9_A-Za-z\u00c0-\u00ff\u0621-\u064a])",
                    "token": [
                        "text",
                        "keyword"
                    ],
                    "next": "start"
                },
                {
                    "regex": "(^| )(__from__)(?![0-9_A-Za-z\u00c0-\u00ff\u0621-\u064a])",
                    "token": [
                        "text",
                        "keyword"
                    ],
                    "next": "start"
                },
                {
                    "regex": "(^| )(__in__)(?![0-9_A-Za-z\u00c0-\u00ff\u0621-\u064a])",
                    "token": [
                        "text",
                        "keyword"
                    ],
                    "next": "start"
                },
                {
                    "regex": "(^| )(__if__)(?![0-9_A-Za-z\u00c0-\u00ff\u0621-\u064a])",
                    "token": [
                        "text",
                        "keyword"
                    ],
                    "next": "start"
                },
                {
                    "regex": "(^| )(__else__)(?![0-9_A-Za-z\u00c0-\u00ff\u0621-\u064a])",
                    "token": [
                        "text",
                        "keyword"
                    ],
                    "next": "start"
                },
                {
                    "regex": "(^| )(__for__)(?![0-9_A-Za-z\u00c0-\u00ff\u0621-\u064a])",
                    "token": [
                        "text",
                        "keyword"
                    ],
                    "next": "start"
                },
                {
                    "regex": "(^| )(__range__)(?![0-9_A-Za-z\u00c0-\u00ff\u0621-\u064a])",
                    "token": [
                        "text",
                        "keyword"
                    ],
                    "next": "start"
                },
                {
                    "regex": "(^| )(__to__)(?![0-9_A-Za-z\u00c0-\u00ff\u0621-\u064a])",
                    "token": [
                        "text",
                        "keyword"
                    ],
                    "next": "start"
                },
                {
                    "regex": "(^| )(__and__)(?![0-9_A-Za-z\u00c0-\u00ff\u0621-\u064a])",
                    "token": [
                        "text",
                        "keyword"
                    ],
                    "next": "start"
                },
                {
                    "regex": "(^| )(__or__)(?![0-9_A-Za-z\u00c0-\u00ff\u0621-\u064a])",
                    "token": [
                        "text",
                        "keyword"
                    ],
                    "next": "start"
                },
                {
                    "regex": "(^| )(__while__)(?![0-9_A-Za-z\u00c0-\u00ff\u0621-\u064a])",
                    "token": [
                        "text",
                        "keyword"
                    ],
                    "next": "start"
                },
                {
                    "regex": "(^| )(__repeat__)(?![0-9_A-Za-z\u00c0-\u00ff\u0621-\u064a])",
                    "token": [
                        "text",
                        "keyword"
                    ],
                    "next": "start"
                },
                {
                    "regex": "(,)",
                    "token": [
                        "keyword"
                    ],
                    "next": "start"
                },
                {
                    "regex": "(-)",
                    "token": [
                        "keyword"
                    ],
                    "next": "start"
                },
                {
                    "regex": "(=)",
                    "token": [
                        "keyword"
                    ],
                    "next": "start"
                },
                {
                    "regex": "(/)",
                    "token": [
                        "keyword"
                    ],
                    "next": "start"
                },
                {
                    "regex": "(\\*)",
                    "token": [
                        "keyword"
                    ],
                    "next": "start"
                },
                {
                    "regex": "(\\+)",
                    "token": [
                        "keyword"
                    ],
                    "next": "start"
                },
                {
                    "regex": "(<)",
                    "token": [
                        "keyword"
                    ],
                    "next": "start"
                },
                {
                    "regex": "(>)",
                    "token": [
                        "keyword"
                    ],
                    "next": "start"
                },
                {
                    "regex": "(!)",
                    "token": [
                        "keyword"
                    ],
                    "next": "start"
                },
                {
                    "regex": "(\\[)",
                    "token": [
                        "keyword"
                    ],
                    "next": "start"
                },
                {
                    "regex": "(\\])",
                    "token": [
                        "keyword"
                    ],
                    "next": "start"
                },
                {
                    "regex": "(:)",
                    "token": [
                        "keyword"
                    ],
                    "next": "start"
                },
                {
                    "regex": "(^| )(__print__)",
                    "token": [
                        "text",
                        "keyword"
                    ],
                    "next": "start"
                },
                {
                    "regex": "(^| )(__ask__)",
                    "token": [
                        "text",
                        "keyword"
                    ],
                    "next": "start"
                },
                {
                    "regex": "(^| )(__sleep__)",
                    "token": [
                        "text",
                        "keyword"
                    ],
                    "next": "start"
                },
                {
                    "regex": "(^| )(__random__)",
                    "token": [
                        "text",
                        "keyword"
                    ],
                    "next": "start"
                },
                {
                    "regex": "(^| )(__times__)",
                    "token": [
                        "text",
                        "keyword"
                    ],
                    "next": "start"
                },
                {
                    "regex": "(__elif__)(?![0-9_A-Za-z\u00c0-\u00ff\u0621-\u064a])",
                    "token": [
                        "keyword"
                    ],
                    "next": "start"
                }
            ]
        }
    },
    {
        "name": "level18",
        "rules": {
            "start": [
                {
                    "regex": "#.*$",
                    "token": "comment",
                    "next": "start"
                },
                {
                    "regex": "\"[^\"]*\"",
                    "token": "constant.character",
                    "next": "start"
                },
                {
                    "regex": "'[^']*'",
                    "token": "constant.character",
                    "next": "start"
                },
                {
                    "regex": "\"[^\"]*$",
                    "token": "constant.character",
                    "next": "start"
                },
                {
                    "regex": "'[^']*$",
                    "token": "constant.character",
                    "next": "start"
                },
                {
                    "regex": "_\\?_",
                    "token": "invalid",
                    "next": "start"
                },
                {
                    "regex": "(^| )(_)(?= |$)",
                    "token": [
                        "text",
                        "invalid"
                    ],
                    "next": "start"
                },
                {
                    "regex": "(^| )([__DIGIT__]*\\.?[__DIGIT__]+)(?![0-9_A-Za-z\u00c0-\u00ff\u0621-\u064a])",
                    "token": [
                        "text",
                        "variable"
                    ],
                    "next": "start"
                },
                {
                    "regex": "(^| )(__print__)([__DIGIT__]*\\.?[__DIGIT__]+)(?![0-9_A-Za-z\u00c0-\u00ff\u0621-\u064a])",
                    "token": [
                        "text",
                        "keyword",
                        "variable"
                    ],
                    "next": "start"
                },
                {
                    "regex": "(^| )(__sleep__)([__DIGIT__]*\\.?[__DIGIT__]+)(?![0-9_A-Za-z\u00c0-\u00ff\u0621-\u064a])",
                    "token": [
                        "text",
                        "keyword",
                        "variable"
                    ],
                    "next": "start"
                },
                {
                    "regex": "(^| )(__random__)([__DIGIT__]*\\.?[__DIGIT__]+)(?![0-9_A-Za-z\u00c0-\u00ff\u0621-\u064a])",
                    "token": [
                        "text",
                        "keyword",
                        "variable"
                    ],
                    "next": "start"
                },
                {
                    "regex": "(^| )(__times__)([__DIGIT__]*\\.?[__DIGIT__]+)(?![0-9_A-Za-z\u00c0-\u00ff\u0621-\u064a])",
                    "token": [
                        "text",
                        "keyword",
                        "variable"
                    ],
                    "next": "start"
                },
                {
                    "regex": "(,)([__DIGIT__]*\\.?[__DIGIT__]+)(?![0-9_A-Za-z\u00c0-\u00ff\u0621-\u064a])",
                    "token": [
                        "keyword",
                        "variable"
                    ],
                    "next": "start"
                },
                {
                    "regex": "(-)([__DIGIT__]*\\.?[__DIGIT__]+)(?![0-9_A-Za-z\u00c0-\u00ff\u0621-\u064a])",
                    "token": [
                        "keyword",
                        "variable"
                    ],
                    "next": "start"
                },
                {
                    "regex": "(=)([__DIGIT__]*\\.?[__DIGIT__]+)(?![0-9_A-Za-z\u00c0-\u00ff\u0621-\u064a])",
                    "token": [
                        "keyword",
                        "variable"
                    ],
                    "next": "start"
                },
                {
                    "regex": "(/)([__DIGIT__]*\\.?[__DIGIT__]+)(?![0-9_A-Za-z\u00c0-\u00ff\u0621-\u064a])",
                    "token": [
                        "keyword",
                        "variable"
                    ],
                    "next": "start"
                },
                {
                    "regex": "(\\*)([__DIGIT__]*\\.?[__DIGIT__]+)(?![0-9_A-Za-z\u00c0-\u00ff\u0621-\u064a])",
                    "token": [
                        "keyword",
                        "variable"
                    ],
                    "next": "start"
                },
                {
                    "regex": "(\\+)([__DIGIT__]*\\.?[__DIGIT__]+)(?![0-9_A-Za-z\u00c0-\u00ff\u0621-\u064a])",
                    "token": [
                        "keyword",
                        "variable"
                    ],
                    "next": "start"
                },
                {
                    "regex": "(<)([__DIGIT__]*\\.?[__DIGIT__]+)(?![0-9_A-Za-z\u00c0-\u00ff\u0621-\u064a])",
                    "token": [
                        "keyword",
                        "variable"
                    ],
                    "next": "start"
                },
                {
                    "regex": "(>)([__DIGIT__]*\\.?[__DIGIT__]+)(?![0-9_A-Za-z\u00c0-\u00ff\u0621-\u064a])",
                    "token": [
                        "keyword",
                        "variable"
                    ],
                    "next": "start"
                },
                {
                    "regex": "(!)([__DIGIT__]*\\.?[__DIGIT__]+)(?![0-9_A-Za-z\u00c0-\u00ff\u0621-\u064a])",
                    "token": [
                        "keyword",
                        "variable"
                    ],
                    "next": "start"
                },
                {
                    "regex": "(\\[)([__DIGIT__]*\\.?[__DIGIT__]+)(?![0-9_A-Za-z\u00c0-\u00ff\u0621-\u064a])",
                    "token": [
                        "keyword",
                        "variable"
                    ],
                    "next": "start"
                },
                {
                    "regex": "(\\])([__DIGIT__]*\\.?[__DIGIT__]+)(?![0-9_A-Za-z\u00c0-\u00ff\u0621-\u064a])",
                    "token": [
                        "keyword",
                        "variable"
                    ],
                    "next": "start"
                },
                {
                    "regex": "(:)([__DIGIT__]*\\.?[__DIGIT__]+)(?![0-9_A-Za-z\u00c0-\u00ff\u0621-\u064a])",
                    "token": [
                        "keyword",
                        "variable"
                    ],
                    "next": "start"
                },
                {
                    "regex": "(\\()([__DIGIT__]*\\.?[__DIGIT__]+)(?![0-9_A-Za-z\u00c0-\u00ff\u0621-\u064a])",
                    "token": [
                        "keyword",
                        "variable"
                    ],
                    "next": "start"
                },
                {
                    "regex": "(\\))([__DIGIT__]*\\.?[__DIGIT__]+)(?![0-9_A-Za-z\u00c0-\u00ff\u0621-\u064a])",
                    "token": [
                        "keyword",
                        "variable"
                    ],
                    "next": "start"
                },
                {
                    "regex": "(^| )(__is__)(?![0-9_A-Za-z\u00c0-\u00ff\u0621-\u064a])",
                    "token": [
                        "text",
                        "keyword"
                    ],
                    "next": "start"
                },
                {
                    "regex": "(^| )(__at__)(?![0-9_A-Za-z\u00c0-\u00ff\u0621-\u064a])",
                    "token": [
                        "text",
                        "keyword"
                    ],
                    "next": "start"
                },
                {
                    "regex": "(^| )(__add__)(?![0-9_A-Za-z\u00c0-\u00ff\u0621-\u064a])",
                    "token": [
                        "text",
                        "keyword"
                    ],
                    "next": "start"
                },
                {
                    "regex": "(^| )(__to_list__)(?![0-9_A-Za-z\u00c0-\u00ff\u0621-\u064a])",
                    "token": [
                        "text",
                        "keyword"
                    ],
                    "next": "start"
                },
                {
                    "regex": "(^| )(__remove__)(?![0-9_A-Za-z\u00c0-\u00ff\u0621-\u064a])",
                    "token": [
                        "text",
                        "keyword"
                    ],
                    "next": "start"
                },
                {
                    "regex": "(^| )(__from__)(?![0-9_A-Za-z\u00c0-\u00ff\u0621-\u064a])",
                    "token": [
                        "text",
                        "keyword"
                    ],
                    "next": "start"
                },
                {
                    "regex": "(^| )(__in__)(?![0-9_A-Za-z\u00c0-\u00ff\u0621-\u064a])",
                    "token": [
                        "text",
                        "keyword"
                    ],
                    "next": "start"
                },
                {
                    "regex": "(^| )(__if__)(?![0-9_A-Za-z\u00c0-\u00ff\u0621-\u064a])",
                    "token": [
                        "text",
                        "keyword"
                    ],
                    "next": "start"
                },
                {
                    "regex": "(^| )(__else__)(?![0-9_A-Za-z\u00c0-\u00ff\u0621-\u064a])",
                    "token": [
                        "text",
                        "keyword"
                    ],
                    "next": "start"
                },
                {
                    "regex": "(^| )(__for__)(?![0-9_A-Za-z\u00c0-\u00ff\u0621-\u064a])",
                    "token": [
                        "text",
                        "keyword"
                    ],
                    "next": "start"
                },
                {
                    "regex": "(^| )(__range__)(?![0-9_A-Za-z\u00c0-\u00ff\u0621-\u064a])",
                    "token": [
                        "text",
                        "keyword"
                    ],
                    "next": "start"
                },
                {
                    "regex": "(^| )(__to__)(?![0-9_A-Za-z\u00c0-\u00ff\u0621-\u064a])",
                    "token": [
                        "text",
                        "keyword"
                    ],
                    "next": "start"
                },
                {
                    "regex": "(^| )(__and__)(?![0-9_A-Za-z\u00c0-\u00ff\u0621-\u064a])",
                    "token": [
                        "text",
                        "keyword"
                    ],
                    "next": "start"
                },
                {
                    "regex": "(^| )(__or__)(?![0-9_A-Za-z\u00c0-\u00ff\u0621-\u064a])",
                    "token": [
                        "text",
                        "keyword"
                    ],
                    "next": "start"
                },
                {
                    "regex": "(^| )(__while__)(?![0-9_A-Za-z\u00c0-\u00ff\u0621-\u064a])",
                    "token": [
                        "text",
                        "keyword"
                    ],
                    "next": "start"
                },
                {
                    "regex": "(^| )(__input__)(?![0-9_A-Za-z\u00c0-\u00ff\u0621-\u064a])",
                    "token": [
                        "text",
                        "keyword"
                    ],
                    "next": "start"
                },
                {
                    "regex": "(^| )(__repeat__)(?![0-9_A-Za-z\u00c0-\u00ff\u0621-\u064a])",
                    "token": [
                        "text",
                        "keyword"
                    ],
                    "next": "start"
                },
                {
                    "regex": "(,)",
                    "token": [
                        "keyword"
                    ],
                    "next": "start"
                },
                {
                    "regex": "(-)",
                    "token": [
                        "keyword"
                    ],
                    "next": "start"
                },
                {
                    "regex": "(=)",
                    "token": [
                        "keyword"
                    ],
                    "next": "start"
                },
                {
                    "regex": "(/)",
                    "token": [
                        "keyword"
                    ],
                    "next": "start"
                },
                {
                    "regex": "(\\*)",
                    "token": [
                        "keyword"
                    ],
                    "next": "start"
                },
                {
                    "regex": "(\\+)",
                    "token": [
                        "keyword"
                    ],
                    "next": "start"
                },
                {
                    "regex": "(<)",
                    "token": [
                        "keyword"
                    ],
                    "next": "start"
                },
                {
                    "regex": "(>)",
                    "token": [
                        "keyword"
                    ],
                    "next": "start"
                },
                {
                    "regex": "(!)",
                    "token": [
                        "keyword"
                    ],
                    "next": "start"
                },
                {
                    "regex": "(\\[)",
                    "token": [
                        "keyword"
                    ],
                    "next": "start"
                },
                {
                    "regex": "(\\])",
                    "token": [
                        "keyword"
                    ],
                    "next": "start"
                },
                {
                    "regex": "(:)",
                    "token": [
                        "keyword"
                    ],
                    "next": "start"
                },
                {
                    "regex": "(\\()",
                    "token": [
                        "keyword"
                    ],
                    "next": "start"
                },
                {
                    "regex": "(\\))",
                    "token": [
                        "keyword"
                    ],
                    "next": "start"
                },
                {
                    "regex": "(^| )(__print__)",
                    "token": [
                        "text",
                        "keyword"
                    ],
                    "next": "start"
                },
                {
                    "regex": "(^| )(__sleep__)",
                    "token": [
                        "text",
                        "keyword"
                    ],
                    "next": "start"
                },
                {
                    "regex": "(^| )(__random__)",
                    "token": [
                        "text",
                        "keyword"
                    ],
                    "next": "start"
                },
                {
                    "regex": "(^| )(__times__)",
                    "token": [
                        "text",
                        "keyword"
                    ],
                    "next": "start"
                },
                {
                    "regex": "(__elif__)(?![0-9_A-Za-z\u00c0-\u00ff\u0621-\u064a])",
                    "token": [
                        "keyword"
                    ],
                    "next": "start"
                }
            ]
        }
    }
]<|MERGE_RESOLUTION|>--- conflicted
+++ resolved
@@ -200,222 +200,170 @@
         "rules": {
             "start": [
                 {
+                    "regex": "(^ *)([0-9_A-Za-z\u00c0-\u00ff\u0621-\u064a]+)( +)(__is__)( *)(__ask__)(.*)$",
+                    "token": [
+                        "text",
+                        "text",
+                        "text",
+                        "keyword",
+                        "text",
+                        "keyword",
+                        "text"
+                    ],
+                    "next": "start"
+                },
+                {
+                    "regex": "(^ *)([0-9_A-Za-z\u00c0-\u00ff\u0621-\u064a]+)( +)(__is__)( *)(.*)$",
+                    "token": [
+                        "text",
+                        "text",
+                        "text",
+                        "keyword",
+                        "text",
+                        "text"
+                    ],
+                    "next": "start"
+                },
+                {
+                    "regex": "(^ *)(__remove__)( *)(.*)( +)(__from__)( *)([0-9_A-Za-z\u00c0-\u00ff\u0621-\u064a]+)$",
+                    "token": [
+                        "text",
+                        "keyword",
+                        "text",
+                        "text",
+                        "text",
+                        "keyword",
+                        "text",
+                        "text"
+                    ],
+                    "next": "start"
+                },
+                {
+                    "regex": "(^ *)(__remove__)( *)(.*)( +)(__from__)( *)$",
+                    "token": [
+                        "text",
+                        "keyword",
+                        "text",
+                        "text",
+                        "text",
+                        "keyword",
+                        "text"
+                    ],
+                    "next": "start"
+                },
+                {
+                    "regex": "(^ *)(__remove__)( *)(.*)$",
+                    "token": [
+                        "text",
+                        "keyword",
+                        "text",
+                        "text"
+                    ],
+                    "next": "start"
+                },
+                {
+                    "regex": "(^ *)(__add__)( *)(.*)( +)(__to_list__)( *)([0-9_A-Za-z\u00c0-\u00ff\u0621-\u064a]+)$",
+                    "token": [
+                        "text",
+                        "keyword",
+                        "text",
+                        "text",
+                        "text",
+                        "keyword",
+                        "text",
+                        "text"
+                    ],
+                    "next": "start"
+                },
+                {
+                    "regex": "(^ *)(__add__)( *)(.*)( +)(__to_list__)( *)$",
+                    "token": [
+                        "text",
+                        "keyword",
+                        "text",
+                        "text",
+                        "text",
+                        "keyword",
+                        "text"
+                    ],
+                    "next": "start"
+                },
+                {
+                    "regex": "(^ *)(__add__)( *)(.*)$",
+                    "token": [
+                        "text",
+                        "keyword",
+                        "text",
+                        "text"
+                    ],
+                    "next": "start"
+                },
+                {
+                    "regex": "(^ *)(__print__)",
+                    "token": [
+                        "text",
+                        "keyword"
+                    ],
+                    "next": "start"
+                },
+                {
+                    "regex": "(^ *)(__turn__)",
+                    "token": [
+                        "text",
+                        "keyword"
+                    ],
+                    "next": "start"
+                },
+                {
+                    "regex": "(^ *)(__sleep__)",
+                    "token": [
+                        "text",
+                        "keyword"
+                    ],
+                    "next": "start"
+                },
+                {
+                    "regex": "(^ *)(__forward__)",
+                    "token": [
+                        "text",
+                        "keyword"
+                    ],
+                    "next": "start"
+                },
+                {
+                    "regex": "(^| )(__at__)( +)(__random__)",
+                    "token": [
+                        "text",
+                        "keyword",
+                        "keyword",
+                        "keyword"
+                    ],
+                    "next": "start"
+                },
+                {
+                    "regex": "(^| )(__at__)",
+                    "token": [
+                        "text",
+                        "keyword"
+                    ],
+                    "next": "start"
+                },
+                {
                     "regex": "#.*$",
                     "token": "comment",
                     "next": "start"
                 },
                 {
-                    "regex": "(^ *)([0-9_A-Za-z\u00c0-\u00ff\u0621-\u064a]+)( +)(__is__)( +)(__ask__)",
-                    "token": [
-                        "text",
-                        "text",
-                        "text",
-                        "keyword",
-                        "text",
-                        "keyword"
-                    ],
-                    "next": "none"
-                },
-                {
-                    "regex": "(^ *)([0-9_A-Za-z\u00c0-\u00ff\u0621-\u064a]+)( +)(__is__)(?=.*,.*)",
-                    "token": [
-                        "text",
-                        "text",
-                        "text",
-                        "keyword"
-                    ],
-                    "next": "comma"
-                },
-                {
-                    "regex": "(^ *)([0-9_A-Za-z\u00c0-\u00ff\u0621-\u064a]+)( +)(__is__)",
-                    "token": [
-                        "text",
-                        "text",
-                        "text",
-                        "keyword"
-                    ],
-                    "next": "valUnique"
-                },
-                {
-                    "regex": "(^ *)(__remove__)( +)(.*)( +)(__from__)( *)([0-9_A-Za-z\u00c0-\u00ff\u0621-\u064a]+)$",
-                    "token": [
-                        "text",
-                        "keyword",
-                        "text",
-                        "text",
-                        "text",
-                        "keyword",
-                        "text",
-                        "text"
-                    ],
-                    "next": "start"
-                },
-                {
-<<<<<<< HEAD
-                    "regex": "(^ *)(__add__)( +)(.*)( +)(__to_list__)( *)([0-9_A-Za-z\u00c0-\u00ff\u0621-\u064a]+)$",
-=======
-                    "regex": "(^ *)(__remove__)( *)(.*)( +)(__from__)( *)$",
-                    "token": [
-                        "text",
-                        "keyword",
-                        "text",
-                        "text",
-                        "text",
-                        "keyword",
-                        "text"
-                    ],
-                    "next": "start"
-                },
-                {
-                    "regex": "(^ *)(__remove__)( *)(.*)$",
-                    "token": [
-                        "text",
-                        "keyword",
-                        "text",
-                        "text"
-                    ],
-                    "next": "start"
-                },
-                {
-                    "regex": "(^ *)(__add__)( *)(.*)( +)(__to_list__)( *)([0-9_A-Za-z\u00c0-\u00ff\u0621-\u064a]+)$",
->>>>>>> 4b2ffe0b
-                    "token": [
-                        "text",
-                        "keyword",
-                        "text",
-                        "text",
-                        "text",
-                        "keyword",
-                        "text",
-                        "text"
-                    ],
-                    "next": "start"
-                }
-            ],
-            "none": [
-                {
-<<<<<<< HEAD
-                    "regex": "(^|$)",
-=======
-                    "regex": "(^ *)(__add__)( *)(.*)( +)(__to_list__)( *)$",
-                    "token": [
-                        "text",
-                        "keyword",
-                        "text",
-                        "text",
-                        "text",
-                        "keyword",
-                        "text"
-                    ],
-                    "next": "start"
-                },
-                {
-                    "regex": "(^ *)(__add__)( *)(.*)$",
-                    "token": [
-                        "text",
-                        "keyword",
-                        "text",
-                        "text"
-                    ],
-                    "next": "start"
-                },
-                {
-                    "regex": "(^ *)(__print__)",
->>>>>>> 4b2ffe0b
-                    "token": [
-                        "text"
-                    ],
-                    "next": "start"
-                },
-                {
-                    "regex": "#.*$",
-                    "token": "comment",
-                    "next": "start"
-                }
-            ],
-            "comma": [
-                {
-                    "regex": "(^|$)",
-                    "token": [
-                        "text"
-                    ],
-                    "next": "start"
-                },
-                {
-                    "regex": ",",
-                    "token": "keyword",
-                    "next": "comma"
-                },
-                {
-                    "regex": "#.*$",
-                    "token": "comment",
-                    "next": "start"
-                }
-            ],
-            "valMultiple": [
-                {
-                    "regex": "(^|$)",
-                    "token": [
-                        "text"
-                    ],
-                    "next": "start"
-                },
-                {
-                    "regex": "([0-9_A-Za-z\u00c0-\u00ff\u0621-\u064a]+)(__at__)( +)(__random__)",
-                    "token": [
-                        "text",
-                        "keyword",
-                        "text",
-                        "keyword"
-                    ],
-                    "next": "valMultiple"
-                },
-                {
-                    "regex": "([0-9_A-Za-z\u00c0-\u00ff\u0621-\u064a]+)(__at__)",
-                    "token": [
-                        "text",
-                        "keyword"
-                    ],
-                    "next": "valMultiple"
-                },
-                {
-                    "regex": "#.*$",
-                    "token": "comment",
-                    "next": "start"
-                }
-            ],
-            "valUnique": [
-                {
-                    "regex": "(^|$)",
-                    "token": [
-                        "text"
-                    ],
-                    "next": "start"
-                },
-                {
-                    "regex": "([0-9_A-Za-z\u00c0-\u00ff\u0621-\u064a]+)(__at__)( +)(__random__)( *$)",
-                    "token": [
-                        "text",
-                        "keyword",
-                        "text",
-                        "keyword",
-                        "text"
-                    ],
-                    "next": "start"
-                },
-                {
-                    "regex": "([0-9_A-Za-z\u00c0-\u00ff\u0621-\u064a]+)(__at__)([0-9_A-Za-z\u00c0-\u00ff\u0621-\u064a]+)( *$)",
-                    "token": [
-                        "text",
-                        "keyword",
-                        "text",
-                        "text"
-                    ],
-                    "next": "start"
-                },
-                {
-                    "regex": "#.*$",
-                    "token": "comment",
+                    "regex": "_\\?_",
+                    "token": "invalid",
+                    "next": "start"
+                },
+                {
+                    "regex": "(^| )(_)(?= |$)",
+                    "token": [
+                        "text",
+                        "invalid"
+                    ],
                     "next": "start"
                 }
             ]
