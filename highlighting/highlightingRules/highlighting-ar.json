--- conflicted
+++ resolved
@@ -4,46 +4,9 @@
         "rules": {
             "start": [
                 {
-<<<<<<< HEAD
                     "regex": "[ac]",
                     "token": "keyword",
                     "next": "StateB"
-=======
-                    "regex": "(^ *)(\u0627\u0633\u0623\u0644|ask)(.*)$",
-                    "token": [
-                        "text",
-                        "keyword",
-                        "text"
-                    ],
-                    "next": "start"
-                },
-                {
-                    "regex": "(^ *)(\u0642\u0648\u0644|print)(.*)$",
-                    "token": [
-                        "text",
-                        "keyword",
-                        "text"
-                    ],
-                    "next": "start"
-                },
-                {
-                    "regex": "(^ *)(\u0631\u062f\u062f|echo)(.*)$",
-                    "token": [
-                        "text",
-                        "keyword",
-                        "text"
-                    ],
-                    "next": "start"
-                },
-                {
-                    "regex": "(^ *)(\u0644\u0648\u0646|color)(?![0-9_A-Za-z\u00c0-\u00ff\u0621-\u064a])(.*)$",
-                    "token": [
-                        "text",
-                        "keyword",
-                        "text"
-                    ],
-                    "next": "start"
->>>>>>> c6df5451
                 },
                 {
                     "regex": "[bc]",
