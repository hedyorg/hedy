[
    {
        "name": "level1",
        "rules": {
            "start": [
                {
<<<<<<< HEAD
                    "regex": "[ac]",
                    "token": "keyword",
                    "next": "StateB"
=======
                    "regex": "(^ *)(\u092a\u0942\u091b\u0947\u0902|ask)(.*)$",
                    "token": [
                        "text",
                        "keyword",
                        "text"
                    ],
                    "next": "start"
                },
                {
                    "regex": "(^ *)(\u092a\u094d\u0930\u093f\u0902\u091f|print)(.*)$",
                    "token": [
                        "text",
                        "keyword",
                        "text"
                    ],
                    "next": "start"
                },
                {
                    "regex": "(^ *)(\u0917\u0942\u0902\u091c|echo)(.*)$",
                    "token": [
                        "text",
                        "keyword",
                        "text"
                    ],
                    "next": "start"
                },
                {
                    "regex": "(^ *)(color|color)(?![0-9_A-Za-z\u00c0-\u00ff\u0621-\u064a])(.*)$",
                    "token": [
                        "text",
                        "keyword",
                        "text"
                    ],
                    "next": "start"
>>>>>>> c6df5451
                },
                {
                    "regex": "[bc]",
                    "token": "constant.character",
                    "next": "StateA"
                },
                {
                    "regex": "[^abcd]",
                    "token": "comment",
                    "next": "start"
                }
            ],
            "StateA": [
                {
                    "regex": "[^cg]",
                    "token": "invalid",
                    "next": "StateA"
                },
                {
                    "regex": "c",
                    "token": "keyword",
                    "next": "StateA"
                },
                {
                    "regex": "$",
                    "token": "invalid",
                    "next": "StateE"
                }
            ],
            "StateB": [
                {
                    "regex": "[^c]",
                    "token": "variable",
                    "next": "StateB"
                },
                {
                    "regex": "$",
                    "token": "invalid",
                    "next": "StateE"
                }
            ],
            "StateE": [
                {
                    "regex": "e",
                    "token": "variable",
                    "next": "start"
                },
                {
                    "regex": "Test",
                    "token": "comment"
                }
            ]
        }
    },
    {
        "name": "level2",
        "rules": {
            "start": [
                {
                    "regex": "(^ *)([0-9_A-Za-z\u00c0-\u00ff\u0621-\u064a]+)( +)(\u0939\u0948|is)( *)(\u092a\u0942\u091b\u0947\u0902|ask)(.*)$",
                    "token": [
                        "text",
                        "text",
                        "text",
                        "keyword",
                        "text",
                        "keyword",
                        "text"
                    ],
                    "next": "start"
                },
                {
                    "regex": "(^ *)([0-9_A-Za-z\u00c0-\u00ff\u0621-\u064a]+)( +)(\u0939\u0948|is)( *)(.*)$",
                    "token": [
                        "text",
                        "text",
                        "text",
                        "keyword",
                        "text",
                        "text"
                    ],
                    "next": "start"
                },
                {
                    "regex": "(^ *)(\u092a\u094d\u0930\u093f\u0902\u091f|print)(.*)$",
                    "token": [
                        "text",
                        "keyword",
                        "text"
                    ],
                    "next": "start"
                },
                {
                    "regex": "(^ *)(\u0928\u0940\u0902\u0926|sleep)(.*)$",
                    "token": [
                        "text",
                        "keyword",
                        "text"
                    ],
                    "next": "start"
                },
                {
                    "regex": "(^ *)(\u092e\u094b\u0921\u093c|turn)(.*)$",
                    "token": [
                        "text",
                        "keyword",
                        "text"
                    ],
                    "next": "start"
                },
                {
                    "regex": "(^ *)(\u0906\u0917\u0947|forward)(.*)$",
                    "token": [
                        "text",
                        "keyword",
                        "text"
                    ],
                    "next": "start"
                },
                {
                    "regex": "#(.*)$",
                    "token": "comment",
                    "next": "start"
                },
                {
                    "regex": "_\\?_",
                    "token": "invalid",
                    "next": "start"
                },
                {
                    "regex": "(^| )(_)(?= |$)",
                    "token": [
                        "text",
                        "invalid"
                    ],
                    "next": "start"
                }
            ]
        }
    },
    {
        "name": "level3",
        "rules": {
            "start": [
                {
                    "regex": "(^ *)([0-9_A-Za-z\u00c0-\u00ff\u0621-\u064a]+)( +)(\u0939\u0948|is)( *)(\u092a\u0942\u091b\u0947\u0902|ask)(.*)$",
                    "token": [
                        "text",
                        "text",
                        "text",
                        "keyword",
                        "text",
                        "keyword",
                        "text"
                    ],
                    "next": "start"
                },
                {
                    "regex": "(^ *)([0-9_A-Za-z\u00c0-\u00ff\u0621-\u064a]+)( +)(\u0939\u0948|is)( *)(.*)$",
                    "token": [
                        "text",
                        "text",
                        "text",
                        "keyword",
                        "text",
                        "text"
                    ],
                    "next": "start"
                },
                {
                    "regex": "(^ *)(\u0939\u091f\u093e\u0928\u093e|remove)( *)(.*)( +)(\u0938\u0947|from)( *)([0-9_A-Za-z\u00c0-\u00ff\u0621-\u064a]+)$",
                    "token": [
                        "text",
                        "keyword",
                        "text",
                        "text",
                        "text",
                        "keyword",
                        "text",
                        "text"
                    ],
                    "next": "start"
                },
                {
                    "regex": "(^ *)(\u091c\u094b\u0921\u093c\u0928\u093e|add)( *)(.*)( +)(\u0938\u0947|to)( *)([0-9_A-Za-z\u00c0-\u00ff\u0621-\u064a]+)$",
                    "token": [
                        "text",
                        "keyword",
                        "text",
                        "text",
                        "text",
                        "keyword",
                        "text",
                        "text"
                    ],
                    "next": "start"
                },
                {
                    "regex": "(^ *)(\u092a\u094d\u0930\u093f\u0902\u091f|print)",
                    "token": [
                        "text",
                        "keyword"
                    ],
                    "next": "start"
                },
                {
                    "regex": "(^ *)(\u092e\u094b\u0921\u093c|turn)",
                    "token": [
                        "text",
                        "keyword"
                    ],
                    "next": "start"
                },
                {
                    "regex": "(^ *)(\u0928\u0940\u0902\u0926|sleep)",
                    "token": [
                        "text",
                        "keyword"
                    ],
                    "next": "start"
                },
                {
                    "regex": "(^ *)(\u0906\u0917\u0947|forward)",
                    "token": [
                        "text",
                        "keyword"
                    ],
                    "next": "start"
                },
                {
                    "regex": "(^| )(\u092a\u0930|at)( +)(\u0905\u0928\u093f\u092f\u092e\u093f\u0924|random)",
                    "token": [
                        "text",
                        "keyword",
                        "keyword",
                        "keyword"
                    ],
                    "next": "start"
                },
                {
                    "regex": "(^| )(\u092a\u0930|at)",
                    "token": [
                        "text",
                        "keyword"
                    ],
                    "next": "start"
                },
                {
                    "regex": "#.*$",
                    "token": "comment",
                    "next": "start"
                },
                {
                    "regex": "_\\?_",
                    "token": "invalid",
                    "next": "start"
                },
                {
                    "regex": "(^| )(_)(?= |$)",
                    "token": [
                        "text",
                        "invalid"
                    ],
                    "next": "start"
                }
            ]
        }
    },
    {
        "name": "level4",
        "rules": {
            "start": [
                {
                    "regex": "#.*$",
                    "token": "comment",
                    "next": "start"
                },
                {
                    "regex": "\"[^\"]*\"",
                    "token": "constant.character",
                    "next": "start"
                },
                {
                    "regex": "'[^']*'",
                    "token": "constant.character",
                    "next": "start"
                },
                {
                    "regex": "_\\?_",
                    "token": "invalid",
                    "next": "start"
                },
                {
                    "regex": "(^| )(_)(?= |$)",
                    "token": [
                        "text",
                        "invalid"
                    ],
                    "next": "start"
                },
                {
                    "regex": "(^| )(\u0939\u0948|is)(?![0-9_A-Za-z\u00c0-\u00ff\u0621-\u064a])",
                    "token": [
                        "text",
                        "keyword"
                    ],
                    "next": "start"
                },
                {
                    "regex": "(^| )(\u092a\u0930|at)(?![0-9_A-Za-z\u00c0-\u00ff\u0621-\u064a])",
                    "token": [
                        "text",
                        "keyword"
                    ],
                    "next": "start"
                },
                {
                    "regex": "(^| )(\u091c\u094b\u0921\u093c\u0928\u093e|add)(?![0-9_A-Za-z\u00c0-\u00ff\u0621-\u064a])",
                    "token": [
                        "text",
                        "keyword"
                    ],
                    "next": "start"
                },
                {
                    "regex": "(^| )(\u0938\u0947|to)(?![0-9_A-Za-z\u00c0-\u00ff\u0621-\u064a])",
                    "token": [
                        "text",
                        "keyword"
                    ],
                    "next": "start"
                },
                {
                    "regex": "(^| )(\u0939\u091f\u093e\u0928\u093e|remove)(?![0-9_A-Za-z\u00c0-\u00ff\u0621-\u064a])",
                    "token": [
                        "text",
                        "keyword"
                    ],
                    "next": "start"
                },
                {
                    "regex": "(^| )(\u0938\u0947|from)(?![0-9_A-Za-z\u00c0-\u00ff\u0621-\u064a])",
                    "token": [
                        "text",
                        "keyword"
                    ],
                    "next": "start"
                },
                {
                    "regex": "(,)",
                    "token": "keyword",
                    "next": "start"
                },
                {
                    "regex": "(^| )(\u092a\u094d\u0930\u093f\u0902\u091f|print)",
                    "token": [
                        "text",
                        "keyword"
                    ],
                    "next": "start"
                },
                {
                    "regex": "(^| )(\u092a\u0942\u091b\u0947\u0902|ask)",
                    "token": [
                        "text",
                        "keyword"
                    ],
                    "next": "start"
                },
                {
                    "regex": "(^| )(\u0928\u0940\u0902\u0926|sleep)",
                    "token": [
                        "text",
                        "keyword"
                    ],
                    "next": "start"
                },
                {
                    "regex": "(^| )(\u0906\u0917\u0947|forward)",
                    "token": [
                        "text",
                        "keyword"
                    ],
                    "next": "start"
                },
                {
                    "regex": "(^| )(\u092e\u094b\u0921\u093c|turn)",
                    "token": [
                        "text",
                        "keyword"
                    ],
                    "next": "start"
                },
                {
                    "regex": "(^| )(\u0905\u0928\u093f\u092f\u092e\u093f\u0924|random)",
                    "token": [
                        "text",
                        "keyword"
                    ],
                    "next": "start"
                }
            ]
        }
    },
    {
        "name": "level5",
        "rules": {
            "start": [
                {
                    "regex": "#.*$",
                    "token": "comment",
                    "next": "start"
                },
                {
                    "regex": "\"[^\"]*\"",
                    "token": "constant.character",
                    "next": "start"
                },
                {
                    "regex": "'[^']*'",
                    "token": "constant.character",
                    "next": "start"
                },
                {
                    "regex": "_\\?_",
                    "token": "invalid",
                    "next": "start"
                },
                {
                    "regex": "(^| )(_)(?= |$)",
                    "token": [
                        "text",
                        "invalid"
                    ],
                    "next": "start"
                },
                {
                    "regex": "(^| )(\u0939\u0948|is)(?![0-9_A-Za-z\u00c0-\u00ff\u0621-\u064a])",
                    "token": [
                        "text",
                        "keyword"
                    ],
                    "next": "start"
                },
                {
                    "regex": "(^| )(\u092a\u0930|at)(?![0-9_A-Za-z\u00c0-\u00ff\u0621-\u064a])",
                    "token": [
                        "text",
                        "keyword"
                    ],
                    "next": "start"
                },
                {
                    "regex": "(^| )(\u091c\u094b\u0921\u093c\u0928\u093e|add)(?![0-9_A-Za-z\u00c0-\u00ff\u0621-\u064a])",
                    "token": [
                        "text",
                        "keyword"
                    ],
                    "next": "start"
                },
                {
                    "regex": "(^| )(\u0938\u0947|to)(?![0-9_A-Za-z\u00c0-\u00ff\u0621-\u064a])",
                    "token": [
                        "text",
                        "keyword"
                    ],
                    "next": "start"
                },
                {
                    "regex": "(^| )(\u0939\u091f\u093e\u0928\u093e|remove)(?![0-9_A-Za-z\u00c0-\u00ff\u0621-\u064a])",
                    "token": [
                        "text",
                        "keyword"
                    ],
                    "next": "start"
                },
                {
                    "regex": "(^| )(\u0938\u0947|from)(?![0-9_A-Za-z\u00c0-\u00ff\u0621-\u064a])",
                    "token": [
                        "text",
                        "keyword"
                    ],
                    "next": "start"
                },
                {
                    "regex": "(^| )(\u092e\u0947\u0902|in)(?![0-9_A-Za-z\u00c0-\u00ff\u0621-\u064a])",
                    "token": [
                        "text",
                        "keyword"
                    ],
                    "next": "start"
                },
                {
                    "regex": "(^| )(\u0905\u0917\u0930|if)(?![0-9_A-Za-z\u00c0-\u00ff\u0621-\u064a])",
                    "token": [
                        "text",
                        "keyword"
                    ],
                    "next": "start"
                },
                {
                    "regex": "(^| )(\u0905\u0928\u094d\u092f\u0925\u093e|else)(?![0-9_A-Za-z\u00c0-\u00ff\u0621-\u064a])",
                    "token": [
                        "text",
                        "keyword"
                    ],
                    "next": "start"
                },
                {
                    "regex": "(,)",
                    "token": "keyword",
                    "next": "start"
                },
                {
                    "regex": "(^| )(\u092a\u094d\u0930\u093f\u0902\u091f|print)",
                    "token": [
                        "text",
                        "keyword"
                    ],
                    "next": "start"
                },
                {
                    "regex": "(^| )(\u092a\u0942\u091b\u0947\u0902|ask)",
                    "token": [
                        "text",
                        "keyword"
                    ],
                    "next": "start"
                },
                {
                    "regex": "(^| )(\u0928\u0940\u0902\u0926|sleep)",
                    "token": [
                        "text",
                        "keyword"
                    ],
                    "next": "start"
                },
                {
                    "regex": "(^| )(\u0906\u0917\u0947|forward)",
                    "token": [
                        "text",
                        "keyword"
                    ],
                    "next": "start"
                },
                {
                    "regex": "(^| )(\u092e\u094b\u0921\u093c|turn)",
                    "token": [
                        "text",
                        "keyword"
                    ],
                    "next": "start"
                },
                {
                    "regex": "(^| )(\u0905\u0928\u093f\u092f\u092e\u093f\u0924|random)",
                    "token": [
                        "text",
                        "keyword"
                    ],
                    "next": "start"
                }
            ]
        }
    },
    {
        "name": "level6",
        "rules": {
            "start": [
                {
                    "regex": "#.*$",
                    "token": "comment",
                    "next": "start"
                },
                {
                    "regex": "\"[^\"]*\"",
                    "token": "constant.character",
                    "next": "start"
                },
                {
                    "regex": "'[^']*'",
                    "token": "constant.character",
                    "next": "start"
                },
                {
                    "regex": "_\\?_",
                    "token": "invalid",
                    "next": "start"
                },
                {
                    "regex": "(^| )(_)(?= |$)",
                    "token": [
                        "text",
                        "invalid"
                    ],
                    "next": "start"
                },
                {
                    "regex": "(^| )([0-9]+)(?![0-9_A-Za-z\u00c0-\u00ff\u0621-\u064a])",
                    "token": [
                        "text",
                        "variable"
                    ],
                    "next": "start"
                },
                {
                    "regex": "(^| )(\u092a\u094d\u0930\u093f\u0902\u091f|print)([0-9]+)(?![0-9_A-Za-z\u00c0-\u00ff\u0621-\u064a])",
                    "token": [
                        "text",
                        "keyword",
                        "variable"
                    ],
                    "next": "start"
                },
                {
                    "regex": "(^| )(\u092a\u0942\u091b\u0947\u0902|ask)([0-9]+)(?![0-9_A-Za-z\u00c0-\u00ff\u0621-\u064a])",
                    "token": [
                        "text",
                        "keyword",
                        "variable"
                    ],
                    "next": "start"
                },
                {
                    "regex": "(^| )(\u0928\u0940\u0902\u0926|sleep)([0-9]+)(?![0-9_A-Za-z\u00c0-\u00ff\u0621-\u064a])",
                    "token": [
                        "text",
                        "keyword",
                        "variable"
                    ],
                    "next": "start"
                },
                {
                    "regex": "(^| )(\u0906\u0917\u0947|forward)([0-9]+)(?![0-9_A-Za-z\u00c0-\u00ff\u0621-\u064a])",
                    "token": [
                        "text",
                        "keyword",
                        "variable"
                    ],
                    "next": "start"
                },
                {
                    "regex": "(^| )(\u092e\u094b\u0921\u093c|turn)([0-9]+)(?![0-9_A-Za-z\u00c0-\u00ff\u0621-\u064a])",
                    "token": [
                        "text",
                        "keyword",
                        "variable"
                    ],
                    "next": "start"
                },
                {
                    "regex": "(^| )(\u0905\u0928\u093f\u092f\u092e\u093f\u0924|random)([0-9]+)(?![0-9_A-Za-z\u00c0-\u00ff\u0621-\u064a])",
                    "token": [
                        "text",
                        "keyword",
                        "variable"
                    ],
                    "next": "start"
                },
                {
                    "regex": "(,)([0-9]+)(?![0-9_A-Za-z\u00c0-\u00ff\u0621-\u064a])",
                    "token": [
                        "keyword",
                        "variable"
                    ],
                    "next": "start"
                },
                {
                    "regex": "(-)([0-9]+)(?![0-9_A-Za-z\u00c0-\u00ff\u0621-\u064a])",
                    "token": [
                        "keyword",
                        "variable"
                    ],
                    "next": "start"
                },
                {
                    "regex": "(=)([0-9]+)(?![0-9_A-Za-z\u00c0-\u00ff\u0621-\u064a])",
                    "token": [
                        "keyword",
                        "variable"
                    ],
                    "next": "start"
                },
                {
                    "regex": "(/)([0-9]+)(?![0-9_A-Za-z\u00c0-\u00ff\u0621-\u064a])",
                    "token": [
                        "keyword",
                        "variable"
                    ],
                    "next": "start"
                },
                {
                    "regex": "(\\*)([0-9]+)(?![0-9_A-Za-z\u00c0-\u00ff\u0621-\u064a])",
                    "token": [
                        "keyword",
                        "variable"
                    ],
                    "next": "start"
                },
                {
                    "regex": "(\\+)([0-9]+)(?![0-9_A-Za-z\u00c0-\u00ff\u0621-\u064a])",
                    "token": [
                        "keyword",
                        "variable"
                    ],
                    "next": "start"
                },
                {
                    "regex": "(^| )(\u0939\u0948|is)(?![0-9_A-Za-z\u00c0-\u00ff\u0621-\u064a])",
                    "token": [
                        "text",
                        "keyword"
                    ],
                    "next": "start"
                },
                {
                    "regex": "(^| )(\u092a\u0930|at)(?![0-9_A-Za-z\u00c0-\u00ff\u0621-\u064a])",
                    "token": [
                        "text",
                        "keyword"
                    ],
                    "next": "start"
                },
                {
                    "regex": "(^| )(\u091c\u094b\u0921\u093c\u0928\u093e|add)(?![0-9_A-Za-z\u00c0-\u00ff\u0621-\u064a])",
                    "token": [
                        "text",
                        "keyword"
                    ],
                    "next": "start"
                },
                {
                    "regex": "(^| )(\u0938\u0947|to)(?![0-9_A-Za-z\u00c0-\u00ff\u0621-\u064a])",
                    "token": [
                        "text",
                        "keyword"
                    ],
                    "next": "start"
                },
                {
                    "regex": "(^| )(\u0939\u091f\u093e\u0928\u093e|remove)(?![0-9_A-Za-z\u00c0-\u00ff\u0621-\u064a])",
                    "token": [
                        "text",
                        "keyword"
                    ],
                    "next": "start"
                },
                {
                    "regex": "(^| )(\u0938\u0947|from)(?![0-9_A-Za-z\u00c0-\u00ff\u0621-\u064a])",
                    "token": [
                        "text",
                        "keyword"
                    ],
                    "next": "start"
                },
                {
                    "regex": "(^| )(\u092e\u0947\u0902|in)(?![0-9_A-Za-z\u00c0-\u00ff\u0621-\u064a])",
                    "token": [
                        "text",
                        "keyword"
                    ],
                    "next": "start"
                },
                {
                    "regex": "(^| )(\u0905\u0917\u0930|if)(?![0-9_A-Za-z\u00c0-\u00ff\u0621-\u064a])",
                    "token": [
                        "text",
                        "keyword"
                    ],
                    "next": "start"
                },
                {
                    "regex": "(^| )(\u0905\u0928\u094d\u092f\u0925\u093e|else)(?![0-9_A-Za-z\u00c0-\u00ff\u0621-\u064a])",
                    "token": [
                        "text",
                        "keyword"
                    ],
                    "next": "start"
                },
                {
                    "regex": "(,)",
                    "token": "keyword",
                    "next": "start"
                },
                {
                    "regex": "(-)",
                    "token": "keyword",
                    "next": "start"
                },
                {
                    "regex": "(=)",
                    "token": "keyword",
                    "next": "start"
                },
                {
                    "regex": "(/)",
                    "token": "keyword",
                    "next": "start"
                },
                {
                    "regex": "(\\*)",
                    "token": "keyword",
                    "next": "start"
                },
                {
                    "regex": "(\\+)",
                    "token": "keyword",
                    "next": "start"
                },
                {
                    "regex": "(^| )(\u092a\u094d\u0930\u093f\u0902\u091f|print)",
                    "token": [
                        "text",
                        "keyword"
                    ],
                    "next": "start"
                },
                {
                    "regex": "(^| )(\u092a\u0942\u091b\u0947\u0902|ask)",
                    "token": [
                        "text",
                        "keyword"
                    ],
                    "next": "start"
                },
                {
                    "regex": "(^| )(\u0928\u0940\u0902\u0926|sleep)",
                    "token": [
                        "text",
                        "keyword"
                    ],
                    "next": "start"
                },
                {
                    "regex": "(^| )(\u0906\u0917\u0947|forward)",
                    "token": [
                        "text",
                        "keyword"
                    ],
                    "next": "start"
                },
                {
                    "regex": "(^| )(\u092e\u094b\u0921\u093c|turn)",
                    "token": [
                        "text",
                        "keyword"
                    ],
                    "next": "start"
                },
                {
                    "regex": "(^| )(\u0905\u0928\u093f\u092f\u092e\u093f\u0924|random)",
                    "token": [
                        "text",
                        "keyword"
                    ],
                    "next": "start"
                }
            ]
        }
    },
    {
        "name": "level7",
        "rules": {
            "start": [
                {
                    "regex": "#.*$",
                    "token": "comment",
                    "next": "start"
                },
                {
                    "regex": "\"[^\"]*\"",
                    "token": "constant.character",
                    "next": "start"
                },
                {
                    "regex": "'[^']*'",
                    "token": "constant.character",
                    "next": "start"
                },
                {
                    "regex": "_\\?_",
                    "token": "invalid",
                    "next": "start"
                },
                {
                    "regex": "(^| )(_)(?= |$)",
                    "token": [
                        "text",
                        "invalid"
                    ],
                    "next": "start"
                },
                {
                    "regex": "(^| )([0-9]+)(?![0-9_A-Za-z\u00c0-\u00ff\u0621-\u064a])",
                    "token": [
                        "text",
                        "variable"
                    ],
                    "next": "start"
                },
                {
                    "regex": "(^| )(\u092a\u094d\u0930\u093f\u0902\u091f|print)([0-9]+)(?![0-9_A-Za-z\u00c0-\u00ff\u0621-\u064a])",
                    "token": [
                        "text",
                        "keyword",
                        "variable"
                    ],
                    "next": "start"
                },
                {
                    "regex": "(^| )(\u092a\u0942\u091b\u0947\u0902|ask)([0-9]+)(?![0-9_A-Za-z\u00c0-\u00ff\u0621-\u064a])",
                    "token": [
                        "text",
                        "keyword",
                        "variable"
                    ],
                    "next": "start"
                },
                {
                    "regex": "(^| )(\u0928\u0940\u0902\u0926|sleep)([0-9]+)(?![0-9_A-Za-z\u00c0-\u00ff\u0621-\u064a])",
                    "token": [
                        "text",
                        "keyword",
                        "variable"
                    ],
                    "next": "start"
                },
                {
                    "regex": "(^| )(\u0906\u0917\u0947|forward)([0-9]+)(?![0-9_A-Za-z\u00c0-\u00ff\u0621-\u064a])",
                    "token": [
                        "text",
                        "keyword",
                        "variable"
                    ],
                    "next": "start"
                },
                {
                    "regex": "(^| )(\u092e\u094b\u0921\u093c|turn)([0-9]+)(?![0-9_A-Za-z\u00c0-\u00ff\u0621-\u064a])",
                    "token": [
                        "text",
                        "keyword",
                        "variable"
                    ],
                    "next": "start"
                },
                {
                    "regex": "(^| )(\u0905\u0928\u093f\u092f\u092e\u093f\u0924|random)([0-9]+)(?![0-9_A-Za-z\u00c0-\u00ff\u0621-\u064a])",
                    "token": [
                        "text",
                        "keyword",
                        "variable"
                    ],
                    "next": "start"
                },
                {
                    "regex": "(,)([0-9]+)(?![0-9_A-Za-z\u00c0-\u00ff\u0621-\u064a])",
                    "token": [
                        "keyword",
                        "variable"
                    ],
                    "next": "start"
                },
                {
                    "regex": "(-)([0-9]+)(?![0-9_A-Za-z\u00c0-\u00ff\u0621-\u064a])",
                    "token": [
                        "keyword",
                        "variable"
                    ],
                    "next": "start"
                },
                {
                    "regex": "(=)([0-9]+)(?![0-9_A-Za-z\u00c0-\u00ff\u0621-\u064a])",
                    "token": [
                        "keyword",
                        "variable"
                    ],
                    "next": "start"
                },
                {
                    "regex": "(/)([0-9]+)(?![0-9_A-Za-z\u00c0-\u00ff\u0621-\u064a])",
                    "token": [
                        "keyword",
                        "variable"
                    ],
                    "next": "start"
                },
                {
                    "regex": "(\\*)([0-9]+)(?![0-9_A-Za-z\u00c0-\u00ff\u0621-\u064a])",
                    "token": [
                        "keyword",
                        "variable"
                    ],
                    "next": "start"
                },
                {
                    "regex": "(\\+)([0-9]+)(?![0-9_A-Za-z\u00c0-\u00ff\u0621-\u064a])",
                    "token": [
                        "keyword",
                        "variable"
                    ],
                    "next": "start"
                },
                {
                    "regex": "(^| )(\u0939\u0948|is)(?![0-9_A-Za-z\u00c0-\u00ff\u0621-\u064a])",
                    "token": [
                        "text",
                        "keyword"
                    ],
                    "next": "start"
                },
                {
                    "regex": "(^| )(\u092a\u0930|at)(?![0-9_A-Za-z\u00c0-\u00ff\u0621-\u064a])",
                    "token": [
                        "text",
                        "keyword"
                    ],
                    "next": "start"
                },
                {
                    "regex": "(^| )(\u091c\u094b\u0921\u093c\u0928\u093e|add)(?![0-9_A-Za-z\u00c0-\u00ff\u0621-\u064a])",
                    "token": [
                        "text",
                        "keyword"
                    ],
                    "next": "start"
                },
                {
                    "regex": "(^| )(\u0938\u0947|to)(?![0-9_A-Za-z\u00c0-\u00ff\u0621-\u064a])",
                    "token": [
                        "text",
                        "keyword"
                    ],
                    "next": "start"
                },
                {
                    "regex": "(^| )(\u0939\u091f\u093e\u0928\u093e|remove)(?![0-9_A-Za-z\u00c0-\u00ff\u0621-\u064a])",
                    "token": [
                        "text",
                        "keyword"
                    ],
                    "next": "start"
                },
                {
                    "regex": "(^| )(\u0938\u0947|from)(?![0-9_A-Za-z\u00c0-\u00ff\u0621-\u064a])",
                    "token": [
                        "text",
                        "keyword"
                    ],
                    "next": "start"
                },
                {
                    "regex": "(^| )(\u092e\u0947\u0902|in)(?![0-9_A-Za-z\u00c0-\u00ff\u0621-\u064a])",
                    "token": [
                        "text",
                        "keyword"
                    ],
                    "next": "start"
                },
                {
                    "regex": "(^| )(\u0905\u0917\u0930|if)(?![0-9_A-Za-z\u00c0-\u00ff\u0621-\u064a])",
                    "token": [
                        "text",
                        "keyword"
                    ],
                    "next": "start"
                },
                {
                    "regex": "(^| )(\u0905\u0928\u094d\u092f\u0925\u093e|else)(?![0-9_A-Za-z\u00c0-\u00ff\u0621-\u064a])",
                    "token": [
                        "text",
                        "keyword"
                    ],
                    "next": "start"
                },
                {
                    "regex": "(^| )(\u0926\u094b\u0939\u0930\u093e\u0928\u093e|repeat)(?![0-9_A-Za-z\u00c0-\u00ff\u0621-\u064a])",
                    "token": [
                        "text",
                        "keyword"
                    ],
                    "next": "start"
                },
                {
                    "regex": "(^| )(\u092c\u093e\u0930|times)(?![0-9_A-Za-z\u00c0-\u00ff\u0621-\u064a])",
                    "token": [
                        "text",
                        "keyword"
                    ],
                    "next": "start"
                },
                {
                    "regex": "(,)",
                    "token": "keyword",
                    "next": "start"
                },
                {
                    "regex": "(-)",
                    "token": "keyword",
                    "next": "start"
                },
                {
                    "regex": "(=)",
                    "token": "keyword",
                    "next": "start"
                },
                {
                    "regex": "(/)",
                    "token": "keyword",
                    "next": "start"
                },
                {
                    "regex": "(\\*)",
                    "token": "keyword",
                    "next": "start"
                },
                {
                    "regex": "(\\+)",
                    "token": "keyword",
                    "next": "start"
                },
                {
                    "regex": "(^| )(\u092a\u094d\u0930\u093f\u0902\u091f|print)",
                    "token": [
                        "text",
                        "keyword"
                    ],
                    "next": "start"
                },
                {
                    "regex": "(^| )(\u092a\u0942\u091b\u0947\u0902|ask)",
                    "token": [
                        "text",
                        "keyword"
                    ],
                    "next": "start"
                },
                {
                    "regex": "(^| )(\u0928\u0940\u0902\u0926|sleep)",
                    "token": [
                        "text",
                        "keyword"
                    ],
                    "next": "start"
                },
                {
                    "regex": "(^| )(\u0906\u0917\u0947|forward)",
                    "token": [
                        "text",
                        "keyword"
                    ],
                    "next": "start"
                },
                {
                    "regex": "(^| )(\u092e\u094b\u0921\u093c|turn)",
                    "token": [
                        "text",
                        "keyword"
                    ],
                    "next": "start"
                },
                {
                    "regex": "(^| )(\u0905\u0928\u093f\u092f\u092e\u093f\u0924|random)",
                    "token": [
                        "text",
                        "keyword"
                    ],
                    "next": "start"
                }
            ]
        }
    },
    {
        "name": "level8",
        "rules": {
            "start": [
                {
                    "regex": "#.*$",
                    "token": "comment",
                    "next": "start"
                },
                {
                    "regex": "\"[^\"]*\"",
                    "token": "constant.character",
                    "next": "start"
                },
                {
                    "regex": "'[^']*'",
                    "token": "constant.character",
                    "next": "start"
                },
                {
                    "regex": "_\\?_",
                    "token": "invalid",
                    "next": "start"
                },
                {
                    "regex": "(^| )(_)(?= |$)",
                    "token": [
                        "text",
                        "invalid"
                    ],
                    "next": "start"
                },
                {
                    "regex": "(^| )([0-9]+)(?![0-9_A-Za-z\u00c0-\u00ff\u0621-\u064a])",
                    "token": [
                        "text",
                        "variable"
                    ],
                    "next": "start"
                },
                {
                    "regex": "(^| )(\u092a\u094d\u0930\u093f\u0902\u091f|print)([0-9]+)(?![0-9_A-Za-z\u00c0-\u00ff\u0621-\u064a])",
                    "token": [
                        "text",
                        "keyword",
                        "variable"
                    ],
                    "next": "start"
                },
                {
                    "regex": "(^| )(\u092a\u0942\u091b\u0947\u0902|ask)([0-9]+)(?![0-9_A-Za-z\u00c0-\u00ff\u0621-\u064a])",
                    "token": [
                        "text",
                        "keyword",
                        "variable"
                    ],
                    "next": "start"
                },
                {
                    "regex": "(^| )(\u0928\u0940\u0902\u0926|sleep)([0-9]+)(?![0-9_A-Za-z\u00c0-\u00ff\u0621-\u064a])",
                    "token": [
                        "text",
                        "keyword",
                        "variable"
                    ],
                    "next": "start"
                },
                {
                    "regex": "(^| )(\u0906\u0917\u0947|forward)([0-9]+)(?![0-9_A-Za-z\u00c0-\u00ff\u0621-\u064a])",
                    "token": [
                        "text",
                        "keyword",
                        "variable"
                    ],
                    "next": "start"
                },
                {
                    "regex": "(^| )(\u092e\u094b\u0921\u093c|turn)([0-9]+)(?![0-9_A-Za-z\u00c0-\u00ff\u0621-\u064a])",
                    "token": [
                        "text",
                        "keyword",
                        "variable"
                    ],
                    "next": "start"
                },
                {
                    "regex": "(^| )(\u0905\u0928\u093f\u092f\u092e\u093f\u0924|random)([0-9]+)(?![0-9_A-Za-z\u00c0-\u00ff\u0621-\u064a])",
                    "token": [
                        "text",
                        "keyword",
                        "variable"
                    ],
                    "next": "start"
                },
                {
                    "regex": "(^| )(\u0905\u0928\u094d\u092f\u0925\u093e|else)([0-9]+)(?![0-9_A-Za-z\u00c0-\u00ff\u0621-\u064a])",
                    "token": [
                        "text",
                        "keyword",
                        "variable"
                    ],
                    "next": "start"
                },
                {
                    "regex": "(^| )(\u092c\u093e\u0930|times)([0-9]+)(?![0-9_A-Za-z\u00c0-\u00ff\u0621-\u064a])",
                    "token": [
                        "text",
                        "keyword",
                        "variable"
                    ],
                    "next": "start"
                },
                {
                    "regex": "(,)([0-9]+)(?![0-9_A-Za-z\u00c0-\u00ff\u0621-\u064a])",
                    "token": [
                        "keyword",
                        "variable"
                    ],
                    "next": "start"
                },
                {
                    "regex": "(-)([0-9]+)(?![0-9_A-Za-z\u00c0-\u00ff\u0621-\u064a])",
                    "token": [
                        "keyword",
                        "variable"
                    ],
                    "next": "start"
                },
                {
                    "regex": "(=)([0-9]+)(?![0-9_A-Za-z\u00c0-\u00ff\u0621-\u064a])",
                    "token": [
                        "keyword",
                        "variable"
                    ],
                    "next": "start"
                },
                {
                    "regex": "(/)([0-9]+)(?![0-9_A-Za-z\u00c0-\u00ff\u0621-\u064a])",
                    "token": [
                        "keyword",
                        "variable"
                    ],
                    "next": "start"
                },
                {
                    "regex": "(\\*)([0-9]+)(?![0-9_A-Za-z\u00c0-\u00ff\u0621-\u064a])",
                    "token": [
                        "keyword",
                        "variable"
                    ],
                    "next": "start"
                },
                {
                    "regex": "(\\+)([0-9]+)(?![0-9_A-Za-z\u00c0-\u00ff\u0621-\u064a])",
                    "token": [
                        "keyword",
                        "variable"
                    ],
                    "next": "start"
                },
                {
                    "regex": "(^| )(\u0939\u0948|is)(?![0-9_A-Za-z\u00c0-\u00ff\u0621-\u064a])",
                    "token": [
                        "text",
                        "keyword"
                    ],
                    "next": "start"
                },
                {
                    "regex": "(^| )(\u092a\u0930|at)(?![0-9_A-Za-z\u00c0-\u00ff\u0621-\u064a])",
                    "token": [
                        "text",
                        "keyword"
                    ],
                    "next": "start"
                },
                {
                    "regex": "(^| )(\u091c\u094b\u0921\u093c\u0928\u093e|add)(?![0-9_A-Za-z\u00c0-\u00ff\u0621-\u064a])",
                    "token": [
                        "text",
                        "keyword"
                    ],
                    "next": "start"
                },
                {
                    "regex": "(^| )(\u0938\u0947|to)(?![0-9_A-Za-z\u00c0-\u00ff\u0621-\u064a])",
                    "token": [
                        "text",
                        "keyword"
                    ],
                    "next": "start"
                },
                {
                    "regex": "(^| )(\u0939\u091f\u093e\u0928\u093e|remove)(?![0-9_A-Za-z\u00c0-\u00ff\u0621-\u064a])",
                    "token": [
                        "text",
                        "keyword"
                    ],
                    "next": "start"
                },
                {
                    "regex": "(^| )(\u0938\u0947|from)(?![0-9_A-Za-z\u00c0-\u00ff\u0621-\u064a])",
                    "token": [
                        "text",
                        "keyword"
                    ],
                    "next": "start"
                },
                {
                    "regex": "(^| )(\u092e\u0947\u0902|in)(?![0-9_A-Za-z\u00c0-\u00ff\u0621-\u064a])",
                    "token": [
                        "text",
                        "keyword"
                    ],
                    "next": "start"
                },
                {
                    "regex": "(^| )(\u0905\u0917\u0930|if)(?![0-9_A-Za-z\u00c0-\u00ff\u0621-\u064a])",
                    "token": [
                        "text",
                        "keyword"
                    ],
                    "next": "start"
                },
                {
                    "regex": "(^| )(\u0926\u094b\u0939\u0930\u093e\u0928\u093e|repeat)(?![0-9_A-Za-z\u00c0-\u00ff\u0621-\u064a])",
                    "token": [
                        "text",
                        "keyword"
                    ],
                    "next": "start"
                },
                {
                    "regex": "(,)",
                    "token": "keyword",
                    "next": "start"
                },
                {
                    "regex": "(-)",
                    "token": "keyword",
                    "next": "start"
                },
                {
                    "regex": "(=)",
                    "token": "keyword",
                    "next": "start"
                },
                {
                    "regex": "(/)",
                    "token": "keyword",
                    "next": "start"
                },
                {
                    "regex": "(\\*)",
                    "token": "keyword",
                    "next": "start"
                },
                {
                    "regex": "(\\+)",
                    "token": "keyword",
                    "next": "start"
                },
                {
                    "regex": "(^| )(\u092a\u094d\u0930\u093f\u0902\u091f|print)",
                    "token": [
                        "text",
                        "keyword"
                    ],
                    "next": "start"
                },
                {
                    "regex": "(^| )(\u092a\u0942\u091b\u0947\u0902|ask)",
                    "token": [
                        "text",
                        "keyword"
                    ],
                    "next": "start"
                },
                {
                    "regex": "(^| )(\u0928\u0940\u0902\u0926|sleep)",
                    "token": [
                        "text",
                        "keyword"
                    ],
                    "next": "start"
                },
                {
                    "regex": "(^| )(\u0906\u0917\u0947|forward)",
                    "token": [
                        "text",
                        "keyword"
                    ],
                    "next": "start"
                },
                {
                    "regex": "(^| )(\u092e\u094b\u0921\u093c|turn)",
                    "token": [
                        "text",
                        "keyword"
                    ],
                    "next": "start"
                },
                {
                    "regex": "(^| )(\u0905\u0928\u093f\u092f\u092e\u093f\u0924|random)",
                    "token": [
                        "text",
                        "keyword"
                    ],
                    "next": "start"
                },
                {
                    "regex": "(^| )(\u0905\u0928\u094d\u092f\u0925\u093e|else)",
                    "token": [
                        "text",
                        "keyword"
                    ],
                    "next": "start"
                },
                {
                    "regex": "(^| )(\u092c\u093e\u0930|times)",
                    "token": [
                        "text",
                        "keyword"
                    ],
                    "next": "start"
                }
            ]
        }
    },
    {
        "name": "level9",
        "rules": {
            "start": [
                {
                    "regex": "#.*$",
                    "token": "comment",
                    "next": "start"
                },
                {
                    "regex": "\"[^\"]*\"",
                    "token": "constant.character",
                    "next": "start"
                },
                {
                    "regex": "'[^']*'",
                    "token": "constant.character",
                    "next": "start"
                },
                {
                    "regex": "_\\?_",
                    "token": "invalid",
                    "next": "start"
                },
                {
                    "regex": "(^| )(_)(?= |$)",
                    "token": [
                        "text",
                        "invalid"
                    ],
                    "next": "start"
                },
                {
                    "regex": "(^| )([0-9]+)(?![0-9_A-Za-z\u00c0-\u00ff\u0621-\u064a])",
                    "token": [
                        "text",
                        "variable"
                    ],
                    "next": "start"
                },
                {
                    "regex": "(^| )(\u092a\u094d\u0930\u093f\u0902\u091f|print)([0-9]+)(?![0-9_A-Za-z\u00c0-\u00ff\u0621-\u064a])",
                    "token": [
                        "text",
                        "keyword",
                        "variable"
                    ],
                    "next": "start"
                },
                {
                    "regex": "(^| )(\u092a\u0942\u091b\u0947\u0902|ask)([0-9]+)(?![0-9_A-Za-z\u00c0-\u00ff\u0621-\u064a])",
                    "token": [
                        "text",
                        "keyword",
                        "variable"
                    ],
                    "next": "start"
                },
                {
                    "regex": "(^| )(\u0928\u0940\u0902\u0926|sleep)([0-9]+)(?![0-9_A-Za-z\u00c0-\u00ff\u0621-\u064a])",
                    "token": [
                        "text",
                        "keyword",
                        "variable"
                    ],
                    "next": "start"
                },
                {
                    "regex": "(^| )(\u0906\u0917\u0947|forward)([0-9]+)(?![0-9_A-Za-z\u00c0-\u00ff\u0621-\u064a])",
                    "token": [
                        "text",
                        "keyword",
                        "variable"
                    ],
                    "next": "start"
                },
                {
                    "regex": "(^| )(\u092e\u094b\u0921\u093c|turn)([0-9]+)(?![0-9_A-Za-z\u00c0-\u00ff\u0621-\u064a])",
                    "token": [
                        "text",
                        "keyword",
                        "variable"
                    ],
                    "next": "start"
                },
                {
                    "regex": "(^| )(\u0905\u0928\u093f\u092f\u092e\u093f\u0924|random)([0-9]+)(?![0-9_A-Za-z\u00c0-\u00ff\u0621-\u064a])",
                    "token": [
                        "text",
                        "keyword",
                        "variable"
                    ],
                    "next": "start"
                },
                {
                    "regex": "(^| )(\u0905\u0928\u094d\u092f\u0925\u093e|else)([0-9]+)(?![0-9_A-Za-z\u00c0-\u00ff\u0621-\u064a])",
                    "token": [
                        "text",
                        "keyword",
                        "variable"
                    ],
                    "next": "start"
                },
                {
                    "regex": "(^| )(\u092c\u093e\u0930|times)([0-9]+)(?![0-9_A-Za-z\u00c0-\u00ff\u0621-\u064a])",
                    "token": [
                        "text",
                        "keyword",
                        "variable"
                    ],
                    "next": "start"
                },
                {
                    "regex": "(,)([0-9]+)(?![0-9_A-Za-z\u00c0-\u00ff\u0621-\u064a])",
                    "token": [
                        "keyword",
                        "variable"
                    ],
                    "next": "start"
                },
                {
                    "regex": "(-)([0-9]+)(?![0-9_A-Za-z\u00c0-\u00ff\u0621-\u064a])",
                    "token": [
                        "keyword",
                        "variable"
                    ],
                    "next": "start"
                },
                {
                    "regex": "(=)([0-9]+)(?![0-9_A-Za-z\u00c0-\u00ff\u0621-\u064a])",
                    "token": [
                        "keyword",
                        "variable"
                    ],
                    "next": "start"
                },
                {
                    "regex": "(/)([0-9]+)(?![0-9_A-Za-z\u00c0-\u00ff\u0621-\u064a])",
                    "token": [
                        "keyword",
                        "variable"
                    ],
                    "next": "start"
                },
                {
                    "regex": "(\\*)([0-9]+)(?![0-9_A-Za-z\u00c0-\u00ff\u0621-\u064a])",
                    "token": [
                        "keyword",
                        "variable"
                    ],
                    "next": "start"
                },
                {
                    "regex": "(\\+)([0-9]+)(?![0-9_A-Za-z\u00c0-\u00ff\u0621-\u064a])",
                    "token": [
                        "keyword",
                        "variable"
                    ],
                    "next": "start"
                },
                {
                    "regex": "(^| )(\u0939\u0948|is)(?![0-9_A-Za-z\u00c0-\u00ff\u0621-\u064a])",
                    "token": [
                        "text",
                        "keyword"
                    ],
                    "next": "start"
                },
                {
                    "regex": "(^| )(\u092a\u0930|at)(?![0-9_A-Za-z\u00c0-\u00ff\u0621-\u064a])",
                    "token": [
                        "text",
                        "keyword"
                    ],
                    "next": "start"
                },
                {
                    "regex": "(^| )(\u091c\u094b\u0921\u093c\u0928\u093e|add)(?![0-9_A-Za-z\u00c0-\u00ff\u0621-\u064a])",
                    "token": [
                        "text",
                        "keyword"
                    ],
                    "next": "start"
                },
                {
                    "regex": "(^| )(\u0938\u0947|to)(?![0-9_A-Za-z\u00c0-\u00ff\u0621-\u064a])",
                    "token": [
                        "text",
                        "keyword"
                    ],
                    "next": "start"
                },
                {
                    "regex": "(^| )(\u0939\u091f\u093e\u0928\u093e|remove)(?![0-9_A-Za-z\u00c0-\u00ff\u0621-\u064a])",
                    "token": [
                        "text",
                        "keyword"
                    ],
                    "next": "start"
                },
                {
                    "regex": "(^| )(\u0938\u0947|from)(?![0-9_A-Za-z\u00c0-\u00ff\u0621-\u064a])",
                    "token": [
                        "text",
                        "keyword"
                    ],
                    "next": "start"
                },
                {
                    "regex": "(^| )(\u092e\u0947\u0902|in)(?![0-9_A-Za-z\u00c0-\u00ff\u0621-\u064a])",
                    "token": [
                        "text",
                        "keyword"
                    ],
                    "next": "start"
                },
                {
                    "regex": "(^| )(\u0905\u0917\u0930|if)(?![0-9_A-Za-z\u00c0-\u00ff\u0621-\u064a])",
                    "token": [
                        "text",
                        "keyword"
                    ],
                    "next": "start"
                },
                {
                    "regex": "(^| )(\u0926\u094b\u0939\u0930\u093e\u0928\u093e|repeat)(?![0-9_A-Za-z\u00c0-\u00ff\u0621-\u064a])",
                    "token": [
                        "text",
                        "keyword"
                    ],
                    "next": "start"
                },
                {
                    "regex": "(,)",
                    "token": "keyword",
                    "next": "start"
                },
                {
                    "regex": "(-)",
                    "token": "keyword",
                    "next": "start"
                },
                {
                    "regex": "(=)",
                    "token": "keyword",
                    "next": "start"
                },
                {
                    "regex": "(/)",
                    "token": "keyword",
                    "next": "start"
                },
                {
                    "regex": "(\\*)",
                    "token": "keyword",
                    "next": "start"
                },
                {
                    "regex": "(\\+)",
                    "token": "keyword",
                    "next": "start"
                },
                {
                    "regex": "(^| )(\u092a\u094d\u0930\u093f\u0902\u091f|print)",
                    "token": [
                        "text",
                        "keyword"
                    ],
                    "next": "start"
                },
                {
                    "regex": "(^| )(\u092a\u0942\u091b\u0947\u0902|ask)",
                    "token": [
                        "text",
                        "keyword"
                    ],
                    "next": "start"
                },
                {
                    "regex": "(^| )(\u0928\u0940\u0902\u0926|sleep)",
                    "token": [
                        "text",
                        "keyword"
                    ],
                    "next": "start"
                },
                {
                    "regex": "(^| )(\u0906\u0917\u0947|forward)",
                    "token": [
                        "text",
                        "keyword"
                    ],
                    "next": "start"
                },
                {
                    "regex": "(^| )(\u092e\u094b\u0921\u093c|turn)",
                    "token": [
                        "text",
                        "keyword"
                    ],
                    "next": "start"
                },
                {
                    "regex": "(^| )(\u0905\u0928\u093f\u092f\u092e\u093f\u0924|random)",
                    "token": [
                        "text",
                        "keyword"
                    ],
                    "next": "start"
                },
                {
                    "regex": "(^| )(\u0905\u0928\u094d\u092f\u0925\u093e|else)",
                    "token": [
                        "text",
                        "keyword"
                    ],
                    "next": "start"
                },
                {
                    "regex": "(^| )(\u092c\u093e\u0930|times)",
                    "token": [
                        "text",
                        "keyword"
                    ],
                    "next": "start"
                }
            ]
        }
    },
    {
        "name": "level10",
        "rules": {
            "start": [
                {
                    "regex": "#.*$",
                    "token": "comment",
                    "next": "start"
                },
                {
                    "regex": "\"[^\"]*\"",
                    "token": "constant.character",
                    "next": "start"
                },
                {
                    "regex": "'[^']*'",
                    "token": "constant.character",
                    "next": "start"
                },
                {
                    "regex": "_\\?_",
                    "token": "invalid",
                    "next": "start"
                },
                {
                    "regex": "(^| )(_)(?= |$)",
                    "token": [
                        "text",
                        "invalid"
                    ],
                    "next": "start"
                },
                {
                    "regex": "(^| )([0-9]+)(?![0-9_A-Za-z\u00c0-\u00ff\u0621-\u064a])",
                    "token": [
                        "text",
                        "variable"
                    ],
                    "next": "start"
                },
                {
                    "regex": "(^| )(\u092a\u094d\u0930\u093f\u0902\u091f|print)([0-9]+)(?![0-9_A-Za-z\u00c0-\u00ff\u0621-\u064a])",
                    "token": [
                        "text",
                        "keyword",
                        "variable"
                    ],
                    "next": "start"
                },
                {
                    "regex": "(^| )(\u092a\u0942\u091b\u0947\u0902|ask)([0-9]+)(?![0-9_A-Za-z\u00c0-\u00ff\u0621-\u064a])",
                    "token": [
                        "text",
                        "keyword",
                        "variable"
                    ],
                    "next": "start"
                },
                {
                    "regex": "(^| )(\u0928\u0940\u0902\u0926|sleep)([0-9]+)(?![0-9_A-Za-z\u00c0-\u00ff\u0621-\u064a])",
                    "token": [
                        "text",
                        "keyword",
                        "variable"
                    ],
                    "next": "start"
                },
                {
                    "regex": "(^| )(\u0906\u0917\u0947|forward)([0-9]+)(?![0-9_A-Za-z\u00c0-\u00ff\u0621-\u064a])",
                    "token": [
                        "text",
                        "keyword",
                        "variable"
                    ],
                    "next": "start"
                },
                {
                    "regex": "(^| )(\u092e\u094b\u0921\u093c|turn)([0-9]+)(?![0-9_A-Za-z\u00c0-\u00ff\u0621-\u064a])",
                    "token": [
                        "text",
                        "keyword",
                        "variable"
                    ],
                    "next": "start"
                },
                {
                    "regex": "(^| )(\u0905\u0928\u093f\u092f\u092e\u093f\u0924|random)([0-9]+)(?![0-9_A-Za-z\u00c0-\u00ff\u0621-\u064a])",
                    "token": [
                        "text",
                        "keyword",
                        "variable"
                    ],
                    "next": "start"
                },
                {
                    "regex": "(^| )(\u0905\u0928\u094d\u092f\u0925\u093e|else)([0-9]+)(?![0-9_A-Za-z\u00c0-\u00ff\u0621-\u064a])",
                    "token": [
                        "text",
                        "keyword",
                        "variable"
                    ],
                    "next": "start"
                },
                {
                    "regex": "(^| )(\u092c\u093e\u0930|times)([0-9]+)(?![0-9_A-Za-z\u00c0-\u00ff\u0621-\u064a])",
                    "token": [
                        "text",
                        "keyword",
                        "variable"
                    ],
                    "next": "start"
                },
                {
                    "regex": "(,)([0-9]+)(?![0-9_A-Za-z\u00c0-\u00ff\u0621-\u064a])",
                    "token": [
                        "keyword",
                        "variable"
                    ],
                    "next": "start"
                },
                {
                    "regex": "(-)([0-9]+)(?![0-9_A-Za-z\u00c0-\u00ff\u0621-\u064a])",
                    "token": [
                        "keyword",
                        "variable"
                    ],
                    "next": "start"
                },
                {
                    "regex": "(=)([0-9]+)(?![0-9_A-Za-z\u00c0-\u00ff\u0621-\u064a])",
                    "token": [
                        "keyword",
                        "variable"
                    ],
                    "next": "start"
                },
                {
                    "regex": "(/)([0-9]+)(?![0-9_A-Za-z\u00c0-\u00ff\u0621-\u064a])",
                    "token": [
                        "keyword",
                        "variable"
                    ],
                    "next": "start"
                },
                {
                    "regex": "(\\*)([0-9]+)(?![0-9_A-Za-z\u00c0-\u00ff\u0621-\u064a])",
                    "token": [
                        "keyword",
                        "variable"
                    ],
                    "next": "start"
                },
                {
                    "regex": "(\\+)([0-9]+)(?![0-9_A-Za-z\u00c0-\u00ff\u0621-\u064a])",
                    "token": [
                        "keyword",
                        "variable"
                    ],
                    "next": "start"
                },
                {
                    "regex": "(^| )(\u0939\u0948|is)(?![0-9_A-Za-z\u00c0-\u00ff\u0621-\u064a])",
                    "token": [
                        "text",
                        "keyword"
                    ],
                    "next": "start"
                },
                {
                    "regex": "(^| )(\u092a\u0930|at)(?![0-9_A-Za-z\u00c0-\u00ff\u0621-\u064a])",
                    "token": [
                        "text",
                        "keyword"
                    ],
                    "next": "start"
                },
                {
                    "regex": "(^| )(\u091c\u094b\u0921\u093c\u0928\u093e|add)(?![0-9_A-Za-z\u00c0-\u00ff\u0621-\u064a])",
                    "token": [
                        "text",
                        "keyword"
                    ],
                    "next": "start"
                },
                {
                    "regex": "(^| )(\u0938\u0947|to)(?![0-9_A-Za-z\u00c0-\u00ff\u0621-\u064a])",
                    "token": [
                        "text",
                        "keyword"
                    ],
                    "next": "start"
                },
                {
                    "regex": "(^| )(\u0939\u091f\u093e\u0928\u093e|remove)(?![0-9_A-Za-z\u00c0-\u00ff\u0621-\u064a])",
                    "token": [
                        "text",
                        "keyword"
                    ],
                    "next": "start"
                },
                {
                    "regex": "(^| )(\u0938\u0947|from)(?![0-9_A-Za-z\u00c0-\u00ff\u0621-\u064a])",
                    "token": [
                        "text",
                        "keyword"
                    ],
                    "next": "start"
                },
                {
                    "regex": "(^| )(\u092e\u0947\u0902|in)(?![0-9_A-Za-z\u00c0-\u00ff\u0621-\u064a])",
                    "token": [
                        "text",
                        "keyword"
                    ],
                    "next": "start"
                },
                {
                    "regex": "(^| )(\u0905\u0917\u0930|if)(?![0-9_A-Za-z\u00c0-\u00ff\u0621-\u064a])",
                    "token": [
                        "text",
                        "keyword"
                    ],
                    "next": "start"
                },
                {
                    "regex": "(^| )(\u0926\u094b\u0939\u0930\u093e\u0928\u093e|repeat)(?![0-9_A-Za-z\u00c0-\u00ff\u0621-\u064a])",
                    "token": [
                        "text",
                        "keyword"
                    ],
                    "next": "start"
                },
                {
                    "regex": "(^| )(\u0915\u0947 \u0932\u093f\u092f\u0947|for)(?![0-9_A-Za-z\u00c0-\u00ff\u0621-\u064a])",
                    "token": [
                        "text",
                        "keyword"
                    ],
                    "next": "start"
                },
                {
                    "regex": "(,)",
                    "token": "keyword",
                    "next": "start"
                },
                {
                    "regex": "(-)",
                    "token": "keyword",
                    "next": "start"
                },
                {
                    "regex": "(=)",
                    "token": "keyword",
                    "next": "start"
                },
                {
                    "regex": "(/)",
                    "token": "keyword",
                    "next": "start"
                },
                {
                    "regex": "(\\*)",
                    "token": "keyword",
                    "next": "start"
                },
                {
                    "regex": "(\\+)",
                    "token": "keyword",
                    "next": "start"
                },
                {
                    "regex": "(^| )(\u092a\u094d\u0930\u093f\u0902\u091f|print)",
                    "token": [
                        "text",
                        "keyword"
                    ],
                    "next": "start"
                },
                {
                    "regex": "(^| )(\u092a\u0942\u091b\u0947\u0902|ask)",
                    "token": [
                        "text",
                        "keyword"
                    ],
                    "next": "start"
                },
                {
                    "regex": "(^| )(\u0928\u0940\u0902\u0926|sleep)",
                    "token": [
                        "text",
                        "keyword"
                    ],
                    "next": "start"
                },
                {
                    "regex": "(^| )(\u0906\u0917\u0947|forward)",
                    "token": [
                        "text",
                        "keyword"
                    ],
                    "next": "start"
                },
                {
                    "regex": "(^| )(\u092e\u094b\u0921\u093c|turn)",
                    "token": [
                        "text",
                        "keyword"
                    ],
                    "next": "start"
                },
                {
                    "regex": "(^| )(\u0905\u0928\u093f\u092f\u092e\u093f\u0924|random)",
                    "token": [
                        "text",
                        "keyword"
                    ],
                    "next": "start"
                },
                {
                    "regex": "(^| )(\u0905\u0928\u094d\u092f\u0925\u093e|else)",
                    "token": [
                        "text",
                        "keyword"
                    ],
                    "next": "start"
                },
                {
                    "regex": "(^| )(\u092c\u093e\u0930|times)",
                    "token": [
                        "text",
                        "keyword"
                    ],
                    "next": "start"
                }
            ]
        }
    },
    {
        "name": "level11",
        "rules": {
            "start": [
                {
                    "regex": "#.*$",
                    "token": "comment",
                    "next": "start"
                },
                {
                    "regex": "\"[^\"]*\"",
                    "token": "constant.character",
                    "next": "start"
                },
                {
                    "regex": "'[^']*'",
                    "token": "constant.character",
                    "next": "start"
                },
                {
                    "regex": "_\\?_",
                    "token": "invalid",
                    "next": "start"
                },
                {
                    "regex": "(^| )(_)(?= |$)",
                    "token": [
                        "text",
                        "invalid"
                    ],
                    "next": "start"
                },
                {
                    "regex": "(^| )([0-9]+)(?![0-9_A-Za-z\u00c0-\u00ff\u0621-\u064a])",
                    "token": [
                        "text",
                        "variable"
                    ],
                    "next": "start"
                },
                {
                    "regex": "(^| )(\u092a\u094d\u0930\u093f\u0902\u091f|print)([0-9]+)(?![0-9_A-Za-z\u00c0-\u00ff\u0621-\u064a])",
                    "token": [
                        "text",
                        "keyword",
                        "variable"
                    ],
                    "next": "start"
                },
                {
                    "regex": "(^| )(\u092a\u0942\u091b\u0947\u0902|ask)([0-9]+)(?![0-9_A-Za-z\u00c0-\u00ff\u0621-\u064a])",
                    "token": [
                        "text",
                        "keyword",
                        "variable"
                    ],
                    "next": "start"
                },
                {
                    "regex": "(^| )(\u0928\u0940\u0902\u0926|sleep)([0-9]+)(?![0-9_A-Za-z\u00c0-\u00ff\u0621-\u064a])",
                    "token": [
                        "text",
                        "keyword",
                        "variable"
                    ],
                    "next": "start"
                },
                {
                    "regex": "(^| )(\u0905\u0928\u093f\u092f\u092e\u093f\u0924|random)([0-9]+)(?![0-9_A-Za-z\u00c0-\u00ff\u0621-\u064a])",
                    "token": [
                        "text",
                        "keyword",
                        "variable"
                    ],
                    "next": "start"
                },
                {
                    "regex": "(^| )(\u0905\u0928\u094d\u092f\u0925\u093e|else)([0-9]+)(?![0-9_A-Za-z\u00c0-\u00ff\u0621-\u064a])",
                    "token": [
                        "text",
                        "keyword",
                        "variable"
                    ],
                    "next": "start"
                },
                {
                    "regex": "(^| )(\u092c\u093e\u0930|times)([0-9]+)(?![0-9_A-Za-z\u00c0-\u00ff\u0621-\u064a])",
                    "token": [
                        "text",
                        "keyword",
                        "variable"
                    ],
                    "next": "start"
                },
                {
                    "regex": "(,)([0-9]+)(?![0-9_A-Za-z\u00c0-\u00ff\u0621-\u064a])",
                    "token": [
                        "keyword",
                        "variable"
                    ],
                    "next": "start"
                },
                {
                    "regex": "(-)([0-9]+)(?![0-9_A-Za-z\u00c0-\u00ff\u0621-\u064a])",
                    "token": [
                        "keyword",
                        "variable"
                    ],
                    "next": "start"
                },
                {
                    "regex": "(=)([0-9]+)(?![0-9_A-Za-z\u00c0-\u00ff\u0621-\u064a])",
                    "token": [
                        "keyword",
                        "variable"
                    ],
                    "next": "start"
                },
                {
                    "regex": "(/)([0-9]+)(?![0-9_A-Za-z\u00c0-\u00ff\u0621-\u064a])",
                    "token": [
                        "keyword",
                        "variable"
                    ],
                    "next": "start"
                },
                {
                    "regex": "(\\*)([0-9]+)(?![0-9_A-Za-z\u00c0-\u00ff\u0621-\u064a])",
                    "token": [
                        "keyword",
                        "variable"
                    ],
                    "next": "start"
                },
                {
                    "regex": "(\\+)([0-9]+)(?![0-9_A-Za-z\u00c0-\u00ff\u0621-\u064a])",
                    "token": [
                        "keyword",
                        "variable"
                    ],
                    "next": "start"
                },
                {
                    "regex": "(^| )(\u0939\u0948|is)(?![0-9_A-Za-z\u00c0-\u00ff\u0621-\u064a])",
                    "token": [
                        "text",
                        "keyword"
                    ],
                    "next": "start"
                },
                {
                    "regex": "(^| )(\u092a\u0930|at)(?![0-9_A-Za-z\u00c0-\u00ff\u0621-\u064a])",
                    "token": [
                        "text",
                        "keyword"
                    ],
                    "next": "start"
                },
                {
                    "regex": "(^| )(\u091c\u094b\u0921\u093c\u0928\u093e|add)(?![0-9_A-Za-z\u00c0-\u00ff\u0621-\u064a])",
                    "token": [
                        "text",
                        "keyword"
                    ],
                    "next": "start"
                },
                {
                    "regex": "(^| )(\u0938\u0947|to)(?![0-9_A-Za-z\u00c0-\u00ff\u0621-\u064a])",
                    "token": [
                        "text",
                        "keyword"
                    ],
                    "next": "start"
                },
                {
                    "regex": "(^| )(\u0939\u091f\u093e\u0928\u093e|remove)(?![0-9_A-Za-z\u00c0-\u00ff\u0621-\u064a])",
                    "token": [
                        "text",
                        "keyword"
                    ],
                    "next": "start"
                },
                {
                    "regex": "(^| )(\u0938\u0947|from)(?![0-9_A-Za-z\u00c0-\u00ff\u0621-\u064a])",
                    "token": [
                        "text",
                        "keyword"
                    ],
                    "next": "start"
                },
                {
                    "regex": "(^| )(\u092e\u0947\u0902|in)(?![0-9_A-Za-z\u00c0-\u00ff\u0621-\u064a])",
                    "token": [
                        "text",
                        "keyword"
                    ],
                    "next": "start"
                },
                {
                    "regex": "(^| )(\u0905\u0917\u0930|if)(?![0-9_A-Za-z\u00c0-\u00ff\u0621-\u064a])",
                    "token": [
                        "text",
                        "keyword"
                    ],
                    "next": "start"
                },
                {
                    "regex": "(^| )(\u0915\u0947 \u0932\u093f\u092f\u0947|for)(?![0-9_A-Za-z\u00c0-\u00ff\u0621-\u064a])",
                    "token": [
                        "text",
                        "keyword"
                    ],
                    "next": "start"
                },
                {
                    "regex": "(^| )(\u0936\u094d\u0930\u0947\u0923\u0940|range)(?![0-9_A-Za-z\u00c0-\u00ff\u0621-\u064a])",
                    "token": [
                        "text",
                        "keyword"
                    ],
                    "next": "start"
                },
                {
                    "regex": "(^| )(\u0938\u0947|to)(?![0-9_A-Za-z\u00c0-\u00ff\u0621-\u064a])",
                    "token": [
                        "text",
                        "keyword"
                    ],
                    "next": "start"
                },
                {
                    "regex": "(^| )(\u0926\u094b\u0939\u0930\u093e\u0928\u093e|repeat)(?![0-9_A-Za-z\u00c0-\u00ff\u0621-\u064a])",
                    "token": [
                        "text",
                        "keyword"
                    ],
                    "next": "start"
                },
                {
                    "regex": "(,)",
                    "token": "keyword",
                    "next": "start"
                },
                {
                    "regex": "(-)",
                    "token": "keyword",
                    "next": "start"
                },
                {
                    "regex": "(=)",
                    "token": "keyword",
                    "next": "start"
                },
                {
                    "regex": "(/)",
                    "token": "keyword",
                    "next": "start"
                },
                {
                    "regex": "(\\*)",
                    "token": "keyword",
                    "next": "start"
                },
                {
                    "regex": "(\\+)",
                    "token": "keyword",
                    "next": "start"
                },
                {
                    "regex": "(^| )(\u092a\u094d\u0930\u093f\u0902\u091f|print)",
                    "token": [
                        "text",
                        "keyword"
                    ],
                    "next": "start"
                },
                {
                    "regex": "(^| )(\u092a\u0942\u091b\u0947\u0902|ask)",
                    "token": [
                        "text",
                        "keyword"
                    ],
                    "next": "start"
                },
                {
                    "regex": "(^| )(\u0928\u0940\u0902\u0926|sleep)",
                    "token": [
                        "text",
                        "keyword"
                    ],
                    "next": "start"
                },
                {
                    "regex": "(^| )(\u0905\u0928\u093f\u092f\u092e\u093f\u0924|random)",
                    "token": [
                        "text",
                        "keyword"
                    ],
                    "next": "start"
                },
                {
                    "regex": "(^| )(\u0905\u0928\u094d\u092f\u0925\u093e|else)",
                    "token": [
                        "text",
                        "keyword"
                    ],
                    "next": "start"
                },
                {
                    "regex": "(^| )(\u092c\u093e\u0930|times)",
                    "token": [
                        "text",
                        "keyword"
                    ],
                    "next": "start"
                }
            ]
        }
    },
    {
        "name": "level12",
        "rules": {
            "start": [
                {
                    "regex": "#.*$",
                    "token": "comment",
                    "next": "start"
                },
                {
                    "regex": "\"[^\"]*\"",
                    "token": "constant.character",
                    "next": "start"
                },
                {
                    "regex": "'[^']*'",
                    "token": "constant.character",
                    "next": "start"
                },
                {
                    "regex": "_\\?_",
                    "token": "invalid",
                    "next": "start"
                },
                {
                    "regex": "(^| )(_)(?= |$)",
                    "token": [
                        "text",
                        "invalid"
                    ],
                    "next": "start"
                },
                {
                    "regex": "(^| )([0-9]*\\.?[0-9]+)(?![0-9_A-Za-z\u00c0-\u00ff\u0621-\u064a])",
                    "token": [
                        "text",
                        "variable"
                    ],
                    "next": "start"
                },
                {
                    "regex": "(^| )(\u092a\u094d\u0930\u093f\u0902\u091f|print)([0-9]*\\.?[0-9]+)(?![0-9_A-Za-z\u00c0-\u00ff\u0621-\u064a])",
                    "token": [
                        "text",
                        "keyword",
                        "variable"
                    ],
                    "next": "start"
                },
                {
                    "regex": "(^| )(\u092a\u0942\u091b\u0947\u0902|ask)([0-9]*\\.?[0-9]+)(?![0-9_A-Za-z\u00c0-\u00ff\u0621-\u064a])",
                    "token": [
                        "text",
                        "keyword",
                        "variable"
                    ],
                    "next": "start"
                },
                {
                    "regex": "(^| )(\u0928\u0940\u0902\u0926|sleep)([0-9]*\\.?[0-9]+)(?![0-9_A-Za-z\u00c0-\u00ff\u0621-\u064a])",
                    "token": [
                        "text",
                        "keyword",
                        "variable"
                    ],
                    "next": "start"
                },
                {
                    "regex": "(^| )(\u0905\u0928\u093f\u092f\u092e\u093f\u0924|random)([0-9]*\\.?[0-9]+)(?![0-9_A-Za-z\u00c0-\u00ff\u0621-\u064a])",
                    "token": [
                        "text",
                        "keyword",
                        "variable"
                    ],
                    "next": "start"
                },
                {
                    "regex": "(^| )(\u0905\u0928\u094d\u092f\u0925\u093e|else)([0-9]*\\.?[0-9]+)(?![0-9_A-Za-z\u00c0-\u00ff\u0621-\u064a])",
                    "token": [
                        "text",
                        "keyword",
                        "variable"
                    ],
                    "next": "start"
                },
                {
                    "regex": "(^| )(\u092c\u093e\u0930|times)([0-9]*\\.?[0-9]+)(?![0-9_A-Za-z\u00c0-\u00ff\u0621-\u064a])",
                    "token": [
                        "text",
                        "keyword",
                        "variable"
                    ],
                    "next": "start"
                },
                {
                    "regex": "(,)([0-9]*\\.?[0-9]+)(?![0-9_A-Za-z\u00c0-\u00ff\u0621-\u064a])",
                    "token": [
                        "keyword",
                        "variable"
                    ],
                    "next": "start"
                },
                {
                    "regex": "(-)([0-9]*\\.?[0-9]+)(?![0-9_A-Za-z\u00c0-\u00ff\u0621-\u064a])",
                    "token": [
                        "keyword",
                        "variable"
                    ],
                    "next": "start"
                },
                {
                    "regex": "(=)([0-9]*\\.?[0-9]+)(?![0-9_A-Za-z\u00c0-\u00ff\u0621-\u064a])",
                    "token": [
                        "keyword",
                        "variable"
                    ],
                    "next": "start"
                },
                {
                    "regex": "(/)([0-9]*\\.?[0-9]+)(?![0-9_A-Za-z\u00c0-\u00ff\u0621-\u064a])",
                    "token": [
                        "keyword",
                        "variable"
                    ],
                    "next": "start"
                },
                {
                    "regex": "(\\*)([0-9]*\\.?[0-9]+)(?![0-9_A-Za-z\u00c0-\u00ff\u0621-\u064a])",
                    "token": [
                        "keyword",
                        "variable"
                    ],
                    "next": "start"
                },
                {
                    "regex": "(\\+)([0-9]*\\.?[0-9]+)(?![0-9_A-Za-z\u00c0-\u00ff\u0621-\u064a])",
                    "token": [
                        "keyword",
                        "variable"
                    ],
                    "next": "start"
                },
                {
                    "regex": "(^| )(\u0939\u0948|is)(?![0-9_A-Za-z\u00c0-\u00ff\u0621-\u064a])",
                    "token": [
                        "text",
                        "keyword"
                    ],
                    "next": "start"
                },
                {
                    "regex": "(^| )(\u092a\u0930|at)(?![0-9_A-Za-z\u00c0-\u00ff\u0621-\u064a])",
                    "token": [
                        "text",
                        "keyword"
                    ],
                    "next": "start"
                },
                {
                    "regex": "(^| )(\u091c\u094b\u0921\u093c\u0928\u093e|add)(?![0-9_A-Za-z\u00c0-\u00ff\u0621-\u064a])",
                    "token": [
                        "text",
                        "keyword"
                    ],
                    "next": "start"
                },
                {
                    "regex": "(^| )(\u0938\u0947|to)(?![0-9_A-Za-z\u00c0-\u00ff\u0621-\u064a])",
                    "token": [
                        "text",
                        "keyword"
                    ],
                    "next": "start"
                },
                {
                    "regex": "(^| )(\u0939\u091f\u093e\u0928\u093e|remove)(?![0-9_A-Za-z\u00c0-\u00ff\u0621-\u064a])",
                    "token": [
                        "text",
                        "keyword"
                    ],
                    "next": "start"
                },
                {
                    "regex": "(^| )(\u0938\u0947|from)(?![0-9_A-Za-z\u00c0-\u00ff\u0621-\u064a])",
                    "token": [
                        "text",
                        "keyword"
                    ],
                    "next": "start"
                },
                {
                    "regex": "(^| )(\u092e\u0947\u0902|in)(?![0-9_A-Za-z\u00c0-\u00ff\u0621-\u064a])",
                    "token": [
                        "text",
                        "keyword"
                    ],
                    "next": "start"
                },
                {
                    "regex": "(^| )(\u0905\u0917\u0930|if)(?![0-9_A-Za-z\u00c0-\u00ff\u0621-\u064a])",
                    "token": [
                        "text",
                        "keyword"
                    ],
                    "next": "start"
                },
                {
                    "regex": "(^| )(\u0915\u0947 \u0932\u093f\u092f\u0947|for)(?![0-9_A-Za-z\u00c0-\u00ff\u0621-\u064a])",
                    "token": [
                        "text",
                        "keyword"
                    ],
                    "next": "start"
                },
                {
                    "regex": "(^| )(\u0936\u094d\u0930\u0947\u0923\u0940|range)(?![0-9_A-Za-z\u00c0-\u00ff\u0621-\u064a])",
                    "token": [
                        "text",
                        "keyword"
                    ],
                    "next": "start"
                },
                {
                    "regex": "(^| )(\u0938\u0947|to)(?![0-9_A-Za-z\u00c0-\u00ff\u0621-\u064a])",
                    "token": [
                        "text",
                        "keyword"
                    ],
                    "next": "start"
                },
                {
                    "regex": "(^| )(\u0926\u094b\u0939\u0930\u093e\u0928\u093e|repeat)(?![0-9_A-Za-z\u00c0-\u00ff\u0621-\u064a])",
                    "token": [
                        "text",
                        "keyword"
                    ],
                    "next": "start"
                },
                {
                    "regex": "(,)",
                    "token": "keyword",
                    "next": "start"
                },
                {
                    "regex": "(-)",
                    "token": "keyword",
                    "next": "start"
                },
                {
                    "regex": "(=)",
                    "token": "keyword",
                    "next": "start"
                },
                {
                    "regex": "(/)",
                    "token": "keyword",
                    "next": "start"
                },
                {
                    "regex": "(\\*)",
                    "token": "keyword",
                    "next": "start"
                },
                {
                    "regex": "(\\+)",
                    "token": "keyword",
                    "next": "start"
                },
                {
                    "regex": "(^| )(\u092a\u094d\u0930\u093f\u0902\u091f|print)",
                    "token": [
                        "text",
                        "keyword"
                    ],
                    "next": "start"
                },
                {
                    "regex": "(^| )(\u092a\u0942\u091b\u0947\u0902|ask)",
                    "token": [
                        "text",
                        "keyword"
                    ],
                    "next": "start"
                },
                {
                    "regex": "(^| )(\u0928\u0940\u0902\u0926|sleep)",
                    "token": [
                        "text",
                        "keyword"
                    ],
                    "next": "start"
                },
                {
                    "regex": "(^| )(\u0905\u0928\u093f\u092f\u092e\u093f\u0924|random)",
                    "token": [
                        "text",
                        "keyword"
                    ],
                    "next": "start"
                },
                {
                    "regex": "(^| )(\u0905\u0928\u094d\u092f\u0925\u093e|else)",
                    "token": [
                        "text",
                        "keyword"
                    ],
                    "next": "start"
                },
                {
                    "regex": "(^| )(\u092c\u093e\u0930|times)",
                    "token": [
                        "text",
                        "keyword"
                    ],
                    "next": "start"
                }
            ]
        }
    },
    {
        "name": "level13",
        "rules": {
            "start": [
                {
                    "regex": "#.*$",
                    "token": "comment",
                    "next": "start"
                },
                {
                    "regex": "\"[^\"]*\"",
                    "token": "constant.character",
                    "next": "start"
                },
                {
                    "regex": "'[^']*'",
                    "token": "constant.character",
                    "next": "start"
                },
                {
                    "regex": "_\\?_",
                    "token": "invalid",
                    "next": "start"
                },
                {
                    "regex": "(^| )(_)(?= |$)",
                    "token": [
                        "text",
                        "invalid"
                    ],
                    "next": "start"
                },
                {
                    "regex": "(^| )([0-9]*\\.?[0-9]+)(?![0-9_A-Za-z\u00c0-\u00ff\u0621-\u064a])",
                    "token": [
                        "text",
                        "variable"
                    ],
                    "next": "start"
                },
                {
                    "regex": "(^| )(\u092a\u094d\u0930\u093f\u0902\u091f|print)([0-9]*\\.?[0-9]+)(?![0-9_A-Za-z\u00c0-\u00ff\u0621-\u064a])",
                    "token": [
                        "text",
                        "keyword",
                        "variable"
                    ],
                    "next": "start"
                },
                {
                    "regex": "(^| )(\u092a\u0942\u091b\u0947\u0902|ask)([0-9]*\\.?[0-9]+)(?![0-9_A-Za-z\u00c0-\u00ff\u0621-\u064a])",
                    "token": [
                        "text",
                        "keyword",
                        "variable"
                    ],
                    "next": "start"
                },
                {
                    "regex": "(^| )(\u0928\u0940\u0902\u0926|sleep)([0-9]*\\.?[0-9]+)(?![0-9_A-Za-z\u00c0-\u00ff\u0621-\u064a])",
                    "token": [
                        "text",
                        "keyword",
                        "variable"
                    ],
                    "next": "start"
                },
                {
                    "regex": "(^| )(\u0905\u0928\u093f\u092f\u092e\u093f\u0924|random)([0-9]*\\.?[0-9]+)(?![0-9_A-Za-z\u00c0-\u00ff\u0621-\u064a])",
                    "token": [
                        "text",
                        "keyword",
                        "variable"
                    ],
                    "next": "start"
                },
                {
                    "regex": "(^| )(\u0905\u0928\u094d\u092f\u0925\u093e|else)([0-9]*\\.?[0-9]+)(?![0-9_A-Za-z\u00c0-\u00ff\u0621-\u064a])",
                    "token": [
                        "text",
                        "keyword",
                        "variable"
                    ],
                    "next": "start"
                },
                {
                    "regex": "(^| )(\u092c\u093e\u0930|times)([0-9]*\\.?[0-9]+)(?![0-9_A-Za-z\u00c0-\u00ff\u0621-\u064a])",
                    "token": [
                        "text",
                        "keyword",
                        "variable"
                    ],
                    "next": "start"
                },
                {
                    "regex": "(,)([0-9]*\\.?[0-9]+)(?![0-9_A-Za-z\u00c0-\u00ff\u0621-\u064a])",
                    "token": [
                        "keyword",
                        "variable"
                    ],
                    "next": "start"
                },
                {
                    "regex": "(-)([0-9]*\\.?[0-9]+)(?![0-9_A-Za-z\u00c0-\u00ff\u0621-\u064a])",
                    "token": [
                        "keyword",
                        "variable"
                    ],
                    "next": "start"
                },
                {
                    "regex": "(=)([0-9]*\\.?[0-9]+)(?![0-9_A-Za-z\u00c0-\u00ff\u0621-\u064a])",
                    "token": [
                        "keyword",
                        "variable"
                    ],
                    "next": "start"
                },
                {
                    "regex": "(/)([0-9]*\\.?[0-9]+)(?![0-9_A-Za-z\u00c0-\u00ff\u0621-\u064a])",
                    "token": [
                        "keyword",
                        "variable"
                    ],
                    "next": "start"
                },
                {
                    "regex": "(\\*)([0-9]*\\.?[0-9]+)(?![0-9_A-Za-z\u00c0-\u00ff\u0621-\u064a])",
                    "token": [
                        "keyword",
                        "variable"
                    ],
                    "next": "start"
                },
                {
                    "regex": "(\\+)([0-9]*\\.?[0-9]+)(?![0-9_A-Za-z\u00c0-\u00ff\u0621-\u064a])",
                    "token": [
                        "keyword",
                        "variable"
                    ],
                    "next": "start"
                },
                {
                    "regex": "(^| )(\u0939\u0948|is)(?![0-9_A-Za-z\u00c0-\u00ff\u0621-\u064a])",
                    "token": [
                        "text",
                        "keyword"
                    ],
                    "next": "start"
                },
                {
                    "regex": "(^| )(\u092a\u0930|at)(?![0-9_A-Za-z\u00c0-\u00ff\u0621-\u064a])",
                    "token": [
                        "text",
                        "keyword"
                    ],
                    "next": "start"
                },
                {
                    "regex": "(^| )(\u091c\u094b\u0921\u093c\u0928\u093e|add)(?![0-9_A-Za-z\u00c0-\u00ff\u0621-\u064a])",
                    "token": [
                        "text",
                        "keyword"
                    ],
                    "next": "start"
                },
                {
                    "regex": "(^| )(\u0938\u0947|to)(?![0-9_A-Za-z\u00c0-\u00ff\u0621-\u064a])",
                    "token": [
                        "text",
                        "keyword"
                    ],
                    "next": "start"
                },
                {
                    "regex": "(^| )(\u0939\u091f\u093e\u0928\u093e|remove)(?![0-9_A-Za-z\u00c0-\u00ff\u0621-\u064a])",
                    "token": [
                        "text",
                        "keyword"
                    ],
                    "next": "start"
                },
                {
                    "regex": "(^| )(\u0938\u0947|from)(?![0-9_A-Za-z\u00c0-\u00ff\u0621-\u064a])",
                    "token": [
                        "text",
                        "keyword"
                    ],
                    "next": "start"
                },
                {
                    "regex": "(^| )(\u092e\u0947\u0902|in)(?![0-9_A-Za-z\u00c0-\u00ff\u0621-\u064a])",
                    "token": [
                        "text",
                        "keyword"
                    ],
                    "next": "start"
                },
                {
                    "regex": "(^| )(\u0905\u0917\u0930|if)(?![0-9_A-Za-z\u00c0-\u00ff\u0621-\u064a])",
                    "token": [
                        "text",
                        "keyword"
                    ],
                    "next": "start"
                },
                {
                    "regex": "(^| )(\u0915\u0947 \u0932\u093f\u092f\u0947|for)(?![0-9_A-Za-z\u00c0-\u00ff\u0621-\u064a])",
                    "token": [
                        "text",
                        "keyword"
                    ],
                    "next": "start"
                },
                {
                    "regex": "(^| )(\u0936\u094d\u0930\u0947\u0923\u0940|range)(?![0-9_A-Za-z\u00c0-\u00ff\u0621-\u064a])",
                    "token": [
                        "text",
                        "keyword"
                    ],
                    "next": "start"
                },
                {
                    "regex": "(^| )(\u0938\u0947|to)(?![0-9_A-Za-z\u00c0-\u00ff\u0621-\u064a])",
                    "token": [
                        "text",
                        "keyword"
                    ],
                    "next": "start"
                },
                {
                    "regex": "(^| )(\u0914\u0930|and)(?![0-9_A-Za-z\u00c0-\u00ff\u0621-\u064a])",
                    "token": [
                        "text",
                        "keyword"
                    ],
                    "next": "start"
                },
                {
                    "regex": "(^| )(\u092f\u093e|or)(?![0-9_A-Za-z\u00c0-\u00ff\u0621-\u064a])",
                    "token": [
                        "text",
                        "keyword"
                    ],
                    "next": "start"
                },
                {
                    "regex": "(^| )(\u0926\u094b\u0939\u0930\u093e\u0928\u093e|repeat)(?![0-9_A-Za-z\u00c0-\u00ff\u0621-\u064a])",
                    "token": [
                        "text",
                        "keyword"
                    ],
                    "next": "start"
                },
                {
                    "regex": "(,)",
                    "token": "keyword",
                    "next": "start"
                },
                {
                    "regex": "(-)",
                    "token": "keyword",
                    "next": "start"
                },
                {
                    "regex": "(=)",
                    "token": "keyword",
                    "next": "start"
                },
                {
                    "regex": "(/)",
                    "token": "keyword",
                    "next": "start"
                },
                {
                    "regex": "(\\*)",
                    "token": "keyword",
                    "next": "start"
                },
                {
                    "regex": "(\\+)",
                    "token": "keyword",
                    "next": "start"
                },
                {
                    "regex": "(^| )(\u092a\u094d\u0930\u093f\u0902\u091f|print)",
                    "token": [
                        "text",
                        "keyword"
                    ],
                    "next": "start"
                },
                {
                    "regex": "(^| )(\u092a\u0942\u091b\u0947\u0902|ask)",
                    "token": [
                        "text",
                        "keyword"
                    ],
                    "next": "start"
                },
                {
                    "regex": "(^| )(\u0928\u0940\u0902\u0926|sleep)",
                    "token": [
                        "text",
                        "keyword"
                    ],
                    "next": "start"
                },
                {
                    "regex": "(^| )(\u0905\u0928\u093f\u092f\u092e\u093f\u0924|random)",
                    "token": [
                        "text",
                        "keyword"
                    ],
                    "next": "start"
                },
                {
                    "regex": "(^| )(\u0905\u0928\u094d\u092f\u0925\u093e|else)",
                    "token": [
                        "text",
                        "keyword"
                    ],
                    "next": "start"
                },
                {
                    "regex": "(^| )(\u092c\u093e\u0930|times)",
                    "token": [
                        "text",
                        "keyword"
                    ],
                    "next": "start"
                }
            ]
        }
    },
    {
        "name": "level14",
        "rules": {
            "start": [
                {
                    "regex": "#.*$",
                    "token": "comment",
                    "next": "start"
                },
                {
                    "regex": "\"[^\"]*\"",
                    "token": "constant.character",
                    "next": "start"
                },
                {
                    "regex": "'[^']*'",
                    "token": "constant.character",
                    "next": "start"
                },
                {
                    "regex": "_\\?_",
                    "token": "invalid",
                    "next": "start"
                },
                {
                    "regex": "(^| )(_)(?= |$)",
                    "token": [
                        "text",
                        "invalid"
                    ],
                    "next": "start"
                },
                {
                    "regex": "(^| )([0-9]*\\.?[0-9]+)(?![0-9_A-Za-z\u00c0-\u00ff\u0621-\u064a])",
                    "token": [
                        "text",
                        "variable"
                    ],
                    "next": "start"
                },
                {
                    "regex": "(^| )(\u092a\u094d\u0930\u093f\u0902\u091f|print)([0-9]*\\.?[0-9]+)(?![0-9_A-Za-z\u00c0-\u00ff\u0621-\u064a])",
                    "token": [
                        "text",
                        "keyword",
                        "variable"
                    ],
                    "next": "start"
                },
                {
                    "regex": "(^| )(\u092a\u0942\u091b\u0947\u0902|ask)([0-9]*\\.?[0-9]+)(?![0-9_A-Za-z\u00c0-\u00ff\u0621-\u064a])",
                    "token": [
                        "text",
                        "keyword",
                        "variable"
                    ],
                    "next": "start"
                },
                {
                    "regex": "(^| )(\u0928\u0940\u0902\u0926|sleep)([0-9]*\\.?[0-9]+)(?![0-9_A-Za-z\u00c0-\u00ff\u0621-\u064a])",
                    "token": [
                        "text",
                        "keyword",
                        "variable"
                    ],
                    "next": "start"
                },
                {
                    "regex": "(^| )(\u0905\u0928\u093f\u092f\u092e\u093f\u0924|random)([0-9]*\\.?[0-9]+)(?![0-9_A-Za-z\u00c0-\u00ff\u0621-\u064a])",
                    "token": [
                        "text",
                        "keyword",
                        "variable"
                    ],
                    "next": "start"
                },
                {
                    "regex": "(^| )(\u092c\u093e\u0930|times)([0-9]*\\.?[0-9]+)(?![0-9_A-Za-z\u00c0-\u00ff\u0621-\u064a])",
                    "token": [
                        "text",
                        "keyword",
                        "variable"
                    ],
                    "next": "start"
                },
                {
                    "regex": "(,)([0-9]*\\.?[0-9]+)(?![0-9_A-Za-z\u00c0-\u00ff\u0621-\u064a])",
                    "token": [
                        "keyword",
                        "variable"
                    ],
                    "next": "start"
                },
                {
                    "regex": "(-)([0-9]*\\.?[0-9]+)(?![0-9_A-Za-z\u00c0-\u00ff\u0621-\u064a])",
                    "token": [
                        "keyword",
                        "variable"
                    ],
                    "next": "start"
                },
                {
                    "regex": "(=)([0-9]*\\.?[0-9]+)(?![0-9_A-Za-z\u00c0-\u00ff\u0621-\u064a])",
                    "token": [
                        "keyword",
                        "variable"
                    ],
                    "next": "start"
                },
                {
                    "regex": "(/)([0-9]*\\.?[0-9]+)(?![0-9_A-Za-z\u00c0-\u00ff\u0621-\u064a])",
                    "token": [
                        "keyword",
                        "variable"
                    ],
                    "next": "start"
                },
                {
                    "regex": "(\\*)([0-9]*\\.?[0-9]+)(?![0-9_A-Za-z\u00c0-\u00ff\u0621-\u064a])",
                    "token": [
                        "keyword",
                        "variable"
                    ],
                    "next": "start"
                },
                {
                    "regex": "(\\+)([0-9]*\\.?[0-9]+)(?![0-9_A-Za-z\u00c0-\u00ff\u0621-\u064a])",
                    "token": [
                        "keyword",
                        "variable"
                    ],
                    "next": "start"
                },
                {
                    "regex": "(<)([0-9]*\\.?[0-9]+)(?![0-9_A-Za-z\u00c0-\u00ff\u0621-\u064a])",
                    "token": [
                        "keyword",
                        "variable"
                    ],
                    "next": "start"
                },
                {
                    "regex": "(>)([0-9]*\\.?[0-9]+)(?![0-9_A-Za-z\u00c0-\u00ff\u0621-\u064a])",
                    "token": [
                        "keyword",
                        "variable"
                    ],
                    "next": "start"
                },
                {
                    "regex": "(!)([0-9]*\\.?[0-9]+)(?![0-9_A-Za-z\u00c0-\u00ff\u0621-\u064a])",
                    "token": [
                        "keyword",
                        "variable"
                    ],
                    "next": "start"
                },
                {
                    "regex": "(^| )(\u0939\u0948|is)(?![0-9_A-Za-z\u00c0-\u00ff\u0621-\u064a])",
                    "token": [
                        "text",
                        "keyword"
                    ],
                    "next": "start"
                },
                {
                    "regex": "(^| )(\u092a\u0930|at)(?![0-9_A-Za-z\u00c0-\u00ff\u0621-\u064a])",
                    "token": [
                        "text",
                        "keyword"
                    ],
                    "next": "start"
                },
                {
                    "regex": "(^| )(\u091c\u094b\u0921\u093c\u0928\u093e|add)(?![0-9_A-Za-z\u00c0-\u00ff\u0621-\u064a])",
                    "token": [
                        "text",
                        "keyword"
                    ],
                    "next": "start"
                },
                {
                    "regex": "(^| )(\u0938\u0947|to)(?![0-9_A-Za-z\u00c0-\u00ff\u0621-\u064a])",
                    "token": [
                        "text",
                        "keyword"
                    ],
                    "next": "start"
                },
                {
                    "regex": "(^| )(\u0939\u091f\u093e\u0928\u093e|remove)(?![0-9_A-Za-z\u00c0-\u00ff\u0621-\u064a])",
                    "token": [
                        "text",
                        "keyword"
                    ],
                    "next": "start"
                },
                {
                    "regex": "(^| )(\u0938\u0947|from)(?![0-9_A-Za-z\u00c0-\u00ff\u0621-\u064a])",
                    "token": [
                        "text",
                        "keyword"
                    ],
                    "next": "start"
                },
                {
                    "regex": "(^| )(\u092e\u0947\u0902|in)(?![0-9_A-Za-z\u00c0-\u00ff\u0621-\u064a])",
                    "token": [
                        "text",
                        "keyword"
                    ],
                    "next": "start"
                },
                {
                    "regex": "(^| )(\u0905\u0917\u0930|if)(?![0-9_A-Za-z\u00c0-\u00ff\u0621-\u064a])",
                    "token": [
                        "text",
                        "keyword"
                    ],
                    "next": "start"
                },
                {
                    "regex": "(^| )(\u0915\u0947 \u0932\u093f\u092f\u0947|for)(?![0-9_A-Za-z\u00c0-\u00ff\u0621-\u064a])",
                    "token": [
                        "text",
                        "keyword"
                    ],
                    "next": "start"
                },
                {
                    "regex": "(^| )(\u0936\u094d\u0930\u0947\u0923\u0940|range)(?![0-9_A-Za-z\u00c0-\u00ff\u0621-\u064a])",
                    "token": [
                        "text",
                        "keyword"
                    ],
                    "next": "start"
                },
                {
                    "regex": "(^| )(\u0938\u0947|to)(?![0-9_A-Za-z\u00c0-\u00ff\u0621-\u064a])",
                    "token": [
                        "text",
                        "keyword"
                    ],
                    "next": "start"
                },
                {
                    "regex": "(^| )(\u0914\u0930|and)(?![0-9_A-Za-z\u00c0-\u00ff\u0621-\u064a])",
                    "token": [
                        "text",
                        "keyword"
                    ],
                    "next": "start"
                },
                {
                    "regex": "(^| )(\u092f\u093e|or)(?![0-9_A-Za-z\u00c0-\u00ff\u0621-\u064a])",
                    "token": [
                        "text",
                        "keyword"
                    ],
                    "next": "start"
                },
                {
                    "regex": "(^| )(\u0905\u0928\u094d\u092f\u0925\u093e|else)(?![0-9_A-Za-z\u00c0-\u00ff\u0621-\u064a])",
                    "token": [
                        "text",
                        "keyword"
                    ],
                    "next": "start"
                },
                {
                    "regex": "(^| )(\u0926\u094b\u0939\u0930\u093e\u0928\u093e|repeat)(?![0-9_A-Za-z\u00c0-\u00ff\u0621-\u064a])",
                    "token": [
                        "text",
                        "keyword"
                    ],
                    "next": "start"
                },
                {
                    "regex": "(,)",
                    "token": "keyword",
                    "next": "start"
                },
                {
                    "regex": "(-)",
                    "token": "keyword",
                    "next": "start"
                },
                {
                    "regex": "(=)",
                    "token": "keyword",
                    "next": "start"
                },
                {
                    "regex": "(/)",
                    "token": "keyword",
                    "next": "start"
                },
                {
                    "regex": "(\\*)",
                    "token": "keyword",
                    "next": "start"
                },
                {
                    "regex": "(\\+)",
                    "token": "keyword",
                    "next": "start"
                },
                {
                    "regex": "(<)",
                    "token": "keyword",
                    "next": "start"
                },
                {
                    "regex": "(>)",
                    "token": "keyword",
                    "next": "start"
                },
                {
                    "regex": "(!)",
                    "token": "keyword",
                    "next": "start"
                },
                {
                    "regex": "(^| )(\u092a\u094d\u0930\u093f\u0902\u091f|print)",
                    "token": [
                        "text",
                        "keyword"
                    ],
                    "next": "start"
                },
                {
                    "regex": "(^| )(\u092a\u0942\u091b\u0947\u0902|ask)",
                    "token": [
                        "text",
                        "keyword"
                    ],
                    "next": "start"
                },
                {
                    "regex": "(^| )(\u0928\u0940\u0902\u0926|sleep)",
                    "token": [
                        "text",
                        "keyword"
                    ],
                    "next": "start"
                },
                {
                    "regex": "(^| )(\u0905\u0928\u093f\u092f\u092e\u093f\u0924|random)",
                    "token": [
                        "text",
                        "keyword"
                    ],
                    "next": "start"
                },
                {
                    "regex": "(^| )(\u092c\u093e\u0930|times)",
                    "token": [
                        "text",
                        "keyword"
                    ],
                    "next": "start"
                }
            ]
        }
    },
    {
        "name": "level15",
        "rules": {
            "start": [
                {
                    "regex": "#.*$",
                    "token": "comment",
                    "next": "start"
                },
                {
                    "regex": "\"[^\"]*\"",
                    "token": "constant.character",
                    "next": "start"
                },
                {
                    "regex": "'[^']*'",
                    "token": "constant.character",
                    "next": "start"
                },
                {
                    "regex": "_\\?_",
                    "token": "invalid",
                    "next": "start"
                },
                {
                    "regex": "(^| )(_)(?= |$)",
                    "token": [
                        "text",
                        "invalid"
                    ],
                    "next": "start"
                },
                {
                    "regex": "(^| )([0-9]*\\.?[0-9]+)(?![0-9_A-Za-z\u00c0-\u00ff\u0621-\u064a])",
                    "token": [
                        "text",
                        "variable"
                    ],
                    "next": "start"
                },
                {
                    "regex": "(^| )(\u092a\u094d\u0930\u093f\u0902\u091f|print)([0-9]*\\.?[0-9]+)(?![0-9_A-Za-z\u00c0-\u00ff\u0621-\u064a])",
                    "token": [
                        "text",
                        "keyword",
                        "variable"
                    ],
                    "next": "start"
                },
                {
                    "regex": "(^| )(\u092a\u0942\u091b\u0947\u0902|ask)([0-9]*\\.?[0-9]+)(?![0-9_A-Za-z\u00c0-\u00ff\u0621-\u064a])",
                    "token": [
                        "text",
                        "keyword",
                        "variable"
                    ],
                    "next": "start"
                },
                {
                    "regex": "(^| )(\u0928\u0940\u0902\u0926|sleep)([0-9]*\\.?[0-9]+)(?![0-9_A-Za-z\u00c0-\u00ff\u0621-\u064a])",
                    "token": [
                        "text",
                        "keyword",
                        "variable"
                    ],
                    "next": "start"
                },
                {
                    "regex": "(^| )(\u0905\u0928\u093f\u092f\u092e\u093f\u0924|random)([0-9]*\\.?[0-9]+)(?![0-9_A-Za-z\u00c0-\u00ff\u0621-\u064a])",
                    "token": [
                        "text",
                        "keyword",
                        "variable"
                    ],
                    "next": "start"
                },
                {
                    "regex": "(^| )(\u0905\u0928\u094d\u092f\u0925\u093e|else)([0-9]*\\.?[0-9]+)(?![0-9_A-Za-z\u00c0-\u00ff\u0621-\u064a])",
                    "token": [
                        "text",
                        "keyword",
                        "variable"
                    ],
                    "next": "start"
                },
                {
                    "regex": "(^| )(\u092c\u093e\u0930|times)([0-9]*\\.?[0-9]+)(?![0-9_A-Za-z\u00c0-\u00ff\u0621-\u064a])",
                    "token": [
                        "text",
                        "keyword",
                        "variable"
                    ],
                    "next": "start"
                },
                {
                    "regex": "(,)([0-9]*\\.?[0-9]+)(?![0-9_A-Za-z\u00c0-\u00ff\u0621-\u064a])",
                    "token": [
                        "keyword",
                        "variable"
                    ],
                    "next": "start"
                },
                {
                    "regex": "(-)([0-9]*\\.?[0-9]+)(?![0-9_A-Za-z\u00c0-\u00ff\u0621-\u064a])",
                    "token": [
                        "keyword",
                        "variable"
                    ],
                    "next": "start"
                },
                {
                    "regex": "(=)([0-9]*\\.?[0-9]+)(?![0-9_A-Za-z\u00c0-\u00ff\u0621-\u064a])",
                    "token": [
                        "keyword",
                        "variable"
                    ],
                    "next": "start"
                },
                {
                    "regex": "(/)([0-9]*\\.?[0-9]+)(?![0-9_A-Za-z\u00c0-\u00ff\u0621-\u064a])",
                    "token": [
                        "keyword",
                        "variable"
                    ],
                    "next": "start"
                },
                {
                    "regex": "(\\*)([0-9]*\\.?[0-9]+)(?![0-9_A-Za-z\u00c0-\u00ff\u0621-\u064a])",
                    "token": [
                        "keyword",
                        "variable"
                    ],
                    "next": "start"
                },
                {
                    "regex": "(\\+)([0-9]*\\.?[0-9]+)(?![0-9_A-Za-z\u00c0-\u00ff\u0621-\u064a])",
                    "token": [
                        "keyword",
                        "variable"
                    ],
                    "next": "start"
                },
                {
                    "regex": "(<)([0-9]*\\.?[0-9]+)(?![0-9_A-Za-z\u00c0-\u00ff\u0621-\u064a])",
                    "token": [
                        "keyword",
                        "variable"
                    ],
                    "next": "start"
                },
                {
                    "regex": "(>)([0-9]*\\.?[0-9]+)(?![0-9_A-Za-z\u00c0-\u00ff\u0621-\u064a])",
                    "token": [
                        "keyword",
                        "variable"
                    ],
                    "next": "start"
                },
                {
                    "regex": "(!)([0-9]*\\.?[0-9]+)(?![0-9_A-Za-z\u00c0-\u00ff\u0621-\u064a])",
                    "token": [
                        "keyword",
                        "variable"
                    ],
                    "next": "start"
                },
                {
                    "regex": "(^| )(\u0939\u0948|is)(?![0-9_A-Za-z\u00c0-\u00ff\u0621-\u064a])",
                    "token": [
                        "text",
                        "keyword"
                    ],
                    "next": "start"
                },
                {
                    "regex": "(^| )(\u092a\u0930|at)(?![0-9_A-Za-z\u00c0-\u00ff\u0621-\u064a])",
                    "token": [
                        "text",
                        "keyword"
                    ],
                    "next": "start"
                },
                {
                    "regex": "(^| )(\u091c\u094b\u0921\u093c\u0928\u093e|add)(?![0-9_A-Za-z\u00c0-\u00ff\u0621-\u064a])",
                    "token": [
                        "text",
                        "keyword"
                    ],
                    "next": "start"
                },
                {
                    "regex": "(^| )(\u0938\u0947|to)(?![0-9_A-Za-z\u00c0-\u00ff\u0621-\u064a])",
                    "token": [
                        "text",
                        "keyword"
                    ],
                    "next": "start"
                },
                {
                    "regex": "(^| )(\u0939\u091f\u093e\u0928\u093e|remove)(?![0-9_A-Za-z\u00c0-\u00ff\u0621-\u064a])",
                    "token": [
                        "text",
                        "keyword"
                    ],
                    "next": "start"
                },
                {
                    "regex": "(^| )(\u0938\u0947|from)(?![0-9_A-Za-z\u00c0-\u00ff\u0621-\u064a])",
                    "token": [
                        "text",
                        "keyword"
                    ],
                    "next": "start"
                },
                {
                    "regex": "(^| )(\u092e\u0947\u0902|in)(?![0-9_A-Za-z\u00c0-\u00ff\u0621-\u064a])",
                    "token": [
                        "text",
                        "keyword"
                    ],
                    "next": "start"
                },
                {
                    "regex": "(^| )(\u0905\u0917\u0930|if)(?![0-9_A-Za-z\u00c0-\u00ff\u0621-\u064a])",
                    "token": [
                        "text",
                        "keyword"
                    ],
                    "next": "start"
                },
                {
                    "regex": "(^| )(\u0915\u0947 \u0932\u093f\u092f\u0947|for)(?![0-9_A-Za-z\u00c0-\u00ff\u0621-\u064a])",
                    "token": [
                        "text",
                        "keyword"
                    ],
                    "next": "start"
                },
                {
                    "regex": "(^| )(\u0936\u094d\u0930\u0947\u0923\u0940|range)(?![0-9_A-Za-z\u00c0-\u00ff\u0621-\u064a])",
                    "token": [
                        "text",
                        "keyword"
                    ],
                    "next": "start"
                },
                {
                    "regex": "(^| )(\u0938\u0947|to)(?![0-9_A-Za-z\u00c0-\u00ff\u0621-\u064a])",
                    "token": [
                        "text",
                        "keyword"
                    ],
                    "next": "start"
                },
                {
                    "regex": "(^| )(\u0914\u0930|and)(?![0-9_A-Za-z\u00c0-\u00ff\u0621-\u064a])",
                    "token": [
                        "text",
                        "keyword"
                    ],
                    "next": "start"
                },
                {
                    "regex": "(^| )(\u092f\u093e|or)(?![0-9_A-Za-z\u00c0-\u00ff\u0621-\u064a])",
                    "token": [
                        "text",
                        "keyword"
                    ],
                    "next": "start"
                },
                {
                    "regex": "(^| )(\u0935\u094d\u0939\u093e\u0907\u0932|while)(?![0-9_A-Za-z\u00c0-\u00ff\u0621-\u064a])",
                    "token": [
                        "text",
                        "keyword"
                    ],
                    "next": "start"
                },
                {
                    "regex": "(^| )(\u0926\u094b\u0939\u0930\u093e\u0928\u093e|repeat)(?![0-9_A-Za-z\u00c0-\u00ff\u0621-\u064a])",
                    "token": [
                        "text",
                        "keyword"
                    ],
                    "next": "start"
                },
                {
                    "regex": "(,)",
                    "token": "keyword",
                    "next": "start"
                },
                {
                    "regex": "(-)",
                    "token": "keyword",
                    "next": "start"
                },
                {
                    "regex": "(=)",
                    "token": "keyword",
                    "next": "start"
                },
                {
                    "regex": "(/)",
                    "token": "keyword",
                    "next": "start"
                },
                {
                    "regex": "(\\*)",
                    "token": "keyword",
                    "next": "start"
                },
                {
                    "regex": "(\\+)",
                    "token": "keyword",
                    "next": "start"
                },
                {
                    "regex": "(<)",
                    "token": "keyword",
                    "next": "start"
                },
                {
                    "regex": "(>)",
                    "token": "keyword",
                    "next": "start"
                },
                {
                    "regex": "(!)",
                    "token": "keyword",
                    "next": "start"
                },
                {
                    "regex": "(^| )(\u092a\u094d\u0930\u093f\u0902\u091f|print)",
                    "token": [
                        "text",
                        "keyword"
                    ],
                    "next": "start"
                },
                {
                    "regex": "(^| )(\u092a\u0942\u091b\u0947\u0902|ask)",
                    "token": [
                        "text",
                        "keyword"
                    ],
                    "next": "start"
                },
                {
                    "regex": "(^| )(\u0928\u0940\u0902\u0926|sleep)",
                    "token": [
                        "text",
                        "keyword"
                    ],
                    "next": "start"
                },
                {
                    "regex": "(^| )(\u0905\u0928\u093f\u092f\u092e\u093f\u0924|random)",
                    "token": [
                        "text",
                        "keyword"
                    ],
                    "next": "start"
                },
                {
                    "regex": "(^| )(\u0905\u0928\u094d\u092f\u0925\u093e|else)",
                    "token": [
                        "text",
                        "keyword"
                    ],
                    "next": "start"
                },
                {
                    "regex": "(^| )(\u092c\u093e\u0930|times)",
                    "token": [
                        "text",
                        "keyword"
                    ],
                    "next": "start"
                }
            ]
        }
    },
    {
        "name": "level16",
        "rules": {
            "start": [
                {
                    "regex": "#.*$",
                    "token": "comment",
                    "next": "start"
                },
                {
                    "regex": "\"[^\"]*\"",
                    "token": "constant.character",
                    "next": "start"
                },
                {
                    "regex": "'[^']*'",
                    "token": "constant.character",
                    "next": "start"
                },
                {
                    "regex": "_\\?_",
                    "token": "invalid",
                    "next": "start"
                },
                {
                    "regex": "(^| )(_)(?= |$)",
                    "token": [
                        "text",
                        "invalid"
                    ],
                    "next": "start"
                },
                {
                    "regex": "(^| )([0-9]*\\.?[0-9]+)(?![0-9_A-Za-z\u00c0-\u00ff\u0621-\u064a])",
                    "token": [
                        "text",
                        "variable"
                    ],
                    "next": "start"
                },
                {
                    "regex": "(^| )(\u092a\u094d\u0930\u093f\u0902\u091f|print)([0-9]*\\.?[0-9]+)(?![0-9_A-Za-z\u00c0-\u00ff\u0621-\u064a])",
                    "token": [
                        "text",
                        "keyword",
                        "variable"
                    ],
                    "next": "start"
                },
                {
                    "regex": "(^| )(\u092a\u0942\u091b\u0947\u0902|ask)([0-9]*\\.?[0-9]+)(?![0-9_A-Za-z\u00c0-\u00ff\u0621-\u064a])",
                    "token": [
                        "text",
                        "keyword",
                        "variable"
                    ],
                    "next": "start"
                },
                {
                    "regex": "(^| )(\u0928\u0940\u0902\u0926|sleep)([0-9]*\\.?[0-9]+)(?![0-9_A-Za-z\u00c0-\u00ff\u0621-\u064a])",
                    "token": [
                        "text",
                        "keyword",
                        "variable"
                    ],
                    "next": "start"
                },
                {
                    "regex": "(^| )(\u0905\u0928\u093f\u092f\u092e\u093f\u0924|random)([0-9]*\\.?[0-9]+)(?![0-9_A-Za-z\u00c0-\u00ff\u0621-\u064a])",
                    "token": [
                        "text",
                        "keyword",
                        "variable"
                    ],
                    "next": "start"
                },
                {
                    "regex": "(^| )(\u092c\u093e\u0930|times)([0-9]*\\.?[0-9]+)(?![0-9_A-Za-z\u00c0-\u00ff\u0621-\u064a])",
                    "token": [
                        "text",
                        "keyword",
                        "variable"
                    ],
                    "next": "start"
                },
                {
                    "regex": "(,)([0-9]*\\.?[0-9]+)(?![0-9_A-Za-z\u00c0-\u00ff\u0621-\u064a])",
                    "token": [
                        "keyword",
                        "variable"
                    ],
                    "next": "start"
                },
                {
                    "regex": "(-)([0-9]*\\.?[0-9]+)(?![0-9_A-Za-z\u00c0-\u00ff\u0621-\u064a])",
                    "token": [
                        "keyword",
                        "variable"
                    ],
                    "next": "start"
                },
                {
                    "regex": "(=)([0-9]*\\.?[0-9]+)(?![0-9_A-Za-z\u00c0-\u00ff\u0621-\u064a])",
                    "token": [
                        "keyword",
                        "variable"
                    ],
                    "next": "start"
                },
                {
                    "regex": "(/)([0-9]*\\.?[0-9]+)(?![0-9_A-Za-z\u00c0-\u00ff\u0621-\u064a])",
                    "token": [
                        "keyword",
                        "variable"
                    ],
                    "next": "start"
                },
                {
                    "regex": "(\\*)([0-9]*\\.?[0-9]+)(?![0-9_A-Za-z\u00c0-\u00ff\u0621-\u064a])",
                    "token": [
                        "keyword",
                        "variable"
                    ],
                    "next": "start"
                },
                {
                    "regex": "(\\+)([0-9]*\\.?[0-9]+)(?![0-9_A-Za-z\u00c0-\u00ff\u0621-\u064a])",
                    "token": [
                        "keyword",
                        "variable"
                    ],
                    "next": "start"
                },
                {
                    "regex": "(<)([0-9]*\\.?[0-9]+)(?![0-9_A-Za-z\u00c0-\u00ff\u0621-\u064a])",
                    "token": [
                        "keyword",
                        "variable"
                    ],
                    "next": "start"
                },
                {
                    "regex": "(>)([0-9]*\\.?[0-9]+)(?![0-9_A-Za-z\u00c0-\u00ff\u0621-\u064a])",
                    "token": [
                        "keyword",
                        "variable"
                    ],
                    "next": "start"
                },
                {
                    "regex": "(!)([0-9]*\\.?[0-9]+)(?![0-9_A-Za-z\u00c0-\u00ff\u0621-\u064a])",
                    "token": [
                        "keyword",
                        "variable"
                    ],
                    "next": "start"
                },
                {
                    "regex": "(\\[)([0-9]*\\.?[0-9]+)(?![0-9_A-Za-z\u00c0-\u00ff\u0621-\u064a])",
                    "token": [
                        "keyword",
                        "variable"
                    ],
                    "next": "start"
                },
                {
                    "regex": "(\\])([0-9]*\\.?[0-9]+)(?![0-9_A-Za-z\u00c0-\u00ff\u0621-\u064a])",
                    "token": [
                        "keyword",
                        "variable"
                    ],
                    "next": "start"
                },
                {
                    "regex": "(^| )(\u0939\u0948|is)(?![0-9_A-Za-z\u00c0-\u00ff\u0621-\u064a])",
                    "token": [
                        "text",
                        "keyword"
                    ],
                    "next": "start"
                },
                {
                    "regex": "(^| )(\u092a\u0930|at)(?![0-9_A-Za-z\u00c0-\u00ff\u0621-\u064a])",
                    "token": [
                        "text",
                        "keyword"
                    ],
                    "next": "start"
                },
                {
                    "regex": "(^| )(\u091c\u094b\u0921\u093c\u0928\u093e|add)(?![0-9_A-Za-z\u00c0-\u00ff\u0621-\u064a])",
                    "token": [
                        "text",
                        "keyword"
                    ],
                    "next": "start"
                },
                {
                    "regex": "(^| )(\u0938\u0947|to)(?![0-9_A-Za-z\u00c0-\u00ff\u0621-\u064a])",
                    "token": [
                        "text",
                        "keyword"
                    ],
                    "next": "start"
                },
                {
                    "regex": "(^| )(\u0939\u091f\u093e\u0928\u093e|remove)(?![0-9_A-Za-z\u00c0-\u00ff\u0621-\u064a])",
                    "token": [
                        "text",
                        "keyword"
                    ],
                    "next": "start"
                },
                {
                    "regex": "(^| )(\u0938\u0947|from)(?![0-9_A-Za-z\u00c0-\u00ff\u0621-\u064a])",
                    "token": [
                        "text",
                        "keyword"
                    ],
                    "next": "start"
                },
                {
                    "regex": "(^| )(\u092e\u0947\u0902|in)(?![0-9_A-Za-z\u00c0-\u00ff\u0621-\u064a])",
                    "token": [
                        "text",
                        "keyword"
                    ],
                    "next": "start"
                },
                {
                    "regex": "(^| )(\u0905\u0917\u0930|if)(?![0-9_A-Za-z\u00c0-\u00ff\u0621-\u064a])",
                    "token": [
                        "text",
                        "keyword"
                    ],
                    "next": "start"
                },
                {
                    "regex": "(^| )(\u0905\u0928\u094d\u092f\u0925\u093e|else)(?![0-9_A-Za-z\u00c0-\u00ff\u0621-\u064a])",
                    "token": [
                        "text",
                        "keyword"
                    ],
                    "next": "start"
                },
                {
                    "regex": "(^| )(\u0915\u0947 \u0932\u093f\u092f\u0947|for)(?![0-9_A-Za-z\u00c0-\u00ff\u0621-\u064a])",
                    "token": [
                        "text",
                        "keyword"
                    ],
                    "next": "start"
                },
                {
                    "regex": "(^| )(\u0936\u094d\u0930\u0947\u0923\u0940|range)(?![0-9_A-Za-z\u00c0-\u00ff\u0621-\u064a])",
                    "token": [
                        "text",
                        "keyword"
                    ],
                    "next": "start"
                },
                {
                    "regex": "(^| )(\u0938\u0947|to)(?![0-9_A-Za-z\u00c0-\u00ff\u0621-\u064a])",
                    "token": [
                        "text",
                        "keyword"
                    ],
                    "next": "start"
                },
                {
                    "regex": "(^| )(\u0914\u0930|and)(?![0-9_A-Za-z\u00c0-\u00ff\u0621-\u064a])",
                    "token": [
                        "text",
                        "keyword"
                    ],
                    "next": "start"
                },
                {
                    "regex": "(^| )(\u092f\u093e|or)(?![0-9_A-Za-z\u00c0-\u00ff\u0621-\u064a])",
                    "token": [
                        "text",
                        "keyword"
                    ],
                    "next": "start"
                },
                {
                    "regex": "(^| )(\u0935\u094d\u0939\u093e\u0907\u0932|while)(?![0-9_A-Za-z\u00c0-\u00ff\u0621-\u064a])",
                    "token": [
                        "text",
                        "keyword"
                    ],
                    "next": "start"
                },
                {
                    "regex": "(^| )(\u0926\u094b\u0939\u0930\u093e\u0928\u093e|repeat)(?![0-9_A-Za-z\u00c0-\u00ff\u0621-\u064a])",
                    "token": [
                        "text",
                        "keyword"
                    ],
                    "next": "start"
                },
                {
                    "regex": "(,)",
                    "token": "keyword",
                    "next": "start"
                },
                {
                    "regex": "(-)",
                    "token": "keyword",
                    "next": "start"
                },
                {
                    "regex": "(=)",
                    "token": "keyword",
                    "next": "start"
                },
                {
                    "regex": "(/)",
                    "token": "keyword",
                    "next": "start"
                },
                {
                    "regex": "(\\*)",
                    "token": "keyword",
                    "next": "start"
                },
                {
                    "regex": "(\\+)",
                    "token": "keyword",
                    "next": "start"
                },
                {
                    "regex": "(<)",
                    "token": "keyword",
                    "next": "start"
                },
                {
                    "regex": "(>)",
                    "token": "keyword",
                    "next": "start"
                },
                {
                    "regex": "(!)",
                    "token": "keyword",
                    "next": "start"
                },
                {
                    "regex": "(\\[)",
                    "token": "keyword",
                    "next": "start"
                },
                {
                    "regex": "(\\])",
                    "token": "keyword",
                    "next": "start"
                },
                {
                    "regex": "(^| )(\u092a\u094d\u0930\u093f\u0902\u091f|print)",
                    "token": [
                        "text",
                        "keyword"
                    ],
                    "next": "start"
                },
                {
                    "regex": "(^| )(\u092a\u0942\u091b\u0947\u0902|ask)",
                    "token": [
                        "text",
                        "keyword"
                    ],
                    "next": "start"
                },
                {
                    "regex": "(^| )(\u0928\u0940\u0902\u0926|sleep)",
                    "token": [
                        "text",
                        "keyword"
                    ],
                    "next": "start"
                },
                {
                    "regex": "(^| )(\u0905\u0928\u093f\u092f\u092e\u093f\u0924|random)",
                    "token": [
                        "text",
                        "keyword"
                    ],
                    "next": "start"
                },
                {
                    "regex": "(^| )(\u092c\u093e\u0930|times)",
                    "token": [
                        "text",
                        "keyword"
                    ],
                    "next": "start"
                }
            ]
        }
    },
    {
        "name": "level17",
        "rules": {
            "start": [
                {
                    "regex": "#.*$",
                    "token": "comment",
                    "next": "start"
                },
                {
                    "regex": "\"[^\"]*\"",
                    "token": "constant.character",
                    "next": "start"
                },
                {
                    "regex": "'[^']*'",
                    "token": "constant.character",
                    "next": "start"
                },
                {
                    "regex": "_\\?_",
                    "token": "invalid",
                    "next": "start"
                },
                {
                    "regex": "(^| )(_)(?= |$)",
                    "token": [
                        "text",
                        "invalid"
                    ],
                    "next": "start"
                },
                {
                    "regex": "(^| )([0-9]*\\.?[0-9]+)(?![0-9_A-Za-z\u00c0-\u00ff\u0621-\u064a])",
                    "token": [
                        "text",
                        "variable"
                    ],
                    "next": "start"
                },
                {
                    "regex": "(^| )(\u092a\u094d\u0930\u093f\u0902\u091f|print)([0-9]*\\.?[0-9]+)(?![0-9_A-Za-z\u00c0-\u00ff\u0621-\u064a])",
                    "token": [
                        "text",
                        "keyword",
                        "variable"
                    ],
                    "next": "start"
                },
                {
                    "regex": "(^| )(\u092a\u0942\u091b\u0947\u0902|ask)([0-9]*\\.?[0-9]+)(?![0-9_A-Za-z\u00c0-\u00ff\u0621-\u064a])",
                    "token": [
                        "text",
                        "keyword",
                        "variable"
                    ],
                    "next": "start"
                },
                {
                    "regex": "(^| )(\u0928\u0940\u0902\u0926|sleep)([0-9]*\\.?[0-9]+)(?![0-9_A-Za-z\u00c0-\u00ff\u0621-\u064a])",
                    "token": [
                        "text",
                        "keyword",
                        "variable"
                    ],
                    "next": "start"
                },
                {
                    "regex": "(^| )(\u0905\u0928\u093f\u092f\u092e\u093f\u0924|random)([0-9]*\\.?[0-9]+)(?![0-9_A-Za-z\u00c0-\u00ff\u0621-\u064a])",
                    "token": [
                        "text",
                        "keyword",
                        "variable"
                    ],
                    "next": "start"
                },
                {
                    "regex": "(^| )(\u092c\u093e\u0930|times)([0-9]*\\.?[0-9]+)(?![0-9_A-Za-z\u00c0-\u00ff\u0621-\u064a])",
                    "token": [
                        "text",
                        "keyword",
                        "variable"
                    ],
                    "next": "start"
                },
                {
                    "regex": "(,)([0-9]*\\.?[0-9]+)(?![0-9_A-Za-z\u00c0-\u00ff\u0621-\u064a])",
                    "token": [
                        "keyword",
                        "variable"
                    ],
                    "next": "start"
                },
                {
                    "regex": "(-)([0-9]*\\.?[0-9]+)(?![0-9_A-Za-z\u00c0-\u00ff\u0621-\u064a])",
                    "token": [
                        "keyword",
                        "variable"
                    ],
                    "next": "start"
                },
                {
                    "regex": "(=)([0-9]*\\.?[0-9]+)(?![0-9_A-Za-z\u00c0-\u00ff\u0621-\u064a])",
                    "token": [
                        "keyword",
                        "variable"
                    ],
                    "next": "start"
                },
                {
                    "regex": "(/)([0-9]*\\.?[0-9]+)(?![0-9_A-Za-z\u00c0-\u00ff\u0621-\u064a])",
                    "token": [
                        "keyword",
                        "variable"
                    ],
                    "next": "start"
                },
                {
                    "regex": "(\\*)([0-9]*\\.?[0-9]+)(?![0-9_A-Za-z\u00c0-\u00ff\u0621-\u064a])",
                    "token": [
                        "keyword",
                        "variable"
                    ],
                    "next": "start"
                },
                {
                    "regex": "(\\+)([0-9]*\\.?[0-9]+)(?![0-9_A-Za-z\u00c0-\u00ff\u0621-\u064a])",
                    "token": [
                        "keyword",
                        "variable"
                    ],
                    "next": "start"
                },
                {
                    "regex": "(<)([0-9]*\\.?[0-9]+)(?![0-9_A-Za-z\u00c0-\u00ff\u0621-\u064a])",
                    "token": [
                        "keyword",
                        "variable"
                    ],
                    "next": "start"
                },
                {
                    "regex": "(>)([0-9]*\\.?[0-9]+)(?![0-9_A-Za-z\u00c0-\u00ff\u0621-\u064a])",
                    "token": [
                        "keyword",
                        "variable"
                    ],
                    "next": "start"
                },
                {
                    "regex": "(!)([0-9]*\\.?[0-9]+)(?![0-9_A-Za-z\u00c0-\u00ff\u0621-\u064a])",
                    "token": [
                        "keyword",
                        "variable"
                    ],
                    "next": "start"
                },
                {
                    "regex": "(\\[)([0-9]*\\.?[0-9]+)(?![0-9_A-Za-z\u00c0-\u00ff\u0621-\u064a])",
                    "token": [
                        "keyword",
                        "variable"
                    ],
                    "next": "start"
                },
                {
                    "regex": "(\\])([0-9]*\\.?[0-9]+)(?![0-9_A-Za-z\u00c0-\u00ff\u0621-\u064a])",
                    "token": [
                        "keyword",
                        "variable"
                    ],
                    "next": "start"
                },
                {
                    "regex": "(:)([0-9]*\\.?[0-9]+)(?![0-9_A-Za-z\u00c0-\u00ff\u0621-\u064a])",
                    "token": [
                        "keyword",
                        "variable"
                    ],
                    "next": "start"
                },
                {
                    "regex": "(^| )(\u0939\u0948|is)(?![0-9_A-Za-z\u00c0-\u00ff\u0621-\u064a])",
                    "token": [
                        "text",
                        "keyword"
                    ],
                    "next": "start"
                },
                {
                    "regex": "(^| )(\u092a\u0930|at)(?![0-9_A-Za-z\u00c0-\u00ff\u0621-\u064a])",
                    "token": [
                        "text",
                        "keyword"
                    ],
                    "next": "start"
                },
                {
                    "regex": "(^| )(\u091c\u094b\u0921\u093c\u0928\u093e|add)(?![0-9_A-Za-z\u00c0-\u00ff\u0621-\u064a])",
                    "token": [
                        "text",
                        "keyword"
                    ],
                    "next": "start"
                },
                {
                    "regex": "(^| )(\u0938\u0947|to)(?![0-9_A-Za-z\u00c0-\u00ff\u0621-\u064a])",
                    "token": [
                        "text",
                        "keyword"
                    ],
                    "next": "start"
                },
                {
                    "regex": "(^| )(\u0939\u091f\u093e\u0928\u093e|remove)(?![0-9_A-Za-z\u00c0-\u00ff\u0621-\u064a])",
                    "token": [
                        "text",
                        "keyword"
                    ],
                    "next": "start"
                },
                {
                    "regex": "(^| )(\u0938\u0947|from)(?![0-9_A-Za-z\u00c0-\u00ff\u0621-\u064a])",
                    "token": [
                        "text",
                        "keyword"
                    ],
                    "next": "start"
                },
                {
                    "regex": "(^| )(\u092e\u0947\u0902|in)(?![0-9_A-Za-z\u00c0-\u00ff\u0621-\u064a])",
                    "token": [
                        "text",
                        "keyword"
                    ],
                    "next": "start"
                },
                {
                    "regex": "(^| )(\u0905\u0917\u0930|if)(?![0-9_A-Za-z\u00c0-\u00ff\u0621-\u064a])",
                    "token": [
                        "text",
                        "keyword"
                    ],
                    "next": "start"
                },
                {
                    "regex": "(^| )(\u0905\u0928\u094d\u092f\u0925\u093e|else)(?![0-9_A-Za-z\u00c0-\u00ff\u0621-\u064a])",
                    "token": [
                        "text",
                        "keyword"
                    ],
                    "next": "start"
                },
                {
                    "regex": "(^| )(\u0915\u0947 \u0932\u093f\u092f\u0947|for)(?![0-9_A-Za-z\u00c0-\u00ff\u0621-\u064a])",
                    "token": [
                        "text",
                        "keyword"
                    ],
                    "next": "start"
                },
                {
                    "regex": "(^| )(\u0936\u094d\u0930\u0947\u0923\u0940|range)(?![0-9_A-Za-z\u00c0-\u00ff\u0621-\u064a])",
                    "token": [
                        "text",
                        "keyword"
                    ],
                    "next": "start"
                },
                {
                    "regex": "(^| )(\u0938\u0947|to)(?![0-9_A-Za-z\u00c0-\u00ff\u0621-\u064a])",
                    "token": [
                        "text",
                        "keyword"
                    ],
                    "next": "start"
                },
                {
                    "regex": "(^| )(\u0914\u0930|and)(?![0-9_A-Za-z\u00c0-\u00ff\u0621-\u064a])",
                    "token": [
                        "text",
                        "keyword"
                    ],
                    "next": "start"
                },
                {
                    "regex": "(^| )(\u092f\u093e|or)(?![0-9_A-Za-z\u00c0-\u00ff\u0621-\u064a])",
                    "token": [
                        "text",
                        "keyword"
                    ],
                    "next": "start"
                },
                {
                    "regex": "(^| )(\u0935\u094d\u0939\u093e\u0907\u0932|while)(?![0-9_A-Za-z\u00c0-\u00ff\u0621-\u064a])",
                    "token": [
                        "text",
                        "keyword"
                    ],
                    "next": "start"
                },
                {
                    "regex": "(^| )(\u0926\u094b\u0939\u0930\u093e\u0928\u093e|repeat)(?![0-9_A-Za-z\u00c0-\u00ff\u0621-\u064a])",
                    "token": [
                        "text",
                        "keyword"
                    ],
                    "next": "start"
                },
                {
                    "regex": "(,)",
                    "token": "keyword",
                    "next": "start"
                },
                {
                    "regex": "(-)",
                    "token": "keyword",
                    "next": "start"
                },
                {
                    "regex": "(=)",
                    "token": "keyword",
                    "next": "start"
                },
                {
                    "regex": "(/)",
                    "token": "keyword",
                    "next": "start"
                },
                {
                    "regex": "(\\*)",
                    "token": "keyword",
                    "next": "start"
                },
                {
                    "regex": "(\\+)",
                    "token": "keyword",
                    "next": "start"
                },
                {
                    "regex": "(<)",
                    "token": "keyword",
                    "next": "start"
                },
                {
                    "regex": "(>)",
                    "token": "keyword",
                    "next": "start"
                },
                {
                    "regex": "(!)",
                    "token": "keyword",
                    "next": "start"
                },
                {
                    "regex": "(\\[)",
                    "token": "keyword",
                    "next": "start"
                },
                {
                    "regex": "(\\])",
                    "token": "keyword",
                    "next": "start"
                },
                {
                    "regex": "(:)",
                    "token": "keyword",
                    "next": "start"
                },
                {
                    "regex": "(^| )(\u092a\u094d\u0930\u093f\u0902\u091f|print)",
                    "token": [
                        "text",
                        "keyword"
                    ],
                    "next": "start"
                },
                {
                    "regex": "(^| )(\u092a\u0942\u091b\u0947\u0902|ask)",
                    "token": [
                        "text",
                        "keyword"
                    ],
                    "next": "start"
                },
                {
                    "regex": "(^| )(\u0928\u0940\u0902\u0926|sleep)",
                    "token": [
                        "text",
                        "keyword"
                    ],
                    "next": "start"
                },
                {
                    "regex": "(^| )(\u0905\u0928\u093f\u092f\u092e\u093f\u0924|random)",
                    "token": [
                        "text",
                        "keyword"
                    ],
                    "next": "start"
                },
                {
                    "regex": "(^| )(\u092c\u093e\u0930|times)",
                    "token": [
                        "text",
                        "keyword"
                    ],
                    "next": "start"
                },
                {
                    "regex": "(\u090f\u0932\u093f\u092b|elif)(?![0-9_A-Za-z\u00c0-\u00ff\u0621-\u064a])",
                    "token": "keyword",
                    "next": "start"
                }
            ]
        }
    },
    {
        "name": "level18",
        "rules": {
            "start": [
                {
                    "regex": "#.*$",
                    "token": "comment",
                    "next": "start"
                },
                {
                    "regex": "\"[^\"]*\"",
                    "token": "constant.character",
                    "next": "start"
                },
                {
                    "regex": "'[^']*'",
                    "token": "constant.character",
                    "next": "start"
                },
                {
                    "regex": "_\\?_",
                    "token": "invalid",
                    "next": "start"
                },
                {
                    "regex": "(^| )(_)(?= |$)",
                    "token": [
                        "text",
                        "invalid"
                    ],
                    "next": "start"
                },
                {
                    "regex": "(^| )([0-9]*\\.?[0-9]+)(?![0-9_A-Za-z\u00c0-\u00ff\u0621-\u064a])",
                    "token": [
                        "text",
                        "variable"
                    ],
                    "next": "start"
                },
                {
                    "regex": "(^| )(\u092a\u094d\u0930\u093f\u0902\u091f|print)([0-9]*\\.?[0-9]+)(?![0-9_A-Za-z\u00c0-\u00ff\u0621-\u064a])",
                    "token": [
                        "text",
                        "keyword",
                        "variable"
                    ],
                    "next": "start"
                },
                {
                    "regex": "(^| )(\u0928\u0940\u0902\u0926|sleep)([0-9]*\\.?[0-9]+)(?![0-9_A-Za-z\u00c0-\u00ff\u0621-\u064a])",
                    "token": [
                        "text",
                        "keyword",
                        "variable"
                    ],
                    "next": "start"
                },
                {
                    "regex": "(^| )(\u0905\u0928\u093f\u092f\u092e\u093f\u0924|random)([0-9]*\\.?[0-9]+)(?![0-9_A-Za-z\u00c0-\u00ff\u0621-\u064a])",
                    "token": [
                        "text",
                        "keyword",
                        "variable"
                    ],
                    "next": "start"
                },
                {
                    "regex": "(^| )(\u092c\u093e\u0930|times)([0-9]*\\.?[0-9]+)(?![0-9_A-Za-z\u00c0-\u00ff\u0621-\u064a])",
                    "token": [
                        "text",
                        "keyword",
                        "variable"
                    ],
                    "next": "start"
                },
                {
                    "regex": "(,)([0-9]*\\.?[0-9]+)(?![0-9_A-Za-z\u00c0-\u00ff\u0621-\u064a])",
                    "token": [
                        "keyword",
                        "variable"
                    ],
                    "next": "start"
                },
                {
                    "regex": "(-)([0-9]*\\.?[0-9]+)(?![0-9_A-Za-z\u00c0-\u00ff\u0621-\u064a])",
                    "token": [
                        "keyword",
                        "variable"
                    ],
                    "next": "start"
                },
                {
                    "regex": "(=)([0-9]*\\.?[0-9]+)(?![0-9_A-Za-z\u00c0-\u00ff\u0621-\u064a])",
                    "token": [
                        "keyword",
                        "variable"
                    ],
                    "next": "start"
                },
                {
                    "regex": "(/)([0-9]*\\.?[0-9]+)(?![0-9_A-Za-z\u00c0-\u00ff\u0621-\u064a])",
                    "token": [
                        "keyword",
                        "variable"
                    ],
                    "next": "start"
                },
                {
                    "regex": "(\\*)([0-9]*\\.?[0-9]+)(?![0-9_A-Za-z\u00c0-\u00ff\u0621-\u064a])",
                    "token": [
                        "keyword",
                        "variable"
                    ],
                    "next": "start"
                },
                {
                    "regex": "(\\+)([0-9]*\\.?[0-9]+)(?![0-9_A-Za-z\u00c0-\u00ff\u0621-\u064a])",
                    "token": [
                        "keyword",
                        "variable"
                    ],
                    "next": "start"
                },
                {
                    "regex": "(<)([0-9]*\\.?[0-9]+)(?![0-9_A-Za-z\u00c0-\u00ff\u0621-\u064a])",
                    "token": [
                        "keyword",
                        "variable"
                    ],
                    "next": "start"
                },
                {
                    "regex": "(>)([0-9]*\\.?[0-9]+)(?![0-9_A-Za-z\u00c0-\u00ff\u0621-\u064a])",
                    "token": [
                        "keyword",
                        "variable"
                    ],
                    "next": "start"
                },
                {
                    "regex": "(!)([0-9]*\\.?[0-9]+)(?![0-9_A-Za-z\u00c0-\u00ff\u0621-\u064a])",
                    "token": [
                        "keyword",
                        "variable"
                    ],
                    "next": "start"
                },
                {
                    "regex": "(\\[)([0-9]*\\.?[0-9]+)(?![0-9_A-Za-z\u00c0-\u00ff\u0621-\u064a])",
                    "token": [
                        "keyword",
                        "variable"
                    ],
                    "next": "start"
                },
                {
                    "regex": "(\\])([0-9]*\\.?[0-9]+)(?![0-9_A-Za-z\u00c0-\u00ff\u0621-\u064a])",
                    "token": [
                        "keyword",
                        "variable"
                    ],
                    "next": "start"
                },
                {
                    "regex": "(:)([0-9]*\\.?[0-9]+)(?![0-9_A-Za-z\u00c0-\u00ff\u0621-\u064a])",
                    "token": [
                        "keyword",
                        "variable"
                    ],
                    "next": "start"
                },
                {
                    "regex": "(\\()([0-9]*\\.?[0-9]+)(?![0-9_A-Za-z\u00c0-\u00ff\u0621-\u064a])",
                    "token": [
                        "keyword",
                        "variable"
                    ],
                    "next": "start"
                },
                {
                    "regex": "(\\))([0-9]*\\.?[0-9]+)(?![0-9_A-Za-z\u00c0-\u00ff\u0621-\u064a])",
                    "token": [
                        "keyword",
                        "variable"
                    ],
                    "next": "start"
                },
                {
                    "regex": "(^| )(\u0939\u0948|is)(?![0-9_A-Za-z\u00c0-\u00ff\u0621-\u064a])",
                    "token": [
                        "text",
                        "keyword"
                    ],
                    "next": "start"
                },
                {
                    "regex": "(^| )(\u092a\u0930|at)(?![0-9_A-Za-z\u00c0-\u00ff\u0621-\u064a])",
                    "token": [
                        "text",
                        "keyword"
                    ],
                    "next": "start"
                },
                {
                    "regex": "(^| )(\u091c\u094b\u0921\u093c\u0928\u093e|add)(?![0-9_A-Za-z\u00c0-\u00ff\u0621-\u064a])",
                    "token": [
                        "text",
                        "keyword"
                    ],
                    "next": "start"
                },
                {
                    "regex": "(^| )(\u0938\u0947|to)(?![0-9_A-Za-z\u00c0-\u00ff\u0621-\u064a])",
                    "token": [
                        "text",
                        "keyword"
                    ],
                    "next": "start"
                },
                {
                    "regex": "(^| )(\u0939\u091f\u093e\u0928\u093e|remove)(?![0-9_A-Za-z\u00c0-\u00ff\u0621-\u064a])",
                    "token": [
                        "text",
                        "keyword"
                    ],
                    "next": "start"
                },
                {
                    "regex": "(^| )(\u0938\u0947|from)(?![0-9_A-Za-z\u00c0-\u00ff\u0621-\u064a])",
                    "token": [
                        "text",
                        "keyword"
                    ],
                    "next": "start"
                },
                {
                    "regex": "(^| )(\u092e\u0947\u0902|in)(?![0-9_A-Za-z\u00c0-\u00ff\u0621-\u064a])",
                    "token": [
                        "text",
                        "keyword"
                    ],
                    "next": "start"
                },
                {
                    "regex": "(^| )(\u0905\u0917\u0930|if)(?![0-9_A-Za-z\u00c0-\u00ff\u0621-\u064a])",
                    "token": [
                        "text",
                        "keyword"
                    ],
                    "next": "start"
                },
                {
                    "regex": "(^| )(\u0905\u0928\u094d\u092f\u0925\u093e|else)(?![0-9_A-Za-z\u00c0-\u00ff\u0621-\u064a])",
                    "token": [
                        "text",
                        "keyword"
                    ],
                    "next": "start"
                },
                {
                    "regex": "(^| )(\u0915\u0947 \u0932\u093f\u092f\u0947|for)(?![0-9_A-Za-z\u00c0-\u00ff\u0621-\u064a])",
                    "token": [
                        "text",
                        "keyword"
                    ],
                    "next": "start"
                },
                {
                    "regex": "(^| )(\u0936\u094d\u0930\u0947\u0923\u0940|range)(?![0-9_A-Za-z\u00c0-\u00ff\u0621-\u064a])",
                    "token": [
                        "text",
                        "keyword"
                    ],
                    "next": "start"
                },
                {
                    "regex": "(^| )(\u0938\u0947|to)(?![0-9_A-Za-z\u00c0-\u00ff\u0621-\u064a])",
                    "token": [
                        "text",
                        "keyword"
                    ],
                    "next": "start"
                },
                {
                    "regex": "(^| )(\u0914\u0930|and)(?![0-9_A-Za-z\u00c0-\u00ff\u0621-\u064a])",
                    "token": [
                        "text",
                        "keyword"
                    ],
                    "next": "start"
                },
                {
                    "regex": "(^| )(\u092f\u093e|or)(?![0-9_A-Za-z\u00c0-\u00ff\u0621-\u064a])",
                    "token": [
                        "text",
                        "keyword"
                    ],
                    "next": "start"
                },
                {
                    "regex": "(^| )(\u0935\u094d\u0939\u093e\u0907\u0932|while)(?![0-9_A-Za-z\u00c0-\u00ff\u0621-\u064a])",
                    "token": [
                        "text",
                        "keyword"
                    ],
                    "next": "start"
                },
                {
                    "regex": "(^| )(\u0907\u0928\u092a\u0941\u091f|input)(?![0-9_A-Za-z\u00c0-\u00ff\u0621-\u064a])",
                    "token": [
                        "text",
                        "keyword"
                    ],
                    "next": "start"
                },
                {
                    "regex": "(^| )(\u0926\u094b\u0939\u0930\u093e\u0928\u093e|repeat)(?![0-9_A-Za-z\u00c0-\u00ff\u0621-\u064a])",
                    "token": [
                        "text",
                        "keyword"
                    ],
                    "next": "start"
                },
                {
                    "regex": "(,)",
                    "token": "keyword",
                    "next": "start"
                },
                {
                    "regex": "(-)",
                    "token": "keyword",
                    "next": "start"
                },
                {
                    "regex": "(=)",
                    "token": "keyword",
                    "next": "start"
                },
                {
                    "regex": "(/)",
                    "token": "keyword",
                    "next": "start"
                },
                {
                    "regex": "(\\*)",
                    "token": "keyword",
                    "next": "start"
                },
                {
                    "regex": "(\\+)",
                    "token": "keyword",
                    "next": "start"
                },
                {
                    "regex": "(<)",
                    "token": "keyword",
                    "next": "start"
                },
                {
                    "regex": "(>)",
                    "token": "keyword",
                    "next": "start"
                },
                {
                    "regex": "(!)",
                    "token": "keyword",
                    "next": "start"
                },
                {
                    "regex": "(\\[)",
                    "token": "keyword",
                    "next": "start"
                },
                {
                    "regex": "(\\])",
                    "token": "keyword",
                    "next": "start"
                },
                {
                    "regex": "(:)",
                    "token": "keyword",
                    "next": "start"
                },
                {
                    "regex": "(\\()",
                    "token": "keyword",
                    "next": "start"
                },
                {
                    "regex": "(\\))",
                    "token": "keyword",
                    "next": "start"
                },
                {
                    "regex": "(^| )(\u092a\u094d\u0930\u093f\u0902\u091f|print)",
                    "token": [
                        "text",
                        "keyword"
                    ],
                    "next": "start"
                },
                {
                    "regex": "(^| )(\u0928\u0940\u0902\u0926|sleep)",
                    "token": [
                        "text",
                        "keyword"
                    ],
                    "next": "start"
                },
                {
                    "regex": "(^| )(\u0905\u0928\u093f\u092f\u092e\u093f\u0924|random)",
                    "token": [
                        "text",
                        "keyword"
                    ],
                    "next": "start"
                },
                {
                    "regex": "(^| )(\u092c\u093e\u0930|times)",
                    "token": [
                        "text",
                        "keyword"
                    ],
                    "next": "start"
                },
                {
                    "regex": "(\u090f\u0932\u093f\u092b|elif)(?![0-9_A-Za-z\u00c0-\u00ff\u0621-\u064a])",
                    "token": "keyword",
                    "next": "start"
                }
            ]
        }
    }
]<|MERGE_RESOLUTION|>--- conflicted
+++ resolved
@@ -4,46 +4,9 @@
         "rules": {
             "start": [
                 {
-<<<<<<< HEAD
                     "regex": "[ac]",
                     "token": "keyword",
                     "next": "StateB"
-=======
-                    "regex": "(^ *)(\u092a\u0942\u091b\u0947\u0902|ask)(.*)$",
-                    "token": [
-                        "text",
-                        "keyword",
-                        "text"
-                    ],
-                    "next": "start"
-                },
-                {
-                    "regex": "(^ *)(\u092a\u094d\u0930\u093f\u0902\u091f|print)(.*)$",
-                    "token": [
-                        "text",
-                        "keyword",
-                        "text"
-                    ],
-                    "next": "start"
-                },
-                {
-                    "regex": "(^ *)(\u0917\u0942\u0902\u091c|echo)(.*)$",
-                    "token": [
-                        "text",
-                        "keyword",
-                        "text"
-                    ],
-                    "next": "start"
-                },
-                {
-                    "regex": "(^ *)(color|color)(?![0-9_A-Za-z\u00c0-\u00ff\u0621-\u064a])(.*)$",
-                    "token": [
-                        "text",
-                        "keyword",
-                        "text"
-                    ],
-                    "next": "start"
->>>>>>> c6df5451
                 },
                 {
                     "regex": "[bc]",
