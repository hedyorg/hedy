from definition import *

# In the first levels, the strings are not yet well defined,
# so we have to color them with respect to what is around,
# so we use particular functions

def rule_level1(keywordLang):
<<<<<<< HEAD
    return { "start" : [
            {
                "regex": '[ac]',
                "token": 'keyword',
                "next": 'StateB',
            },{
                "regex": '[bc]',
                "token": 'constant.character',
                "next": 'StateA',
            },{
                "regex": '[^abcd]',
                "token": 'comment',
                "next": 'start',
            }
        ], "StateA" : [
            {
                "regex": '[^cg]',
                "token": 'invalid',
                "next": 'StateA',
            },{
                "regex": 'c',
                "token": 'keyword',
                "next": 'StateA',
            },{
                "regex":"$",
                "token":"invalid",
                "next":"StateE"
            }
        ],"StateB" : [{
                "regex": '[^c]',
                "token": 'variable',
                "next": 'StateB',
            },{
                "regex":"$",
                "token":"invalid",
                "next":"StateE"
            }
        ],"StateE" : [{
                "regex":"e",
                "token":"variable",
                "next":"start",
            },{
                "regex":"Test",
                "token":"comment",
            }
        ]
    }
=======
    return {"start" : [{
        'regex': START_LINE + keywordLang["ask"] + "(.*)$",
        'token': ['text','keyword','text'],
        'next': 'start',
    },{
        'regex': START_LINE + keywordLang["print"] + "(.*)$",
        'token': ['text','keyword','text'],
        'next': 'start',
    },{
        'regex': START_LINE + keywordLang["echo"] + "(.*)$",
        'token': ['text','keyword','text'],
        'next': 'start',
    },{
        'regex': START_LINE + keywordLang["color"] + END_WORD + "(.*)$",
        'token': ['text','keyword','text'],
        'next': 'start',
    }, {
        'regex': START_LINE + keywordLang["color"] + SPACE + WORD + "( *)$",
        'token': ['text','keyword','text','keyword','text'],
        'next': 'start',
    },{
        'regex': START_LINE + keywordLang["forward"] + "(.*)$",
        'token': ['text','keyword','text'],
        'next': 'start',
    },{
        'regex': START_LINE + keywordLang["turn"] + "( *)" + keywordLang["left"] + "( *)$",
        'token': ['text','keyword','text','keyword','text'],
        'next': 'start',
    },{
        'regex': START_LINE + keywordLang["turn"] + "( *)" + keywordLang["right"] + "( *)$",
        'token': ['text','keyword','text','keyword','text'],
        'next': 'start',
    },{
        'regex': START_LINE + keywordLang["turn"] + "(.*)$",
        'token': ['text','keyword','text'],
        'next': 'start',
    },{
        'regex': '#.*$',
        'token': 'comment',
        'next': 'start',
    },{
        'regex': '_\\?_',
        'token': 'invalid',
        'next': 'start',
    },{
        'regex': '(^| )(_)(?= |$)',
        'token': ['text','invalid'],
        'next': 'start',
    } ]}
>>>>>>> c6df5451

def rule_level2(keywordLang) :
    return {"start" : [{
        'regex': START_LINE + WORD + SPACE + keywordLang["is"] + "( *)" + keywordLang["ask"] + "(.*)$",
        'token': ["text",'text','text','keyword','text','keyword','text'],
        'next': 'start',
    },{
        'regex': START_LINE + WORD + SPACE + keywordLang["is"] + "( *)(.*)$",
        'token': ["text",'text','text','keyword','text','text'],
        'next': 'start',
    },{
        'regex': START_LINE + keywordLang["print"] + "(.*)$",
        'token': ["text",'keyword','text'],
        'next': 'start',
    },{
        'regex': START_LINE + keywordLang["sleep"] + "(.*)$",
        'token': ["text",'keyword','text'],
        'next': 'start',
    },{
        'regex': START_LINE + keywordLang["turn"] + "(.*)$",
        'token': ["text",'keyword','text'],
        'next': 'start',
    },{
        'regex': START_LINE + keywordLang["forward"] + "(.*)$",
        'token': ["text",'keyword','text'],
        'next': 'start',
    },{
        'regex': '#(.*)$',
        'token': 'comment',
        'next': 'start',
    },{
        'regex': '_\\?_',
        'token': 'invalid',
        'next': 'start',
    },{
        'regex': '(^| )(_)(?= |$)',
        'token': ['text','invalid'],
        'next': 'start',
    } ]}

def rule_level3(keywordLang):
    return {"start" : [{
        'regex': START_LINE + WORD + SPACE + keywordLang["is"] + "( *)" + keywordLang["ask"] + "(.*)$",
        'token': ["text",'text','text','keyword','text','keyword','text'],
        'next': 'start',
    },{
        'regex': START_LINE + WORD + SPACE + keywordLang["is"] + "( *)(.*)$",
        'token': ["text",'text','text','keyword','text','text'],
        'next': 'start',
    },{
        'regex': START_LINE + keywordLang["remove"] + "( *)(.*)" + SPACE + keywordLang["from"] + "( *)"+ WORD +"$",
        'token': ["text",'keyword','text','text','text','keyword','text','text'],
        'next': 'start',
    },{
        'regex': START_LINE + keywordLang["add"] + "( *)(.*)" + SPACE + keywordLang["to_list"] + "( *)"+ WORD +"$",
        'token': ["text",'keyword','text','text','text','keyword','text','text'],
        'next': 'start',
    },{
        'regex': START_LINE + keywordLang["print"] ,
        'token': ['text','keyword'],
        'next': 'start',
    },{
        'regex': START_LINE + keywordLang["turn"] ,
        'token': ['text','keyword'],
        'next': 'start',
    },{
        'regex': START_LINE + keywordLang["sleep"] ,
        'token': ['text','keyword'],
        'next': 'start',
    },{
        'regex': START_LINE + keywordLang["forward"] ,
        'token': ['text','keyword'],
        'next': 'start',
    },{
        'regex': START_WORD + keywordLang["at"] + SPACE + keywordLang["random"] ,
        'token': ['text','keyword','keyword','keyword'],
        'next': 'start',
    },{
        'regex': START_WORD + keywordLang["at"] ,
        'token': ['text','keyword'],
        'next': 'start',
    },{
        'regex': '#.*$',
        'token': 'comment',
        'next': 'start',
    },{
        'regex': '_\\?_',
        'token': 'invalid',
        'next': 'start',
    },{
        'regex': '(^| )(_)(?= |$)',
        'token': ['text','invalid'],
        'next': 'start',
    } ]}
<|MERGE_RESOLUTION|>--- conflicted
+++ resolved
@@ -5,7 +5,6 @@
 # so we use particular functions
 
 def rule_level1(keywordLang):
-<<<<<<< HEAD
     return { "start" : [
             {
                 "regex": '[ac]',
@@ -53,57 +52,6 @@
             }
         ]
     }
-=======
-    return {"start" : [{
-        'regex': START_LINE + keywordLang["ask"] + "(.*)$",
-        'token': ['text','keyword','text'],
-        'next': 'start',
-    },{
-        'regex': START_LINE + keywordLang["print"] + "(.*)$",
-        'token': ['text','keyword','text'],
-        'next': 'start',
-    },{
-        'regex': START_LINE + keywordLang["echo"] + "(.*)$",
-        'token': ['text','keyword','text'],
-        'next': 'start',
-    },{
-        'regex': START_LINE + keywordLang["color"] + END_WORD + "(.*)$",
-        'token': ['text','keyword','text'],
-        'next': 'start',
-    }, {
-        'regex': START_LINE + keywordLang["color"] + SPACE + WORD + "( *)$",
-        'token': ['text','keyword','text','keyword','text'],
-        'next': 'start',
-    },{
-        'regex': START_LINE + keywordLang["forward"] + "(.*)$",
-        'token': ['text','keyword','text'],
-        'next': 'start',
-    },{
-        'regex': START_LINE + keywordLang["turn"] + "( *)" + keywordLang["left"] + "( *)$",
-        'token': ['text','keyword','text','keyword','text'],
-        'next': 'start',
-    },{
-        'regex': START_LINE + keywordLang["turn"] + "( *)" + keywordLang["right"] + "( *)$",
-        'token': ['text','keyword','text','keyword','text'],
-        'next': 'start',
-    },{
-        'regex': START_LINE + keywordLang["turn"] + "(.*)$",
-        'token': ['text','keyword','text'],
-        'next': 'start',
-    },{
-        'regex': '#.*$',
-        'token': 'comment',
-        'next': 'start',
-    },{
-        'regex': '_\\?_',
-        'token': 'invalid',
-        'next': 'start',
-    },{
-        'regex': '(^| )(_)(?= |$)',
-        'token': ['text','invalid'],
-        'next': 'start',
-    } ]}
->>>>>>> c6df5451
 
 def rule_level2(keywordLang) :
     return {"start" : [{
