import os
import re
import yaml
import json

# import rules from files
from rules_automaton import rule_level1, rule_level2, rule_level3
from rules_list import rule_all
from definition import TRANSLATE_WORD

# destinations of files containing syntax highlighting rules
OUTPUT_PATH_HIGHLIGHT  = "highlighting/highlighting.json"
OUTPUT_PATH_TRADUCTION = "highlighting/highlighting-trad.json"

# Files containing translations of keywords
KEYWORDS_PATH = 'content/keywords/'
KEYWORDS_PATTERN = '(\w+).yaml'

# Functions that collect all the rules, for all levels, of a given language
def generate_rules():
    return [
        { 'name': 'level1' , 'rules': rule_level1() },
        { 'name': 'level2' , 'rules': rule_level2() },
        { 'name': 'level3' , 'rules': rule_level3() },
        { 'name': 'level4' , 'rules': rule_all(4) },
        { 'name': 'level5' , 'rules': rule_all(5) },
        { 'name': 'level6' , 'rules': rule_all(6) },
        { 'name': 'level7' , 'rules': rule_all(7) },
        { 'name': 'level8' , 'rules': rule_all(8) },
        { 'name': 'level9' , 'rules': rule_all(9) },
        { 'name': 'level10', 'rules': rule_all(10) },
        { 'name': 'level11', 'rules': rule_all(11) },
        { 'name': 'level12', 'rules': rule_all(12) },
        { 'name': 'level13', 'rules': rule_all(13) },
        { 'name': 'level14', 'rules': rule_all(14) },
        { 'name': 'level15', 'rules': rule_all(15) },
        { 'name': 'level16', 'rules': rule_all(16) },
        { 'name': 'level17', 'rules': rule_all(17) },
        { 'name': 'level18', 'rules': rule_all(18) },
    ]


def validate_ruleset(levels):
  """Confirm that the generated syntax highlighting rules are valid, throw an error if not."""
  errors = 0
  for level in levels:
    for rulename, rules in level['rules'].items():
      for rule in rules:
        r = re.compile(rule['regex'])

        group_count = r.groups if r.groups > 0 else 1
        token_count = len(rule['token']) if isinstance(rule['token'], list) else 1

        if group_count != token_count:
          print(f'ERROR: In {level["name"]}, rule \'{rulename}\': regex \'{rule["regex"]}\' has {group_count} capturing subgroups, but \'token\' has {token_count} elements: {repr(rule["token"])}')
          errors += 1

  if errors > 0:
    raise RuntimeError(f'{errors} rules are invalid')





# Function to get the translations of the keywords
def get_traduction(KEYWORDS_PATH, KEYWORDS_PATTERN):
    tmp = {}

    list_language_file = os.listdir(KEYWORDS_PATH)

    for language_file in list_language_file:
        language_code = re.search(KEYWORDS_PATTERN,language_file).group(1)

        keywords_file = open(os.path.join(KEYWORDS_PATH, language_file), newline="", encoding='utf-8')

        yaml_file = yaml.safe_load(keywords_file)
        tmp[language_code] = {}
        for k in yaml_file:
            if k in TRANSLATE_WORD:
                tmp[language_code][k] = str(yaml_file[k])

    result = {}
    for language_code in sorted(tmp.keys()):
        result[language_code] = {}
        if language_code == "en":
           for keyword in sorted(tmp[language_code].keys()) :
               result[language_code][keyword] = "({})".format(tmp['en'][keyword])
        else:
<<<<<<< HEAD
           for keyword in sorted(tmp[language_code].keys()) :
                if tmp[language_code][keyword] != tmp['en'][keyword] :
                    result[language_code][keyword] = "({}|{})".format(tmp[language_code][keyword], tmp['en'][keyword])
                else:
                    result[language_code][keyword] = "({})".format(tmp[language_code][keyword])
=======
           for keyword in tmp[languageCode] :
                word = tmp[languageCode][keyword]
                if word != tmp['en'][keyword] :

                    # special case for arabic 'underscore'
                    if languageCode == "ar":
                        ch = "\u0640*"
                        word = ch + ch.join(list(word)) + ch


                    Result[languageCode][keyword] = "({}|{})".format(word, tmp['en'][keyword])
                else:
                    Result[languageCode][keyword] = "({})".format(tmp['en'][keyword])
>>>>>>> 1f35c27d


    return result



os.chdir(os.path.dirname(__file__) +"/..")



print("Generation of traductions.....................", end="")
language_keywords = get_traduction(KEYWORDS_PATH,KEYWORDS_PATTERN)
# Saving the rules in the corresponding file
file_lang = open(OUTPUT_PATH_TRADUCTION,"w")
file_lang.write(json.dumps(language_keywords,indent=4))
file_lang.close()
print(" Done !")



print("Generation of syntax highlighting rules.......", end="")

# List of rules by level
levels = generate_rules()

validate_ruleset(levels)

# Saving the rules in the corresponding file
file_syntax = open(OUTPUT_PATH_HIGHLIGHT,"w")
file_syntax.write(json.dumps(levels,indent=4))
file_syntax.close()

print(" Done !")
<|MERGE_RESOLUTION|>--- conflicted
+++ resolved
@@ -86,27 +86,19 @@
            for keyword in sorted(tmp[language_code].keys()) :
                result[language_code][keyword] = "({})".format(tmp['en'][keyword])
         else:
-<<<<<<< HEAD
-           for keyword in sorted(tmp[language_code].keys()) :
-                if tmp[language_code][keyword] != tmp['en'][keyword] :
-                    result[language_code][keyword] = "({}|{})".format(tmp[language_code][keyword], tmp['en'][keyword])
-                else:
-                    result[language_code][keyword] = "({})".format(tmp[language_code][keyword])
-=======
-           for keyword in tmp[languageCode] :
-                word = tmp[languageCode][keyword]
+           for keyword in tmp[language_code] :
+                word = tmp[language_code][keyword]
                 if word != tmp['en'][keyword] :
 
                     # special case for arabic 'underscore'
-                    if languageCode == "ar":
+                    if language_code == "ar":
                         ch = "\u0640*"
                         word = ch + ch.join(list(word)) + ch
 
 
-                    Result[languageCode][keyword] = "({}|{})".format(word, tmp['en'][keyword])
+                    result[language_code][keyword] = "({}|{})".format(word, tmp['en'][keyword])
                 else:
-                    Result[languageCode][keyword] = "({})".format(tmp['en'][keyword])
->>>>>>> 1f35c27d
+                    result[language_code][keyword] = "({})".format(tmp['en'][keyword])
 
 
     return result
