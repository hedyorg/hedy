--- conflicted
+++ resolved
@@ -16,13 +16,8 @@
 # - K_SP
 #   This category of keywords allows you to have keywords that can be preceded immediately
 #   by another word, but that are not followed by another word.
-<<<<<<< HEAD
 LEVELS = {
-    4 :{
-=======
-KEYWORDS = {
     4 :{ # not used
->>>>>>> 12031e69
         "SP_K_SP" : ["is","at","add","to_list","remove","from"],
         "K"       : [","],
         "SP_K"    : ["print","ask","sleep","forward","turn","random"],
