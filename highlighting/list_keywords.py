--- conflicted
+++ resolved
@@ -41,7 +41,7 @@
 
 LEVELS = {
     4: {  # not used
-        "space_before_and_after": ["is", "at", "add", "to_list", "remove", "from", "color"],
+        "space_before_and_after": ["is", "at", "add", "to_list", "remove", "from", "color", "pressed"],
         "no_space": ["comma"],
         "space_before": ["print", "sleep", "forward", "turn", "random"],
         "space_after": [],
@@ -50,253 +50,141 @@
         "number_with_decimal": False,
         "extra_rules": [ask_after_is]
     },
-<<<<<<< HEAD
-    5 :{
-        "space_before_and_after" : ["is","at","add","to_list","remove","from","in","if","else","color","pressed"],
-        "no_space"               : ["comma"],
-        "space_before"           : ["print","sleep","forward","turn","random"],
-        "space_after"            : [],
-=======
     5: {
-        "space_before_and_after": ["is", "at", "add", "to_list", "remove", "from", "in", "if", "else", "color"],
+        "space_before_and_after": ["is", "at", "add", "to_list", "remove", "from", "in", "if", "else", "color", "pressed"],
         "no_space": ["comma"],
         "space_before": ["print", "sleep", "forward", "turn", "random"],
         "space_after": [],
->>>>>>> 019e8515
         "constant": ["black", "blue", "brown", "gray", "green", "orange", "pink", "purple", "red", "white", "yellow"],
         "number": False,
         "number_with_decimal": False,
         "extra_rules": [ask_after_is]
     },
-<<<<<<< HEAD
-    6 :{
-        "space_before_and_after" : ["is","at","add","to_list","remove","from","in","if","else","color","pressed"],
-        "no_space"               : ["comma","-","=","/","\\*","\\+"],
-        "space_before"           : ["print","sleep","forward","turn","random"],
-        "space_after"            : [],
-=======
     6: {
-        "space_before_and_after": ["is", "at", "add", "to_list", "remove", "from", "in", "if", "else", "color"],
+        "space_before_and_after": ["is", "at", "add", "to_list", "remove", "from", "in", "if", "else", "color", "pressed"],
         "no_space": ["comma", "-", "=", "/", "\\*", "\\+"],
         "space_before": ["print", "sleep", "forward", "turn", "random"],
         "space_after": [],
->>>>>>> 019e8515
         "constant": ["black", "blue", "brown", "gray", "green", "orange", "pink", "purple", "red", "white", "yellow"],
         "number": True,
         "number_with_decimal": False,
         "extra_rules": [ask_after_is, ask_after_equal]
     },
-<<<<<<< HEAD
-    7 :{
-        "space_before_and_after" : ["is","at","add","to_list","remove","from","in","if","else","repeat","times","color","pressed"],
-        "no_space"               : ["comma","-","=","/","\\*","\\+"],
-        "space_before"           : ["print","sleep","forward","turn","random"],
-        "space_after"            : [],
-=======
     7: {
-        "space_before_and_after": ["is", "at", "add", "to_list", "remove", "from", "in", "if", "else", "repeat", "times", "color"],
+        "space_before_and_after": ["is", "at", "add", "to_list", "remove", "from", "in", "if", "else", "repeat", "times", "color", "pressed"],
         "no_space": ["comma", "-", "=", "/", "\\*", "\\+"],
         "space_before": ["print", "sleep", "forward", "turn", "random"],
         "space_after": [],
->>>>>>> 019e8515
         "constant": ["black", "blue", "brown", "gray", "green", "orange", "pink", "purple", "red", "white", "yellow"],
         "number": True,
         "number_with_decimal": False,
         "extra_rules": [ask_after_is, ask_after_equal]
     },
-<<<<<<< HEAD
-    8 :{
-        "space_before_and_after" : ["is","at","add","to_list","remove","from","in","if","repeat","color","pressed"],
-        "no_space"               : ["comma","-","=","/","\\*","\\+"],
-        "space_before"           : ["print","sleep","forward","turn","random","else","times"],
-        "space_after"            : [],
-=======
     8: {
-        "space_before_and_after": ["is", "at", "add", "to_list", "remove", "from", "in", "if", "repeat", "color"],
+        "space_before_and_after": ["is", "at", "add", "to_list", "remove", "from", "in", "if", "repeat", "color", "pressed"],
         "no_space": ["comma", "-", "=", "/", "\\*", "\\+"],
         "space_before": ["print", "sleep", "forward", "turn", "random", "else", "times"],
         "space_after": [],
->>>>>>> 019e8515
         "constant": ["black", "blue", "brown", "gray", "green", "orange", "pink", "purple", "red", "white", "yellow"],
         "number": True,
         "number_with_decimal": False,
         "extra_rules": [ask_after_is, ask_after_equal]
     },
-<<<<<<< HEAD
-    9 :{
-        "space_before_and_after" : ["is","at","add","to_list","remove","from","in","if","repeat","color","pressed"],
-        "no_space"               : ["comma","-","=","/","\\*","\\+"],
-        "space_before"           : ["print","sleep","forward","turn","random","else","times"],
-        "space_after"            : [],
-=======
     9: {
-        "space_before_and_after": ["is", "at", "add", "to_list", "remove", "from", "in", "if", "repeat", "color"],
+        "space_before_and_after": ["is", "at", "add", "to_list", "remove", "from", "in", "if", "repeat", "color", "pressed"],
         "no_space": ["comma", "-", "=", "/", "\\*", "\\+"],
         "space_before": ["print", "sleep", "forward", "turn", "random", "else", "times"],
         "space_after": [],
->>>>>>> 019e8515
         "constant": ["black", "blue", "brown", "gray", "green", "orange", "pink", "purple", "red", "white", "yellow"],
         "number": True,
         "number_with_decimal": False,
         "extra_rules": [ask_after_is, ask_after_equal]
     },
-<<<<<<< HEAD
-    10 :{
-        "space_before_and_after" : ["is","at","add","to_list","remove","from","in","if","repeat","for","color","pressed"],
-        "no_space"               : ["comma","-","=","/","\\*","\\+"],
-        "space_before"           : ["print","sleep","forward","turn","random","else","times"],
-        "space_after"            : [],
-=======
     10: {
-        "space_before_and_after": ["is", "at", "add", "to_list", "remove", "from", "in", "if", "repeat", "for", "color"],
+        "space_before_and_after": ["is", "at", "add", "to_list", "remove", "from", "in", "if", "repeat", "for", "color", "pressed"],
         "no_space": ["comma", "-", "=", "/", "\\*", "\\+"],
         "space_before": ["print", "sleep", "forward", "turn", "random", "else", "times"],
         "space_after": [],
->>>>>>> 019e8515
         "constant": ["black", "blue", "brown", "gray", "green", "orange", "pink", "purple", "red", "white", "yellow"],
         "number": True,
         "number_with_decimal": False,
         "extra_rules": [ask_after_is, ask_after_equal]
     },
-<<<<<<< HEAD
-    11 :{
-        "space_before_and_after" : ["is","at","add","to_list","remove","from","in","if","for","range","to","repeat","color","pressed"],
-        "no_space"               : ["comma","-","=","/","\\*","\\+"],
-        "space_before"           : ["print","sleep","forward","turn","random","else","times"],
-        "space_after"            : [],
-=======
     11: {
-        "space_before_and_after": ["is", "at", "add", "to_list", "remove", "from", "in", "if", "for", "range", "to", "repeat", "color"],
+        "space_before_and_after": ["is", "at", "add", "to_list", "remove", "from", "in", "if", "for", "range", "to", "repeat", "color", "pressed"],
         "no_space": ["comma", "-", "=", "/", "\\*", "\\+"],
         "space_before": ["print", "sleep", "forward", "turn", "random", "else", "times"],
         "space_after": [],
->>>>>>> 019e8515
         "constant": ["black", "blue", "brown", "gray", "green", "orange", "pink", "purple", "red", "white", "yellow"],
         "number": True,
         "number_with_decimal": False,
         "extra_rules": [ask_after_is, ask_after_equal]
     },
-<<<<<<< HEAD
-    12 :{
-        "space_before_and_after" : ["is","at","add","to_list","remove","from","in","if","for","range","to","repeat","color","pressed"],
-        "no_space"               : ["comma","-","=","/","\\*","\\+"],
-        "space_before"           : ["print","sleep","forward","turn","random","else","times"],
-        "space_after"            : [],
-=======
     12: {
-        "space_before_and_after": ["is", "at", "add", "to_list", "remove", "from", "in", "if", "for", "range", "to", "repeat", "color"],
+        "space_before_and_after": ["is", "at", "add", "to_list", "remove", "from", "in", "if", "for", "range", "to", "repeat", "color", "pressed"],
         "no_space": ["comma", "-", "=", "/", "\\*", "\\+"],
         "space_before": ["print", "sleep", "forward", "turn", "random", "else", "times"],
         "space_after": [],
->>>>>>> 019e8515
         "constant": ["black", "blue", "brown", "gray", "green", "orange", "pink", "purple", "red", "white", "yellow"],
         "number": True,
         "number_with_decimal": True,
         "extra_rules": [ask_after_is, ask_after_equal]
     },
-<<<<<<< HEAD
-    13 :{
-        "space_before_and_after" : ["is","at","add","to_list","remove","from","in","if","for","range","to","and","or","repeat","color","pressed"],
-        "no_space"               : ["comma","-","=","/","\\*","\\+"],
-        "space_before"           : ["print","sleep","forward","turn","random","else","times"],
-        "space_after"            : [],
-=======
     13: {
-        "space_before_and_after": ["is", "at", "add", "to_list", "remove", "from", "in", "if", "for", "range", "to", "and", "or", "repeat", "color"],
+        "space_before_and_after": ["is", "at", "add", "to_list", "remove", "from", "in", "if", "for", "range", "to", "and", "or", "repeat", "color", "pressed"],
         "no_space": ["comma", "-", "=", "/", "\\*", "\\+"],
         "space_before": ["print", "sleep", "forward", "turn", "random", "else", "times"],
         "space_after": [],
->>>>>>> 019e8515
         "constant": ["black", "blue", "brown", "gray", "green", "orange", "pink", "purple", "red", "white", "yellow"],
         "number": True,
         "number_with_decimal": True,
         "extra_rules": [ask_after_is, ask_after_equal]
     },
-<<<<<<< HEAD
-    14 :{
-        "space_before_and_after" : ["is","at","add","to_list","remove","from","in","if","for","range","to","and","or","else","repeat","color","pressed"],
-        "no_space"               : ["comma","-","=","/","\\*","\\+","<",">","!"],
-        "space_before"           : ["print","sleep","forward","turn","random","times"],
-        "space_after"            : [],
-=======
     14: {
-        "space_before_and_after": ["is", "at", "add", "to_list", "remove", "from", "in", "if", "for", "range", "to", "and", "or", "else", "repeat", "color"],
+        "space_before_and_after": ["is", "at", "add", "to_list", "remove", "from", "in", "if", "for", "range", "to", "and", "or", "else", "repeat", "color", "pressed"],
         "no_space": ["comma", "-", "=", "/", "\\*", "\\+", "<", ">", "!"],
         "space_before": ["print", "sleep", "forward", "turn", "random", "times"],
         "space_after": [],
->>>>>>> 019e8515
         "constant": ["black", "blue", "brown", "gray", "green", "orange", "pink", "purple", "red", "white", "yellow"],
         "number": True,
         "number_with_decimal": True,
         "extra_rules": [ask_after_is, ask_after_equal]
     },
-<<<<<<< HEAD
-    15 :{
-        "space_before_and_after" : ["is","at","add","to_list","remove","from","in","if","for","range","to","and","or","while","repeat","color","pressed"],
-        "no_space"               : ["comma","-","=","/","\\*","\\+","<",">","!"],
-        "space_before"           : ["print","sleep","forward","turn","random","else","times"],
-        "space_after"            : [],
-=======
     15: {
-        "space_before_and_after": ["is", "at", "add", "to_list", "remove", "from", "in", "if", "for", "range", "to", "and", "or", "while", "repeat", "color"],
+        "space_before_and_after": ["is", "at", "add", "to_list", "remove", "from", "in", "if", "for", "range", "to", "and", "or", "while", "repeat", "color, "pressed""],
         "no_space": ["comma", "-", "=", "/", "\\*", "\\+", "<", ">", "!"],
         "space_before": ["print", "sleep", "forward", "turn", "random", "else", "times"],
         "space_after": [],
->>>>>>> 019e8515
         "constant": ["black", "blue", "brown", "gray", "green", "orange", "pink", "purple", "red", "white", "yellow"],
         "number": True,
         "number_with_decimal": True,
         "extra_rules": [ask_after_is, ask_after_equal]
     },
-<<<<<<< HEAD
-    16 :{
-        "space_before_and_after" : ["is","at","add","to_list","remove","from","in","if","else","for","range","to","and","or","while","repeat","color","pressed"],
-        "no_space"               : ["comma","-","=","/","\\*","\\+","<",">","!","\\[","\\]"],
-        "space_before"           : ["print","sleep","forward","turn","random","times"],
-        "space_after"            : [],
-=======
     16: {
-        "space_before_and_after": ["is", "at", "add", "to_list", "remove", "from", "in", "if", "else", "for", "range", "to", "and", "or", "while", "repeat", "color"],
+        "space_before_and_after": ["is", "at", "add", "to_list", "remove", "from", "in", "if", "else", "for", "range", "to", "and", "or", "while", "repeat", "color", "pressed"],
         "no_space": ["comma", "-", "=", "/", "\\*", "\\+", "<", ">", "!", "\\[", "\\]"],
         "space_before": ["print", "sleep", "forward", "turn", "random", "times"],
         "space_after": [],
->>>>>>> 019e8515
         "constant": ["black", "blue", "brown", "gray", "green", "orange", "pink", "purple", "red", "white", "yellow"],
         "number": True,
         "number_with_decimal": True,
         "extra_rules": [ask_after_is, ask_after_equal]
     },
-<<<<<<< HEAD
-    17 :{
-        "space_before_and_after" : ["is","at","add","to_list","remove","from","in","if","else","for","range","to","and","or","while","repeat","color","pressed"],
-        "no_space"               : ["comma","-","=","/","\\*","\\+","<",">","!","\\[","\\]",":"],
-        "space_before"           : ["print","sleep","forward","turn","random","times"],
-        "space_after"            : ["elif"],
-=======
     17: {
-        "space_before_and_after": ["is", "at", "add", "to_list", "remove", "from", "in", "if", "else", "for", "range", "to", "and", "or", "while", "repeat", "color"],
+        "space_before_and_after": ["is", "at", "add", "to_list", "remove", "from", "in", "if", "else", "for", "range", "to", "and", "or", "while", "repeat", "color", "pressed"],
         "no_space": ["comma", "-", "=", "/", "\\*", "\\+", "<", ">", "!", "\\[", "\\]", ":"],
         "space_before": ["print", "sleep", "forward", "turn", "random", "times"],
         "space_after": ["elif"],
->>>>>>> 019e8515
         "constant": ["black", "blue", "brown", "gray", "green", "orange", "pink", "purple", "red", "white", "yellow"],
         "number": True,
         "number_with_decimal": True,
         "extra_rules": [ask_after_is, ask_after_equal]
     },
-<<<<<<< HEAD
-    18 :{
-        "space_before_and_after" : ["is","at","add","to_list","remove","from","in","if","else","for","range","to","and","or","while","input","repeat","color","pressed"],
-        "no_space"               : ["comma","-","=","/","\\*","\\+","<",">","!","\\[","\\]",":","\\(","\\)"],
-        "space_before"           : ["print","sleep","forward","turn","random","times"],
-        "space_after"            : ["elif"],
-=======
     18: {
-        "space_before_and_after": ["is", "at", "add", "to_list", "remove", "from", "in", "if", "else", "for", "range", "to", "and", "or", "while", "input", "repeat", "color"],
+        "space_before_and_after": ["is", "at", "add", "to_list", "remove", "from", "in", "if", "else", "for", "range", "to", "and", "or", "while", "input", "repeat", "color", "pressed"],
         "no_space": ["comma", "-", "=", "/", "\\*", "\\+", "<", ">", "!", "\\[", "\\]", ":", "\\(", "\\)"],
         "space_before": ["print", "sleep", "forward", "turn", "random", "times"],
         "space_after": ["elif"],
->>>>>>> 019e8515
         "constant": ["black", "blue", "brown", "gray", "green", "orange", "pink", "purple", "red", "white", "yellow"],
         "number": True,
         "number_with_decimal": True,
