--- conflicted
+++ resolved
@@ -2,12 +2,12 @@
 
 #extra rules for ask
 ask_after_is = {
-    "regex": START_WORD + K("is") + SPACE + K("ask"),
+    "regex": START_WORD + get_translated_keyword("is") + SPACE + get_translated_keyword("ask"),
     "token": ["text","keyword","text","keyword"]
 }
 
 ask_after_equal = {
-    "regex": "(=)" + SPACE + K("ask"),
+    "regex": "(=)" + SPACE + get_translated_keyword("ask"),
     "token": ["keyword","text","keyword"]
 }
 
@@ -42,238 +42,140 @@
 
 LEVELS = {
     4 :{ # not used
-<<<<<<< HEAD
         "space_before_and_after" : ["is","at","add","to_list","remove","from","color"],
         "no_space"               : ["comma"],
-        "space_before"           : ["print","ask","sleep","forward","turn","random"],
+        "space_before"           : ["print","sleep","forward","turn","random"],
         "space_after"            : [],
-=======
-        "SP_K_SP" : ["is","at","add","to_list","remove","from","color"],
-        "K"       : [","],
-        "SP_K"    : ["print","sleep","forward","turn","random"],
-        "K_SP"    : [],
->>>>>>> d067ab7b
         "constant": ["black", "blue", "brown", "gray", "green", "orange", "pink", "purple", "red", "white", "yellow"],
         "number"  : False,
         "number_with_decimal": False,
         "extra_rules" : [ask_after_is]
     },
     5 :{
-<<<<<<< HEAD
         "space_before_and_after" : ["is","at","add","to_list","remove","from","in","if","else","color"],
         "no_space"               : ["comma"],
-        "space_before"           : ["print","ask","sleep","forward","turn","random"],
+        "space_before"           : ["print","sleep","forward","turn","random"],
         "space_after"            : [],
-=======
-        "SP_K_SP" : ["is","at","add","to_list","remove","from","in","if","else","color"],
-        "K"       : [","],
-        "SP_K"    : ["print","sleep","forward","turn","random"],
-        "K_SP"    : [],
->>>>>>> d067ab7b
         "constant": ["black", "blue", "brown", "gray", "green", "orange", "pink", "purple", "red", "white", "yellow"],
         "number"  : False,
         "number_with_decimal": False,
         "extra_rules" : [ask_after_is]
     },
     6 :{
-<<<<<<< HEAD
         "space_before_and_after" : ["is","at","add","to_list","remove","from","in","if","else","color"],
         "no_space"               : ["comma","-","=","/","\\*","\\+"],
-        "space_before"           : ["print","ask","sleep","forward","turn","random"],
+        "space_before"           : ["print","sleep","forward","turn","random"],
         "space_after"            : [],
-=======
-        "SP_K_SP" : ["is","at","add","to_list","remove","from","in","if","else","color"],
-        "K"       : [",","-","=","/","\\*","\\+"],
-        "SP_K"    : ["print","sleep","forward","turn","random"],
-        "K_SP"    : [],
->>>>>>> d067ab7b
         "constant": ["black", "blue", "brown", "gray", "green", "orange", "pink", "purple", "red", "white", "yellow"],
         "number"  : True,
         "number_with_decimal": False,
         "extra_rules" : [ask_after_is,ask_after_equal]
     },
     7 :{
-<<<<<<< HEAD
         "space_before_and_after" : ["is","at","add","to_list","remove","from","in","if","else","repeat","times","color"],
         "no_space"               : ["comma","-","=","/","\\*","\\+"],
-        "space_before"           : ["print","ask","sleep","forward","turn","random"],
+        "space_before"           : ["print","sleep","forward","turn","random"],
         "space_after"            : [],
-=======
-        "SP_K_SP" : ["is","at","add","to_list","remove","from","in","if","else","repeat","times","color"],
-        "K"       : [",","-","=","/","\\*","\\+"],
-        "SP_K"    : ["print","sleep","forward","turn","random"],
-        "K_SP"    : [],
->>>>>>> d067ab7b
         "constant": ["black", "blue", "brown", "gray", "green", "orange", "pink", "purple", "red", "white", "yellow"],
         "number"  : True,
         "number_with_decimal": False,
         "extra_rules" : [ask_after_is,ask_after_equal]
     },
     8 :{
-<<<<<<< HEAD
         "space_before_and_after" : ["is","at","add","to_list","remove","from","in","if","repeat","color"],
         "no_space"               : ["comma","-","=","/","\\*","\\+"],
-        "space_before"           : ["print","ask","sleep","forward","turn","random","else","times"],
+        "space_before"           : ["print","sleep","forward","turn","random","else","times"],
         "space_after"            : [],
-=======
-        "SP_K_SP" : ["is","at","add","to_list","remove","from","in","if","repeat","color"],
-        "K"       : [",","-","=","/","\\*","\\+"],
-        "SP_K"    : ["print","sleep","forward","turn","random","else","times"],
-        "K_SP"    : [],
->>>>>>> d067ab7b
         "constant": ["black", "blue", "brown", "gray", "green", "orange", "pink", "purple", "red", "white", "yellow"],
         "number"  : True,
         "number_with_decimal": False,
         "extra_rules" : [ask_after_is,ask_after_equal]
     },
     9 :{
-<<<<<<< HEAD
         "space_before_and_after" : ["is","at","add","to_list","remove","from","in","if","repeat","color"],
         "no_space"               : ["comma","-","=","/","\\*","\\+"],
-        "space_before"           : ["print","ask","sleep","forward","turn","random","else","times"],
+        "space_before"           : ["print","sleep","forward","turn","random","else","times"],
         "space_after"            : [],
-=======
-        "SP_K_SP" : ["is","at","add","to_list","remove","from","in","if","repeat","color"],
-        "K"       : [",","-","=","/","\\*","\\+"],
-        "SP_K"    : ["print","sleep","forward","turn","random","else","times"],
-        "K_SP"    : [],
->>>>>>> d067ab7b
         "constant": ["black", "blue", "brown", "gray", "green", "orange", "pink", "purple", "red", "white", "yellow"],
         "number"  : True,
         "number_with_decimal": False,
         "extra_rules" : [ask_after_is,ask_after_equal]
     },
     10 :{
-<<<<<<< HEAD
         "space_before_and_after" : ["is","at","add","to_list","remove","from","in","if","repeat","for","color"],
         "no_space"               : ["comma","-","=","/","\\*","\\+"],
-        "space_before"           : ["print","ask","sleep","forward","turn","random","else","times"],
+        "space_before"           : ["print","sleep","forward","turn","random","else","times"],
         "space_after"            : [],
-=======
-        "SP_K_SP" : ["is","at","add","to_list","remove","from","in","if","repeat","for","color"],
-        "K"       : [",","-","=","/","\\*","\\+"],
-        "SP_K"    : ["print","sleep","forward","turn","random","else","times"],
-        "K_SP"    : [],
->>>>>>> d067ab7b
         "constant": ["black", "blue", "brown", "gray", "green", "orange", "pink", "purple", "red", "white", "yellow"],
         "number"  : True,
         "number_with_decimal": False,
         "extra_rules" : [ask_after_is,ask_after_equal]
     },
     11 :{
-<<<<<<< HEAD
         "space_before_and_after" : ["is","at","add","to_list","remove","from","in","if","for","range","to","repeat"],
         "no_space"               : ["comma","-","=","/","\\*","\\+"],
-        "space_before"           : ["print","ask","sleep","random","else","times"],
+        "space_before"           : ["print","sleep","random","else","times"],
         "space_after"            : [],
-=======
-        "SP_K_SP" : ["is","at","add","to_list","remove","from","in","if","for","range","to","repeat"],
-        "K"       : [",","-","=","/","\\*","\\+"],
-        "SP_K"    : ["print","sleep","random","else","times"],
-        "K_SP"    : [],
->>>>>>> d067ab7b
         "constant": [],
         "number"  : True,
         "number_with_decimal": False,
         "extra_rules" : [ask_after_is,ask_after_equal]
     },
     12 :{
-<<<<<<< HEAD
         "space_before_and_after" : ["is","at","add","to_list","remove","from","in","if","for","range","to","repeat"],
         "no_space"               : ["comma","-","=","/","\\*","\\+"],
-        "space_before"           : ["print","ask","sleep","random","else","times"],
+        "space_before"           : ["print","sleep","random","else","times"],
         "space_after"            : [],
-=======
-        "SP_K_SP" : ["is","at","add","to_list","remove","from","in","if","for","range","to","repeat"],
-        "K"       : [",","-","=","/","\\*","\\+"],
-        "SP_K"    : ["print","sleep","random","else","times"],
-        "K_SP"    : [],
->>>>>>> d067ab7b
         "constant": [],
         "number"  : True,
         "number_with_decimal": True ,
         "extra_rules" : [ask_after_is,ask_after_equal]
     },
     13 :{
-<<<<<<< HEAD
         "space_before_and_after" : ["is","at","add","to_list","remove","from","in","if","for","range","to","and","or","repeat"],
         "no_space"               : ["comma","-","=","/","\\*","\\+"],
-        "space_before"           : ["print","ask","sleep","random","else","times"],
+        "space_before"           : ["print","sleep","random","else","times"],
         "space_after"            : [],
-=======
-        "SP_K_SP" : ["is","at","add","to_list","remove","from","in","if","for","range","to","and","or","repeat"],
-        "K"       : [",","-","=","/","\\*","\\+"],
-        "SP_K"    : ["print","sleep","random","else","times"],
-        "K_SP"    : [],
->>>>>>> d067ab7b
         "constant": [],
         "number"  : True,
         "number_with_decimal": True ,
         "extra_rules" : [ask_after_is,ask_after_equal]
     },
     14 :{
-<<<<<<< HEAD
         "space_before_and_after" : ["is","at","add","to_list","remove","from","in","if","for","range","to","and","or","else","repeat"],
         "no_space"               : ["comma","-","=","/","\\*","\\+","<",">","!"],
-        "space_before"           : ["print","ask","sleep","random","times"],
+        "space_before"           : ["print","sleep","random","times"],
         "space_after"            : [],
-=======
-        "SP_K_SP" : ["is","at","add","to_list","remove","from","in","if","for","range","to","and","or","else","repeat"],
-        "K"       : [",","-","=","/","\\*","\\+","<",">","!"],
-        "SP_K"    : ["print","sleep","random","times"],
-        "K_SP"    : [],
->>>>>>> d067ab7b
         "constant": [],
         "number"  : True,
         "number_with_decimal": True ,
         "extra_rules" : [ask_after_is,ask_after_equal]
     },
     15 :{
-<<<<<<< HEAD
         "space_before_and_after" : ["is","at","add","to_list","remove","from","in","if","for","range","to","and","or","while","repeat"],
         "no_space"               : ["comma","-","=","/","\\*","\\+","<",">","!"],
-        "space_before"           : ["print","ask","sleep","random","else","times"],
+        "space_before"           : ["print","sleep","random","else","times"],
         "space_after"            : [],
-=======
-        "SP_K_SP" : ["is","at","add","to_list","remove","from","in","if","for","range","to","and","or","while","repeat"],
-        "K"       : [",","-","=","/","\\*","\\+","<",">","!"],
-        "SP_K"    : ["print","sleep","random","else","times"],
-        "K_SP"    : [],
->>>>>>> d067ab7b
         "constant": [],
         "number"  : True,
         "number_with_decimal": True ,
         "extra_rules" : [ask_after_is,ask_after_equal]
     },
     16 :{
-<<<<<<< HEAD
         "space_before_and_after" : ["is","at","add","to_list","remove","from","in","if","else","for","range","to","and","or","while","repeat"],
         "no_space"               : ["comma","-","=","/","\\*","\\+","<",">","!","\\[","\\]"],
-        "space_before"           : ["print","ask","sleep","random","times"],
+        "space_before"           : ["print","sleep","random","times"],
         "space_after"            : [],
-=======
-        "SP_K_SP" : ["is","at","add","to_list","remove","from","in","if","else","for","range","to","and","or","while","repeat"],
-        "K"       : [",","-","=","/","\\*","\\+","<",">","!","\\[","\\]"],
-        "SP_K"    : ["print","sleep","random","times"],
-        "K_SP"    : [],
->>>>>>> d067ab7b
         "constant": [],
         "number"  : True,
         "number_with_decimal": True ,
         "extra_rules" : [ask_after_is,ask_after_equal]
     },
     17 :{
-<<<<<<< HEAD
         "space_before_and_after" : ["is","at","add","to_list","remove","from","in","if","else","for","range","to","and","or","while","repeat"],
         "no_space"               : ["comma","-","=","/","\\*","\\+","<",">","!","\\[","\\]",":"],
-        "space_before"           : ["print","ask","sleep","random","times"],
+        "space_before"           : ["print","sleep","random","times"],
         "space_after"            : ["elif"],
-=======
-        "SP_K_SP" : ["is","at","add","to_list","remove","from","in","if","else","for","range","to","and","or","while","repeat"],
-        "K"       : [",","-","=","/","\\*","\\+","<",">","!","\\[","\\]",":"],
-        "SP_K"    : ["print","sleep","random","times"],
-        "K_SP"    : ["elif"],
->>>>>>> d067ab7b
         "constant": [],
         "number"  : True,
         "number_with_decimal": True ,
