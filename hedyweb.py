import collections
import attr
import glob
import flask
from os import path

from flask import jsonify, render_template, abort, redirect
import courses
from auth import current_user
<<<<<<< HEAD
from utils import type_check
import re
=======
import utils
>>>>>>> 45c15e64

class Translations:
  def __init__(self):
    self._data = None

  @property
  def data(self):
    # In debug mode, always reload all translations
    if self._data is None or utils.flask_in_debug_mode():
      translations = glob.glob('coursedata/texts/*.yaml')
      self._data = {}
      for trans_file in translations:
        lang = path.splitext(path.basename(trans_file))[0]
        self._data[lang] = courses.load_yaml(trans_file)
    return self._data

  def get_translations(self, language, section):
    # Merge with English when lacking translations
    # Start from a defaultdict
    d = collections.defaultdict(lambda: '???')
    d.update(**self.data.get('en', {}).get(section, {}))
    d.update(**self.data.get(language, {}).get(section, {}))
    return d


<<<<<<< HEAD
def render_assignment_editor(request, course, level_number, assignment_number, menu, translations, version, loaded_program):

  sublevel = None
  if type_check (level_number, 'str') and re.match ('\d+-\d+', level_number):
    sublevel     = int (level_number [level_number.index ('-') + 1])
    level_number = int (level_number [0:level_number.index ('-')])

  assignment = course.get_assignment(level_number, assignment_number, sublevel)
=======
def render_assignment_editor(request, course, level_number, assignment_number, menu, translations, version, loaded_program, adventure_assignments):
  assignment = course.get_assignment(level_number, assignment_number)
>>>>>>> 45c15e64
  if not assignment:
    abort(404)

  arguments_dict = {}

  # Meta stuff
  arguments_dict['course'] = course
  arguments_dict['level_nr'] = str(level_number)
  arguments_dict['sublevel'] = str(sublevel) if (sublevel) else None
  arguments_dict['assignment_nr'] = assignment.step  # Give this a chance to be 'None'
  arguments_dict['lang'] = course.language
  arguments_dict['level'] = assignment.level
  arguments_dict['prev_level'] = int(level_number) - 1 if int(level_number) > 1 else None
  arguments_dict['next_level'] = int(level_number) + 1 if int(level_number) < course.max_level() else None
  arguments_dict['next_assignment'] = int(assignment_number) + 1 if int(assignment_number) < course.max_step(level_number) else None
  arguments_dict['menu'] = menu
  arguments_dict['latest'] = version
  arguments_dict['selected_page'] = 'code'
  arguments_dict['page_title'] = f'Level {level_number} – Hedy'
  arguments_dict['docs'] = [attr.asdict(d) for d in assignment.docs]
  arguments_dict['auth'] = translations.data [course.language] ['Auth']
  arguments_dict['username'] = current_user(request) ['username']
  arguments_dict['loaded_program'] = loaded_program
  arguments_dict['adventure_assignments'] = adventure_assignments

  # Translations
  arguments_dict.update(**translations.get_translations(course.language, 'ui'))

  # Actual assignment
  arguments_dict.update(**attr.asdict(assignment))

  # Add markdowns to docs
  for doc in arguments_dict ['docs']:
    doc ['markdown'] = (course.docs.get(int(level_number), doc ['slug']) or {'markdown': ''}).markdown

  return render_template("code-page.html", **arguments_dict)

def render_adventure(adventure_name, adventure, course, request, lang, level_number, menu, translations, version, loaded_program):

  arguments_dict = {}

  arguments_dict['lang'] = lang
  arguments_dict['level_nr'] = str(level_number)
  arguments_dict['level'] = level_number
  arguments_dict['prev_level'] = level_number - 1 if level_number - 1 in adventure ['levels'] else None
  arguments_dict['next_level'] = level_number + 1 if level_number + 1 in adventure ['levels'] else None
  arguments_dict['menu'] = menu
  arguments_dict['latest'] = version
  arguments_dict['selected_page'] = 'code'
  arguments_dict['page_title'] = f'Adventure mode: {adventure ["name"]} {level_number} – Hedy'
  arguments_dict['auth'] = (translations.data.get (lang) or translations.data ['en']) ['Auth']
  arguments_dict['username'] = current_user(request) ['username']
  arguments_dict['loaded_program'] = loaded_program
  arguments_dict['adventure_name'] = adventure_name
  arguments_dict['full_adventure_name'] = adventure ['name']

  # Translations
  arguments_dict.update(**translations.get_translations(lang, 'ui'))

  # Actual assignment
  for key, value in adventure ['levels'] [level_number].items ():
    arguments_dict [key] = value

  if not 'story_text' in arguments_dict:
    arguments_dict ['story_text'] = ''
  if not 'story_commands' in arguments_dict:
    arguments_dict ['story_commands'] = []

  # We use the intro_text and commands from the corresponding Hedy level, if they are not present in the adventure
  hedy_course = course.get_assignment(level_number, None)
  if not 'intro_text' in arguments_dict:
    arguments_dict ['intro_text'] = hedy_course.intro_text
  if not 'commands' in arguments_dict:
    arguments_dict ['commands'] = hedy_course.commands

  return render_template("code-page.html", **arguments_dict)<|MERGE_RESOLUTION|>--- conflicted
+++ resolved
@@ -7,12 +7,9 @@
 from flask import jsonify, render_template, abort, redirect
 import courses
 from auth import current_user
-<<<<<<< HEAD
 from utils import type_check
 import re
-=======
 import utils
->>>>>>> 45c15e64
 
 class Translations:
   def __init__(self):
@@ -38,8 +35,7 @@
     return d
 
 
-<<<<<<< HEAD
-def render_assignment_editor(request, course, level_number, assignment_number, menu, translations, version, loaded_program):
+def render_assignment_editor(request, course, level_number, assignment_number, menu, translations, version, loaded_program, adventure_assignments):
 
   sublevel = None
   if type_check (level_number, 'str') and re.match ('\d+-\d+', level_number):
@@ -47,10 +43,7 @@
     level_number = int (level_number [0:level_number.index ('-')])
 
   assignment = course.get_assignment(level_number, assignment_number, sublevel)
-=======
-def render_assignment_editor(request, course, level_number, assignment_number, menu, translations, version, loaded_program, adventure_assignments):
-  assignment = course.get_assignment(level_number, assignment_number)
->>>>>>> 45c15e64
+
   if not assignment:
     abort(404)
 
