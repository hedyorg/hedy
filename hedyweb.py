--- conflicted
+++ resolved
@@ -40,100 +40,4 @@
         d = collections.defaultdict(lambda: '')
         d.update(**self.data.get('en', {}))
         d.update(**self.data.get(language, {}))
-<<<<<<< HEAD
-        return d
-
-
-def render_code_editor_with_tabs(
-        cheatsheet,
-        commands,
-        max_level,
-        level_number,
-        version,
-        quiz,
-        quiz_questions,
-        loaded_program,
-        adventures,
-        parsons,
-        parsons_exercises,
-        tutorial,
-        customizations,
-        hide_cheatsheet,
-        enforce_developers_mode,
-        teacher_adventures,
-        adventure_name,
-        adventures_names,
-        adventures_per_level):
-    arguments_dict = {}
-
-    # Meta stuff
-    arguments_dict['level_nr'] = str(level_number)
-    arguments_dict['level'] = level_number
-    arguments_dict['current_page'] = 'hedy'
-    arguments_dict['prev_level'] = int(level_number) - 1 if int(level_number) > 1 else None
-    arguments_dict['next_level'] = int(level_number) + 1 if int(level_number) < max_level else None
-    arguments_dict['customizations'] = customizations
-    arguments_dict['hide_cheatsheet'] = hide_cheatsheet
-    arguments_dict['enforce_developers_mode'] = enforce_developers_mode
-    arguments_dict['teacher_adventures'] = teacher_adventures
-    arguments_dict['loaded_program'] = loaded_program
-    arguments_dict['adventures'] = adventures
-    arguments_dict['commands'] = commands
-    arguments_dict['parsons'] = parsons
-    arguments_dict['parsons_exercises'] = parsons_exercises
-    arguments_dict['tutorial'] = tutorial
-    arguments_dict['adventure_name'] = adventure_name
-    arguments_dict['adventures_names'] = adventures_names
-    arguments_dict['latest'] = version
-    arguments_dict['quiz'] = quiz
-    arguments_dict['quiz_questions'] = quiz_questions
-    arguments_dict['adventures_per_level'] = adventures_per_level
-    return render_template(
-        "code-page.html",
-        **arguments_dict,
-        cheatsheet=cheatsheet,
-        blur_button_available=False)
-
-
-def render_tutorial_mode(level, cheatsheet, commands, adventures, parsons_exercises):
-    arguments_dict = {}
-
-    arguments_dict['intro_tutorial'] = True
-    arguments_dict['next_level'] = 2
-    arguments_dict['level_nr'] = str(level)
-    arguments_dict['level'] = str(level)
-    arguments_dict['adventures'] = adventures
-    arguments_dict['commands'] = commands
-    arguments_dict['quiz'] = True
-    arguments_dict['parsons'] = True if parsons_exercises else False
-    arguments_dict['parsons_exercises'] = parsons_exercises
-
-    return render_template(
-        "code-page.html",
-        **arguments_dict,
-        cheatsheet=cheatsheet,
-        blur_button_available=False)
-
-
-def render_specific_adventure(commands, level_number, adventure, version, prev_level, next_level, raw):
-    arguments_dict = {}
-
-    # Meta stuff
-    arguments_dict['specific_adventure'] = True
-    arguments_dict['level_nr'] = str(level_number)
-    arguments_dict['commands'] = commands
-    arguments_dict['level'] = level_number
-    arguments_dict['prev_level'] = prev_level
-    arguments_dict['next_level'] = next_level
-    arguments_dict['customizations'] = []
-    arguments_dict['hide_cheatsheet'] = None
-    arguments_dict['enforce_developers_mode'] = None
-    arguments_dict['teacher_adventures'] = []
-    arguments_dict['adventures'] = adventure
-    arguments_dict['latest'] = version
-    arguments_dict['raw'] = raw
-
-    return render_template("code-page.html", **arguments_dict, blur_button_available=False)
-=======
-        return d
->>>>>>> e68ac9b6
+        return d