--- conflicted
+++ resolved
@@ -979,12 +979,6 @@
             return f"str({arg0}) == str({arg1}) and {args[2]}"
 
     def assign(self, args):
-<<<<<<< HEAD
-        parameter = args[0]
-        value = args[1]
-        if type(value) is Tree:
-            return parameter + " = " + value.children
-=======
         if len(args) == 2:
             parameter = args[0]
             value = args[1]
@@ -994,11 +988,10 @@
                 #assigns may contain string (accidentally) i.e. name = 'Hedy'
                 value = process_characters_needing_escape(value)
                 return parameter + " = '" + value + "'"
->>>>>>> ae6c5c1e
-        else:
-            #assigns may contain string (accidentally) i.e. name = 'Hedy'
-            value = process_characters_needing_escape(value)
-            return parameter + " = '" + value + "'"
+        else:
+            parameter = args[0]
+            values = args[1:]
+            return parameter + " = [" + ", ".join(values) + "]"
 
     def process_token_or_tree(self, argument):
         if type(argument) is Tree:
@@ -1171,11 +1164,6 @@
         text = args[0]
         return "'" + text + "'" # keep quotes in the Python code (producing name = 'Henk')
 
-    def assign_list(self, args):
-        parameter = args[0]
-        values = args[1:]
-        return parameter + " = [" + ", ".join(values) + "]"
-
     def assign(self, args):
         right_hand_side = args[1]
 
@@ -1190,12 +1178,6 @@
             if not (is_int(right_hand_side) or is_float(right_hand_side) or is_random(right_hand_side)):
                 raise exceptions.UnquotedAssignTextException(text = args[1])
 
-<<<<<<< HEAD
-        parameter = args[0]
-        value = args[1]
-        if type(value) is Tree:
-            return parameter + " = " + value.children
-=======
         if len(args) == 2:
             parameter = args[0]
             value = args[1]
@@ -1204,10 +1186,10 @@
             else:
                 # we no longer escape quotes here because they are now needed
                 return parameter + " = " + value + ""
->>>>>>> ae6c5c1e
-        else:
-            # we no longer escape quotes here because they are now needed
-            return parameter + " = " + value + ""
+        else:
+            parameter = args[0]
+            values = args[1:]
+            return parameter + " = [" + ", ".join(values) + "]"
 
 @hedy_transpiler(level=12)
 class ConvertToPython_12(ConvertToPython_11):
