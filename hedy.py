import textwrap

import lark
from flask_babel import gettext
from lark import Lark
from lark.exceptions import UnexpectedEOF, UnexpectedCharacters, VisitError
from lark import Tree, Transformer, visitors, v_args
from os import path

import warnings
import hedy
import hedy_translation
from hedy_content import ALL_KEYWORD_LANGUAGES
import utils
from collections import namedtuple
import re
import regex
from dataclasses import dataclass, field
import exceptions
import program_repair
import yaml

# Some useful constants
from hedy_content import KEYWORDS
from hedy_sourcemap import SourceMap, source_map_transformer

HEDY_MAX_LEVEL = 18
MAX_LINES = 100
LEVEL_STARTING_INDENTATION = 8

# Boolean variables to allow code which is under construction to not be executed
local_keywords_enabled = True

# dictionary to store transpilers
TRANSPILER_LOOKUP = {}

# define source-map
source_map = SourceMap()

# builtins taken from 3.11.0 docs: https://docs.python.org/3/library/functions.html
PYTHON_BUILTIN_FUNCTIONS = [
    'abs',
    'aiter',
    'all',
    'any',
    'anext',
    'ascii',
    'bin',
    'bool',
    'breakpoint',
    'bytearray',
    'bytes',
    'callable',
    'chr',
    'classmethod',
    'compile',
    'complex',
    'delattr',
    'dict',
    'dir',
    'divmod',
    'enumerate',
    'eval',
    'exec',
    'filter',
    'float',
    'format',
    'frozenset',
    'getattr',
    'globals',
    'hasattr',
    'hash',
    'help',
    'hex',
    'id',
    'input',
    'int',
    'isinstance',
    'issubclass',
    'iter',
    'len',
    'list',
    'locals',
    'map',
    'max',
    'memoryview',
    'min',
    'next',
    'object',
    'oct',
    'open',
    'ord',
    'pow',
    'print',
    'property',
    'range',
    'repr',
    'reversed',
    'round',
    'set',
    'setattr',
    'slice',
    'sorted',
    'staticmethod',
    'str',
    'sum',
    'super',
    'tuple',
    'type',
    'vars',
    'zip']
PYTHON_KEYWORDS = [
    'and',
    'except',
    'lambda',
    'with',
    'as',
    'finally',
    'nonlocal',
    'while',
    'assert',
    'False',
    'None',
    'yield',
    'break',
    'for',
    'not',
    'class',
    'from',
    'or',
    'continue',
    'global',
    'pass',
    'def',
    'if',
    'raise',
    'del',
    'import',
    'return',
    'elif',
    'in',
    'True',
    'else',
    'is',
    'try',
    'int']
# Python keywords and function names need hashing when used as var names
reserved_words = set(PYTHON_BUILTIN_FUNCTIONS + PYTHON_KEYWORDS)

# Let's retrieve all keywords dynamically from the cached KEYWORDS dictionary
indent_keywords = {}
for lang, keywords in KEYWORDS.items():
    indent_keywords[lang] = []
    for keyword in ['if', 'elif', 'for', 'repeat', 'while', 'else']:
        indent_keywords[lang].append(keyword)  # always also check for En
        indent_keywords[lang].append(keywords.get(keyword))

# These are the preprocessor rules that we use to specify changes in the rules that
# are expected to work across several rules
# Example
# for<needs_colon> instead of defining the whole rule again.


def needs_colon(rule):
    pos = rule.find('_EOL (_SPACE command)')
    return f'{rule[0:pos]} _COLON {rule[pos:]}'


PREPROCESS_RULES = {
    'needs_colon': needs_colon
}


class Command:
    print = 'print'
    ask = 'ask'
    echo = 'echo'
    turn = 'turn'
    forward = 'forward'
    sleep = 'sleep'
    color = 'color'
    add_to_list = 'add to list'
    remove_from_list = 'remove from list'
    list_access = 'at random'
    in_list = 'in list'
    equality = 'is (equality)'
    repeat = 'repeat'
    for_list = 'for in'
    for_loop = 'for in range'
    addition = '+'
    subtraction = '-'
    multiplication = '*'
    division = '/'
    smaller = '<'
    smaller_equal = '<='
    bigger = '>'
    bigger_equal = '>='
    not_equal = '!='
    pressed = 'pressed'
    clear = 'clear'


translatable_commands = {Command.print: ['print'],
                         Command.ask: ['ask'],
                         Command.echo: ['echo'],
                         Command.turn: ['turn'],
                         Command.sleep: ['sleep'],
                         Command.color: ['color'],
                         Command.forward: ['forward'],
                         Command.add_to_list: ['add', 'to_list'],
                         Command.remove_from_list: ['remove', 'from'],
                         Command.list_access: ['at', 'random'],
                         Command.in_list: ['in'],
                         Command.equality: ['is', '=', '=='],
                         Command.repeat: ['repeat', 'times'],
                         Command.for_list: ['for', 'in'],
                         Command.for_loop: ['in', 'range', 'to']}


class HedyType:
    any = 'any'
    none = 'none'
    string = 'string'
    integer = 'integer'
    list = 'list'
    float = 'float'
    boolean = 'boolean'
    input = 'input'


# Type promotion rules are used to implicitly convert one type to another, e.g. integer should be auto converted
# to float in 1 + 1.5. Additionally, before level 12, we want to convert numbers to strings, e.g. in equality checks.
int_to_float = (HedyType.integer, HedyType.float)
int_to_string = (HedyType.integer, HedyType.string)
float_to_string = (HedyType.float, HedyType.string)
input_to_int = (HedyType.input, HedyType.integer)
input_to_float = (HedyType.input, HedyType.float)
input_to_string = (HedyType.input, HedyType.string)


def promote_types(types, rules):
    for (from_type, to_type) in rules:
        if to_type in types:
            types = [to_type if t == from_type else t for t in types]
    return types


# Commands per Hedy level which are used to suggest the closest command when kids make a mistake
commands_per_level = {
    1: ['print', 'ask', 'echo', 'turn', 'forward', 'color'],
    2: ['print', 'ask', 'is', 'turn', 'forward', 'color', 'sleep'],
    3: ['ask', 'is', 'print', 'forward', 'turn', 'color', 'sleep', 'at', 'random', 'add', 'to', 'remove', 'from'],
    4: ['ask', 'is', 'print', 'forward', 'turn', 'color', 'sleep', 'at', 'random', 'add', 'to', 'remove', 'from', 'clear'],
    5: ['ask', 'is', 'print', 'forward', 'turn', 'color', 'sleep', 'at', 'random', 'add', 'to', 'remove', 'from', 'in', 'not in', 'if', 'else', 'pressed', 'button', 'clear'],
    6: ['ask', 'is', 'print', 'forward', 'turn', 'color', 'sleep', 'at', 'random', 'add', 'to', 'remove', 'from', 'in', 'not in', 'if', 'else', 'pressed', 'button', 'clear'],
    7: ['ask', 'is', 'print', 'forward', 'turn', 'color', 'sleep', 'at', 'random', 'add', 'to', 'remove', 'from', 'in', 'not in', 'if', 'else', 'pressed', 'button', 'repeat', 'times', 'clear'],
    8: ['ask', 'is', 'print', 'forward', 'turn', 'color', 'sleep', 'at', 'random', 'add', 'to', 'remove', 'from', 'in', 'not in', 'if', 'else', 'pressed', 'button', 'repeat', 'times', 'clear'],
    9: ['ask', 'is', 'print', 'forward', 'turn', 'color', 'sleep', 'at', 'random', 'add', 'to', 'remove', 'from', 'in', 'not in', 'if', 'else', 'pressed', 'button', 'repeat', 'times', 'clear'],
    10: ['ask', 'is', 'print', 'forward', 'turn', 'color', 'sleep', 'at', 'random', 'add', 'to', 'remove', 'from', 'in', 'not in', 'if', 'else', 'pressed', 'button', 'repeat', 'times', 'for', 'clear'],
    11: ['ask', 'is', 'print', 'forward', 'turn', 'color', 'sleep', 'at', 'random', 'add', 'to', 'remove', 'from', 'in', 'not in', 'if', 'else', 'pressed', 'button', 'for', 'range', 'repeat', 'clear'],
    12: ['ask', 'is', 'print', 'forward', 'turn', 'color', 'sleep', 'at', 'random', 'add', 'to', 'remove', 'from', 'in', 'not in', 'if', 'else', 'pressed', 'button', 'for', 'range', 'repeat', 'clear'],
    13: ['ask', 'is', 'print', 'forward', 'turn', 'color', 'sleep', 'at', 'random', 'add', 'to', 'remove', 'from', 'in', 'not in', 'if', 'else', 'pressed', 'button', 'for', 'range', 'repeat', 'and', 'or', 'clear'],
    14: ['ask', 'is', 'print', 'forward', 'turn', 'color', 'sleep', 'at', 'random', 'add', 'to', 'remove', 'from', 'in', 'not in', 'if', 'else', 'pressed', 'button', 'for', 'range', 'repeat', 'and', 'or', 'clear'],
    15: ['ask', 'is', 'print', 'forward', 'turn', 'color', 'sleep', 'at', 'random', 'add', 'to', 'remove', 'from', 'in', 'not in', 'if', 'else', 'pressed', 'button', 'for', 'range', 'repeat', 'and', 'or', 'while', 'clear'],
    16: ['ask', 'is', 'print', 'forward', 'turn', 'color', 'sleep', 'at', 'random', 'add', 'to', 'remove', 'from', 'in', 'not in', 'if', 'else', 'pressed', 'button', 'for', 'range', 'repeat', 'and', 'or', 'while', 'clear'],
    17: ['ask', 'is', 'print', 'forward', 'turn', 'color', 'sleep', 'at', 'random', 'add', 'to', 'remove', 'from', 'in', 'not in', 'if', 'else', 'pressed', 'button', 'for', 'range', 'repeat', 'and', 'or', 'while', 'elif', 'clear'],
    18: ['is', 'print', 'forward', 'turn', 'color', 'sleep', 'at', 'random', 'add', 'to', 'remove', 'from', 'in', 'if', 'not in', 'else', 'for', 'pressed', 'button', 'range', 'repeat', 'and', 'or', 'while', 'elif', 'input', 'clear'],
}

command_turn_literals = ['right', 'left']
command_make_color = ['black', 'blue', 'brown', 'gray', 'green', 'orange', 'pink', 'purple', 'red', 'white', 'yellow']

# Commands and their types per level (only partially filled!)
commands_and_types_per_level = {
    Command.print: {
        1: [HedyType.string, HedyType.integer, HedyType.input],
        12: [HedyType.string, HedyType.integer, HedyType.input, HedyType.float],
        16: [HedyType.string, HedyType.integer, HedyType.input, HedyType.float, HedyType.list]
    },
    Command.ask: {
        1: [HedyType.string, HedyType.integer, HedyType.input],
        12: [HedyType.string, HedyType.integer, HedyType.input, HedyType.float],
        16: [HedyType.string, HedyType.integer, HedyType.input, HedyType.float, HedyType.list]
    },
    Command.turn: {1: command_turn_literals,
                   2: [HedyType.integer, HedyType.input],
                   12: [HedyType.integer, HedyType.input, HedyType.float]
                   },
    Command.color: {1: command_make_color,
                    2: [command_make_color, HedyType.string, HedyType.input]},
    Command.forward: {1: [HedyType.integer, HedyType.input],
                      12: [HedyType.integer, HedyType.input, HedyType.float]
                      },
    Command.sleep: {1: [HedyType.integer, HedyType.input]},
    Command.list_access: {1: [HedyType.list]},
    Command.in_list: {1: [HedyType.list]},
    Command.add_to_list: {1: [HedyType.list]},
    Command.remove_from_list: {1: [HedyType.list]},
    Command.equality: {1: [HedyType.string, HedyType.integer, HedyType.input, HedyType.float],
                       14: [HedyType.string, HedyType.integer, HedyType.input, HedyType.float, HedyType.list]},
    Command.addition: {
        6: [HedyType.integer, HedyType.input],
        12: [HedyType.string, HedyType.integer, HedyType.input, HedyType.float]
    },
    Command.subtraction: {
        1: [HedyType.integer, HedyType.input],
        12: [HedyType.integer, HedyType.float, HedyType.input],
    },
    Command.multiplication: {
        1: [HedyType.integer, HedyType.input],
        12: [HedyType.integer, HedyType.float, HedyType.input],
    },
    Command.division: {
        1: [HedyType.integer, HedyType.input],
        12: [HedyType.integer, HedyType.float, HedyType.input],
    },
    Command.repeat: {7: [HedyType.integer, HedyType.input]},
    Command.for_list: {10: {HedyType.list}},
    Command.for_loop: {11: [HedyType.integer, HedyType.input]},
    Command.smaller: {14: [HedyType.integer, HedyType.float, HedyType.input]},
    Command.smaller_equal: {14: [HedyType.integer, HedyType.float, HedyType.input]},
    Command.bigger: {14: [HedyType.integer, HedyType.float, HedyType.input]},
    Command.bigger_equal: {14: [HedyType.integer, HedyType.float, HedyType.input]},
    Command.not_equal: {14: [HedyType.integer, HedyType.float, HedyType.string, HedyType.input, HedyType.list]},
    Command.pressed: {5: [HedyType.string]}  # TODO: maybe use a seperate type character in the future.
}

# we generate Python strings with ' always, so ' needs to be escaped but " works fine
# \ also needs to be escaped because it eats the next character
characters_that_need_escaping = ["\\", "'"]

character_skulpt_cannot_parse = re.compile('[^a-zA-Z0-9_]')


def get_list_keywords(commands, to_lang):
    """ Returns a list with the local keywords of the argument 'commands'
    """

    translation_commands = []
    dir = path.abspath(path.dirname(__file__))
    path_keywords = dir + "/content/keywords"

    to_yaml_filesname_with_path = path.join(path_keywords, to_lang + '.yaml')
    en_yaml_filesname_with_path = path.join(path_keywords, 'en' + '.yaml')

    with open(en_yaml_filesname_with_path, 'r', encoding='utf-8') as stream:
        en_yaml_dict = yaml.safe_load(stream)

    try:
        with open(to_yaml_filesname_with_path, 'r', encoding='utf-8') as stream:
            to_yaml_dict = yaml.safe_load(stream)
        for command in commands:
            try:
                translation_commands.append(to_yaml_dict[command])
            except Exception:
                translation_commands.append(en_yaml_dict[command])
    except Exception:
        for command in commands:
            translation_commands.append(en_yaml_dict[command])

    return translation_commands


def get_suggestions_for_language(lang, level):
    if not local_keywords_enabled:
        lang = 'en'

    lang_commands = get_list_keywords(commands_per_level[level], lang)

    # if we allow multiple keyword languages:
    en_commands = get_list_keywords(commands_per_level[level], 'en')
    en_lang_commands = list(set(en_commands + lang_commands))

    return en_lang_commands


def escape_var(var):
    var_name = var.name if type(var) is LookupEntry else var
    return "_" + var_name if var_name in reserved_words else var_name


def closest_command(invalid_command, known_commands, threshold=2):
    # closest_command() searches for a similar command (distance smaller than threshold)
    # TODO: make the result value be tuple instead of a ugly None & string mix
    # returns None if the invalid command does not contain any known command.
    # returns 'keyword' if the invalid command is exactly a command (so shoudl not be suggested)

    min_command = closest_command_with_min_distance(invalid_command, known_commands, threshold)

    # Check if we are not returning the found command
    # In that case we have no suggestion
    # This is to prevent "print is not a command in Hedy level 3, did you mean print?" error message

    if min_command == invalid_command:
        return 'keyword'
    return min_command


def style_command(command):
    return f'<span class="command-highlighted">{command}</span>'


def closest_command_with_min_distance(invalid_command, commands, threshold):
    # FH, early 2020: simple string distance, could be more sophisticated MACHINE LEARNING!

    minimum_distance = 1000
    closest_command = None
    for command in commands:
        minimum_distance_for_command = calculate_minimum_distance(command, invalid_command)
        if minimum_distance_for_command < minimum_distance and minimum_distance_for_command <= threshold:
            minimum_distance = minimum_distance_for_command
            closest_command = command

    return closest_command


def calculate_minimum_distance(s1, s2):
    """Return string distance between 2 strings."""
    if len(s1) > len(s2):
        s1, s2 = s2, s1
    distances = range(len(s1) + 1)
    for index2, char2 in enumerate(s2):
        new_distances = [index2 + 1]
        for index1, char1 in enumerate(s1):
            if char1 == char2:
                new_distances.append(distances[index1])
            else:
                new_distances.append(1 + min((distances[index1], distances[index1 + 1], new_distances[-1])))
        distances = new_distances
    return distances[-1]


@dataclass
class InvalidInfo:
    error_type: str
    command: str = ''
    arguments: list = field(default_factory=list)
    line: int = 0
    column: int = 0


# used in to construct lookup table entries and infer their type
@dataclass
class LookupEntry:
    name: str
    tree: Tree
    linenumber: int
    skip_hashing: bool
    type_: str = None
    currently_inferring: bool = False  # used to detect cyclic type inference


class TypedTree(Tree):
    def __init__(self, data, children, meta, type_):
        super().__init__(data, children, meta)
        self.type_ = type_


@v_args(meta=True)
class ExtractAST(Transformer):
    # simplifies the tree: f.e. flattens arguments of text, var and punctuation for further processing
    def text(self, meta, args):
        return Tree('text', [' '.join([str(c) for c in args])], meta)

    def INT(self, args):
        return Tree('integer', [str(args)])

    def NUMBER(self, args):
        return Tree('number', [str(args)])

    def POSITIVE_NUMBER(self, args):
        return Tree('number', [str(args)])

    def NEGATIVE_NUMBER(self, args):
        return Tree('number', [str(args)])

    # level 2
    def var(self, meta, args):
        return Tree('var', [''.join([str(c) for c in args])], meta)

    def list_access(self, meta, args):
        # FH, may 2022 I don't fully understand why we remove INT here and just plemp
        # the number in the tree. should be improved but that requires rewriting the further processing code too (TODO)
        if type(args[1]) == Tree:
            if "random" in args[1].data:
                return Tree('list_access', [args[0], 'random'], meta)
            elif args[1].data == "var_access":
                return Tree('list_access', [args[0], args[1].children[0]], meta)
            else:
                # convert to latin int
                latin_int_index = str(int(args[1].children[0]))
                return Tree('list_access', [args[0], latin_int_index], meta)
        else:
            return Tree('list_access', [args[0], args[1]], meta)

    # level 5
    def error_unsupported_number(self, meta, args):
        return Tree('unsupported_number', [''.join([str(c) for c in args])], meta)


# This visitor collects all entries that should be part of the lookup table. It only stores the name of the entry
# (e.g. 'animal') and its value as a tree node (e.g. Tree['text', ['cat']]) which is later used to infer the type
# of the entry. This preliminary traversal is needed to avoid issues with loops in which an iterator variable is
# used in the inner commands which are visited before the iterator variable is added to the lookup.

class LookupEntryCollector(visitors.Visitor):
    def __init__(self, level):
        super().__init__()
        self.level = level
        self.lookup = []

    def ask(self, tree):
        # in level 1 there is no variable name on the left side of the ask command
        if self.level > 1:
            self.add_to_lookup(tree.children[0].children[0], tree, tree.meta.line)

    def input_empty_brackets(self, tree):
        self.input(tree)

    def input(self, tree):
        var_name = tree.children[0].children[0]
        self.add_to_lookup(var_name, tree, tree.meta.line)

    def assign(self, tree):
        var_name = tree.children[0].children[0]
        self.add_to_lookup(var_name, tree.children[1], tree.meta.line)

    def assign_list(self, tree):
        var_name = tree.children[0].children[0]
        self.add_to_lookup(var_name, tree, tree.meta.line)

    # list access is added to the lookup table not because it must be escaped
    # for example we print(dieren[1]) not print('dieren[1]')

    def list_access(self, tree):
        list_name = escape_var(tree.children[0].children[0])
        position_name = escape_var(tree.children[1])
        if position_name == 'random':
            name = f'random.choice({list_name})'
        else:
            # We want list access to be 1-based instead of 0-based, hence the -1
            name = f'{list_name}[int({position_name})-1]'
        self.add_to_lookup(name, tree, tree.meta.line, True)

    def change_list_item(self, tree):
        self.add_to_lookup(tree.children[0].children[0], tree, tree.meta.line, True)

    def for_list(self, tree):
        iterator = str(tree.children[0].children[0])
        # the tree is trimmed to skip contain the inner commands of the loop since
        # they are not needed to infer the type of the iterator variable
        trimmed_tree = Tree(tree.data, tree.children[0:2], tree.meta)
        self.add_to_lookup(iterator, trimmed_tree, tree.meta.line)

    def for_loop(self, tree):
        iterator = str(tree.children[0].children[0])
        # the tree is trimmed to skip contain the inner commands of the loop since
        # they are not needed to infer the type of the iterator variable
        trimmed_tree = Tree(tree.data, tree.children[0:3], tree.meta)
        self.add_to_lookup(iterator, trimmed_tree, tree.meta.line)

    def add_to_lookup(self, name, tree, linenumber, skip_hashing=False):
        entry = LookupEntry(name, tree, linenumber, skip_hashing)
        hashed_name = escape_var(entry)
        entry.name = hashed_name
        self.lookup.append(entry)


# The transformer traverses the whole AST and infers the type of each node. It alters the lookup table entries with
# their inferred type. It also performs type validation for commands, e.g. 'text' + 1 results in error.
@v_args(tree=True)
class TypeValidator(Transformer):
    def __init__(self, lookup, level, lang, input_string):
        super().__init__()
        self.lookup = lookup
        self.level = level
        self.lang = lang
        self.input_string = input_string

    def print(self, tree):
        self.validate_args_type_allowed(Command.print, tree.children, tree.meta)

        return self.to_typed_tree(tree)

    def ask(self, tree):
        if self.level > 1:
            self.save_type_to_lookup(tree.children[0].children[0], HedyType.input)
        self.validate_args_type_allowed(Command.ask, tree.children[1:], tree.meta)
        return self.to_typed_tree(tree, HedyType.input)

    def input(self, tree):
        self.validate_args_type_allowed(Command.ask, tree.children[1:], tree.meta)
        return self.to_typed_tree(tree, HedyType.input)

    def forward(self, tree):
        if tree.children:
            self.validate_args_type_allowed(Command.forward, tree.children, tree.meta)
        return self.to_typed_tree(tree)

    def color(self, tree):
        if tree.children:
            self.validate_args_type_allowed(Command.color, tree.children, tree.meta)
        return self.to_typed_tree(tree)

    def turn(self, tree):
        if tree.children:
            name = tree.children[0].data
            if self.level > 1 or name not in command_turn_literals:
                self.validate_args_type_allowed(Command.turn, tree.children, tree.meta)
        return self.to_typed_tree(tree)

    def sleep(self, tree):
        if tree.children:
            self.validate_args_type_allowed(Command.sleep, tree.children, tree.meta)
        return self.to_typed_tree(tree)

    def assign(self, tree):
        try:
            type_ = self.get_type(tree.children[1])
            self.save_type_to_lookup(tree.children[0].children[0], type_)
        except hedy.exceptions.UndefinedVarException as ex:
            if self.level >= 12:
                raise hedy.exceptions.UnquotedAssignTextException(
                    text=ex.arguments['name'],
                    line_number=tree.meta.line)
            else:
                raise

        return self.to_typed_tree(tree, HedyType.none)

    def assign_list(self, tree):
        self.save_type_to_lookup(tree.children[0].children[0], HedyType.list)
        return self.to_typed_tree(tree, HedyType.list)

    def list_access(self, tree):
        self.validate_args_type_allowed(Command.list_access, tree.children[0], tree.meta)

        list_name = escape_var(tree.children[0].children[0])
        if tree.children[1] == 'random':
            name = f'random.choice({list_name})'
        else:
            # We want list access to be 1-based instead of 0-based, hence the -1
            name = f'{list_name}[int({tree.children[1]})-1]'
        self.save_type_to_lookup(name, HedyType.any)

        return self.to_typed_tree(tree, HedyType.any)

    def add(self, tree):
        self.validate_args_type_allowed(Command.add_to_list, tree.children[1], tree.meta)
        return self.to_typed_tree(tree)

    def remove(self, tree):
        self.validate_args_type_allowed(Command.remove_from_list, tree.children[1], tree.meta)
        return self.to_typed_tree(tree)

    def in_list_check(self, tree):
        self.validate_args_type_allowed(Command.in_list, tree.children[1], tree.meta)
        return self.to_typed_tree(tree, HedyType.boolean)

    def equality_check(self, tree):
        if self.level < 12:
            rules = [int_to_float, int_to_string, float_to_string, input_to_string, input_to_int, input_to_float]
        else:
            rules = [int_to_float, input_to_string, input_to_int, input_to_float]
        self.validate_binary_command_args_type(Command.equality, tree, rules)
        return self.to_typed_tree(tree, HedyType.boolean)

    def repeat(self, tree):
        command = Command.repeat
        allowed_types = get_allowed_types(command, self.level)
        self.check_type_allowed(command, allowed_types, tree.children[0], tree.meta)
        return self.to_typed_tree(tree, HedyType.none)

    def for_list(self, tree):
        command = Command.for_list
        allowed_types = get_allowed_types(command, self.level)
        self.check_type_allowed(command, allowed_types, tree.children[1], tree.meta)
        self.save_type_to_lookup(tree.children[0].children[0], HedyType.any)
        return self.to_typed_tree(tree, HedyType.none)

    def for_loop(self, tree):
        command = Command.for_loop
        allowed_types = get_allowed_types(command, self.level)

        start_type = self.check_type_allowed(command, allowed_types, tree.children[1], tree.meta)
        self.check_type_allowed(command, allowed_types, tree.children[2], tree.meta)

        iterator = str(tree.children[0])
        self.save_type_to_lookup(iterator, start_type)

        return self.to_typed_tree(tree, HedyType.none)

    def integer(self, tree):
        return self.to_typed_tree(tree, HedyType.integer)

    def text(self, tree):
        # under level 12 integers appear as text, so we parse them
        if self.level < 12:
            type_ = HedyType.integer if ConvertToPython.is_int(tree.children[0]) else HedyType.string
        else:
            type_ = HedyType.string
        return self.to_typed_tree(tree, type_)

    def text_in_quotes(self, tree):
        return self.to_typed_tree(tree.children[0], HedyType.string)

    def var_access(self, tree):
        return self.to_typed_tree(tree, HedyType.string)

    def var_access_print(self, tree):
        return self.var_access(tree)

    def var(self, tree):
        return self.to_typed_tree(tree, HedyType.none)

    def number(self, tree):
        number = tree.children[0]
        if ConvertToPython.is_int(number):
            return self.to_typed_tree(tree, HedyType.integer)
        if ConvertToPython.is_float(number):
            return self.to_typed_tree(tree, HedyType.float)
        # We managed to parse a number that cannot be parsed by python
        raise exceptions.ParseException(level=self.level, location='', found=number)

    def subtraction(self, tree):
        return self.to_sum_typed_tree(tree, Command.subtraction)

    def addition(self, tree):
        return self.to_sum_typed_tree(tree, Command.addition)

    def multiplication(self, tree):
        return self.to_sum_typed_tree(tree, Command.multiplication)

    def division(self, tree):
        return self.to_sum_typed_tree(tree, Command.division)

    def to_sum_typed_tree(self, tree, command):
        rules = [int_to_float, input_to_int, input_to_float]
        prom_left_type, prom_right_type = self.validate_binary_command_args_type(command, tree, rules)
        return TypedTree(tree.data, tree.children, tree.meta, prom_left_type)

    def smaller(self, tree):
        return self.to_comparison_tree(Command.smaller, tree)

    def smaller_equal(self, tree):
        return self.to_comparison_tree(Command.smaller_equal, tree)

    def bigger(self, tree):
        return self.to_comparison_tree(Command.bigger, tree)

    def bigger_equal(self, tree):
        return self.to_comparison_tree(Command.bigger_equal, tree)

    def not_equal(self, tree):
        rules = [int_to_float, input_to_int, input_to_float, input_to_string]
        self.validate_binary_command_args_type(Command.not_equal, tree, rules)
        return self.to_typed_tree(tree, HedyType.boolean)

    def to_comparison_tree(self, command, tree):
        allowed_types = get_allowed_types(command, self.level)
        self.check_type_allowed(command, allowed_types, tree.children[0], tree.meta)
        self.check_type_allowed(command, allowed_types, tree.children[1], tree.meta)
        return self.to_typed_tree(tree, HedyType.boolean)

    def validate_binary_command_args_type(self, command, tree, type_promotion_rules):
        allowed_types = get_allowed_types(command, self.level)

        left_type = self.check_type_allowed(command, allowed_types, tree.children[0], tree.meta)
        right_type = self.check_type_allowed(command, allowed_types, tree.children[1], tree.meta)

        if self.ignore_type(left_type) or self.ignore_type(right_type):
            return HedyType.any, HedyType.any

        prom_left_type, prom_right_type = promote_types([left_type, right_type], type_promotion_rules)

        if prom_left_type != prom_right_type:
            left_arg = tree.children[0].children[0]
            right_arg = tree.children[1].children[0]
            raise hedy.exceptions.InvalidTypeCombinationException(
                command, left_arg, right_arg, left_type, right_type, tree.meta.line)
        return prom_left_type, prom_right_type

    def validate_args_type_allowed(self, command, children, meta):
        allowed_types = get_allowed_types(command, self.level)
        children = children if type(children) is list else [children]
        for child in children:
            self.check_type_allowed(command, allowed_types, child, meta)

    def check_type_allowed(self, command, allowed_types, tree, meta=None):
        arg_type = self.get_type(tree)
        if arg_type not in allowed_types and not self.ignore_type(arg_type):
            variable = tree.children[0]

            if command in translatable_commands:
                keywords = translatable_commands[command]
                result = hedy_translation.find_command_keywords(
                    self.input_string,
                    self.lang,
                    self.level,
                    keywords,
                    meta.line,
                    meta.end_line,
                    meta.column - 1,
                    meta.end_column - 2)
                result = {k: v for k, v in result.items()}
                command = ' '.join([v.strip() for v in result.values() if v is not None])
            raise exceptions.InvalidArgumentTypeException(command=command, invalid_type=arg_type,
                                                          invalid_argument=variable, allowed_types=allowed_types, line_number=meta.line)
        return arg_type

    def get_type(self, tree):
        # The rule var_access is used in the grammars definitions only in places where a variable needs to be accessed.
        # So, if it cannot be found in the lookup table, then it is an undefined variable for sure.
        if tree.data == 'var_access':
            var_name = tree.children[0]
            in_lookup, type_in_lookup = self.try_get_type_from_lookup(var_name)
            if in_lookup:
                return type_in_lookup
            else:
                raise hedy.exceptions.UndefinedVarException(name=var_name, line_number=tree.meta.line)

        if tree.data == 'var_access_print':
            var_name = tree.children[0]
            in_lookup, type_in_lookup = self.try_get_type_from_lookup(var_name)
            if in_lookup:
                return type_in_lookup
            else:
                # is there a variable that is mildly similar?
                # if so, we probably meant that one

                # we first check if the list of vars is empty since that is cheaper than stringdistancing.
                # TODO: Can be removed since fall back handles that now
                if len(self.lookup) == 0:
                    raise hedy.exceptions.UnquotedTextException(
                        level=self.level, unquotedtext=var_name, line_number=tree.meta.line)
                else:
                    # TODO: decide when this runs for a while whether this distance small enough!
                    minimum_distance_allowed = 4
                    for var_in_lookup in self.lookup:
                        if calculate_minimum_distance(var_in_lookup.name, var_name) <= minimum_distance_allowed:
                            raise hedy.exceptions.UndefinedVarException(name=var_name, line_number=tree.meta.line)

                    # nothing found? fall back to UnquotedTextException
                    raise hedy.exceptions.UnquotedTextException(
                        level=self.level, unquotedtext=var_name, line_number=tree.meta.line)

        # TypedTree with type 'None' and 'string' could be in the lookup because of the grammar definitions
        # If the tree has more than 1 child, then it is not a leaf node, so do not search in the lookup
        if tree.type_ in [HedyType.none, HedyType.string] and len(tree.children) == 1:
            in_lookup, type_in_lookup = self.try_get_type_from_lookup(tree.children[0])
            if in_lookup:
                return type_in_lookup
        # If the value is not in the lookup or the type is other than 'None' or 'string', return evaluated type
        return tree.type_

    def ignore_type(self, type_):
        return type_ in [HedyType.any, HedyType.none]

    def save_type_to_lookup(self, name, inferred_type):
        for entry in self.lookup:
            if entry.name == escape_var(name):
                entry.type_ = inferred_type

    # Usually, variable definitions are sequential and by the time we need the type of a lookup entry, it would already
    #  be inferred. However, there are valid cases in which the lookup entries will be accessed before their type
    #  is inferred. This is the case with for loops:
    #      for i in 1 to 10
    #          print i
    #  In the above case, we visit `print i`, before the definition of i in the for cycle. In this case, the tree of
    #  lookup entry is used to infer the type and continue the started validation. This approach might cause issues
    #  in case of cyclic references, e.g. b is b + 1. The flag `inferring` is used as a guard against these cases.
    def try_get_type_from_lookup(self, name):
        matches = [entry for entry in self.lookup if entry.name == escape_var(name)]
        if matches:
            match = matches[0]
            if not match.type_:
                if match.currently_inferring:  # there is a cyclic var reference, e.g. b = b + 1
                    raise exceptions.CyclicVariableDefinitionException(
                        variable=match.name, line_number=match.tree.meta.line)
                else:
                    match.currently_inferring = True
                    try:
                        TypeValidator(self.lookup, self.level, self.lang, self.input_string).transform(match.tree)
                    except VisitError as ex:
                        raise ex.orig_exc
                    match.currently_inferring = False

            return True, self.lookup_type_fallback(matches[0].type_)
        return False, None

    def lookup_type_fallback(self, type_in_lookup):
        # If the entry is in the lookup table but its type has not been evaluated yet, then most probably this is a
        # variable referenced before it is defined. In this case, we rely on python to return an error. For now.
        return HedyType.any if type_in_lookup is None else type_in_lookup

    def to_typed_tree(self, tree, type_=HedyType.none):
        return TypedTree(tree.data, tree.children, tree.meta, type_)

    def __default__(self, data, children, meta):
        return TypedTree(data, children, meta, HedyType.none)


def flatten_list_of_lists_to_list(args):
    flat_list = []
    for element in args:
        if isinstance(
                element,
                str):  # str needs a special case before list because a str is also a list and we don't want to split all letters out
            flat_list.append(element)
        elif isinstance(element, list):
            flat_list += flatten_list_of_lists_to_list(element)
        else:
            flat_list.append(element)
    return flat_list


def are_all_arguments_true(args):
    bool_arguments = [x[0] for x in args]
    arguments_of_false_nodes = flatten_list_of_lists_to_list([x[1] for x in args if not x[0]])
    return all(bool_arguments), arguments_of_false_nodes


# this class contains code shared between IsValid and IsComplete, which are quite similar
# because both filter out some types of 'wrong' nodes
@v_args(meta=True)
class Filter(Transformer):
    def __default__(self, data, children, meta):
        result, args = are_all_arguments_true(children)
        return result, args, meta

    def program(self, meta, args):
        bool_arguments = [x[0] for x in args]
        if all(bool_arguments):
            return [True]  # all complete
        else:
            for a in args:
                if not a[0]:
                    return False, a[1]

    # leafs are treated differently, they are True + their arguments flattened
    def var(self, meta, args):
        return True, ''.join([str(c) for c in args]), meta

    def random(self, meta, args):
        return True, 'random', meta

    def number(self, meta, args):
        return True, ''.join([c for c in args]), meta

    def NEGATIVE_NUMBER(self, args):
        return True, ''.join([c for c in args]), None

    def text(self, meta, args):
        return all(args), ''.join([c for c in args]), meta


class UsesTurtle(Transformer):
    def __default__(self, args, children, meta):
        if len(children) == 0:  # no children? you are a leaf that is not Turn or Forward, so you are no Turtle command
            return False
        else:
            return any(type(c) == bool and c is True for c in children)

    # returns true if Forward or Turn are in the tree, false otherwise
    def forward(self, args):
        return True

    def color(self, args):
        return True

    def turn(self, args):
        return True

    # somehow tokens are not picked up by the default rule so they need their own rule
    def INT(self, args):
        return False

    def NAME(self, args):
        return False

    def NUMBER(self, args):
        return False

    def POSITIVE_NUMBER(self, args):
        return False

    def NEGATIVE_NUMBER(self, args):
        return False


class UsesPyGame(Transformer):
    command_prefix = (f"""\
pygame_end = False
while not pygame_end:
  pygame.display.update()
  event = pygame.event.wait()
  if event.type == pygame.QUIT:
    pygame_end = True
    pygame.quit()
    break""")

    def __default__(self, args, children, meta):
        if len(children) == 0:  # no children? you are a leaf that is not Pressed, so you are no PyGame command
            return False
        else:
            return any(type(c) == bool and c is True for c in children)

    def ifpressed(self, args):
        return True

    def ifpressed_else(self, args):
        return True

    def assign_button(self, args):
        return True


class AllCommands(Transformer):
    def __init__(self, level):
        self.level = level

    def translate_keyword(self, keyword):
        # some keywords have names that are not a valid name for a command
        # that's why we call them differently in the grammar
        # we have to translate them to the regular names here for further communciation
        if keyword in ['assign', 'assign_list']:
            return 'is'
        if keyword == 'ifelse':
            return 'else'
        if keyword == 'ifs':
            return 'if'
        if keyword == 'elifs':
            return 'elif'
        if keyword == 'for_loop':
            return 'for'
        if keyword == 'for_list':
            return 'for'
        if keyword == 'or_condition':
            return 'or'
        if keyword == 'and_condition':
            return 'and'
        if keyword == 'while_loop':
            return 'while'
        if keyword == 'in_list_check':
            return 'in'
        if keyword == 'input_empty_brackets':
            return 'input'
        if keyword == 'print_empty_brackets':
            return 'print'
        return str(keyword)

    def __default__(self, args, children, meta):
        # if we are matching a rule that is a command
        production_rule_name = self.translate_keyword(args)
        leaves = flatten_list_of_lists_to_list(children)
        # for the achievements we want to be able to also detct which operators were used by a kid
        operators = ['addition', 'subtraction', 'multiplication', 'division']

        if production_rule_name in commands_per_level[self.level] or production_rule_name in operators:
            if production_rule_name == 'else':  # use of else also has an if
                return ['if', 'else'] + leaves
            return [production_rule_name] + leaves
        else:
            return leaves  # 'pop up' the children

    def command(self, args):
        return args

    def program(self, args):
        return flatten_list_of_lists_to_list(args)

    # somehow tokens are not picked up by the default rule so they need their own rule
    def INT(self, args):
        return []

    def NAME(self, args):
        return []

    def NUMBER(self, args):
        return []

    def POSITIVE_NUMBER(self, args):
        return []

    def NEGATIVE_NUMBER(self, args):
        return []

    def text(self, args):
        return []


def all_commands(input_string, level, lang='en'):
    input_string = process_input_string(input_string, level, lang)
    program_root = parse_input(input_string, level, lang)

    return AllCommands(level).transform(program_root)


class AllPrintArguments(Transformer):
    def __init__(self, level):
        self.level = level

    def __default__(self, args, children, meta):
        leaves = flatten_list_of_lists_to_list(children)

        if args == 'print':
            return children
        else:
            return leaves  # 'pop up' the children

    def program(self, args):
        return flatten_list_of_lists_to_list(args)

    # somehow tokens are not picked up by the default rule so they need their own rule
    def INT(self, args):
        return []

    def NAME(self, args):
        return []

    def NUMBER(self, args):
        return []

    def POSITIVE_NUMBER(self, args):
        return []

    def NEGATIVE_NUMBER(self, args):
        return []

    def text(self, args):
        return ''.join(args)


def all_print_arguments(input_string, level, lang='en'):
    input_string = process_input_string(input_string, level, lang)
    program_root = parse_input(input_string, level, lang)

    return AllPrintArguments(level).transform(program_root)


@v_args(meta=True)
class IsValid(Filter):
    # all rules are valid except for the "Invalid" production rule
    # this function is used to generate more informative error messages
    # tree is transformed to a node of [Bool, args, command number]

    def error_invalid_space(self, meta, args):
        # return space to indicate that line starts in a space
        return False, InvalidInfo(" ", line=args[0][2].line, column=args[0][2].column), meta

    def error_print_nq(self, meta, args):
        words = [x[1] for x in args]  # second half of the list is the word
        text = ' '.join(words)
        return False, InvalidInfo("print without quotes", arguments=[
                                  text], line=meta.line, column=meta.column), meta

    def error_invalid(self, meta, args):
        # TODO: this will not work for misspelling 'at', needs to be improved!

        error = InvalidInfo('invalid command', command=args[0][1], arguments=[
                            [a[1] for a in args[1:]]], line=meta.line, column=meta.column)
        return False, error, meta

    def error_unsupported_number(self, meta, args):
        error = InvalidInfo('unsupported number', arguments=[str(args[0])], line=meta.line, column=meta.column)
        return False, error, meta

    def error_condition(self, meta, args):
        error = InvalidInfo('invalid condition', arguments=[str(args[0])], line=meta.line, column=meta.column)
        return False, error, meta

    def error_repeat_no_command(self, meta, args):
        error = InvalidInfo('invalid repeat', arguments=[str(args[0])], line=meta.line, column=meta.column)
        return False, error, meta

    def error_repeat_no_print(self, meta, args):
        error = InvalidInfo('repeat missing print', arguments=[str(args[0])], line=meta.line, column=meta.column)
        return False, error, meta

    def error_repeat_no_times(self, meta, args):
        error = InvalidInfo('repeat missing times', arguments=[str(args[0])], line=meta.line, column=meta.column)
        return False, error, meta

    def error_text_no_print(self, meta, args):
        error = InvalidInfo('lonely text', arguments=[str(args[0])], line=meta.line, column=meta.column)
        return False, error, meta

    def error_list_access_at(self, meta, args):
        error = InvalidInfo('invalid at keyword', arguments=[str(args[0])], line=meta.line, column=meta.column)
        return False, error, meta
    # other rules are inherited from Filter

    # flat if no longer allowed in level 8 and up
    def error_ifelse(self, meta, args):
        error = InvalidInfo('flat if', arguments=[str(args[0])], line=meta.line, column=meta.column)
        return False, error, meta

    def error_ifpressed_missing_else(self, meta, args):
        error = InvalidInfo('ifpressed missing else', arguments=[str(args[0])], line=meta.line, column=meta.column)
        return False, error, meta

    # other rules are inherited from Filter


@v_args(meta=True)
def valid_echo(ast):
    commands = ast.children
    command_names = [x.children[0].data for x in commands]
    no_echo = 'echo' not in command_names

    # no echo is always ok!

    # otherwise, both have to be in the list and echo should come after
    return no_echo or ('echo' in command_names and 'ask' in command_names) and command_names.index(
        'echo') > command_names.index('ask')


@v_args(meta=True)
class IsComplete(Filter):
    def __init__(self, level):
        self.level = level
    # print, ask and echo can miss arguments and then are not complete
    # used to generate more informative error messages
    # tree is transformed to a node of [True] or [False, args, line_number]

    def ask(self, meta, args):
        # in level 1 ask without arguments means args == []
        # in level 2 and up, ask without arguments is a list of 1, namely the var name
        incomplete = (args == [] and self.level == 1) or (len(args) == 1 and self.level >= 2)
        if meta is not None:
            return not incomplete, ('ask', meta.line)
        else:
            return not incomplete, ('ask', 1)

    def print(self, meta, args):
        return args != [], ('print', meta.line)

    def input(self, meta, args):
        return len(args) > 1, ('input', meta.line)

    def length(self, meta, args):
        return args != [], ('len', meta.line)

    def error_print_nq(self, meta, args):
        return args != [], ('print level 2', meta.line)

    def echo(self, meta, args):
        # echo may miss an argument
        return True, ('echo', meta.line)

    # other rules are inherited from Filter


def process_characters_needing_escape(value):
    # defines what happens if a kids uses ' or \ in in a string
    for c in characters_that_need_escaping:
        value = value.replace(c, f'\\{c}')
    return value


def get_allowed_types(command, level):
    # get only the allowed types of the command for all levels before the requested level
    allowed = [values for key, values in commands_and_types_per_level[command].items() if key <= level]
    # use the allowed types of the highest level available
    return allowed[-1] if allowed else []


# decorator used to store each class in the lookup table
def hedy_transpiler(level):
    def decorator(c):
        TRANSPILER_LOOKUP[level] = c
        c.level = level
        return c
    return decorator


@v_args(meta=True)
class ConvertToPython(Transformer):
    def __init__(self, lookup, numerals_language="Latin"):
        self.lookup = lookup
        self.numerals_language = numerals_language

    # default for line number is max lines so if it is not given, there
    # is no check on whether the var is defined
    def is_variable(self, variable_name, access_line_number=100):
        all_names = [a.name for a in self.lookup]
        all_names_before_access_line = [a.name for a in self.lookup if a.linenumber <= access_line_number]

        if variable_name in all_names and variable_name not in all_names_before_access_line:
            # referenced before assignment!
            definition_line_number = [a.linenumber for a in self.lookup if a.name == variable_name][0]
            raise hedy.exceptions.AccessBeforeAssign(
                name=variable_name,
                access_line_number=access_line_number,
                definition_line_number=definition_line_number)

        return escape_var(variable_name) in all_names_before_access_line

    def process_variable(self, arg, access_line_number=100):
        # processes a variable by hashing and escaping when needed
        if self.is_variable(arg, access_line_number):
            return escape_var(arg)
        if ConvertToPython.is_quoted(arg):
            arg = arg[1:-1]
        return f"'{process_characters_needing_escape(arg)}'"

    def process_variable_for_fstring(self, variable_name, access_line_number=100):
        if self.is_variable(variable_name, access_line_number):
            return "{" + escape_var(variable_name) + "}"
        else:
            return process_characters_needing_escape(variable_name)

    def process_variable_for_comparisons(self, name):
        # used to transform variables in comparisons
        if self.is_variable(name):
            return f"convert_numerals('{self.numerals_language}', {escape_var(name)})"
        elif ConvertToPython.is_float(name):
            return f"convert_numerals('{self.numerals_language}', {name})"
        elif ConvertToPython.is_quoted(name):
            return f"{name}"

    def make_f_string(self, args):
        argument_string = ''
        for argument in args:
            if self.is_variable(argument):
                # variables are placed in {} in the f string
                argument_string += "{" + escape_var(argument) + "}"
            else:
                # strings are written regularly
                # however we no longer need the enclosing quotes in the f-string
                # the quotes are only left on the argument to check if they are there.
                argument_string += argument.replace("'", '')

        return f"print(f'{argument_string}')"

    def get_fresh_var(self, name):
        while self.is_variable(name):
            name = '_' + name
        return name

    def check_var_usage(self, args, var_access_linenumber=100):
        # this function checks whether arguments are valid
        # we can proceed if all arguments are either quoted OR all variables

        def is_var_candidate(arg) -> bool:
            return not isinstance(arg, Tree) and \
                not ConvertToPython.is_int(arg) and \
                not ConvertToPython.is_float(arg)

        args_to_process = [a for a in args if is_var_candidate(a)]  # we do not check trees (calcs) they are always ok

        unquoted_args = [a for a in args_to_process if not ConvertToPython.is_quoted(a)]
        unquoted_in_lookup = [self.is_variable(a, var_access_linenumber) for a in unquoted_args]

        if unquoted_in_lookup == [] or all(unquoted_in_lookup):
            # all good? return for further processing
            return args
        else:
            # TODO: check whether this is really never raised??
            # return first name with issue
            first_unquoted_var = unquoted_args[0]
            raise exceptions.UndefinedVarException(name=first_unquoted_var, line_number=var_access_linenumber)

    # static methods
    @staticmethod
    def is_quoted(s):
        opening_quotes = ['‘', "'", '"', "“", "«"]
        closing_quotes = ['’', "'", '"', "”", "»"]
        return len(s) > 1 and (s[0] in opening_quotes and s[-1] in closing_quotes)

    @staticmethod
    def is_int(n):
        try:
            int(n)
            return True
        except ValueError:
            return False

    @staticmethod
    def is_float(n):
        try:
            float(n)
            return True
        except ValueError:
            return False

    @staticmethod
    def is_random(s):
        return 'random.choice' in s

    @staticmethod
    def is_list(s):
        return '[' in s and ']' in s

    @staticmethod
    def indent(s, spaces_amount=2):
        lines = s.split('\n')
        return '\n'.join([' ' * spaces_amount + line for line in lines])


@v_args(meta=True)
@hedy_transpiler(level=1)
@source_map_transformer(source_map)
class ConvertToPython_1(ConvertToPython):

    def __init__(self, lookup, numerals_language):
        self.numerals_language = numerals_language
        self.lookup = lookup
        __class__.level = 1

    def program(self, meta, args):
        return '\n'.join([str(c) for c in args])

    def command(self, meta, args):
        return args[0]

    def text(self, meta, args):
        return ''.join([str(c) for c in args])

    def integer(self, meta, args):
        # remove whitespaces
        return str(int(args[0].replace(' ', '')))

    def number(self, meta, args):
        return str(int(args[0]))

    def NEGATIVE_NUMBER(self, meta, args):
        return str(int(args[0]))

    def print(self, meta, args):
        # escape needed characters
        argument = process_characters_needing_escape(args[0])
        return "print('" + argument + "')"

    def ask(self, meta, args):
        argument = process_characters_needing_escape(args[0])
        return "answer = input('" + argument + "')"

    def echo(self, meta, args):
        if len(args) == 0:
            return "print(answer)"  # no arguments, just print answer

        argument = process_characters_needing_escape(args[0])
        return "print('" + argument + " '+answer)"

    def comment(self, meta, args):
        return f"#{''.join(args)}"

    def empty_line(self, meta, args):
        return ''

    def forward(self, meta, args):
        if len(args) == 0:
            return sleep_after('t.forward(50)', False)
        return self.make_forward(int(args[0]))

    def color(self, meta, args):
        if len(args) == 0:
            return "t.pencolor('black')"  # no arguments defaults to black ink

        arg = args[0].data
        if arg in command_make_color:
            return f"t.pencolor('{arg}')"
        else:
            # the TypeValidator should protect against reaching this line:
            raise exceptions.InvalidArgumentTypeException(command=Command.color, invalid_type='', invalid_argument=arg,
                                                          allowed_types=get_allowed_types(Command.color, self.level), line_number=meta.line)

    def turn(self, meta, args):
        if len(args) == 0:
            return "t.right(90)"  # no arguments defaults to a right turn

        arg = args[0].data
        if arg == 'left':
            return "t.left(90)"
        elif arg == 'right':
            return "t.right(90)"
        else:
            # the TypeValidator should protect against reaching this line:
            raise exceptions.InvalidArgumentTypeException(command=Command.turn, invalid_type='', invalid_argument=arg,
                                                          allowed_types=get_allowed_types(Command.turn, self.level), line_number=meta.line)

    def make_turn(self, parameter):
        return self.make_turtle_command(parameter, Command.turn, 'right', False, 'int')

    def make_forward(self, parameter):
        return self.make_turtle_command(parameter, Command.forward, 'forward', True, 'int')

    def make_color(self, parameter):
        return self.make_turtle_color_command(parameter, Command.color, 'pencolor')

    def make_turtle_command(self, parameter, command, command_text, add_sleep, type):
        exception = ''
        if isinstance(parameter, str):
            exception = self.make_catch_exception([parameter])
        variable = self.get_fresh_var('__trtl')
        transpiled = exception + textwrap.dedent(f"""\
            {variable} = {parameter}
            try:
              {variable} = {type}({variable})
            except ValueError:
              raise Exception(f'While running your program the command {style_command(command)} received the value {style_command('{' + variable + '}')} which is not allowed. Try changing the value to a number.')
            t.{command_text}(min(600, {variable}) if {variable} > 0 else max(-600, {variable}))""")
        if add_sleep:
            return sleep_after(transpiled, False)
        return transpiled

    def make_turtle_color_command(self, parameter, command, command_text):
        variable = self.get_fresh_var('__trtl')
        return textwrap.dedent(f"""\
            {variable} = f'{parameter}'
            if {variable} not in {command_make_color}:
              raise Exception(f'While running your program the command {style_command(command)} received the value {style_command('{' + variable + '}')} which is not allowed. Try using another color.')
            t.{command_text}({variable})""")

    def make_catch_exception(self, args):
        lists_names = []
        list_args = []
        var_regex = r"[\p{Lu}\p{Ll}\p{Lt}\p{Lm}\p{Lo}\p{Nl}_]+|[\p{Mn}\p{Mc}\p{Nd}\p{Pc}·]+"
        # List usage comes in indexation and random choice
        list_regex = fr"(({var_regex})+\[int\(({var_regex})\)-1\])|(random\.choice\(({var_regex})\))"
        for arg in args:
            # Expressions come inside a Tree object, so unpack them
            if isinstance(arg, Tree):
                arg = arg.children[0]
            for group in regex.findall(list_regex, arg):
                if group[0] != '':
                    list_args.append(group[0])
                    lists_names.append(group[1])
                else:
                    list_args.append(group[3])
                    lists_names.append(group[4])
        code = ""
        exception_text_template = gettext('catch_index_exception')
        for i, list_name in enumerate(lists_names):
            exception_text = exception_text_template.replace('{list_name}', style_command(list_name))
            code += textwrap.dedent(f"""\
            try:
              {list_args[i]}
            except IndexError:
              raise Exception('{exception_text}')
            """)
        return code


@v_args(meta=True)
@hedy_transpiler(level=2)
@source_map_transformer(source_map)
class ConvertToPython_2(ConvertToPython_1):

    def error_ask_dep_2(self, meta, args):
        # ask is no longer usable this way, raise!
        # ask_needs_var is an entry in lang.yaml in texts where we can add extra info on this error
        raise hedy.exceptions.WrongLevelException(1, 'ask', "ask_needs_var", meta.line)

    def error_echo_dep_2(self, meta, args):
        # echo is no longer usable this way, raise!
        # ask_needs_var is an entry in lang.yaml in texts where we can add extra info on this error
        raise hedy.exceptions.WrongLevelException(1, 'echo', "echo_out", meta.line)

    def color(self, meta, args):
        if len(args) == 0:
            return "t.pencolor('black')"
        arg = args[0]
        if type(arg) != str:
            arg = arg.data

        arg = self.process_variable_for_fstring(arg)

        return self.make_color(arg)

    def turn(self, meta, args):
        if len(args) == 0:
            return "t.right(90)"  # no arguments defaults to a right turn
        arg = args[0]
        if self.is_variable(arg):
            return self.make_turn(escape_var(arg))
        if arg.lstrip("-").isnumeric():
            return self.make_turn(arg)

    def var(self, meta, args):
        name = args[0]
        return escape_var(name)

    def var_access(self, meta, args):
        name = args[0]
        self.check_var_usage(args, meta.line)
        return escape_var(name)

    def var_access_print(self, meta, args):
        return self.var_access(meta, args)

    def print(self, meta, args):
        args_new = []
        for a in args:
            # list access has been already rewritten since it occurs lower in the tree
            # so when we encounter it as a child of print it will not be a subtree, but
            # transpiled code (for example: random.choice(dieren))
            # therefore we should not process it anymore and thread it as a variable:
            # we set the line number to 100 so there is never an issue with variable access before
            # assignment (regular code will not work since random.choice(dieren) is never defined as var as such)
            if "random.choice" in a or "[" in a:
                args_new.append(self.process_variable_for_fstring(a, meta.line))
            else:
                # this regex splits words from non-letter characters, such that name! becomes [name, !]
                res = regex.findall(
                    r"[·\p{Lu}\p{Ll}\p{Lt}\p{Lm}\p{Lo}\p{Nl}\p{Mn}\p{Mc}\p{Nd}\p{Pc}]+|[^·\p{Lu}\p{Ll}\p{Lt}\p{Lm}\p{Lo}\p{Nl}]+", a)
                args_new.append(''.join([self.process_variable_for_fstring(x, meta.line) for x in res]))
        exception = self.make_catch_exception(args)
        argument_string = ' '.join(args_new)
        return exception + f"print(f'{argument_string}')"

    def ask(self, meta, args):
        var = args[0]
        all_parameters = ["'" + process_characters_needing_escape(a) + "'" for a in args[1:]]
        return f'{var} = input(' + '+'.join(all_parameters) + ")"

    def forward(self, meta, args):
        if len(args) == 0:
            return sleep_after('t.forward(50)', False)

        if ConvertToPython.is_int(args[0]):
            parameter = int(args[0])
        else:
            # if not an int, then it is a variable
            parameter = args[0]

        return self.make_forward(parameter)

    def assign(self, meta, args):
        parameter = args[0]
        value = args[1]
        if self.is_random(value) or self.is_list(value):
            exception = self.make_catch_exception([value])
            return exception + parameter + " = " + value
        else:
            if self.is_variable(value):
                value = self.process_variable(value, meta.line)
                return parameter + " = " + value
            else:
                # if the assigned value is not a variable and contains single quotes, escape them
                value = process_characters_needing_escape(value)
                return parameter + " = '" + value + "'"

    def sleep(self, meta, args):
        if not args:
            return "time.sleep(1)"
        else:
            value = f'"{args[0]}"' if self.is_int(args[0]) else args[0]
            exceptions = self.make_catch_exception(args)
            try_prefix = "try:\n" + textwrap.indent(exceptions, "  ")
            code = try_prefix + textwrap.dedent(f"""\
                  time.sleep(int({value}))
                except ValueError:
                  raise Exception(f'While running your program the command {style_command(Command.sleep)} received the value {style_command('{' + value + '}')} which is not allowed. Try changing the value to a number.')""")
            return code


@v_args(meta=True)
@hedy_transpiler(level=3)
@source_map_transformer(source_map)
class ConvertToPython_3(ConvertToPython_2):
    def assign_list(self, meta, args):
        parameter = args[0]
        values = [f"'{process_characters_needing_escape(a)}'" for a in args[1:]]
        return f"{parameter} = [{', '.join(values)}]"

    def list_access(self, meta, args):
        args = [escape_var(a) for a in args]

        # check the arguments (except when they are random or numbers, that is not quoted nor a var but is allowed)
        self.check_var_usage([a for a in args if a != 'random' and not a.isnumeric()], meta.line)

        if args[1] == 'random':
            return 'random.choice(' + args[0] + ')'
        else:
            return args[0] + '[int(' + args[1] + ')-1]'

    def process_argument(self, meta, arg):
        # only call process_variable if arg is a string, else keep as is (ie.
        # don't change 5 into '5', my_list[1] into 'my_list[1]')
        if arg.isnumeric() and isinstance(arg, int):  # is int/float
            return arg
        elif (self.is_list(arg)):  # is list indexing
            before_index, after_index = arg.split(']', 1)
            return before_index + '-1' + ']' + after_index   # account for 1-based indexing
        else:
            return self.process_variable(arg, meta.line)

    def add(self, meta, args):
        value = self.process_argument(meta, args[0])
        list_var = args[1]
        return f"{list_var}.append({value})"

    def remove(self, meta, args):
        value = self.process_argument(meta, args[0])
        list_var = args[1]
        return textwrap.dedent(f"""\
        try:
          {list_var}.remove({value})
        except:
          pass""")


@v_args(meta=True)
@hedy_transpiler(level=4)
@source_map_transformer(source_map)
class ConvertToPython_4(ConvertToPython_3):

    def process_variable_for_fstring(self, name):
        if self.is_variable(name):
            if self.numerals_language == "Latin":
                converted = escape_var(name)
            else:
                converted = f'convert_numerals("{self.numerals_language}",{escape_var(name)})'
            return "{" + converted + "}"
        else:
            if self.is_quoted(name):
                name = name[1:-1]
            return name.replace("'", "\\'")  # at level 4 backslashes are escaped in preprocessing, so we escape only '

    def var_access(self, meta, args):
        name = args[0]
        return escape_var(name)

    def var_access_print(self, meta, args):
        name = args[0]
        return escape_var(name)

    def print_ask_args(self, meta, args):
        args = self.check_var_usage(args, meta.line)
        result = ''
        for argument in args:
            argument = self.process_variable_for_fstring(argument)
            result += argument
        return result

    def print(self, meta, args):
        argument_string = self.print_ask_args(meta, args)
        exceptions = self.make_catch_exception(args)
        return exceptions + f"print(f'{argument_string}')"

    def ask(self, meta, args):
        var = args[0]
        argument_string = self.print_ask_args(meta, args[1:])
        return f"{var} = input(f'{argument_string}')"

    def error_print_nq(self, meta, args):
        return ConvertToPython_2.print(self, meta, args)

    def clear(self, meta, args):
        return f"""extensions.clear()
try:
    # If turtle is being used, reset canvas
    t.hideturtle()
    turtle.resetscreen()
    t.left(90)
    t.showturtle()
except NameError:
    pass"""


@v_args(meta=True)
@hedy_transpiler(level=5)
@source_map_transformer(source_map)
class ConvertToPython_5(ConvertToPython_4):
    def __init__(self, lookup, numerals_language):
        super().__init__(lookup, numerals_language)

    def ifs(self, meta, args):
        return f"""if {args[0]}:
{ConvertToPython.indent(args[1])}"""

    def ifelse(self, meta, args):
        return f"""if {args[0]}:
{ConvertToPython.indent(args[1])}
else:
{ConvertToPython.indent(args[2])}"""

    def condition(self, meta, args):
        return ' and '.join(args)

    def condition_spaces(self, meta, args):
        arg0 = self.process_variable(args[0], meta.line)
        arg1 = self.process_variable(' '.join(args[1:]))
        return f"{arg0} == {arg1}"

    def equality_check(self, meta, args):
        arg0 = self.process_variable(args[0], meta.line)
        arg1 = ' '.join([self.process_variable(a) for a in args[1:]])
        return f"{arg0} == {arg1}"
        # TODO, FH 2021: zelfde change moet ik ook nog ff maken voor equal. check in hogere levels

    def in_list_check(self, meta, args):
        arg0 = self.process_variable(args[0], meta.line)
        arg1 = self.process_variable(args[1], meta.line)
        return f"{arg0} in {arg1}"

    def not_in_list_check(self, meta, args):
        arg0 = self.process_variable(args[0], meta.line)
        arg1 = self.process_variable(args[1], meta.line)
        return f"{arg0} not in {arg1}"

    def assign_button(self, meta, args):
        button_name = self.process_variable(args[0], meta.line)
        return f"""create_button({button_name})"""

    def make_ifpressed_command(self, command, button=False, add_command_prefix=True):
        if button:
            command = f"""\
  if event.type == pygame.USEREVENT:
{ConvertToPython.indent(command, 4)}
    # End of PyGame Event Handler"""
        else:
            command = f"""\
  if event.type == pygame.KEYDOWN:
{ConvertToPython.indent(command, 4)}
    # End of PyGame Event Handler"""

        if add_command_prefix:
            return UsesPyGame.command_prefix + "\n" + command
        else:
            return "\n" + command

    def ifpressed_else(self, meta, args):
        var_or_button = args[0]
        if self.is_variable(var_or_button):
            return self.make_ifpressed_command(f"""\
if event.key == {var_or_button}:
{ConvertToPython.indent(args[1])}
  break
else:
{ConvertToPython.indent(args[2])}
  break""", button=False)
        elif len(var_or_button) > 1:
            button_name = self.process_variable(args[0], meta.line)
            return self.make_ifpressed_command(f"""\
if event.key == {button_name}:
{ConvertToPython.indent(args[1])}
  break
else:
{ConvertToPython.indent(args[2])}
  break""", button=True)
        else:
            return self.make_ifpressed_command(f"""\
if event.unicode == '{args[0]}':
{ConvertToPython.indent(args[1])}
  break
else:
{ConvertToPython.indent(args[2])}
  break""", button=False)


@v_args(meta=True)
@hedy_transpiler(level=6)
@source_map_transformer(source_map)
class ConvertToPython_6(ConvertToPython_5):

    def print_ask_args(self, meta, args):
        # we only check non-Tree (= non calculation) arguments
        self.check_var_usage(args, meta.line)

        # force all to be printed as strings (since there can not be int arguments)
        args_new = []
        for a in args:
            if isinstance(a, Tree):
                if self.numerals_language == "Latin":
                    args_new.append("{" + a.children[0] + "}")
                else:
                    converted = f'convert_numerals("{self.numerals_language}",{a.children[0]})'
                    args_new.append("{" + converted + "}")
            else:
                args_new.append(self.process_variable_for_fstring(a))

        return ''.join(args_new)

    def equality_check(self, meta, args):
        arg0 = self.process_variable(args[0], meta.line)
        remaining_text = ' '.join(args[1:])
        arg1 = self.process_variable(remaining_text, meta.line)

        # FH, 2022 this used to be str but convert_numerals in needed to accept non-latin numbers
        # and works exactly as str for latin numbers (i.e. does nothing on str, makes 3 into '3')
        return f"convert_numerals('{self.numerals_language}', {arg0}) == convert_numerals('{self.numerals_language}', {arg1})"

    def assign(self, meta, args):
        parameter = args[0]
        value = args[1]
        if type(value) is Tree:
            return parameter + " = " + value.children[0]
        else:
            if self.is_variable(value):
                value = self.process_variable(value, meta.line)
                if self.is_list(value) or self.is_random(value):
                    exception = self.make_catch_exception([value])
                    return exception + parameter + " = " + value
                else:
                    return parameter + " = " + value
            else:
                # if the assigned value is not a variable and contains single quotes, escape them
                value = process_characters_needing_escape(value)
                return parameter + " = '" + value + "'"

    def process_token_or_tree(self, argument):
        if type(argument) is Tree:
            return f'{str(argument.children[0])}'
        if argument.isnumeric():
            latin_numeral = int(argument)
            return f'int({latin_numeral})'
        return f'int({argument})'

    def process_calculation(self, args, operator):
        # arguments of a sum are either a token or a
        # tree resulting from earlier processing
        # for trees we need to grap the inner string
        # for tokens we add int around them

        args = [self.process_token_or_tree(a) for a in args]
        return Tree('sum', [f'{args[0]} {operator} {args[1]}'])

    def addition(self, meta, args):
        return self.process_calculation(args, '+')

    def subtraction(self, meta, args):
        return self.process_calculation(args, '-')

    def multiplication(self, meta, args):
        return self.process_calculation(args, '*')

    def division(self, meta, args):
        return self.process_calculation(args, '//')

    def turn(self, meta, args):
        if len(args) == 0:
            return "t.right(90)"  # no arguments defaults to a right turn
        arg = args[0]
        if self.is_variable(arg):
            return self.make_turn(escape_var(arg))
        if isinstance(arg, Tree):
            return self.make_turn(arg.children[0])
        return self.make_turn(int(arg))

    def forward(self, meta, args):
        if len(args) == 0:
            return sleep_after('t.forward(50)', False)
        arg = args[0]
        if self.is_variable(arg):
            return self.make_forward(escape_var(arg))
        if isinstance(arg, Tree):
            return self.make_forward(arg.children[0])
        return self.make_forward(int(args[0]))


def sleep_after(commands, indent=True):
    lines = commands.split()
    if lines[-1] == "time.sleep(0.1)":  # we don't sleep double so skip if final line is a sleep already
        return commands

    sleep_command = "time.sleep(0.1)" if indent is False else "  time.sleep(0.1)"
    return commands + "\n" + sleep_command


@v_args(meta=True)
@hedy_transpiler(level=7)
@source_map_transformer(source_map)
class ConvertToPython_7(ConvertToPython_6):
    def repeat(self, meta, args):
        var_name = self.get_fresh_var('__i__')
        times = self.process_variable(args[0], meta.line)
        command = args[1]
        # in level 7, repeats can only have 1 line as their arguments
        command = sleep_after(command, False)
        return f"""for {var_name} in range(int({str(times)})):
{ConvertToPython.indent(command)}"""


@v_args(meta=True)
@hedy_transpiler(level=8)
@v_args(meta=True)
@hedy_transpiler(level=9)
@source_map_transformer(source_map)
class ConvertToPython_8_9(ConvertToPython_7):

    def command(self, meta, args):
        return "".join(args)

    def repeat(self, meta, args):
        # todo fh, may 2022, could be merged with 7 if we make
        # indent a boolean parameter?

        var_name = self.get_fresh_var('i')
        times = self.process_variable(args[0], meta.line)

        all_lines = [ConvertToPython.indent(x) for x in args[1:]]
        body = "\n".join(all_lines)
        body = sleep_after(body)

        return f"for {var_name} in range(int({times})):\n{body}"

    def ifs(self, meta, args):
        all_lines = [ConvertToPython.indent(x) for x in args[1:]]
        return "if " + args[0] + ":\n" + "\n".join(all_lines)

    def ifpressed(self, met, args):
        args = [a for a in args if a != ""]  # filter out in|dedent tokens

        all_lines = '\n'.join([x for x in args[1:]])
        all_lines = ConvertToPython.indent(all_lines)
        var_or_key = args[0]
        # if this is a variable, we assume it is a key (for now)
        if self.is_variable(var_or_key):
            return self.make_ifpressed_command(f"""\
if event.unicode == {args[0]}:
{all_lines}
  break""", button=False)
        elif len(var_or_key) == 1:  # one character? also a key!
            return self.make_ifpressed_command(f"""\
if event.unicode == '{args[0]}':
{all_lines}
  break""", button=False)
        else:  # otherwise we mean a button
            button_name = self.process_variable(args[0], met.line)
            return self.make_ifpressed_command(f"""\
if event.key == {button_name}:
{all_lines}
  break""", button=True)

    def ifpressed_else(self, met, args):
        args = [a for a in args if a != ""]  # filter out in|dedent tokens

        all_lines = '\n'.join([x for x in args[1:]])
        all_lines = ConvertToPython.indent(all_lines)

        if (len(args[0]) > 1):
            button_name = self.process_variable(args[0], met.line)
            return self.make_ifpressed_command(f"""\
if event.key == {button_name}:
{all_lines}
  break""", button=True)
        else:
            return self.make_ifpressed_command(f"""\
if event.unicode == '{args[0]}':
{all_lines}
  break""", button=False)

    def elses(self, meta, args):
        args = [a for a in args if a != ""]  # filter out in|dedent tokens
        all_lines = [ConvertToPython.indent(x) for x in args]

        return "\nelse:\n" + "\n".join(all_lines)

    def ifpressed_elses(self, meta, args):
        args = [a for a in args if a != ""]  # filter out in|dedent tokens
        args += ["  break"]

        all_lines = "\n".join(
            [ConvertToPython.indent(x, 4) for x in args]
        )

        return all_lines

    def var_access(self, meta, args):
        if len(args) == 1:  # accessing a var
            return escape_var(args[0])
        else:
            # this is list_access
            return escape_var(args[0]) + "[" + str(escape_var(args[1])) + "]" if type(args[1]
                                                                                      ) is not Tree else "random.choice(" + str(escape_var(args[0])) + ")"

    def var_access_print(self, meta, args):
        return self.var_access(meta, args)


@v_args(meta=True)
@hedy_transpiler(level=10)
@source_map_transformer(source_map)
class ConvertToPython_10(ConvertToPython_8_9):
    def for_list(self, meta, args):
        args = [a for a in args if a != ""]  # filter out in|dedent tokens
        times = self.process_variable(args[0], meta.line)

        body = "\n".join([ConvertToPython.indent(x) for x in args[2:]])

        body = sleep_after(body, True)
        return f"for {times} in {args[1]}:\n{body}"


@v_args(meta=True)
@hedy_transpiler(level=11)
@source_map_transformer(source_map)
class ConvertToPython_11(ConvertToPython_10):
    def for_loop(self, meta, args):
        args = [a for a in args if a != ""]  # filter out in|dedent tokens
        iterator = escape_var(args[0])
        body = "\n".join([ConvertToPython.indent(x) for x in args[3:]])
        body = sleep_after(body)
        stepvar_name = self.get_fresh_var('step')
        begin = self.process_token_or_tree(args[1])
        end = self.process_token_or_tree(args[2])
        return f"""{stepvar_name} = 1 if {begin} < {end} else -1
for {iterator} in range({begin}, {end} + {stepvar_name}, {stepvar_name}):
{body}"""


@v_args(meta=True)
@hedy_transpiler(level=12)
@source_map_transformer(source_map)
class ConvertToPython_12(ConvertToPython_11):
    def number(self, meta, args):
        # try all ints? return ints
        try:
            all_int = [str(int(x)) == x for x in args]
            if all(all_int):
                return ''.join(args)
            else:
                # int succeeds but does not return the same? these are non-latin numbers
                # and need to be casted
                return ''.join([str(int(x)) for x in args])
        except Exception:
            # if not? make into all floats
            numbers = [str(float(x)) for x in args]
            return ''.join(numbers)

    def NEGATIVE_NUMBER(self, meta, args):
        numbers = [str(float(x)) for x in args]
        return ''.join(numbers)

    def text_in_quotes(self, meta, args):
        # We need to re-add the quotes, so that the Python code becomes name = 'Jan' or "Jan's"
        text = args[0]
        if "'" in text:
            return f'"{text}"'
        return f"'{text}'"

    def process_token_or_tree(self, argument):
        if isinstance(argument, Tree):
            return f'{str(argument.children[0])}'
        else:
            return argument

    def print_ask_args(self, meta, args):
        result = super().print_ask_args(meta, args)
        if "'''" in result:
            raise exceptions.UnsupportedStringValue(invalid_value="'''")
        return result

    def print(self, meta, args):
        argument_string = self.print_ask_args(meta, args)
        exception = self.make_catch_exception(args)
        return exception + f"print(f'''{argument_string}''')"

    def ask(self, meta, args):
        var = args[0]
        argument_string = self.print_ask_args(meta, args[1:])
        assign = f"{var} = input(f'''{argument_string}''')"

        return textwrap.dedent(f"""\
        {assign}
        try:
          {var} = int({var})
        except ValueError:
          try:
            {var} = float({var})
          except ValueError:
            pass""")  # no number? leave as string

    def assign_list(self, meta, args):
        parameter = args[0]
        values = args[1:]
        return parameter + " = [" + ", ".join(values) + "]"

    def assign(self, meta, args):
        right_hand_side = args[1]
        left_hand_side = args[0]

        # we now need to check if the right hand side of te assign is
        # either a var or quoted, if it is not (and undefined var is raised)
        # the real issue is probably that the kid forgot quotes
        try:
            # check_var_usage expects a list of arguments so place this one in a list.
            self.check_var_usage([right_hand_side], meta.line)
        except exceptions.UndefinedVarException:
            # is the text a number? then no quotes are fine. if not, raise maar!

            if not (ConvertToPython.is_int(right_hand_side) or ConvertToPython.is_float(
                    right_hand_side) or ConvertToPython.is_random(right_hand_side)):
                raise exceptions.UnquotedAssignTextException(
                    text=args[1],
                    line_number=meta.line)

        if isinstance(right_hand_side, Tree):
            exception = self.make_catch_exception([right_hand_side.children[0]])
            return exception + left_hand_side + " = " + right_hand_side.children[0]
        else:
            # we no longer escape quotes here because they are now needed
            exception = self.make_catch_exception([right_hand_side])
            return exception + left_hand_side + " = " + right_hand_side + ""

    def var(self, meta, args):
        name = args[0]
        self.check_var_usage(args, meta.line)
        return escape_var(name)

    def turn(self, meta, args):
        if len(args) == 0:
            return "t.right(90)"  # no arguments defaults to a right turn
        arg = args[0]
        if self.is_variable(arg):
            return self.make_turn(escape_var(arg))
        if isinstance(arg, Tree):
            return self.make_turn(arg.children[0])
        return self.make_turn(float(arg))

    def forward(self, meta, args):
        if len(args) == 0:
            return sleep_after('t.forward(50)', False)
        arg = args[0]
        if self.is_variable(arg):
            return self.make_forward(escape_var(arg))
        if isinstance(arg, Tree):
            return self.make_forward(arg.children[0])
        return self.make_forward(float(args[0]))

    def make_turn(self, parameter):
        return self.make_turtle_command(parameter, Command.turn, 'right', False, 'float')

    def make_forward(self, parameter):
        return self.make_turtle_command(parameter, Command.forward, 'forward', True, 'float')

    def division(self, meta, args):
        return self.process_calculation(args, '/')


@v_args(meta=True)
@hedy_transpiler(level=13)
@source_map_transformer(source_map)
class ConvertToPython_13(ConvertToPython_12):
    def and_condition(self, meta, args):
        return ' and '.join(args)

    def or_condition(self, meta, args):
        return ' or '.join(args)


@v_args(meta=True)
@hedy_transpiler(level=14)
@source_map_transformer(source_map)
class ConvertToPython_14(ConvertToPython_13):
    def process_comparison(self, meta, args, operator):

        arg0 = self.process_variable_for_comparisons(args[0])
        arg1 = self.process_variable_for_comparisons(args[1])

        simple_comparison = arg0 + operator + arg1

        if len(args) == 2:
            return simple_comparison  # no and statements
        else:
            return f"{simple_comparison} and {args[2]}"

    def equality_check_dequals(self, meta, args):
        return super().equality_check(meta, args)

    def smaller(self, meta, args):
        return self.process_comparison(meta, args, "<")

    def bigger(self, meta, args):
        return self.process_comparison(meta, args, ">")

    def smaller_equal(self, meta, args):
        return self.process_comparison(meta, args, "<=")

    def bigger_equal(self, meta, args):
        return self.process_comparison(meta, args, ">=")

    def not_equal(self, meta, args):
        return self.process_comparison(meta, args, "!=")


@v_args(meta=True)
@hedy_transpiler(level=15)
@source_map_transformer(source_map)
class ConvertToPython_15(ConvertToPython_14):
    def while_loop(self, meta, args):
        args = [a for a in args if a != ""]  # filter out in|dedent tokens
        all_lines = [ConvertToPython.indent(x) for x in args[1:]]
        body = "\n".join(all_lines)
        body = sleep_after(body)
        exceptions = self.make_catch_exception([args[0]])
        return exceptions + "while " + args[0] + ":\n" + body

    def ifpressed(self, meta, args):
        button_name = self.process_variable(args[0], meta.line)
        var_or_button = args[0]
        all_lines = [ConvertToPython.indent(x) for x in args[1:]]
        body = "\n".join(all_lines)

        # for now we assume a var is a letter, we can check this lateron by searching for a ... = button
        if self.is_variable(var_or_button):
            return self.make_ifpressed_command(f"""\
if event.unicode == {args[0]}:
{body}
  break""", button=False)
        elif len(var_or_button) > 1:
            return self.make_ifpressed_command(f"""\
if event.key == {button_name}:
{body}
  break""", button=True)
        else:
            return self.make_ifpressed_command(f"""\
if event.unicode == '{args[0]}':
{body}
  break""", button=False)


@v_args(meta=True)
@hedy_transpiler(level=16)
@source_map_transformer(source_map)
class ConvertToPython_16(ConvertToPython_15):
    def assign_list(self, meta, args):
        parameter = args[0]
        values = [a for a in args[1:]]
        return parameter + " = [" + ", ".join(values) + "]"

    def change_list_item(self, meta, args):
        left_side = args[0] + '[' + args[1] + '-1]'
        right_side = args[2]
        exception_text = gettext('catch_index_exception').replace('{list_name}', style_command(args[0]))
        exception = textwrap.dedent(f"""\
        try:
          {left_side}
        except IndexError:
          raise Exception('{exception_text}')
        """)
        return exception + left_side + ' = ' + right_side

    def ifs(self, meta, args):
        all_lines = [ConvertToPython.indent(x) for x in args[1:]]
        exceptions = self.make_catch_exception([args[0]])
        return exceptions + "if " + args[0] + ":\n" + "\n".join(all_lines)


@v_args(meta=True)
@hedy_transpiler(level=17)
@source_map_transformer(source_map)
class ConvertToPython_17(ConvertToPython_16):
    def elifs(self, meta, args):
        args = [a for a in args if a != ""]  # filter out in|dedent tokens
        all_lines = [ConvertToPython.indent(x) for x in args[1:]]
        return "\nelif " + args[0] + ":\n" + "\n".join(all_lines)

    def ifpressed_elifs(self, meta, args):
        args = [a for a in args if a != ""]  # filter out in|dedent tokens

        all_lines = '\n'.join([x for x in args[1:]])
        all_lines = ConvertToPython.indent(all_lines)
        var_or_key = args[0]
        # if this is a variable, we assume it is a key (for now)
        if self.is_variable(var_or_key):
            return self.make_ifpressed_command(f"""\
if event.unicode == {args[0]}:
{all_lines}
  break""", button=False, add_command_prefix=False)
        elif len(var_or_key) == 1:  # one character? also a key!
            return self.make_ifpressed_command(f"""\
if event.unicode == '{args[0]}':
{all_lines}
  break""", button=False, add_command_prefix=False)
        else:  # otherwise we mean a button
            button_name = self.process_variable(args[0], meta.line)
            return self.make_ifpressed_command(f"""\
if event.key == {button_name}:
{all_lines}
  break""", button=True, add_command_prefix=False)


@v_args(meta=True)
@hedy_transpiler(level=18)
@source_map_transformer(source_map)
class ConvertToPython_18(ConvertToPython_17):
    def input(self, meta, args):
        return self.ask(meta, args)

    def input_is(self, meta, args):
        return self.input(meta, args)

    def input_equals(self, meta, args):
        return self.input(meta, args)

    def input_empty_brackets(self, meta, args):
        return self.input(meta, args)

    def print_empty_brackets(self, meta, args):
        return self.print(meta, args)


def merge_grammars(grammar_text_1, grammar_text_2, level):
    # this function takes two grammar files and merges them into one
    # rules that are redefined in the second file are overridden
    # rules that are new in the second file are added (remaining_rules_grammar_2)

    merged_grammar = []

    rules_grammar_1 = grammar_text_1.split('\n')
    remaining_rules_grammar_2 = grammar_text_2.split('\n')
    for line_1 in rules_grammar_1:
        if line_1 == '' or line_1[0] == '/':  # skip comments and empty lines:
            continue
        parts = line_1.split(':')
        # get part before are after : (this is a join because there can be : in the rule)
        name_1, definition_1 = parts[0], ''.join(parts[1:])

        rules_grammar_2 = grammar_text_2.split('\n')
        override_found = False
        for line_2 in rules_grammar_2:
            if line_2 == '' or line_2[0] == '/':  # skip comments and empty lines:
                continue

            needs_preprocessing = re.match(r'((\w|_)+)<((\w|_)+)>', line_2)
            if needs_preprocessing:
                name_2 = f'{needs_preprocessing.group(1)}'
                processor = needs_preprocessing.group(3)
            else:
                parts = line_2.split(':')
                name_2, definition_2 = parts[0], ''.join(parts[1])  # get part before are after :

            if name_1 == name_2:
                override_found = True
                if needs_preprocessing:
                    definition_2 = PREPROCESS_RULES[processor](definition_1)
                    line_2_processed = f'{name_2}: {definition_2}'
                else:
                    line_2_processed = line_2
                if definition_1.strip() == definition_2.strip():
                    warn_message = f"The rule {name_1} is duplicated on level {level}. Please check!"
                    warnings.warn(warn_message)
                # Used to compute the rules that use the merge operators in the grammar
                # namely +=, -= and >
                new_rule = merge_rules_operator(definition_1, definition_2, name_1, line_2_processed)
                # Already procesed so remove it
                remaining_rules_grammar_2.remove(line_2)
                break
        # new rule found? print that. nothing found? print org rule
        if override_found:
            merged_grammar.append(new_rule)
        else:
            merged_grammar.append(line_1)

    # all rules that were not overlapping are new in the grammar, add these too
    for rule in remaining_rules_grammar_2:
        if not (rule == '' or rule[0] == '/'):
            merged_grammar.append(rule)

    merged_grammar = sorted(merged_grammar)
    return '\n'.join(merged_grammar)


def merge_rules_operator(prev_definition, new_definition, name, complete_line):
    # Check if the rule is adding or substracting new rules
    has_add_op = new_definition.startswith('+=')
    has_sub_op = has_add_op and '-=' in new_definition
    has_last_op = has_add_op and '>' in new_definition
    if has_sub_op:
        # Get the rules we need to substract
        part_list = new_definition.split('-=')
        add_list, sub_list = (part_list[0], part_list[1]) if has_sub_op else (part_list[0], '')
        add_list = add_list[3:]
        # Get the rules that need to be last
        sub_list = sub_list.split('>')
        sub_list, last_list = (sub_list[0], sub_list[1]) if has_last_op else (sub_list[0], '')
        sub_list = sub_list + '|' + last_list
        result_cmd_list = get_remaining_rules(prev_definition, sub_list)
    elif has_add_op:
        # Get the rules that need to be last
        part_list = new_definition.split('>')
        add_list, sub_list = (part_list[0], part_list[1]) if has_last_op else (part_list[0], '')
        add_list = add_list[3:]
        last_list = sub_list
        result_cmd_list = get_remaining_rules(prev_definition, sub_list)
    else:
        result_cmd_list = prev_definition

    if has_last_op:
        new_rule = f"{name}: {result_cmd_list} | {add_list} | {last_list}"
    elif has_add_op:
        new_rule = f"{name}: {result_cmd_list} | {add_list}"
    else:
        new_rule = complete_line
    return new_rule


def get_remaining_rules(orig_def, sub_def):
    orig_cmd_list = [command.strip() for command in orig_def.split('|')]
    unwanted_cmd_list = [command.strip() for command in sub_def.split('|')]
    result_cmd_list = [cmd for cmd in orig_cmd_list if cmd not in unwanted_cmd_list]
    result_cmd_list = ' | '.join(result_cmd_list)  # turn the result list into a string
    return result_cmd_list


def create_grammar(level, lang="en"):
    # start with creating the grammar for level 1
    result = get_full_grammar_for_level(1)
    keywords = get_keywords_for_language(lang)

    result = merge_grammars(result, keywords, 1)
    # then keep merging new grammars in
    for i in range(2, level + 1):
        grammar_text_i = get_additional_rules_for_level(i)
        result = merge_grammars(result, grammar_text_i, i)

    # ready? Save to file to ease debugging
    # this could also be done on each merge for performance reasons
    save_total_grammar_file(level, result, lang)

    return result


def save_total_grammar_file(level, grammar, lang):
    # Load Lark grammars relative to directory of current file
    script_dir = path.abspath(path.dirname(__file__))
    filename = "level" + str(level) + "." + lang + "-Total.lark"
    loc = path.join(script_dir, "grammars-Total", filename)
    file = open(loc, "w", encoding="utf-8")
    file.write(grammar)
    file.close()


def get_additional_rules_for_level(level, sub=0):
    script_dir = path.abspath(path.dirname(__file__))
    if sub:
        filename = "level" + str(level) + "-" + str(sub) + "-Additions.lark"
    else:
        filename = "level" + str(level) + "-Additions.lark"
    with open(path.join(script_dir, "grammars", filename), "r", encoding="utf-8") as file:
        grammar_text = file.read()
    return grammar_text


def get_full_grammar_for_level(level):
    script_dir = path.abspath(path.dirname(__file__))
    filename = "level" + str(level) + ".lark"
    with open(path.join(script_dir, "grammars", filename), "r", encoding="utf-8") as file:
        grammar_text = file.read()
    return grammar_text

# TODO FH, May 2022. I feel there are other places in the code where we also do this
# opportunity to combine?


def get_keywords_for_language(language):
    script_dir = path.abspath(path.dirname(__file__))
    try:
        if not local_keywords_enabled:
            raise FileNotFoundError("Local keywords are not enabled")
        filename = "keywords-" + str(language) + ".lark"
        with open(path.join(script_dir, "grammars", filename), "r", encoding="utf-8") as file:
            keywords = file.read()
    except FileNotFoundError:
        filename = "keywords-en.lark"
        with open(path.join(script_dir, "grammars", filename), "r", encoding="utf-8") as file:
            keywords = file.read()
    return keywords


PARSER_CACHE = {}


def get_parser(level, lang="en", keep_all_tokens=False):
    """Return the Lark parser for a given level.

    Uses caching if Hedy is NOT running in development mode.
    """
    key = str(level) + "." + lang + '.' + str(keep_all_tokens)
    existing = PARSER_CACHE.get(key)
    if existing and not utils.is_debug_mode():
        return existing
    grammar = create_grammar(level, lang)
    ret = Lark(grammar, regex=True, propagate_positions=True, keep_all_tokens=keep_all_tokens)  # ambiguity='explicit'
    PARSER_CACHE[key] = ret
    return ret


ParseResult = namedtuple('ParseResult', ['code', 'source_map', 'has_turtle', 'has_pygame'])


def transpile(input_string, level, lang="en"):
    transpile_result = transpile_inner(input_string, level, lang)
    return transpile_result


def translate_characters(s):
    # this method is used to make it more clear to kids what is meant in error messages
    # for example ' ' is hard to read, space is easier
    commas = [',', "،", "，", "、"]
    if s == ' ':
        return 'space'
    elif s in commas:
        return 'comma'
    elif s == '?':
        return 'question mark'
    elif s == '\n':
        return 'newline'
    elif s == '.':
        return 'period'
    elif s == '!':
        return 'exclamation mark'
    elif s == '*':
        return 'star'
    elif s == "'":
        return 'single quotes'
    elif s == '"':
        return 'double quotes'
    elif s == '/':
        return 'slash'
    elif s == '-':
        return 'dash'
    elif s >= 'a' and s <= 'z' or s >= 'A' and s <= 'Z':
        return s
    else:
        return s


def beautify_parse_error(character_found):
    character_found = translate_characters(character_found)
    return character_found


def find_indent_length(line):
    number_of_spaces = 0
    for x in line:
        if x == ' ':
            number_of_spaces += 1
        else:
            break
    return number_of_spaces


def line_requires_indentation(line, lang):
    # this is done a bit half-assed, clearly *parsing* the one line would be superior
    # because now a line like `repeat is 5` would also require indentation!

    line = line.lstrip()  # remove spaces since also `    for    ` requires indentation
    if lang not in indent_keywords.keys():  # some language like Greek or Czech do not have local keywords
        lang = 'en'

    local_indent_keywords = indent_keywords[lang]

    for k in local_indent_keywords:
        # does the line start with this keyword?
        # We can't just split since some langs like French have keywords containing a space
        # We also have to check space/lineending/: after or forward 100 wil also require indentation
        end_of_line_or_word = (len(line) > len(k) and (
            line[len(k)] == " " or line[len(k)] == ":")) or len(line) == len(k)
        if end_of_line_or_word and line[:len(k)] == k:
            return True
    return False


def preprocess_blocks(code, level, lang):
    processed_code = []
    lines = code.split("\n")
    current_number_of_indents = 0
    previous_number_of_indents = 0
    indent_size = 4  # set at 4 for now
    indent_size_adapted = False  # FH We can remove this now since we changed in indenter a bit in Nov 2022
    line_number = 0
    next_line_needs_indentation = False
    for line in lines:
        if ' _ ' in line or line == '_':
            raise hedy.exceptions.CodePlaceholdersPresentException(line_number=line_number+1)

        leading_spaces = find_indent_length(line)

        line_number += 1

        # ignore whitespace-only lines
        if leading_spaces == len(line):
            processed_code.append('')
            continue

        # first encounter sets indent size for this program
        if not indent_size_adapted and leading_spaces > 0:
            indent_size = leading_spaces
            indent_size_adapted = True

        # indentation size not 4
        if (leading_spaces % indent_size) != 0:
            # there is inconsistent indentation, not sure if that is too much or too little!
            if leading_spaces < current_number_of_indents * indent_size:
                fixed_code = program_repair.fix_indent(code, line_number, leading_spaces, indent_size)
                raise hedy.exceptions.NoIndentationException(line_number=line_number, leading_spaces=leading_spaces,
                                                             indent_size=indent_size, fixed_code=fixed_code)
            else:
                fixed_code = program_repair.fix_indent(code, line_number, leading_spaces, indent_size)
                raise hedy.exceptions.IndentationException(line_number=line_number, leading_spaces=leading_spaces,
                                                           indent_size=indent_size, fixed_code=fixed_code)

        # happy path, multiple of 4 spaces:
        current_number_of_indents = leading_spaces // indent_size
        if current_number_of_indents > 1 and level == hedy.LEVEL_STARTING_INDENTATION:
            raise hedy.exceptions.LockedLanguageFeatureException(concept="nested blocks")

        if current_number_of_indents > previous_number_of_indents and not next_line_needs_indentation:
            # we are indenting, but this line is not following* one that even needs indenting, raise
            # * note that we have not yet updated the value of 'next line needs indenting' so if refers to this line!
            fixed_code = program_repair.fix_indent(code, line_number, leading_spaces, indent_size)
            raise hedy.exceptions.IndentationException(line_number=line_number, leading_spaces=leading_spaces,
                                                       indent_size=indent_size, fixed_code=fixed_code)

        if next_line_needs_indentation and current_number_of_indents <= previous_number_of_indents:
            fixed_code = program_repair.fix_indent(code, line_number, leading_spaces, indent_size)
            raise hedy.exceptions.NoIndentationException(line_number=line_number, leading_spaces=leading_spaces,
                                                         indent_size=indent_size, fixed_code=fixed_code)

        if current_number_of_indents - previous_number_of_indents > 1:
            fixed_code = program_repair.fix_indent(code, line_number, leading_spaces, indent_size)
            raise hedy.exceptions.IndentationException(line_number=line_number, leading_spaces=leading_spaces,
                                                       indent_size=indent_size, fixed_code=fixed_code)

        if current_number_of_indents < previous_number_of_indents:
            # we are dedenting ('jumping back) so we need to and an end-block
            # (multiple if multiple dedents are happening)

            difference_in_indents = (previous_number_of_indents - current_number_of_indents)
            for i in range(difference_in_indents):
                processed_code[-1] += '#ENDBLOCK'

        if line_requires_indentation(line, lang):
            next_line_needs_indentation = True
        else:
            next_line_needs_indentation = False

        # save to compare for next line
        previous_number_of_indents = current_number_of_indents

        # if indent remains the same, do nothing, just add line
        processed_code.append(line)

    # if the last line is indented, the end of the program is also the end of all indents
    # so close all blocks
    for i in range(current_number_of_indents):
        processed_code[-1] += '#ENDBLOCK'
    return "\n".join(processed_code)


def preprocess_ifs(code, lang='en'):
    processed_code = []
    lines = code.split("\n")

    def starts_with(command, line):
        if lang in ALL_KEYWORD_LANGUAGES:
            command_plus_translated_command = [command, KEYWORDS[lang].get(command)]
            for c in command_plus_translated_command:
                #  starts with the keyword and next character is a space
                if line[0:len(c)] == c and (len(c) == len(line) or line[len(c)] == ' '):
                    return True
            return False
        else:
            return line[0:len(command)] == command

    def starts_with_after_repeat(command, line):
        elements_in_line = line.split()
        keywords_in_lang = KEYWORDS.get(lang, KEYWORDS['en'])
        repeat_plus_translated = ['repeat', keywords_in_lang.get('repeat')]
        times_plus_translated = ['times', keywords_in_lang.get('times')]

        if len(elements_in_line) > 2 and elements_in_line[0] in repeat_plus_translated and elements_in_line[2] in times_plus_translated:
            line = ' '.join(elements_in_line[3:])

        if lang in ALL_KEYWORD_LANGUAGES:
            command_plus_translated_command = [command, KEYWORDS[lang].get(command)]
            for c in command_plus_translated_command:
                #  starts with the keyword and next character is a space
                if line[0:len(c)] == c and (len(c) == len(line) or line[len(c)] == ' '):
                    return True
            return False
        else:
            return line[0:len(command)] == command

    def contains(command, line):
        if lang in ALL_KEYWORD_LANGUAGES:
            command_plus_translated_command = [command, KEYWORDS[lang].get(command)]
            for c in command_plus_translated_command:
                if c in line:
                    return True
            return False
        else:
            return command in line

    def contains_any_of(commands, line):
        # translation is not needed here, happens in contains
        if lang in ALL_KEYWORD_LANGUAGES:
            for c in commands:
                if contains(c, line):
                    return True
            return False
        else:
            for c in commands:
                if contains(c, line):
                    return True
            return False

    for i in range(len(lines) - 1):
        line = lines[i]
        next_line = lines[i + 1]

        # if this line starts with if but does not contain an else, and the next line too is not an else.
        if (starts_with('if', line) or starts_with_after_repeat('if', line)) and (not starts_with('else', next_line)) and (not contains('else', line)):
            # is this line just a condition and no other keyword (because that is no problem)
            commands = ["print", "ask", "forward", "turn"]
            excluded_commands = ["pressed"]

            if (
                contains_any_of(commands, line) and not contains_any_of(excluded_commands, line)
            ):  # and this should also (TODO) check for a second `is` cause that too is problematic.
                # a second command, but also no else in this line -> check next line!

                # no else in next line?
                # add a nop (like 'Pass' but we just insert a meaningless assign)
                line = line + " else _ is x"

        processed_code.append(line)
    processed_code.append(lines[-1])  # always add the last line (if it has if and no else that is no problem)
    return "\n".join(processed_code)


def location_of_first_blank(code_snippet):
    # returns 0 if the code does not contain _
    # otherwise returns the first location (line) of the blank
    lines = code_snippet.split('\n')
    for i in range(len(lines)):
        code = lines[i]
        if len(code) > 0:
            if (" _" in code) or ("_ " in code) or (code[-1] == "_"):
                return i+1
    return 0


def check_program_size_is_valid(input_string):
    number_of_lines = input_string.count('\n')
    # parser is not made for huge programs!
    if number_of_lines > MAX_LINES:
        raise exceptions.InputTooBigException(lines_of_code=number_of_lines, max_lines=MAX_LINES)


def process_input_string(input_string, level, lang, escape_backslashes=True):
    result = input_string.replace('\r\n', '\n')

    location = location_of_first_blank(result)
    if location > 0:
        raise exceptions.CodePlaceholdersPresentException(line_number=location)

    if escape_backslashes and level >= 4:
        result = result.replace("\\", "\\\\")

    # In levels 5 to 8 we do not allow if without else, we add an empty print to make it possible in the parser
    if level >= 5 and level <= 8:
        result = preprocess_ifs(result, lang)

    # In level 8 we add indent-dedent blocks to the code before parsing
    if level >= hedy.LEVEL_STARTING_INDENTATION:
        result = preprocess_blocks(result, level, lang)

    return result


def parse_input(input_string, level, lang):
    parser = get_parser(level, lang)
    try:
        parse_result = parser.parse(input_string + '\n')
        return parse_result.children[0]  # getting rid of the root could also be done in the transformer would be nicer
    except lark.UnexpectedEOF:
        lines = input_string.split('\n')
        last_line = len(lines)
        raise exceptions.UnquotedEqualityCheck(line_number=last_line)
    except UnexpectedCharacters as e:
        try:
            location = e.line, e.column
            # not yet in use, could be used in the future (when our parser rules are
            # better organize, now it says ANON*__12 etc way too often!)
            # characters_expected = str(e.allowed)
            character_found = beautify_parse_error(e.char)
            # print(e.args[0])
            # print(location, character_found, characters_expected)
            fixed_code = program_repair.remove_unexpected_char(input_string, location[0], location[1])
            raise exceptions.ParseException(
                level=level,
                location=location,
                found=character_found,
                fixed_code=fixed_code) from e
        except UnexpectedEOF:
            # this one can't be beautified (for now), so give up :)
            raise e


def is_program_valid(program_root, input_string, level, lang):
    # IsValid returns (True,) or (False, args)
    instance = IsValid()
    instance.level = level  # TODO: could be done in a constructor once we are sure we will go this way
    is_valid = instance.transform(program_root)

    if not is_valid[0]:
        _, invalid_info = is_valid

        # Apparently, sometimes 'args' is a string, sometimes it's a list of
        # strings ( are these production rule names?). If it's a list of
        # strings, just take the first string and proceed.
        if isinstance(invalid_info, list):
            invalid_info = invalid_info[0]

        line = invalid_info.line
        column = invalid_info.column
        if invalid_info.error_type == ' ':

            # the error here is a space at the beginning of a line, we can fix that!
            fixed_code = program_repair.remove_leading_spaces(input_string)
            if fixed_code != input_string:  # only if we have made a successful fix
                try:
                    fixed_result = transpile_inner(fixed_code, level, lang)
                    result = fixed_result
                    raise exceptions.InvalidSpaceException(
                        level=level, line_number=line, fixed_code=fixed_code, fixed_result=result)
                except exceptions.HedyException:
                    invalid_info.error_type = None
                    transpile_inner(fixed_code, level)
                    # The fixed code contains another error. Only report the original error for now.
                    pass
            raise exceptions.InvalidSpaceException(
                level=level, line_number=line, fixed_code=fixed_code, fixed_result=result)
        elif invalid_info.error_type == 'invalid condition':
            raise exceptions.UnquotedEqualityCheck(line_number=line)
        elif invalid_info.error_type == 'invalid repeat':
            raise exceptions.MissingInnerCommandException(command='repeat', level=level, line_number=line)
        elif invalid_info.error_type == 'repeat missing print':
            raise exceptions.IncompleteRepeatException(command='print', level=level, line_number=line)
        elif invalid_info.error_type == 'repeat missing times':
            raise exceptions.IncompleteRepeatException(command='times', level=level, line_number=line)
        elif invalid_info.error_type == 'print without quotes':
            unquotedtext = invalid_info.arguments[0]
            raise exceptions.UnquotedTextException(
                level=level, unquotedtext=unquotedtext, line_number=invalid_info.line)
        elif invalid_info.error_type == 'unsupported number':
            raise exceptions.UnsupportedFloatException(value=''.join(invalid_info.arguments))
        elif invalid_info.error_type == 'lonely text':
            raise exceptions.LonelyTextException(level=level, line_number=line)
        elif invalid_info.error_type == 'flat if':
            raise exceptions.WrongLevelException(
                offending_keyword='if',
                working_level=7,
                tip='no_more_flat_if',
                line_number=invalid_info.line)
        elif invalid_info.error_type == 'invalid at keyword':
            raise exceptions.InvalidAtCommandException(command='at', level=level, line_number=invalid_info.line)
        elif invalid_info.error_type == 'ifpressed missing else':
            raise exceptions.MissingElseForPressitException(
                command='ifpressed_else', level=level, line_number=invalid_info.line)
        else:
            invalid_command = invalid_info.command
            closest = closest_command(invalid_command, get_suggestions_for_language(lang, level))

            if closest == 'keyword':  # we couldn't find a suggestion
                invalid_command_en = hedy_translation.translate_keyword_to_en(invalid_command, lang)
                if invalid_command_en == Command.turn:
                    arg = invalid_info.arguments[0][0]
                    raise hedy.exceptions.InvalidArgumentException(command=invalid_info.command,
                                                                   allowed_types=get_allowed_types(Command.turn, level),
                                                                   invalid_argument=arg,
                                                                   line_number=invalid_info.line)
                # clearly the error message here should be better or it should be a different one!
                raise exceptions.ParseException(level=level, location=[line, column], found=invalid_command)
            elif closest is None:
                raise exceptions.MissingCommandException(level=level, line_number=line)

            else:

                fixed_code = None
                result = None
                fixed_code = input_string.replace(invalid_command, closest)
                if fixed_code != input_string:  # only if we have made a successful fix
                    try:
                        fixed_result = transpile_inner(fixed_code, level)
                        result = fixed_result
                    except exceptions.HedyException:
                        # The fixed code contains another error. Only report the original error for now.
                        pass

            raise exceptions.InvalidCommandException(invalid_command=invalid_command, level=level,
                                                     guessed_command=closest, line_number=line,
                                                     fixed_code=fixed_code, fixed_result=result)


def is_program_complete(abstract_syntax_tree, level):
    is_complete = IsComplete(level).transform(abstract_syntax_tree)
    if not is_complete[0]:
        incomplete_command_and_line = is_complete[1][0]
        incomplete_command = incomplete_command_and_line[0]
        line = incomplete_command_and_line[1]
        raise exceptions.IncompleteCommandException(incomplete_command=incomplete_command, level=level,
                                                    line_number=line)


def create_lookup_table(abstract_syntax_tree, level, lang, input_string):
    visitor = LookupEntryCollector(level)
    visitor.visit_topdown(abstract_syntax_tree)
    entries = visitor.lookup

    TypeValidator(entries, level, lang, input_string).transform(abstract_syntax_tree)

    return entries


def transpile_inner(input_string, level, lang="en"):
    check_program_size_is_valid(input_string)

    level = int(level)
    if level > HEDY_MAX_LEVEL:
        raise Exception(f'Levels over {HEDY_MAX_LEVEL} not implemented yet')

    input_string = process_input_string(input_string, level, lang)
    program_root = parse_input(input_string, level, lang)

    source_map.clear()
    source_map.set_hedy_input(input_string)

    # checks whether any error production nodes are present in the parse tree
    is_program_valid(program_root, input_string, level, lang)

    try:
        abstract_syntax_tree = ExtractAST().transform(program_root)

        is_program_complete(abstract_syntax_tree, level)

        if not valid_echo(abstract_syntax_tree):
            raise exceptions.LonelyEchoException()

        lookup_table = create_lookup_table(abstract_syntax_tree, level, lang, input_string)

        # FH, may 2022. for now, we just out arabic numerals when the language is ar
        # this can be changed into a profile setting or could be detected
        # in usage of programs

        if lang == "ar":
            numerals_language = "Arabic"
        else:
            numerals_language = "Latin"
        # grab the right transpiler from the lookup
        convertToPython = TRANSPILER_LOOKUP[level]
        python = convertToPython(lookup_table, numerals_language).transform(abstract_syntax_tree)

        uses_turtle = UsesTurtle()
        has_turtle = uses_turtle.transform(abstract_syntax_tree)

        uses_pygame = UsesPyGame()
        has_pygame = uses_pygame.transform(abstract_syntax_tree)

<<<<<<< HEAD
        if has_pygame:
            python = uses_pygame.post_process_code(python)

        source_map.set_python_output(python)
        return ParseResult(python, source_map.get_response_object(), has_turtle, has_pygame)
=======
        return ParseResult(python, has_turtle, has_pygame)
>>>>>>> ff55a819
    except VisitError as E:
        # Exceptions raised inside visitors are wrapped inside VisitError. Unwrap it if it is a
        # HedyException to show the intended error message.
        if isinstance(E.orig_exc, exceptions.HedyException):
            raise E.orig_exc
        else:
            raise E


def execute(input_string, level):
    python = transpile(input_string, level)
    if python.has_turtle:
        raise exceptions.HedyException("hedy.execute doesn't support turtle")
    exec(python.code)<|MERGE_RESOLUTION|>--- conflicted
+++ resolved
@@ -3053,15 +3053,8 @@
         uses_pygame = UsesPyGame()
         has_pygame = uses_pygame.transform(abstract_syntax_tree)
 
-<<<<<<< HEAD
-        if has_pygame:
-            python = uses_pygame.post_process_code(python)
-
         source_map.set_python_output(python)
         return ParseResult(python, source_map.get_response_object(), has_turtle, has_pygame)
-=======
-        return ParseResult(python, has_turtle, has_pygame)
->>>>>>> ff55a819
     except VisitError as E:
         # Exceptions raised inside visitors are wrapped inside VisitError. Unwrap it if it is a
         # HedyException to show the intended error message.
