import textwrap

from lark import Lark
from lark.exceptions import LarkError, UnexpectedEOF, UnexpectedCharacters, VisitError
from lark import Tree, Transformer, visitors, v_args
from os import path

import hedy
import utils
from collections import namedtuple
import hashlib
import re
from dataclasses import dataclass, field
import exceptions

import yaml
import program_repair

# Some useful constants
HEDY_MAX_LEVEL = 18
MAX_LINES = 100
LEVEL_STARTING_INDENTATION = 8

# Boolean variables to allow code which is under construction to not be executed
<<<<<<< HEAD
local_keywords_enabled = True # If this is True, only the keywords in the specified language can be used for now
=======
local_keywords_enabled = False # If this is True, only the keywords in the specified language can be used for now
>>>>>>> 2192108f

#dictionary to store transpilers
TRANSPILER_LOOKUP = {}

# Python keywords need hashing when used as var names
reserved_words = ['and', 'except', 'lambda', 'with', 'as', 'finally', 'nonlocal', 'while', 'assert', 'False', 'None', 'yield', 'break', 'for', 'not', 'class', 'from', 'or', 'continue', 'global', 'pass', 'def', 'if', 'raise', 'del', 'import', 'return', 'elif', 'in', 'True', 'else', 'is', 'try']


# TODO: in error messages we need to translate the names of the commands to the used language
class Command:
    print = 'print'
    ask = 'ask'
    echo = 'echo'
    turn = 'turn'
    forward = 'forward'
    add_to_list = 'add to list'
    remove_from_list = 'remove from list'
    list_access = 'at random'
    in_list = 'in list'
    equality = 'is (equality)'
    for_loop = 'for'
    addition = 'addition'
    subtraction = 'subtraction'
    multiplication = 'multiplication'
    division = 'division'
    smaller = '<'
    smaller_equal = '<='
    bigger = '>'
    bigger_equal = '>='
    not_equal = '!='


class HedyType:
    any = 'any'
    none = 'none'
    string = 'string'
    integer = 'integer'
    list = 'list'
    float = 'float'
    boolean = 'boolean'


# Type promotion rules are used to implicitly convert one type to another, e.g. integer should be auto converted
# to float in 1 + 1.5. Additionally, before level 12, we want to convert numbers to strings, e.g. in equality checks.
int_to_float = (HedyType.integer, HedyType.float)
int_to_string = (HedyType.integer, HedyType.string)
float_to_string = (HedyType.float, HedyType.string)


def promote_types(types, rules):
    for (from_type, to_type) in rules:
        if to_type in types:
            types = [to_type if t == from_type else t for t in types]
    return types


# Commands per Hedy level which are used to suggest the closest command when kids make a mistake
commands_per_level = {1: ['print', 'ask', 'echo', 'turn', 'forward'] ,
                      2: ['print', 'ask', 'is', 'turn', 'forward'],
                      3: ['print', 'ask', 'is', 'turn', 'forward'],
                      4: ['print', 'ask', 'is', 'if', 'turn', 'forward'],
                      5: ['print', 'ask', 'is', 'if', 'repeat', 'turn', 'forward'],
                      6: ['print', 'ask', 'is', 'if', 'repeat', 'turn', 'forward'],
                      7: ['print', 'ask', 'is', 'if', 'repeat', 'turn', 'forward'],
                      8: ['print', 'ask', 'is', 'if', 'for', 'turn', 'forward'],
                      9: ['print', 'ask', 'is', 'if', 'for', 'elif', 'turn', 'forward'],
                      10: ['print', 'ask', 'is', 'if', 'for', 'elif', 'turn', 'forward'],
                      11: ['print', 'ask', 'is', 'if', 'for', 'elif', 'turn', 'forward'],
                      12: ['print', 'ask', 'is', 'if', 'for', 'elif', 'turn', 'forward'],
                      13: ['print', 'ask', 'is', 'if', 'for', 'elif', 'turn', 'forward'],
                      14: ['print', 'ask', 'is', 'if', 'for', 'elif', 'turn', 'forward'],
                      15: ['print', 'ask', 'is', 'if', 'for', 'elif', 'turn', 'forward'],
                      16: ['print', 'ask', 'is', 'if', 'for', 'elif', 'turn', 'forward'],
                      17: ['print', 'ask', 'is', 'if', 'for', 'elif', 'while', 'turn', 'forward'],
                      18: ['print', 'ask', 'is', 'if', 'for', 'elif', 'while', 'turn', 'forward'],
                      19: ['print', 'ask', 'is', 'if', 'for', 'elif', 'while', 'turn', 'forward'],
                      20: ['print', 'ask', 'is', 'if', 'for', 'elif', 'while', 'turn', 'forward'],
                      21: ['print', 'ask', 'is', 'if', 'for', 'elif', 'while', 'turn', 'forward'],
                      22: ['print', 'ask', 'is', 'if', 'for', 'elif', 'while', 'turn', 'forward'],
                      23: ['print', 'ask', 'is', 'if', 'for', 'elif', 'while', 'turn', 'forward']
                      }

# TODO: these need to be taken from the translated grammar keywords based on the language
command_turn_literals = ['right', 'left']

# Commands and their types per level (only partially filled!)
commands_and_types_per_level = {
    Command.print: {
        1: [HedyType.string, HedyType.integer],
        12: [HedyType.string, HedyType.integer, HedyType.float],
        16: [HedyType.string, HedyType.integer, HedyType.float, HedyType.list]
    },
    Command.ask: {
        1: [HedyType.string, HedyType.integer],
        12: [HedyType.string, HedyType.integer, HedyType.float],
        16: [HedyType.string, HedyType.integer, HedyType.float, HedyType.list]
    },
    Command.turn: {1: command_turn_literals + [HedyType.integer],
                   2: [HedyType.integer]},
    Command.forward: {1: [HedyType.integer]},
    Command.list_access: {1: [HedyType.list]},
    Command.in_list: {1: [HedyType.list]},
    Command.add_to_list: {1: [HedyType.list]},
    Command.remove_from_list: {1: [HedyType.list]},
    Command.equality: {1: [HedyType.string, HedyType.integer, HedyType.float]},
    Command.addition: {
        6: [HedyType.integer],
        12: [HedyType.string, HedyType.integer, HedyType.float]
    },
    Command.subtraction: {
        1: [HedyType.integer],
        12: [HedyType.integer, HedyType.float],
    },
    Command.multiplication: {
        1: [HedyType.integer],
        12: [HedyType.integer, HedyType.float],
    },
    Command.division: {
        1: [HedyType.integer],
        12: [HedyType.integer, HedyType.float],
    },
    Command.for_loop: {11: [HedyType.integer]},
    Command.smaller: {14: [HedyType.integer, HedyType.float]},
    Command.smaller_equal: {14: [HedyType.integer, HedyType.float]},
    Command.bigger: {14: [HedyType.integer, HedyType.float]},
    Command.bigger_equal: {14: [HedyType.integer, HedyType.float]},
    Command.not_equal: {14: [HedyType.integer, HedyType.float, HedyType.string]}
}

# we generate Python strings with ' always, so ' needs to be escaped but " works fine
# \ also needs to be escaped because it eats the next character
characters_that_need_escaping = ["\\", "'"]

character_skulpt_cannot_parse = re.compile('[^a-zA-Z0-9_]')

def hash_needed(name):
    # this function is now applied on something str sometimes Assignment
    # no pretty but it will all be removed once we no longer need hashing (see issue #959) so ok for now

    if not isinstance(name, str):
        name = name.name

    # some elements are not names but processed names, i.e. random.choice(dieren)
    # they should not be hashed
    # these are either of type assignment and operation or already processed and then contain ( or [
    if (type(name) is LookupEntry and name.skip_hashing) or (isinstance(name, str) and '[' in name or '(' in name):
        return False

    return name in reserved_words or character_skulpt_cannot_parse.search(name) != None

def hash_var(name):
    name = name.name if type(name) is LookupEntry else name
    if hash_needed(name):
        # hash "illegal" var names
        # being reservered keywords
        # or non-latin vars to comply with Skulpt, which does not implement PEP3131 :(
        # prepend with v for when hash starts with a number
        hash_object = hashlib.md5(name.encode())
        return "v" + hash_object.hexdigest()
    else:
        return name

def closest_command(invalid_command, known_commands):
    # First search for 100% match of known commands
    #
    #  closest_command() searches for known commands in an invalid command.
    #
    #  It will return the known command which is closest positioned at the beginning.
    #  It will return '' if the invalid command does not contain any known command.
    #
    min_position = len(invalid_command)
    min_command = ''
    for known_command in known_commands:
        position = invalid_command.find(known_command)
        if position != -1 and position < min_position:
            min_position = position
            min_command = known_command

    # If not found, search for partial match of know commands
    if min_command == '':
        min_command = closest_command_with_min_distance(invalid_command, known_commands)

    # Check if we are not returning the found command
    # In that case we have no suggestion
    # This is to prevent "print is not a command in Hedy level 3, did you mean print?" error message

    if min_command == invalid_command:
        return None
    return min_command


def style_closest_command(command):
    return f'<span class="command-highlighted">{command}</span>'

def closest_command_with_min_distance(command, commands):
    #simple string distance, could be more sophisticated MACHINE LEARNING!
    min = 1000
    min_command = ''
    for c in commands:
        min_c = minimum_distance(c, command)
        if min_c < min:
            min = min_c
            min_command = c
    return min_command

def minimum_distance(s1, s2):
    """Return string distance between 2 strings."""
    if len(s1) > len(s2):
        s1, s2 = s2, s1
    distances = range(len(s1) + 1)
    for index2, char2 in enumerate(s2):
        new_distances = [index2 + 1]
        for index1, char1 in enumerate(s1):
            if char1 == char2:
                new_distances.append(distances[index1])
            else:
                new_distances.append(1 + min((distances[index1], distances[index1 + 1], new_distances[-1])))
        distances = new_distances
    return distances[-1]


@dataclass
class InvalidInfo:
    error_type: str
    command: str = ''
    arguments: list = field(default_factory=list)
    line: int = 0


# used in to construct lookup table entries and infer their type
@dataclass
class LookupEntry:
    name: str
    tree: Tree
    skip_hashing: bool
    type_: str = None
    currently_inferring: bool = False  # used to detect cyclic type inference


class TypedTree(Tree):
    def __init__(self, data, children, meta, type_):
        super().__init__(data, children, meta)
        self.type_ = type_


class ExtractAST(Transformer):
    # simplifies the tree: f.e. flattens arguments of text, var and punctuation for further processing
    def text(self, args):
        return Tree('text', [''.join([str(c) for c in args])])

    def INT(self, args):
        return Tree('integer', [str(args)])

    #level 2
    def var(self, args):
        return Tree('var', [''.join([str(c) for c in args])])

    def punctuation(self, args):
        return Tree('punctuation', [''.join([str(c) for c in args])])

    def list_access(self, args):
        if type(args[1]) == Tree:
            if "random" in args[1].data:
                return Tree('list_access', [args[0], 'random'])
            else:
                return Tree('list_access', [args[0], args[1].children[0]])
        else:
            return Tree('list_access', [args[0], args[1]])

    #level 5
    def unsupported_number(self, args):
        return Tree('unsupported_number', [''.join([str(c) for c in args])])

    #level 11
    def NUMBER(self, args):
        return Tree('number', [str(args)])


# This visitor collects all entries that should be part of the lookup table. It only stores the name of the entry
# (e.g. 'animal') and its value as a tree node (e.g. Tree['text', ['cat']]) which is later used to infer the type
# of the entry. This preliminary traversal is needed to avoid issues with loops in which an iterator variable is
# used in the inner commands which are visited before the iterator variable is added to the lookup.
class LookupEntryCollector(visitors.Visitor):
    def __init__(self, level):
        super().__init__()
        self.level = level
        self.lookup = []

    def ask(self, tree):
        # in level 1 there is no variable name on the left side of the ask command
        if self.level > 1:
            self.add_to_lookup(tree.children[0].children[0], tree)

    def input(self, tree):
        var_name = tree.children[0].children[0]
        self.add_to_lookup(var_name, tree)

    def assign(self, tree):
        var_name = tree.children[0].children[0]
        self.add_to_lookup(var_name, tree.children[1])

    def assign_list(self, tree):
        var_name = tree.children[0].children[0]
        self.add_to_lookup(var_name, tree)

    # list access is added to the lookup table not because it must be escaped
    # for example we print(dieren[1]) not print('dieren[1]')
    def list_access(self, tree):
        list_name = hash_var(tree.children[0].children[0])
        if tree.children[1] == 'random':
            name = f'random.choice({list_name})'
        else:
            # We want list access to be 1-based instead of 0-based, hence the -1
            name = f'{list_name}[{tree.children[1]}-1]'
        self.add_to_lookup(name, tree, True)

    def list_access_var(self, tree):
        self.add_to_lookup(tree.children[0].children[0], tree)

    def change_list_item(self, tree):
        self.add_to_lookup(tree.children[0].children[0], tree, True)

    def repeat_list(self, tree):
        iterator = str(tree.children[0].children[0])
        # the tree is trimmed to skip contain the inner commands of the loop since
        # they are not needed to infer the type of the iterator variable
        trimmed_tree = Tree(tree.data, tree.children[0:2], tree.meta)
        self.add_to_lookup(iterator, trimmed_tree)

    def for_loop(self, tree):
        iterator = str(tree.children[0])
        # the tree is trimmed to skip contain the inner commands of the loop since
        # they are not needed to infer the type of the iterator variable
        trimmed_tree = Tree(tree.data, tree.children[0:3], tree.meta)
        self.add_to_lookup(iterator, trimmed_tree)

    def add_to_lookup(self, name, tree, skip_hashing=False):
        entry = LookupEntry(name, tree, skip_hashing)
        hashed_name = hash_var(entry)
        entry.name = hashed_name
        self.lookup.append(entry)


# The transformer traverses the whole AST and infers the type of each node. It alters the lookup table entries with
# their inferred type. It also performs type validation for commands, e.g. 'text' + 1 results in error.
@v_args(tree=True)
class TypeValidator(Transformer):
    def __init__(self, lookup, level):
        super().__init__()
        self.lookup = lookup
        self.level = level

    def print(self, tree):
        self.validate_args_type_allowed(tree.children, Command.print)
        return self.to_typed_tree(tree)

    def ask(self, tree):
        if self.level > 1:
            self.save_type_to_lookup(tree.children[0].children[0], HedyType.any)
        self.validate_args_type_allowed(tree.children[1:], Command.ask)
        return self.to_typed_tree(tree, HedyType.any)

    def input(self, tree):
        self.validate_args_type_allowed(tree.children[1:], Command.ask)
        return self.to_typed_tree(tree, HedyType.any)

    def forward(self, tree):
        if tree.children:
            self.validate_args_type_allowed(tree.children, Command.forward)
        return self.to_typed_tree(tree)

    def turn(self, tree):
        if tree.children:
            name = tree.children[0].children[0]
            if self.level > 1 or name not in command_turn_literals:
                self.validate_args_type_allowed(tree.children, Command.turn)
        return self.to_typed_tree(tree)

    def assign(self, tree):
        type_ = self.get_type(tree.children[1])
        self.save_type_to_lookup(tree.children[0].children[0], type_)
        return self.to_typed_tree(tree, HedyType.none)

    def assign_list(self, tree):
        self.save_type_to_lookup(tree.children[0].children[0], HedyType.list)
        return self.to_typed_tree(tree, HedyType.list)

    # TODO: list_access, list_access_var and repeat_list types can be inferred but for now use 'any'
    def list_access(self, tree):
        self.validate_args_type_allowed(tree.children[0], Command.list_access)

        list_name = hash_var(tree.children[0].children[0])
        if tree.children[1] == 'random':
            name = f'random.choice({list_name})'
        else:
            # We want list access to be 1-based instead of 0-based, hence the -1
            name = f'{list_name}[{tree.children[1]}-1]'
        self.save_type_to_lookup(name, HedyType.any)

        return self.to_typed_tree(tree, HedyType.any)

    def list_access_var(self, tree):
        self.save_type_to_lookup(tree.children[0].children[0], HedyType.any)
        return self.to_typed_tree(tree)

    def add(self, tree):
        self.validate_args_type_allowed(tree.children[1], Command.add_to_list)
        return self.to_typed_tree(tree)

    def remove(self, tree):
        self.validate_args_type_allowed(tree.children[1], Command.remove_from_list)
        return self.to_typed_tree(tree)

    def in_list_check(self, tree):
        self.validate_args_type_allowed(tree.children[1], Command.in_list)
        return self.to_typed_tree(tree, HedyType.boolean)

    def equality_check(self, tree):
        rules = [int_to_float, int_to_string, float_to_string] if self.level < 12 else [int_to_float]
        self.validate_binary_command_args_type(Command.equality, tree, rules)
        return self.to_typed_tree(tree, HedyType.boolean)

    def repeat_list(self, tree):
        self.save_type_to_lookup(tree.children[0].children[0], HedyType.any)
        return self.to_typed_tree(tree, HedyType.none)

    def for_loop(self, tree):
        command = Command.for_loop
        allowed_types = get_allowed_types(command, self.level)

        start_type = self.check_type_allowed(command, allowed_types, tree.children[1])
        self.check_type_allowed(command, allowed_types, tree.children[2])

        iterator = str(tree.children[0])
        self.save_type_to_lookup(iterator, start_type)

        return self.to_typed_tree(tree, HedyType.none)

    def integer(self, tree):
        return self.to_typed_tree(tree, HedyType.integer)

    def text(self, tree):
        # under level 12 integers appear as text, so we parse them
        if self.level < 12:
            type_ = HedyType.integer if is_int(tree.children[0]) else HedyType.string
        else:
            type_ = HedyType.string
        return self.to_typed_tree(tree, type_)

    def punctuation(self, tree):
        return self.to_typed_tree(tree, HedyType.string)

    def text_in_quotes(self, tree):
        return self.to_typed_tree(tree.children[0], HedyType.string)

    def var_access(self, tree):
        return self.to_typed_tree(tree, HedyType.string)

    def var(self, tree):
        return self.to_typed_tree(tree, HedyType.none)

    def number(self, tree):
        number = tree.children[0]
        if is_int(number):
            return self.to_typed_tree(tree, HedyType.integer)
        if is_float(number):
            return self.to_typed_tree(tree, HedyType.float)
        # We managed to parse a number that cannot be parsed by python
        raise exceptions.ParseException(level=self.level, location='', found=number)

    def subtraction(self, tree):
        return self.to_sum_typed_tree(tree, Command.subtraction)

    def addition(self, tree):
        return self.to_sum_typed_tree(tree, Command.addition)

    def multiplication(self, tree):
        return self.to_sum_typed_tree(tree, Command.multiplication)

    def division(self, tree):
        return self.to_sum_typed_tree(tree, Command.division)

    def to_sum_typed_tree(self, tree, command):
        prom_left_type, prom_right_type = self.validate_binary_command_args_type(command, tree, [int_to_float])
        return TypedTree(tree.data, tree.children, tree.meta, prom_left_type)

    def smaller(self, tree):
        return self.to_comparison_tree(Command.smaller, tree)

    def smaller_equal(self, tree):
        return self.to_comparison_tree(Command.smaller_equal, tree)

    def bigger(self, tree):
        return self.to_comparison_tree(Command.bigger, tree)

    def bigger_equal(self, tree):
        return self.to_comparison_tree(Command.bigger_equal, tree)

    def not_equal(self, tree):
        self.validate_args_type_allowed(tree.children, Command.not_equal)
        return self.to_typed_tree(tree, HedyType.boolean)

    def to_comparison_tree(self, command, tree):
        allowed_types = get_allowed_types(command, self.level)
        self.check_type_allowed(command, allowed_types, tree.children[0])
        self.check_type_allowed(command, allowed_types, tree.children[1])
        return self.to_typed_tree(tree, HedyType.boolean)

    def validate_binary_command_args_type(self, command, tree, type_promotion_rules):
        allowed_types = get_allowed_types(command, self.level)

        left_type = self.check_type_allowed(command, allowed_types, tree.children[0])
        right_type = self.check_type_allowed(command, allowed_types, tree.children[1])

        if self.ignore_type(left_type) or self.ignore_type(right_type):
            return HedyType.any, HedyType.any

        prom_left_type, prom_right_type = promote_types([left_type, right_type], type_promotion_rules)

        if prom_left_type != prom_right_type:
            left_arg = tree.children[0].children[0]
            right_arg = tree.children[1].children[0]
            raise hedy.exceptions.InvalidTypeCombinationException(command, left_arg, right_arg, left_type, right_type)
        return prom_left_type, prom_right_type

    def validate_args_type_allowed(self, children, command):
        allowed_types = get_allowed_types(command, self.level)
        children = children if type(children) is list else [children]
        for child in children:
            self.check_type_allowed(command, allowed_types, child)

    def check_type_allowed(self, command, allowed_types, tree):
        arg_type = self.get_type(tree)
        if arg_type not in allowed_types and not self.ignore_type(arg_type):
            variable = tree.children[0]
            raise exceptions.InvalidArgumentTypeException(command=command, invalid_type=arg_type,
                                                          invalid_argument=variable, allowed_types=allowed_types)
        return arg_type

    def get_type(self, tree):
        # TypedTree with type 'None' and 'string' could be in the lookup because of the grammar definitions
        # If the tree has more than 1 child, then it is not a leaf node, so do not search in the lookup
        if tree.type_ in [HedyType.none, HedyType.string] and len(tree.children) == 1:
            in_lookup, type_in_lookup = self.try_get_type_from_lookup(tree.children[0])
            if in_lookup:
                return type_in_lookup
        # If the value is not in the lookup or the type is other than 'None' or 'string', return evaluated type
        return tree.type_

    def ignore_type(self, type_):
        return type_ in [HedyType.any, HedyType.none]

    def save_type_to_lookup(self, name, inferred_type):
        for entry in self.lookup:
            if entry.name == hash_var(name) and not entry.type_:
                entry.type_ = inferred_type

    # Usually, variable definitions are sequential and by the time we need the type of a lookup entry, it would already
    #  be inferred. However, there are valid cases in which the lookup entries will be accessed before their type
    #  is inferred. This is the case with for loops:
    #      for i in 1 to 10
    #          print i
    #  In the above case, we visit `print i`, before the definition of i in the for cycle. In this case, the tree of
    #  lookup entry is used to infer the type and continue the started validation. This approach might cause issues
    #  in case of cyclic references, e.g. b is b + 1. The flag `inferring` is used as a guard against these cases.
    def try_get_type_from_lookup(self, name):
        matches = [entry for entry in self.lookup if entry.name == hash_var(name)]
        if matches:
            # TODO: we should not just take the first match, take into account var reassignments
            match = matches[0]
            if not match.type_:
                if match.currently_inferring:  # there is a cyclic var reference, e.g. b = b + 1
                    raise exceptions.CyclicVariableDefinitionException(variable=match.name)
                else:
                    match.currently_inferring = True
                    try:
                        TypeValidator(self.lookup, self.level).transform(match.tree)
                    except VisitError as ex:
                        raise ex.orig_exc
                    match.currently_inferring = False

            return True, self.lookup_type_fallback(matches[0].type_)
        return False, None

    def lookup_type_fallback(self, type_in_lookup):
        # If the entry is in the lookup table but its type has not been evaluated yet, then most probably this is a
        # variable referenced before it is defined. In this case, we rely on python to return an error. For now.
        return HedyType.any if type_in_lookup is None else type_in_lookup

    def to_typed_tree(self, tree, type_=HedyType.none):
        return TypedTree(tree.data, tree.children, tree.meta, type_)

    def __default__(self, data, children, meta):
        return TypedTree(data, children, meta, HedyType.none)


def flatten_list_of_lists_to_list(args):
    flat_list = []
    for element in args:
        if isinstance(element, str): #str needs a special case before list because a str is also a list and we don't want to split all letters out
            flat_list.append(element)
        elif isinstance(element, list):
            flat_list += flatten_list_of_lists_to_list(element)
        else:
            flat_list.append(element)
    return flat_list

def are_all_arguments_true(args):
    bool_arguments = [x[0] for x in args]
    arguments_of_false_nodes = flatten_list_of_lists_to_list([x[1] for x in args if not x[0]])
    return all(bool_arguments), arguments_of_false_nodes

# this class contains code shared between IsValid and IsComplete, which are quite similar
# because both filter out some types of 'wrong' nodes
# TODO: this could also use a default lark rule like AllAssignmentCommands does now
class Filter(Transformer):
    def __default__(self, args, children, meta):
        return are_all_arguments_true(children)

    def program(self, args):
        bool_arguments = [x[0] for x in args]
        if all(bool_arguments):
            return [True] #all complete
        else:
            command_num = 1
            for a in args:
                if not a[0]:
                    return False, a[1], command_num
                command_num += 1

    #leafs are treated differently, they are True + their arguments flattened
    def var(self, args):
        return True, ''.join([str(c) for c in args])
    def random(self, args):
        return True, 'random'
    def punctuation(self, args):
        return True, ''.join([c for c in args])
    def number(self, args):
        return True, ''.join([c for c in args])
    def text(self, args):
        return all(args), ''.join([c for c in args])

class UsesTurtle(Transformer):
    # returns true if Forward or Turn are in the tree, false otherwise
    def __default__(self, args, children, meta):
        if len(children) == 0:  # no children? you are a leaf that is not Turn or Forward, so you are no Turtle command
            return False
        else:
            if all(type(c) == bool for c in children):
                return any(children) # children? if any is true there is a Turtle leaf
            else:
                return False # some nodes like text and punctuation have text children (their letters) these are not turtles


    def forward(self, args):
        return True

    def turn(self, args):
        return True

    # somehow tokens are not picked up by the default rule so they need their own rule
    def INT(self, args):
        return False

    def NAME(self, args):
        return False

    def NUMBER(self, args):
        return False




class IsValid(Filter):
    # all rules are valid except for the "Invalid" production rule
    # this function is used to generate more informative error messages
    # tree is transformed to a node of [Bool, args, command number]
    def program(self, args):
        if len(args) == 0:
            return False, InvalidInfo("empty program"), 1
        return super().program(args)

    def invalid_space(self, args):
        # return space to indicate that line starts in a space
        return False, InvalidInfo(" ")

    def print_nq(self, args):
        # return error source to indicate what went wrong
        return False, InvalidInfo("print without quotes")

    def invalid(self, args):
        # TODO: this will not work for misspelling 'at', needs to be improved!
        # TODO: add more information to the InvalidInfo
        error = InvalidInfo('invalid command', args[0][1], [a[1] for a in args[1:]])
        return False, error

    def unsupported_number(self, args):
        error = InvalidInfo('unsupported number', arguments=[str(args[0])])
        return False, error

    #other rules are inherited from Filter

def valid_echo(ast):
    commands = ast.children
    command_names = [x.children[0].data for x in commands]
    no_echo = not 'echo' in command_names

    #no echo is always ok!

    #otherwise, both have to be in the list and echo shold come after
    return no_echo or ('echo' in command_names and 'ask' in command_names) and command_names.index('echo') > command_names.index('ask')

class IsComplete(Filter):
    def __init__(self, level):
        self.level = level
    # print, ask an echo can miss arguments and then are not complete
    # used to generate more informative error messages
    # tree is transformed to a node of [True] or [False, args, line_number]

    def ask(self, args):
        # in level 1 ask without arguments means args == []
        # in level 2 and up, ask without arguments is a list of 1, namely the var name
        incomplete = (args == [] and self.level==1) or (len(args) == 1 and self.level >= 2)
        return not incomplete, 'ask'
    def print(self, args):
        return args != [], 'print'
    def input(self, args):
        return args != [], 'input'
    def length(self, args):
        return args != [], 'len'
    def print_nq(self, args):
        return args != [], 'print level 2'
    def echo(self, args):
        #echo may miss an argument
        return True, 'echo'

    #other rules are inherited from Filter

def process_characters_needing_escape(value):
    # defines what happens if a kids uses ' or \ in in a string
    for c in characters_that_need_escaping:
        value = value.replace(c, f'\\{c}')
    return value


def get_allowed_types(command, level):
    # get only the allowed types of the command for all levels before the requested level
    allowed = [values for key, values in commands_and_types_per_level[command].items() if key <= level]
    # use the allowed types of the highest level available
    return allowed[-1] if allowed else []


# decorator used to store each class in the lookup table
def hedy_transpiler(level):
    def decorator(c):
        TRANSPILER_LOOKUP[level] = c
        c.level = level
        return c
    return decorator

@hedy_transpiler(level=1)
class ConvertToPython_1(Transformer):

    def __init__(self, punctuation_symbols, lookup):
        self.punctuation_symbols = punctuation_symbols
        self.lookup = lookup
        __class__.level = 1

    def get_fresh_var(self, name):
        while is_variable(name, self.lookup):
            name = '_' + name
        return name

    def program(self, args):
        return '\n'.join([str(c) for c in args])
    def command(self, args):
        return args[0]

    def text(self, args):
        return ''.join([str(c) for c in args])
    def integer(self, args):
        return str(args[0])

    def number(self, args):
        return str(args[0])

    def print(self, args):
        # escape needed characters
        argument = process_characters_needing_escape(args[0])
        return "print('" + argument + "')"

    def ask(self, args):
        argument = process_characters_needing_escape(args[0])
        return "answer = input('" + argument + "')"

    def echo(self, args):
        if len(args) == 0:
            return "print(answer)" #no arguments, just print answer

        argument = process_characters_needing_escape(args[0])
        return "print('" + argument + " '+answer)"

    def comment(self, args):
        return f"#{''.join(args)}"

    def forward(self, args):
        if len(args) == 0:
            return self.make_forward(50)

        parameter = int(args[0])
        return self.make_forward(parameter)

    def make_forward(self, parameter):
        return f"t.forward({parameter})""\ntime.sleep(0.1)"

    def turn(self, args):
        if len(args) == 0:
            return "t.right(90)"  # no arguments defaults to a right turn

        arg = args[0]
        if is_variable(arg, self.lookup) or arg.isnumeric():
            return f"t.right({arg})"
        elif arg == 'left':
            return "t.left(90)"
        elif arg == 'right':
            return "t.right(90)"
        else:
            # the TypeValidator should protect against reaching this line:
            raise exceptions.InvalidArgumentTypeException(command=Command.turn, invalid_type='', invalid_argument=arg,
                                                          allowed_types=get_allowed_types(Command.turn, self.level))


# todo: could be moved into the transpiler class
def is_variable(name, lookup):
    all_names = [a.name for a in lookup]
    return hash_var(name) in all_names

def process_variable(arg, lookup):
    #processes a variable by hashing and escaping when needed
    if is_variable(arg, lookup):
        return hash_var(arg)
    elif is_quoted(arg): #sometimes kids accidentally quote strings, then we do not want them quoted again
        return f"{arg}"
    else:
        return f"'{arg}'"

def process_variable_for_fstring(name, lookup):
    if is_variable(name, lookup):
        return "{" + hash_var(name) + "}"
    else:
        return name

def process_variable_for_fstring_padded(name, lookup):
    # used to transform variables in comparisons
    if is_variable(name, lookup):
        return f"str({hash_var(name)}).zfill(100)"
    elif is_float(name):
        return f"str({name}).zfill(100)"
    else:
        return f"'{name}'.zfill(100)"

@hedy_transpiler(level=2)
class ConvertToPython_2(ConvertToPython_1):

    def ask_dep_2(self, args):
        # ask is no longer usable this way, raise!
        # ask_needs_var is an entry in lang.yaml in texts where we can add extra info on this error
        raise hedy.exceptions.WrongLevelException(1, 'ask', "ask_needs_var")
    def echo_dep_2(self, args):
        # echo is no longer usable this way, raise!
        # ask_needs_var is an entry in lang.yaml in texts where we can add extra info on this error
        raise hedy.exceptions.WrongLevelException(1,  'echo', "echo_out")

    def check_var_usage(self, args):
        # this function checks whether arguments are valid
        # we can proceed if all arguments are either quoted OR all variables

        args_to_process = [a for a in args if not isinstance(a, Tree)]#we do not check trees (calcs) they are always ok

        unquoted_args = [a for a in args_to_process if not is_quoted(a)]
        unquoted_in_lookup = [is_variable(a, self.lookup) for a in unquoted_args]

        if unquoted_in_lookup == [] or all(unquoted_in_lookup):
            # all good? return for further processing
            return args
        else:
            # return first name with issue
            # note this is where issue #832 can be addressed by checking whether
            # first_unquoted_var ius similar to something in the lookup list
            first_unquoted_var = unquoted_args[0]
            raise exceptions.UndefinedVarException(name=first_unquoted_var)

    def punctuation(self, args):
        return ''.join([str(c) for c in args])
    def var(self, args):
        name = args[0]
        return hash_var(name)
    def var_access(self, args):
        name = args[0]
        return hash_var(name)
    def print(self, args):
        argument_string = ""
        i = 0

        for argument in args:
            # escape quotes if kids accidentally use them at level 2
            argument = process_characters_needing_escape(argument)

            # final argument and punctuation arguments do not have to be separated with a space, other do
            if i == len(args)-1 or args[i+1] in self.punctuation_symbols:
                space = ''
            else:
                space = " "

            argument_string += process_variable_for_fstring(argument, self.lookup) + space

            i = i + 1

        return f"print(f'{argument_string}')"

    def ask(self, args):
        var = args[0]
        all_parameters = ["'" + process_characters_needing_escape(a) + "'" for a in args[1:]]
        return f'{var} = input(' + '+'.join(all_parameters) + ")"

    def forward(self, args):
        if len(args) == 0:
            return self.make_forward(50)

        if is_int(args[0]):
            parameter = int(args[0])
        else:
            # if not an int, then it is a variable
            parameter = args[0]

        return self.make_forward(parameter)

    def turn(self, args):
        if len(args) == 0:
            return "t.right(90)"

        arg = args[0]
        if is_variable(arg, self.lookup) or arg.isnumeric():
            return f"t.right({arg})"

        # the TypeValidator should protect against reaching this line:
        raise exceptions.InvalidArgumentTypeException(command=Command.turn, invalid_type='', invalid_argument=arg,
                                                      allowed_types=get_allowed_types(Command.turn, self.level))

    def assign(self, args):
        parameter = args[0]
        value = args[1]
        #if the assigned value contains single quotes, escape them
        value = process_characters_needing_escape(value)
        return parameter + " = '" + value + "'"


    def sleep(self, args):
        if args == []:
            return "time.sleep(1)"
        else:
            return f"time.sleep({args[0]})"


def is_quoted(s):
    return s[0] == "'" and s[-1] == "'"

def make_f_string(args, lookup):
    argument_string = ''
    for argument in args:
        if is_variable(argument, lookup):
            # variables are placed in {} in the f string
            argument_string += "{" + hash_var(argument) + "}"
        else:
            # strings are written regularly
            # however we no longer need the enclosing quotes in the f-string
            # the quotes are only left on the argument to check if they are there.
            argument_string += argument.replace("'", '')

    return f"print(f'{argument_string}')"

@hedy_transpiler(level=3)
class ConvertToPython_3(ConvertToPython_2):
    def assign_list(self, args):
        parameter = args[0]
        values = ["'" + a + "'" for a in args[1:]]
        return parameter + " = [" + ", ".join(values) + "]"
    def list_access(self, args):
        # check the arguments (except when they are random or numbers, that is not quoted nor a var but is allowed)
        self.check_var_usage(a for a in args if a != 'random' and not a.isnumeric())

        if args[1] == 'random':
            return 'random.choice(' + args[0] + ')'
        else:
            return args[0] + '[' + args[1] + '-1]'
    def add(self, args):
        var = args[0]
        list = args[1]
        return f"{list}.append({var})"
    def remove(self, args):
        var = args[0]
        list = args[1]
        return textwrap.dedent(f"""\
        try:
            {list}.remove({var})
        except:
           pass""")


#TODO: punctuation chars not be needed for level2 and up anymore, could be removed
@hedy_transpiler(level=4)
class ConvertToPython_4(ConvertToPython_3):

    def var_access(self, args):
        name = args[0]
        return hash_var(name)

    def text(self, args):
        return ''.join([str(c) for c in args])

    def check_print_arguments(self, args):
        # this function checks whether arguments of a print are valid
        # we can print if all arguments are either quoted OR they are all variables

        unquoted_args = [a for a in args if not is_quoted(a)]
        unquoted_in_lookup = [is_variable(a, self.lookup) for a in unquoted_args]

        if unquoted_in_lookup == [] or all(unquoted_in_lookup):
            # all good? return for further processing
            return args
        else:
            # return first name with issue
            # note this is where issue #832 can be addressed by checking whether
            # first_unquoted_var ius similar to something in the lookup list
            first_unquoted_var = unquoted_args[0]
            raise exceptions.UndefinedVarException(name=first_unquoted_var)

    def print_ask_args(self, args):
        args = self.check_print_arguments(args)
        result = ''
        for argument in args:
            argument = argument.replace("'", '')  # no quotes needed in fstring
            result += process_variable_for_fstring(argument, self.lookup)
        return result

    def print(self, args):
        argument_string = self.print_ask_args(args)
        return f"print(f'{argument_string}')"

    def ask(self, args):
        var = args[0]
        argument_string = self.print_ask_args(args[1:])
        return f"{var} = input(f'{argument_string}')"

    def print_nq(self, args):
        return ConvertToPython_2.print(self, args)

def indent(s):
    lines = s.split('\n')
    return '\n'.join(['  ' + l for l in lines])

@hedy_transpiler(level=5)
class ConvertToPython_5(ConvertToPython_4):
    def list_access_var(self, args):
        var = hash_var(args[0])
        if args[2].data == 'random':
            return var + '=random.choice(' + args[1] + ')'
        else:
            return var + '=' + args[1] + '[' + args[2].children[0] + '-1]'

    def ifs(self, args):
        return f"""if {args[0]}:
{indent(args[1])}"""

    def ifelse(self, args):
        return f"""if {args[0]}:
{indent(args[1])}
else:
{indent(args[2])}"""
    def condition(self, args):
        return ' and '.join(args)
    def equality_check(self, args):
        arg0 = process_variable(args[0], self.lookup)
        arg1 = process_variable(args[1], self.lookup)
        return f"{arg0} == {arg1}" #no and statements
    def in_list_check(self, args):
        arg0 = process_variable(args[0], self.lookup)
        arg1 = process_variable(args[1], self.lookup)
        return f"{arg0} in {arg1}"

@hedy_transpiler(level=6)
class ConvertToPython_6(ConvertToPython_5):

    def print_ask_args(self, args):
        # we only check non-Tree (= non calculation) arguments
        self.check_var_usage(args)

        #force all to be printed as strings (since there can not be int arguments)
        args_new = []
        for a in args:
            if isinstance(a, Tree):
                args_new.append("{" + a.children[0] + "}")
            else:
                a = a.replace("'", "")  # no quotes needed in fstring
                args_new.append(process_variable_for_fstring(a, self.lookup))

        return ''.join(args_new)

    def equality_check(self, args):
        arg0 = process_variable(args[0], self.lookup)
        arg1 = process_variable(args[1], self.lookup)
        #TODO if we start using fstrings here, this str can go
        if len(args) == 2:
            return f"str({arg0}) == str({arg1})" #no and statements
        else:
            return f"str({arg0}) == str({arg1}) and {args[2]}"

    def assign(self, args):
        parameter = args[0]
        value = args[1]
        if type(value) is Tree:
            return parameter + " = " + value.children[0]
        else:
            #assigns may contain string (accidentally) i.e. name = 'Hedy'
            value = process_characters_needing_escape(value)
            return parameter + " = '" + value + "'"

    def process_token_or_tree(self, argument):
        if type(argument) is Tree:
            return f'{str(argument.children[0])}'
        return f"int({argument})"

    def process_calculation(self, args, operator):
        # arguments of a sum are either a token or a
        # tree resulting from earlier processing
        # for trees we need to grap the inner string
        # for tokens we add int around them

        args = [self.process_token_or_tree(a) for a in args]
        return Tree('sum', [f'{args[0]} {operator} {args[1]}'])

    def addition(self, args):
        return self.process_calculation(args, '+')

    def subtraction(self, args):
        return self.process_calculation(args, '-')

    def multiplication(self, args):
        return self.process_calculation(args, '*')

    def division(self, args):
        return self.process_calculation(args, '//')

@hedy_transpiler(level=7)
class ConvertToPython_7(ConvertToPython_6):
    def repeat(self, args):
        var_name = self.get_fresh_var('i')
        times = process_variable(args[0], self.lookup)
        command = args[1]
        return f"""for {var_name} in range(int({str(times)})):
{indent(command)}"""

@hedy_transpiler(level=8)
@hedy_transpiler(level=9)
class ConvertToPython_8_9(ConvertToPython_7):
    def __init__(self, punctuation_symbols, lookup):
        self.punctuation_symbols = punctuation_symbols
        self.lookup = lookup

    def command(self, args):
        return "".join(args)

    def repeat(self, args):
        all_lines = [indent(x) for x in args[1:]]
        return "for i in range(int(" + str(args[0]) + ")):\n" + "\n".join(all_lines)

    def ifs(self, args):
        args = [a for a in args if a != ""] # filter out in|dedent tokens

        all_lines = [indent(x) for x in args[1:]]

        return "if " + args[0] + ":\n" + "\n".join(all_lines)

    def elses(self, args):
        args = [a for a in args if a != ""] # filter out in|dedent tokens

        all_lines = [indent(x) for x in args]

        return "\nelse:\n" + "\n".join(all_lines)

    def var_access(self, args):
        if len(args) == 1: #accessing a var
            return hash_var(args[0])
        else:
        # this is list_access
            return hash_var(args[0]) + "[" + str(hash_var(args[1])) + "]" if type(args[1]) is not Tree else "random.choice(" + str(hash_var(args[0])) + ")"

@hedy_transpiler(level=10)
class ConvertToPython_10(ConvertToPython_8_9):
    def repeat_list(self, args):
      args = [a for a in args if a != ""]  # filter out in|dedent tokens

      body = "\n".join([indent(x) for x in args[2:]])

      return f"for {args[0]} in {args[1]}:\n{body}"

@hedy_transpiler(level=11)
class ConvertToPython_11(ConvertToPython_10):
    def for_loop(self, args):
        args = [a for a in args if a != ""]  # filter out in|dedent tokens
        body = "\n".join([indent(x) for x in args[3:]])
        stepvar_name = self.get_fresh_var('step')
        return f"""{stepvar_name} = 1 if int({args[1]}) < int({args[2]}) else -1
for {args[0]} in range(int({args[1]}), int({args[2]}) + {stepvar_name}, {stepvar_name}):
{body}"""


def is_int(n):
    try:
        int(n)
        return True
    except ValueError:
        return False


def is_float(n):
    try:
        float(n)
        return True
    except ValueError:
        return False


def is_random(s):
    return 'random.choice' in s


@hedy_transpiler(level=12)
class ConvertToPython_12(ConvertToPython_11):
    def number(self, args):
        return ''.join(args)

    def process_token_or_tree(self, argument):
        if isinstance(argument, Tree):
            return f'{str(argument.children[0])}'
        else:
            return f'{argument}'

    def ask(self, args):
        var = args[0]
        assign = super().ask(args)

        return textwrap.dedent(f"""\
        {assign}
        try:
          {var} = int({var})
        except ValueError:
          try:
            {var} = float({var})
          except ValueError:
            pass""")  # no number? leave as string

    def process_calculation(self, args, operator):
        # arguments of a sum are either a token or a
        # tree resulting from earlier processing
        # for trees we need to grap the inner string
        # for tokens we simply return the argument (no more casting to str needed)

        args = [self.process_token_or_tree(a) for a in args]

        return Tree('sum', [f'{args[0]} {operator} {args[1]}'])

    def text_in_quotes(self, args):
        text = args[0]
        return "'" + text + "'" # keep quotes in the Python code (producing name = 'Henk')

    def assign_list(self, args):
        parameter = args[0]
        values = args[1:]
        return parameter + " = [" + ", ".join(values) + "]"

    def assign(self, args):
        right_hand_side = args[1]

        # we now need to check if the right hand side of te assign is
        # either a var or quoted, if it is not (and undefined var is raised)
        # the real issue is probably that the kid forgot quotes
        try:
            correct_rhs = self.check_var_usage([right_hand_side]) #check_var_usage expects a list of arguments so place this one in a list.
        except exceptions.UndefinedVarException as E:
            # is the text a number? then no quotes are fine. if not, raise maar!

            if not (is_int(right_hand_side) or is_float(right_hand_side) or is_random(right_hand_side)):
                raise exceptions.UnquotedAssignTextException(text = args[1])

        parameter = args[0]
        value = args[1]

        if isinstance(value, Tree):
            return parameter + " = " + value.children[0]
        else:
            # we no longer escape quotes here because they are now needed
            return parameter + " = " + value + ""

@hedy_transpiler(level=13)
class ConvertToPython_13(ConvertToPython_12):
    def andcondition(self, args):
        return ' and '.join(args)
    def orcondition(self, args):
        return ' or '.join(args)

@hedy_transpiler(level=14)
class ConvertToPython_14(ConvertToPython_13):
    def process_comparison(self, args, operator):

        # we are generating an fstring now
        arg0 = process_variable_for_fstring_padded(args[0], self.lookup)
        arg1 = process_variable_for_fstring_padded(args[1], self.lookup)

        # zfill(100) in process_variable_for_fstring_padded leftpads variables to length 100 with zeroes (hence the z fill)
        # that is to make sure that string comparison works well "ish" for numbers
        # this at one point could be improved with a better type system, of course!
        # the issue is that we can't do everything in here because
        # kids submit things with the ask command that wew do not ask them to cast (yet)

        simple_comparison = arg0 + operator + arg1

        if len(args) == 2:
            return simple_comparison  # no and statements
        else:
            return f"{simple_comparison} and {args[2]}"


    def smaller(self, args):
        return self.process_comparison(args, "<")

    def bigger(self, args):
        return self.process_comparison(args, ">")

    def smaller_equal(self, args):
        return self.process_comparison(args, "<=")

    def bigger_equal(self, args):
        return self.process_comparison(args, ">=")

    def not_equal(self, args):
        return self.process_comparison(args, "!=")

@hedy_transpiler(level=15)
class ConvertToPython_15(ConvertToPython_14):
    def while_loop(self, args):
        args = [a for a in args if a != ""]  # filter out in|dedent tokens
        all_lines = [indent(x) for x in args[1:]]
        return "while " + args[0] + ":\n"+"\n".join(all_lines)

@hedy_transpiler(level=16)
class ConvertToPython_16(ConvertToPython_15):
    def assign_list(self, args):
        parameter = args[0]
        values = [a for a in args[1:]]
        return parameter + " = [" + ", ".join(values) + "]"

    def change_list_item(self, args):
        return args[0] + '[' + args[1] + '-1] = ' + args[2]

@hedy_transpiler(level=17)
class ConvertToPython_17(ConvertToPython_16):
    def elifs(self, args):
        args = [a for a in args if a != ""]  # filter out in|dedent tokens
        all_lines = [indent(x) for x in args[1:]]
        return "\nelif " + args[0] + ":\n" + "\n".join(all_lines)

@hedy_transpiler(level=18)
class ConvertToPython_18(ConvertToPython_17):
    # FH, nov 2021
    # this is an exact duplicate of ask form level 12, if we rename the rules to have the same name, this code could be deleted

    def input(self, args):
        return self.ask(args)

# @hedy_transpiler(level=13)
# class ConvertToPython_13(ConvertToPython_12):
#     def print(self, args):
#         # we only check non-Tree (= non calculation) arguments
#         self.check_var_usage(args)
#         self.check_arg_types(args, 'print', self.level)
#
#         #force all to be printed as strings (since there can not be int arguments)
#         args_new = []
#         for a in args:
#             if type(a) is Tree:
#                 args_new.append("{" + a.children + "}")
#             else:
#                 args_new.append(process_variable_for_fstring(a, self.lookup).replace("'",""))
#
#         arguments = ''.join(args_new)
#         return "print(f'" + arguments + "')"

# @hedy_transpiler(level=14)
# class ConvertToPython_14(ConvertToPython_13):
#     def print(self,args):
#         return ConvertToPython_5.print(self,args)
#     def assign(self, args):  # TODO: needs to be merged with 6, when 6 is improved to with printing expressions directly
#         if len(args) == 2:
#             parameter = args[0]
#             value = args[1]
#             if type(value) is Tree:
#                 return parameter + " = " + value.children
#             else:
#                 if "'" in value or 'random.choice' in value:  # TODO: should be a call to wrap nonvarargument is quotes!
#                     return parameter + " = " + value
#                 else:
#                     # FH, June 21 the addition of _true/false is a bit of a hack. cause they are first seen as vars that at reserved words, they are then hashed and we undo that here
#                     # could/should be fixed in the grammar!
#
#                     if value == 'true' or value == 'True' or value == hash_var('True') or value == hash_var('true'):
#                         return parameter + " = True"
#                     elif value == 'false' or value == 'False' or value == hash_var('False') or value == hash_var('false'):
#                         return parameter + " = False"
#                     else:
#                         return parameter + " = '" + value + "'"
#         else:
#             parameter = args[0]
#             values = args[1:]
#             return parameter + " = [" + ", ".join(values) + "]"
#
#     def equality_check(self, args):
#         arg0 = process_variable(args[0], self.lookup)
#         arg1 = process_variable(args[1], self.lookup)
#         if arg1 == '\'True\'' or arg1 == '\'true\'':
#             return f"{arg0} == True"
#         elif arg1 == '\'False\'' or arg1 == '\'false\'':
#             return f"{arg0} == False"
#         else:
#             return f"str({arg0}) == str({arg1})" #no and statements
#

# @hedy_transpiler(level=19)
# @hedy_transpiler(level=20)
# class ConvertToPython_19_20(ConvertToPython_18):
#     def length(self, args):
#         arg0 = args[0]
#         length_string = f"len({arg0})"
#
#         # when accessing len we need to know it is a var
#         # todo (could be done in the AllAssignments?)
#         self.lookup.append(Assignment(length_string, 'operation'))
#         return length_string
#
#     def assign(self, args):  # TODO: needs to be merged with 6, when 6 is improved to with printing expressions directly
#         if len(args) == 2:
#             parameter = args[0]
#             value = args[1]
#             if type(value) is Tree:
#                 return parameter + " = " + value.children
#             else:
#                 if "'" in value or 'random.choice' in value:  # TODO: should be a call to wrap nonvarargument is quotes!
#                     return parameter + " = " + value
#                 elif "len(" in value:
#                     return parameter + " = " + value
#                 else:
#                     if value == 'true' or value == 'True':
#                         return parameter + " = True"
#                     elif value == 'false' or value == 'False':
#                         return parameter + " = False"
#                     else:
#                         return parameter + " = '" + value + "'"
#         else:
#             parameter = args[0]
#             values = args[1:]
#             return parameter + " = [" + ", ".join(values) + "]"
#
# @hedy_transpiler(level=21)
# class ConvertToPython_21(ConvertToPython_19_20):
#     def equality_check(self, args):
#         if type(args[0]) is Tree:
#             return args[0].children + " == int(" + args[1] + ")"
#         if type(args[1]) is Tree:
#             return "int(" + args[0] + ") == " + args[1].children
#         arg0 = process_variable(args[0], self.lookup)
#         arg1 = process_variable(args[1], self.lookup)
#         if arg1 == '\'True\'' or arg1 == '\'true\'':
#             return f"{arg0} == True"
#         elif arg1 == '\'False\'' or arg1 == '\'false\'':
#             return f"{arg0} == False"
#         else:
#             return f"str({arg0}) == str({arg1})"  # no and statements
#




def merge_grammars(grammar_text_1, grammar_text_2):
    # this function takes two grammar files and merges them into one
    # rules that are redefined in the second file are overridden
    # rule that are new in the second file are added (remaining_rules_grammar_2)

    merged_grammar = []

    rules_grammar_1 = grammar_text_1.split('\n')
    remaining_rules_grammar_2 = grammar_text_2.split('\n')
    for line_1 in rules_grammar_1:
        if line_1 == '' or line_1[0] == '/': #skip comments and empty lines:
            continue
        parts = line_1.split(':')
        name_1, definition_1 = parts[0], ''.join(parts[1:]) #get part before are after : (this is a join because there can be : in the rule)

        rules_grammar_2 = grammar_text_2.split('\n')
        override_found = False
        for line_2 in rules_grammar_2:
            if line_2 == '' or line_2[0] == '/':  # skip comments and empty lines:
                continue
            parts = line_2.split(':')
            name_2, definition_2 = parts[0], ''.join(parts[1]) #get part before are after :
            if name_1 == name_2:
                override_found = True
                new_rule = line_2
                # this rule is now in the grammar, remove form this list
                remaining_rules_grammar_2.remove(new_rule)
                break

        # new rule found? print that. nothing found? print org rule
        if override_found:
            merged_grammar.append(new_rule)
        else:
            merged_grammar.append(line_1)

    #all rules that were not overlapping are new in the grammar, add these too
    for rule in remaining_rules_grammar_2:
        if not(rule == '' or rule[0] == '/'):
            merged_grammar.append(rule)

    merged_grammar = sorted(merged_grammar)
    return '\n'.join(merged_grammar)


def create_grammar(level, lang="en"):
    # start with creating the grammar for level 1
    result = get_full_grammar_for_level(1)
    keys = get_keywords_for_language(lang)
    result = merge_grammars(result, keys)
    # then keep merging new grammars in
    for i in range(2, level+1):
        grammar_text_i = get_additional_rules_for_level(i)
        result = merge_grammars(result, grammar_text_i)

    # ready? Save to file to ease debugging
    # this could also be done on each merge for performance reasons
    save_total_grammar_file(level, result, lang)

    return result

def get_suggestions_for_language(lang):
    script_dir = path.abspath(path.dirname(__file__))
    filename = "suggestions-" + str(lang) + ".yaml"
    if not (path.isfile(path.join(script_dir, "grammars", filename))):
        filename = "suggestions-en.yaml"
    with open(path.join(script_dir, "grammars", filename), "r", encoding="utf-8") as file:
        documents = yaml.full_load(file)

        suggestions = {}

        for item, doc in documents.items():
         suggestions[item] = doc

    return suggestions


def save_total_grammar_file(level, grammar, lang):
    # Load Lark grammars relative to directory of current file
    script_dir = path.abspath(path.dirname(__file__))
    filename = "level" + str(level) + "." + lang + "-Total.lark"
    loc = path.join(script_dir, "grammars-Total", filename)
    file = open(loc, "w", encoding="utf-8")
    file.write(grammar)
    file.close()

def get_additional_rules_for_level(level, sub = 0):
    script_dir = path.abspath(path.dirname(__file__))
    if sub:
        filename = "level" + str(level) + "-" + str(sub) + "-Additions.lark"
    else:
        filename = "level" + str(level) + "-Additions.lark"
    with open(path.join(script_dir, "grammars", filename), "r", encoding="utf-8") as file:
        grammar_text = file.read()
    return grammar_text

def get_full_grammar_for_level(level):
    script_dir = path.abspath(path.dirname(__file__))
    filename = "level" + str(level) + ".lark"
    with open(path.join(script_dir, "grammars", filename), "r", encoding="utf-8") as file:
        grammar_text = file.read()
    return grammar_text

def get_keywords_for_language(language):
    script_dir = path.abspath(path.dirname(__file__))
    try:
        if not local_keywords_enabled:
            raise FileNotFoundError("Local keywords are not enabled")
        filename = "keywords-" + str(language) + ".lark"
        with open(path.join(script_dir, "grammars", filename), "r", encoding="utf-8") as file:
            grammar_text = file.read()
    except FileNotFoundError:
        filename = "keywords-en.lark"
        with open(path.join(script_dir, "grammars", filename), "r", encoding="utf-8") as file:
            grammar_text = file.read()
    return grammar_text

PARSER_CACHE = {}


def get_parser(level, lang="en"):
    """Return the Lark parser for a given level.

    Uses caching if Hedy is NOT running in development mode.
    """
    key = str(level) + "." + lang
    existing = PARSER_CACHE.get(key)
    if existing and not utils.is_debug_mode():
        return existing
    grammar = create_grammar(level, lang)
    ret = Lark(grammar, regex=True) #ambiguity='explicit'
    PARSER_CACHE[key] = ret
    return ret

ParseResult = namedtuple('ParseResult', ['code', 'has_turtle'])

def transpile(input_string, level, lang="en"):
    transpile_result = transpile_inner(input_string, level, lang)
    return transpile_result

def translate_characters(s):
# this method is used to make it more clear to kids what is meant in error messages
# for example ' ' is hard to read, space is easier
# this could (should?) be localized so we can call a ' "Hoge komma" for example (Felienne, dd Feb 25, 2021)
    if s == ' ':
        return 'space'
    elif s == ',':
        return 'comma'
    elif s == '?':
        return 'question mark'
    elif s == '\n':
        return 'newline'
    elif s == '.':
        return 'period'
    elif s == '!':
        return 'exclamation mark'
    elif s == '*':
        return 'star'
    elif s == "'":
        return 'single quotes'
    elif s == '"':
        return 'double quotes'
    elif s == '/':
        return 'slash'
    elif s == '-':
        return 'dash'
    elif s >= 'a' and s <= 'z' or s >= 'A' and s <= 'Z':
        return s
    else:
        return s


def beautify_parse_error(character_found):
    character_found = translate_characters(character_found)
    return character_found

def find_indent_length(line):
    number_of_spaces = 0
    for x in line:
        if x == ' ':
            number_of_spaces += 1
        else:
            break
    return number_of_spaces

def needs_indentation(code):
    # this is done a bit half-assed, clearly *parsing* the one line would be superior
    # because now a line like
    # repeat is 5 would also require indentation!
    all_words = code.split()
    if len(all_words) == 0:
        return False

    first_keyword = all_words[0]
    return first_keyword == "for" or first_keyword == "repeat" or first_keyword == "if"



def preprocess_blocks(code, level):
    processed_code = []
    lines = code.split("\n")
    current_number_of_indents = 0
    previous_number_of_indents = 0
    indent_size = 4 # set at 4 for now
    indent_size_adapted = False
    line_number = 0
    next_line_needs_indentation = False
    for line in lines:
        leading_spaces = find_indent_length(line)

        line_number += 1

        # first encounter sets indent size for this program
        if indent_size_adapted == False and leading_spaces > 0:
            indent_size = leading_spaces
            indent_size_adapted = True

        # ignore whitespace-only lines
        if leading_spaces == len(line):
            continue

        #calculate nuber of indents if possible
        if indent_size != None:
            if (leading_spaces % indent_size) != 0:
                # there is inconsistent indentation, not sure if that is too much or too little!
                if leading_spaces < current_number_of_indents * indent_size:
                    raise hedy.exceptions.NoIndentationException(line_number=line_number, leading_spaces=leading_spaces,
                                                                 indent_size=indent_size)
                else:
                    raise hedy.exceptions.IndentationException(line_number=line_number, leading_spaces=leading_spaces,
                                                                 indent_size=indent_size)

            current_number_of_indents = leading_spaces // indent_size
            if current_number_of_indents > 1 and level == hedy.LEVEL_STARTING_INDENTATION:
                raise hedy.exceptions.LockedLanguageFeatureException(concept="nested blocks")

        if next_line_needs_indentation and current_number_of_indents <= previous_number_of_indents:
            raise hedy.exceptions.NoIndentationException(line_number=line_number, leading_spaces=leading_spaces,
                                                         indent_size=indent_size)

        if needs_indentation(line):
            next_line_needs_indentation = True
        else:
            next_line_needs_indentation = False

        if current_number_of_indents - previous_number_of_indents > 1:
            raise hedy.exceptions.IndentationException(line_number=line_number, leading_spaces=leading_spaces,
                                            indent_size=indent_size)



        if current_number_of_indents < previous_number_of_indents:
            # we springen 'terug' dus er moeten end-blocken in
            # bij meerdere terugsprongen sluiten we ook meerdere blokken

            difference_in_indents = (previous_number_of_indents - current_number_of_indents)

            for i in range(difference_in_indents):
                processed_code.append('end-block')

        #save to compare for next line
        previous_number_of_indents = current_number_of_indents

        #if indent remains the same, do nothing, just add line
        processed_code.append(line)

    # if the last line is indented, the end of the program is also the end of all indents
    # so close all blocks
    for i in range(current_number_of_indents):
        processed_code.append('end-block')
    return "\n".join(processed_code)

def contains_blanks(code):
    return (" _ " in code) or (" _\n" in code)


def check_program_size_is_valid(input_string):
    number_of_lines = input_string.count('\n')
    # parser is not made for huge programs!
    if number_of_lines > MAX_LINES:
        raise exceptions.InputTooBigException(lines_of_code=number_of_lines, max_lines=MAX_LINES)


def process_input_string(input_string, level):
    result = input_string.replace('\r\n', '\n')

    if contains_blanks(result):
        raise exceptions.CodePlaceholdersPresentException()

    if level >= 3:
        result = result.replace("\\", "\\\\")

    # In level 8 we add indent-dedent blocks to the code before parsing
    if level >= hedy.LEVEL_STARTING_INDENTATION:
        result = preprocess_blocks(result, level)

    return result


def parse_input(input_string, level, lang):
    parser = get_parser(level, lang)
    try:
        parse_result = parser.parse(input_string + '\n')
        return parse_result.children[0]  # getting rid of the root could also be done in the transformer would be nicer
    except UnexpectedCharacters as e:
        try:
            location = e.line, e.column
            characters_expected = str(e.allowed) #not yet in use, could be used in the future (when our parser rules are better organize, now it says ANON*__12 etc way too often!)
            character_found = beautify_parse_error(e.char)
            # print(e.args[0])
            # print(location, character_found, characters_expected)
            raise exceptions.ParseException(level=level, location=location, found=character_found) from e
        except UnexpectedEOF:
            # this one can't be beautified (for now), so give up :)
            raise e


def is_program_valid(program_root, input_string, level, lang):
    # IsValid returns (True,) or (False, args, line)
    is_valid = IsValid().transform(program_root)

    if not is_valid[0]:
        _, invalid_info, line = is_valid

        # Apparently, sometimes 'args' is a string, sometimes it's a list of
        # strings ( are these production rule names?). If it's a list of
        # strings, just take the first string and proceed.
        if isinstance(invalid_info, list):
            invalid_info = invalid_info[0]
        if invalid_info.error_type == ' ':
            #the error here is a space at the beginning of a line, we can fix that!
            fixed_code = program_repair.remove_leading_spaces(input_string)
            if fixed_code != input_string: #only if we have made a successful fix
                try:
                    fixed_result = transpile_inner(fixed_code, level, lang)
                    result = fixed_result
                    raise exceptions.InvalidSpaceException(level=level, line_number=line, fixed_code=fixed_code, fixed_result=result)
                except exceptions.HedyException:
                    invalid_info.error_type = None
                    transpile_inner(fixed_code, level)
                    # The fixed code contains another error. Only report the original error for now.
                    pass
            raise exceptions.InvalidSpaceException(level=level, line_number=line, fixed_code=fixed_code, fixed_result=result)
        elif invalid_info.error_type == 'print without quotes':
            # grammar rule is agnostic of line number so we can't easily return that here
            raise exceptions.UnquotedTextException(level=level)
        elif invalid_info.error_type == 'empty program':
            raise exceptions.EmptyProgramException()
        elif invalid_info.error_type == 'unsupported number':
            raise exceptions.UnsupportedFloatException(value=''.join(invalid_info.arguments))
        else:
            invalid_command = invalid_info.command
            closest = closest_command(invalid_command, get_suggestions_for_language('en')[level])
            fixed_code = None
            result = None
            if closest:
                fixed_code = input_string.replace(invalid_command, closest)
                if fixed_code != input_string:  # only if we have made a successful fix
                    try:
                        fixed_result = transpile_inner(fixed_code, level)
                        result = fixed_result
                    except exceptions.HedyException:
                        # The fixed code contains another error. Only report the original error for now.
                        pass
            if closest is None:  # we couldn't find a suggestion because the command itself was found
                if invalid_command == Command.turn:
                    arg = ''.join(invalid_info.arguments).strip()
                    raise hedy.exceptions.InvalidArgumentException(command=invalid_info.command,
                                                                   allowed_types=get_allowed_types(Command.turn, level),
                                                                   invalid_argument=arg)
                # clearly the error message here should be better or it should be a different one!
                raise exceptions.ParseException(level=level, location=[line, '?'], found=invalid_command)
            raise exceptions.InvalidCommandException(invalid_command=invalid_command, level=level,
                                                     guessed_command=closest, line_number=line,
                                                     fixed_code=fixed_code, fixed_result=result)


def is_program_complete(abstract_syntax_tree, level):
    is_complete = IsComplete(level).transform(abstract_syntax_tree)
    if not is_complete[0]:
        incomplete_command = is_complete[1][0]
        line = is_complete[2]
        raise exceptions.IncompleteCommandException(incomplete_command=incomplete_command, level=level,
                                                    line_number=line)


def create_lookup_table(abstract_syntax_tree, level):
    visitor = LookupEntryCollector(level)
    visitor.visit_topdown(abstract_syntax_tree)
    entries = visitor.lookup

    TypeValidator(entries, level).transform(abstract_syntax_tree)

    return entries


def transpile_inner(input_string, level, lang="en"):
    check_program_size_is_valid(input_string)

    punctuation_symbols = ['!', '?', '.']

    level = int(level)
    if level > HEDY_MAX_LEVEL:
        raise Exception(f'Levels over {HEDY_MAX_LEVEL} not implemented yet')

    input_string = process_input_string(input_string, level)

    program_root = parse_input(input_string, level, lang)
    is_program_valid(program_root, input_string, level, lang)

    try:
        abstract_syntax_tree = ExtractAST().transform(program_root)

        is_program_complete(abstract_syntax_tree, level)

        if not valid_echo(abstract_syntax_tree):
            raise exceptions.LonelyEchoException()

        lookup_table = create_lookup_table(abstract_syntax_tree, level)

        # grab the right transpiler from the lookup
        transpiler = TRANSPILER_LOOKUP[level]
        python = transpiler(punctuation_symbols, lookup_table).transform(abstract_syntax_tree)


        has_turtle = UsesTurtle().transform(abstract_syntax_tree)
        return ParseResult(python, has_turtle)
    except VisitError as E:
        # Exceptions raised inside visitors are wrapped inside VisitError. Unwrap it if it is a
        # HedyException to show the intended error message.
        if isinstance(E.orig_exc, exceptions.HedyException):
            raise E.orig_exc
        else:
            raise E


def execute(input_string, level):
    python = transpile(input_string, level)
    if python.has_turtle:
        raise exceptions.HedyException("hedy.execute doesn't support turtle")
    exec(python.code)

# f = open('output.py', 'w+')
# f.write(python)
# f.close()<|MERGE_RESOLUTION|>--- conflicted
+++ resolved
@@ -22,11 +22,7 @@
 LEVEL_STARTING_INDENTATION = 8
 
 # Boolean variables to allow code which is under construction to not be executed
-<<<<<<< HEAD
-local_keywords_enabled = True # If this is True, only the keywords in the specified language can be used for now
-=======
 local_keywords_enabled = False # If this is True, only the keywords in the specified language can be used for now
->>>>>>> 2192108f
 
 #dictionary to store transpilers
 TRANSPILER_LOOKUP = {}
