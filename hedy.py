--- conflicted
+++ resolved
@@ -163,100 +163,6 @@
         distances = new_distances
     return distances[-1]
 
-<<<<<<< HEAD
-
-class HedyException(Exception):
-    def __init__(self, message, **arguments):
-        self.error_code = message
-        self.arguments = arguments
-
-
-class InvalidSpaceException(HedyException):
-    def __init__(self, level, line_number, fixed_code):
-        super().__init__('Invalid Space')
-        self.level = level
-        self.line_number = line_number
-        self.fixed_code = fixed_code
-
-
-class ParseException(HedyException):
-    def __init__(self, level, location, keyword_found=None, character_found=None):
-        super().__init__('Parse')
-        self.level = level
-        self.location = location
-        self.keyword_found = keyword_found
-        self.character_found = character_found
-
-
-class UndefinedVarException(HedyException):
-    def __init__(self, **arguments):
-        super().__init__('Var Undefined', **arguments)
-
-
-class InvalidTypeException(HedyException):
-    def __init__(self, **arguments):
-        super().__init__('Invalid Type', **arguments)
-
-
-class RequiredArgumentTypeException(HedyException):
-    def __init__(self, **arguments):
-        super().__init__('Required Argument Type', **arguments)
-
-
-class InvalidArgumentTypeException(HedyException):
-    def __init__(self, **arguments):
-        super().__init__('Invalid Argument Type', **arguments)
-
-
-class WrongLevelException(HedyException):
-    def __init__(self, **arguments):
-        super().__init__('Wrong Level', **arguments)
-
-
-class InputTooBigException(HedyException):
-    def __init__(self, **arguments):
-        super().__init__('Too Big', **arguments)
-
-
-class InvalidCommandException(HedyException):
-    def __init__(self, **arguments):
-        super().__init__('Invalid', **arguments)
-
-
-class IncompleteCommandException(HedyException):
-    def __init__(self, **arguments):
-        super().__init__('Incomplete', **arguments)
-
-
-class UnquotedTextException(HedyException):
-    def __init__(self, **arguments):
-        super().__init__('Unquoted Text', **arguments)
-
-
-class EmptyProgramException(HedyException):
-    def __init__(self):
-        super().__init__('Empty Program')
-
-
-class LonelyEchoException(HedyException):
-    def __init__(self):
-        super().__init__('Lonely Echo')
-
-
-class CodePlaceholdersPresentException(HedyException):
-    def __init__(self):
-        super().__init__('Has Blanks')
-
-
-class IndentationException(HedyException):
-    def __init__(self, **arguments):
-        super().__init__('Unexpected Indentation', **arguments)
-
-
-class LockedLanguageFeatureException(HedyException):
-    def __init__(self, **arguments):
-        super().__init__('Locked Language Feature', **arguments)
-=======
 
 @dataclass
 class InvalidInfo:
@@ -266,7 +172,6 @@
     line: int = 0
 
 
->>>>>>> addaf24b
 
 
 class ExtractAST(Transformer):
@@ -293,14 +198,10 @@
         else:
             return Tree('list_access', [args[0], args[1]])
 
-<<<<<<< HEAD
-    # level 5
-=======
     #level 5
     def unsupported_number(self, args):
         return Tree('unsupported_number', [''.join([str(c) for c in args])])
 
->>>>>>> addaf24b
     def number(self, args):
         return Tree('number', ''.join([str(c) for c in args]))
 
@@ -702,15 +603,10 @@
         argument = process_characters_needing_escape(args[0])
         return "answer = input('" + argument + "')"
 
-<<<<<<< HEAD
-    def forward(self, args):
-        # when a not-number is given, we simply use 50 as default
-=======
     def forward(self,args):
         if len(args) == 0:
             return self.make_forward(50)
 
->>>>>>> addaf24b
         try:
             parameter = int(args[0])
         except:
@@ -736,13 +632,9 @@
         elif argument == 'right':
             return "t.right(90)"
         else:
-<<<<<<< HEAD
-            return "t.right(90)"  # something else also defaults to right turn
-=======
             raise exceptions.InvalidArgumentTypeException(command='turn', invalid_type='',
                                                             allowed_types=['right', 'left', 'number'],
                                                             invalid_argument=argument)
->>>>>>> addaf24b
 
     def check_arg_types(self, args, command, level):
         allowed_types = self.get_allowed_types(command, level)
@@ -758,14 +650,8 @@
                         # here of course we will have a long elif for different types, or maybe we have 1 required exception with a parameter?
 
                     if assignment.type == 'list':
-<<<<<<< HEAD
-                        types = ','.join(allowed_types)
-                        raise hedy.InvalidArgumentTypeException(command=command, variable=assignment.name,
-                                                                allowed_types=types)
-=======
                         raise exceptions.InvalidArgumentTypeException(command=command, invalid_type=assignment.type,
                                                                 invalid_argument='', allowed_types=allowed_types)
->>>>>>> addaf24b
                         # same elif here for different types
 
     def get_allowed_types(self, command, level):
@@ -802,8 +688,6 @@
     else:
         return name
 
-<<<<<<< HEAD
-=======
 def process_variable_for_fstring_padded(name, lookup):
     # used to transform variables in comparisons
     if is_variable(name, lookup):
@@ -812,7 +696,6 @@
         return f"str({name}).zfill(100)"
     else:
         return f"'{name}'.zfill(100)"
->>>>>>> addaf24b
 
 @hedy_transpiler(level=2)
 class ConvertToPython_2(ConvertToPython_1):
@@ -871,13 +754,8 @@
         if len(args) == 0:
             return self.make_forward(50)
 
-<<<<<<< HEAD
-        # if the parameter is a variable, print as is
-        # otherwise, see if we got a number. if not, simply use 50 as default
-=======
         # if the parameter is a number, use it as is
         # otherwise, see if we got a defined variable. if not, give an error
->>>>>>> addaf24b
         try:
             parameter = int(args[0])
         except:
@@ -1043,10 +921,6 @@
         arguments = ''.join(args_new)
         return "print(f'" + arguments + "')"
 
-<<<<<<< HEAD
-    # we can now have ints as types so chck must force str
-=======
->>>>>>> addaf24b
     def equality_check(self, args):
         arg0 = process_variable(args[0], self.lookup)
         arg1 = process_variable(args[1], self.lookup)
@@ -1155,16 +1029,8 @@
 
         body = "\n".join([indent(x) for x in args[2:]])
 
-<<<<<<< HEAD
-        return f"for {args[0]} in {args[1]}:\n{body}"
-
-
-@hedy_transpiler(level=9)
-class ConvertToPython_9(ConvertToPython_8):
-=======
 @hedy_transpiler(level=10)
 class ConvertToPython_10(ConvertToPython_9):
->>>>>>> addaf24b
     def for_loop(self, args):
         args = [a for a in args if a != ""]  # filter out in|dedent tokens
         body = "\n".join([indent(x) for x in args[3:]])
@@ -1173,10 +1039,6 @@
 for {args[0]} in range(int({args[1]}), int({args[2]}) + {stepvar_name}, {stepvar_name}):
 {body}"""
 
-<<<<<<< HEAD
-
-@hedy_transpiler(level=10)
-=======
 def is_int(n):
     try:
         to_int = int(n)
@@ -1192,17 +1054,9 @@
 def is_random(s):
     return 'random.choice' in s
 
->>>>>>> addaf24b
 @hedy_transpiler(level=11)
 class ConvertToPython_11(ConvertToPython_10):
 
-<<<<<<< HEAD
-
-@hedy_transpiler(level=12)
-class ConvertToPython_12(ConvertToPython_10_11):
-    def input(self, args):
-        args_new = []
-=======
     def process_token_or_tree(self, argument):
         if type(argument) is Tree:
             return f'{str(argument.children)}'
@@ -1211,7 +1065,6 @@
 
 
     def ask(self, args):
->>>>>>> addaf24b
         var = args[0]
         remaining_args = args[1:]
         self.check_arg_types(remaining_args, 'ask', self.level)
@@ -1265,19 +1118,9 @@
         arguments = ''.join(args_new)
         return "print(f'" + arguments + "')"
 
-<<<<<<< HEAD
-
-@hedy_transpiler(level=13)
-class ConvertToPython_13(ConvertToPython_12):
-    def assign_list(self, args):
-        parameter = args[0]
-        values = [a for a in args[1:]]
-        return parameter + " = [" + ", ".join(values) + "]"
-=======
     def text_in_quotes(self, args):
         text = args[0]
         return "'" + text + "'" # keep quotes in the Python code (producing name = 'Henk')
->>>>>>> addaf24b
 
     def assign(self, args):
         right_hand_side = args[1]
@@ -1290,16 +1133,8 @@
         except exceptions.UndefinedVarException as E:
             # is the text a number? then no quotes are fine. if not, raise maar!
 
-<<<<<<< HEAD
-    def change_list_item(self, args):
-        return args[0] + '[' + args[1] + '-1] = ' + args[2]
-
-
-# Custom transformer that can both be used bottom-up or top-down
-=======
             if not (is_int(right_hand_side) or is_float(right_hand_side) or is_random(right_hand_side)):
                 raise exceptions.UnquotedAssignTextException(text = args[1])
->>>>>>> addaf24b
 
         if len(args) == 2:
             parameter = args[0]
@@ -1307,62 +1142,13 @@
             if type(value) is Tree:
                 return parameter + " = " + value.children
             else:
-<<<<<<< HEAD
-                if "'" in value or 'random.choice' in value:  # TODO: should be a call to wrap nonvarargument is quotes!
-                    return parameter + " = " + value
-                else:
-                    # FH, June 21 the addition of _true/false is a bit of a hack. cause they are first seen as vars that at reserved words, they are then hashed and we undo that here
-                    # could/should be fixed in the grammar!
-
-                    if value == 'true' or value == 'True' or value == hash_var('True') or value == hash_var('true'):
-                        return parameter + " = True"
-                    elif value == 'false' or value == 'False' or value == hash_var('False') or value == hash_var(
-                            'false'):
-                        return parameter + " = False"
-                    else:
-                        return parameter + " = '" + value + "'"
-=======
                 # we no longer escape quotes here because they are now needed
                 return parameter + " = " + value + ""
->>>>>>> addaf24b
         else:
             parameter = args[0]
             values = args[1:]
             return parameter + " = [" + ", ".join(values) + "]"
 
-<<<<<<< HEAD
-    def equality_check(self, args):
-        arg0 = process_variable(args[0], self.lookup)
-        arg1 = process_variable(args[1], self.lookup)
-        if arg1 == '\'True\'' or arg1 == '\'true\'':
-            return f"{arg0} == True"
-        elif arg1 == '\'False\'' or arg1 == '\'false\'':
-            return f"{arg0} == False"
-        else:
-            return f"str({arg0}) == str({arg1})"  # no and statements
-
-
-@hedy_transpiler(level=15)
-class ConvertToPython_15(ConvertToPython_14):
-    def andcondition(self, args):
-        return ' and '.join(args)
-
-    def orcondition(self, args):
-        return ' or '.join(args)
-
-
-@hedy_transpiler(level=16)
-class ConvertToPython_16(ConvertToPython_15):
-    def comment(self, args):
-        return f"# {args}"
-
-
-@hedy_transpiler(level=17)
-class ConvertToPython_17(ConvertToPython_16):
-    def smaller(self, args):
-        arg0 = process_variable(args[0], self.lookup)
-        arg1 = process_variable(args[1], self.lookup)
-=======
 @hedy_transpiler(level=12)
 class ConvertToPython_12(ConvertToPython_11):
     def process_comparison(self, args, operator):
@@ -1379,7 +1165,6 @@
 
         simple_comparison = arg0 + operator + arg1
 
->>>>>>> addaf24b
         if len(args) == 2:
             return simple_comparison  # no and statements
         else:
@@ -1398,17 +1183,11 @@
     def bigger_equal(self, args):
         return self.process_comparison(args, ">=")
 
-<<<<<<< HEAD
-
-@hedy_transpiler(level=18)
-class ConvertToPython_18(ConvertToPython_17):
-=======
     def not_equal(self, args):
         return self.process_comparison(args, "!=")
 
 @hedy_transpiler(level=13)
 class ConvertToPython_13(ConvertToPython_12):
->>>>>>> addaf24b
     def while_loop(self, args):
         args = [a for a in args if a != ""]  # filter out in|dedent tokens
         all_lines = [indent(x) for x in args[1:]]
@@ -1430,26 +1209,9 @@
         else:
             return var + '=' + args[1] + '[' + args[2] + '-1]'
 
-<<<<<<< HEAD
-
-@hedy_transpiler(level=21)
-class ConvertToPython_21(ConvertToPython_19_20):
-    def equality_check(self, args):
-        if type(args[0]) is Tree:
-            return args[0].children + " == int(" + args[1] + ")"
-        if type(args[1]) is Tree:
-            return "int(" + args[0] + ") == " + args[1].children
-        arg0 = process_variable(args[0], self.lookup)
-        arg1 = process_variable(args[1], self.lookup)
-        if arg1 == '\'True\'' or arg1 == '\'true\'':
-            return f"{arg0} == True"
-        elif arg1 == '\'False\'' or arg1 == '\'false\'':
-            return f"{arg0} == False"
-=======
     def list_access(self, args):
         if args[1] == 'random':
             return 'random.choice(' + args[0] + ')'
->>>>>>> addaf24b
         else:
             list_access_shifted = args[0] + '[' + args[1] + '-1]'
             # when printing later, we need to know this is a var\
@@ -1457,29 +1219,6 @@
             self.lookup.append(Assignment(list_access_shifted, 'operation'))
             return list_access_shifted
 
-<<<<<<< HEAD
-
-@hedy_transpiler(level=22)
-class ConvertToPython_22(ConvertToPython_21):
-    def not_equal(self, args):
-        arg0 = process_variable(args[0], self.lookup)
-        arg1 = process_variable(args[1], self.lookup)
-        if len(args) == 2:
-            return f"str({arg0}) != str({arg1})"  # no and statements
-        else:
-            return f"str({arg0}) != str({arg1}) and {args[2]}"
-
-
-@hedy_transpiler(level=23)
-class ConvertToPython_23(ConvertToPython_22):
-    def smaller_equal(self, args):
-        arg0 = process_variable(args[0], self.lookup)
-        arg1 = process_variable(args[1], self.lookup)
-        if len(args) == 2:
-            return f"int({arg0}) <= int({arg1})"  # no and statements
-        else:
-            return f"int({arg0}) <= int({arg1}) and {args[2]}"
-=======
     def change_list_item(self, args):
         return args[0] + '[' + args[1] + '-1] = ' + args[2]
 
@@ -1631,10 +1370,6 @@
 #             return f"str({arg0}) == str({arg1})"  # no and statements
 #
 
->>>>>>> addaf24b
-
-
-
 def merge_grammars(grammar_text_1, grammar_text_2):
     # this function takes two grammar files and merges them into one
     # rules that are redefined in the second file are overridden
@@ -1694,15 +1429,15 @@
 
     # ready? Save to file to ease debugging
     # this could also be done on each merge for performance reasons
-    save_total_grammar_file(level, result)
+    save_total_grammar_file(level, result, lang)
 
     return result
 
 
-def save_total_grammar_file(level, grammar):
+def save_total_grammar_file(level, grammar, lang):
     # Load Lark grammars relative to directory of current file
     script_dir = path.abspath(path.dirname(__file__))
-    filename = "level" + str(level) + "-Total.lark"
+    filename = "level" + str(level) + "." + lang + "-Total.lark"
     loc = path.join(script_dir, "grammars-Total", filename)
     file = open(loc, "w", encoding="utf-8")
     file.write(grammar)
@@ -1772,13 +1507,8 @@
         if level > 1:
             try:
                 new_level = level - 1
-<<<<<<< HEAD
                 result = transpile_inner(input_string, new_level, lang)
-            except (LarkError, HedyException) as innerE:
-=======
-                result = transpile_inner(input_string, new_level)
             except (LarkError, exceptions.HedyException) as innerE:
->>>>>>> addaf24b
                 # Parse at `level - 1` failed as well, just re-raise original error
                 raise ex
             # If the parse at `level - 1` succeeded, then a better error is "wrong level"
@@ -1838,8 +1568,6 @@
             break
     return number_of_spaces
 
-<<<<<<< HEAD
-=======
 def needs_indentation(code):
     # this is done a bit half-assed, clearly *parsing* the one line would be superior
     # because now a line like
@@ -1852,29 +1580,20 @@
     return first_keyword == "for" or first_keyword == "repeat" or first_keyword == "if"
 
 
->>>>>>> addaf24b
 
 def preprocess_blocks(code, level):
     processed_code = []
     lines = code.split("\n")
     current_number_of_indents = 0
     previous_number_of_indents = 0
-<<<<<<< HEAD
-    indent_size = None  # we don't fix indent size but the first encounter sets it
-=======
     indent_size = None # we don't fix indent size but the first encounter sets it
->>>>>>> addaf24b
     line_number = 0
     next_line_needs_indentation = False
     for line in lines:
         leading_spaces = find_indent_length(line)
 
-<<<<<<< HEAD
-        # first encounter sets indent size for this program
-=======
         line_number += 1
         #first encounter sets indent size for this program
->>>>>>> addaf24b
         if indent_size == None and leading_spaces > 0:
             indent_size = leading_spaces
 
@@ -1989,28 +1708,13 @@
         # Apparently, sometimes 'args' is a string, sometimes it's a list of
         # strings ( are these production rule names?). If it's a list of
         # strings, just take the first string and proceed.
-<<<<<<< HEAD
-        if isinstance(args, list):
-            args = args[0]
-        if args == ' ':
-            # the error here is a space at the beginning of a line, we can fix that!
-            fixed_code = repair(input_string)
-            if fixed_code != input_string:  # only if we have made a successful fix
-                result = transpile_inner(fixed_code, level, lang)
-            raise InvalidSpaceException(level, line, result.code)
-        elif args == 'print without quotes':
-            # grammar rule is ignostic of line number so we can't easily return that here
-            raise UnquotedTextException(level=level)
-        elif args == 'empty program':
-            raise EmptyProgramException()
-=======
         if isinstance(invalid_info, list):
             invalid_info = invalid_info[0]
         if invalid_info.error_type == ' ':
             #the error here is a space at the beginning of a line, we can fix that!
             fixed_code = repair(input_string)
             if fixed_code != input_string: #only if we have made a successful fix
-                result = transpile_inner(fixed_code, level)
+                result = transpile_inner(fixed_code, level, lang)
             raise exceptions.InvalidSpaceException(level=level, line_number=line, fixed_code=fixed_code, fixed_result=result)
         elif invalid_info.error_type == 'print without quotes':
             # grammar rule is agnostic of line number so we can't easily return that here
@@ -2019,13 +1723,9 @@
             raise exceptions.EmptyProgramException()
         elif invalid_info.error_type == 'unsupported number':
             raise exceptions.UnsupportedFloatException(value=''.join(invalid_info.arguments))
->>>>>>> addaf24b
         else:
             invalid_command = invalid_info.command
             closest = closest_command(invalid_command, commands_per_level[level])
-<<<<<<< HEAD
-            if closest == None:  # we couldn't find a suggestion because the command itself was found
-=======
             if closest == None: #we couldn't find a suggestion because the command itself was found
                 # making the error super-specific for the turn command for now
                 # is it possible to have a generic and meaningful syntax error message for different commands?
@@ -2033,7 +1733,6 @@
                     raise hedy.exceptions.InvalidArgumentTypeException(command=invalid_info.command, invalid_type='',
                                                             allowed_types=['right', 'left', 'number'],
                                                             invalid_argument=''.join(invalid_info.arguments))
->>>>>>> addaf24b
                 # clearly the error message here should be better or it should be a different one!
                 raise exceptions.ParseException(level=level, location=["?", "?"], found=invalid_command)
             raise exceptions.InvalidCommandException(invalid_command=invalid_command, level=level, guessed_command=closest, line_number=line)
