--- conflicted
+++ resolved
@@ -22,11 +22,7 @@
 LEVEL_STARTING_INDENTATION = 8
 
 # Boolean variables to allow code which is under construction to not be executed
-<<<<<<< HEAD
-local_keywords_enabled = True # If this is True, only the keywords in the specified language can be used for now
-=======
 local_keywords_enabled = 'pytest' in sys.argv[0] or ('GITHUB_WORKFLOW' in environ and environ['GITHUB_WORKFLOW'] == 'Unit tests') # If this is True, only the keywords in the specified language can be used for now
->>>>>>> a0fd932c
 
 # dictionary to store transpilers
 TRANSPILER_LOOKUP = {}
@@ -196,19 +192,13 @@
     if not local_keywords_enabled:
         lang = 'en'
 
-<<<<<<< HEAD
-    en_commands = hedy_translation.get_list_keywords(commands_per_level[level], 'en')
-    lang_commands = hedy_translation.get_list_keywords(commands_per_level[level], lang)
-    en_lang_commands = list(set(en_commands + lang_commands))
-=======
     lang_commands = get_list_keywords(commands_per_level[level], lang)
 
     # if we allow multiple keyword languages:
     # en_commands = hedy_translation.get_list_keywords(commands_per_level[level], 'en')
     # lang_commands = list(set(en_commands + lang_commands))
->>>>>>> a0fd932c
             
-    return en_lang_commands
+    return lang_commands
 
 
 def hash_needed(name):
