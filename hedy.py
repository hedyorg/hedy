import textwrap

from lark import Lark
from lark.exceptions import LarkError, UnexpectedEOF, UnexpectedCharacters, VisitError
from lark import Tree, Transformer, visitors, v_args
from os import path

import hedy
import utils
from collections import namedtuple
import hashlib
import re
from dataclasses import dataclass, field
import exceptions

import yaml
import program_repair

# Some useful constants
HEDY_MAX_LEVEL = 18
MAX_LINES = 100
LEVEL_STARTING_INDENTATION = 8

# Boolean variables to allow code which is under construction to not be executed
local_keywords_enabled = False # If this is True, only the keywords in the specified language can be used for now

#dictionary to store transpilers
TRANSPILER_LOOKUP = {}

# Python keywords need hashing when used as var names
reserved_words = ['and', 'except', 'lambda', 'with', 'as', 'finally', 'nonlocal', 'while', 'assert', 'False', 'None', 'yield', 'break', 'for', 'not', 'class', 'from', 'or', 'continue', 'global', 'pass', 'def', 'if', 'raise', 'del', 'import', 'return', 'elif', 'in', 'True', 'else', 'is', 'try']


# TODO: in error messages we need to translate the names of the commands to the used language
class Command:
    print = 'print'
    ask = 'ask'
    echo = 'echo'
    turn = 'turn'
    forward = 'forward'
    add_to_list = 'add to list'
    remove_from_list = 'remove from list'
    list_access = 'at random'
    in_list = 'in list'
    equality = 'is (equality)'
    for_loop = 'for'
    addition = 'addition'
    subtraction = 'subtraction'
    multiplication = 'multiplication'
    division = 'division'
    smaller = '<'
    smaller_equal = '<='
    bigger = '>'
    bigger_equal = '>='
    not_equal = '!='


class HedyType:
    any = 'any'
    none = 'none'
    string = 'string'
    integer = 'integer'
    list = 'list'
    float = 'float'
    boolean = 'boolean'

<<<<<<< HEAD

# Type promotion rules are used to implicitly convert one type to another, e.g. integer should be auto converted
# to float in 1 + 1.5. Additionally, before level 12, we want to convert numbers to strings, e.g. in equality checks.
int_to_float = (HedyType.integer, HedyType.float)
int_to_string = (HedyType.integer, HedyType.string)
float_to_string = (HedyType.float, HedyType.string)


def promote_types(types, rules):
    for (from_type, to_type) in rules:
        if to_type in types:
            types = [to_type if t == from_type else t for t in types]
    return types


# Commands per Hedy level which are used to suggest the closest command when kids make a mistake
commands_per_level = {1: ['print', 'ask', 'echo', 'turn', 'forward'] ,
                      2: ['print', 'ask', 'is', 'turn', 'forward'],
                      3: ['print', 'ask', 'is', 'turn', 'forward'],
                      4: ['print', 'ask', 'is', 'if', 'turn', 'forward'],
                      5: ['print', 'ask', 'is', 'if', 'repeat', 'turn', 'forward'],
                      6: ['print', 'ask', 'is', 'if', 'repeat', 'turn', 'forward'],
                      7: ['print', 'ask', 'is', 'if', 'repeat', 'turn', 'forward'],
                      8: ['print', 'ask', 'is', 'if', 'for', 'turn', 'forward'],
                      9: ['print', 'ask', 'is', 'if', 'for', 'elif', 'turn', 'forward'],
                      10: ['print', 'ask', 'is', 'if', 'for', 'elif', 'turn', 'forward'],
                      11: ['print', 'ask', 'is', 'if', 'for', 'elif', 'turn', 'forward'],
                      12: ['print', 'ask', 'is', 'if', 'for', 'elif', 'turn', 'forward'],
                      13: ['print', 'ask', 'is', 'if', 'for', 'elif', 'turn', 'forward'],
                      14: ['print', 'ask', 'is', 'if', 'for', 'elif', 'turn', 'forward'],
                      15: ['print', 'ask', 'is', 'if', 'for', 'elif', 'turn', 'forward'],
                      16: ['print', 'ask', 'is', 'if', 'for', 'elif', 'turn', 'forward'],
                      17: ['print', 'ask', 'is', 'if', 'for', 'elif', 'while', 'turn', 'forward'],
                      18: ['print', 'ask', 'is', 'if', 'for', 'elif', 'while', 'turn', 'forward'],
                      19: ['print', 'ask', 'is', 'if', 'for', 'elif', 'while', 'turn', 'forward'],
                      20: ['print', 'ask', 'is', 'if', 'for', 'elif', 'while', 'turn', 'forward'],
                      21: ['print', 'ask', 'is', 'if', 'for', 'elif', 'while', 'turn', 'forward'],
                      22: ['print', 'ask', 'is', 'if', 'for', 'elif', 'while', 'turn', 'forward'],
                      23: ['print', 'ask', 'is', 'if', 'for', 'elif', 'while', 'turn', 'forward']
                      }

# TODO: these need to be taken from the translated grammar keywords based on the language
command_turn_literals = ['right', 'left']

=======
>>>>>>> 9f15553c
# Commands and their types per level (only partially filled!)
commands_and_types_per_level = {
    Command.print: {
        1: [HedyType.string, HedyType.integer],
        12: [HedyType.string, HedyType.integer, HedyType.float],
        16: [HedyType.string, HedyType.integer, HedyType.float, HedyType.list]
    },
    Command.ask: {
        1: [HedyType.string, HedyType.integer],  # until level 11 integers can be used as strings
        12: [HedyType.string]
    },
    Command.turn: {1: command_turn_literals + [HedyType.integer],
                   2: [HedyType.integer]},
    Command.forward: {1: [HedyType.integer]},
    Command.list_access: {1: [HedyType.list]},
    Command.in_list: {1: [HedyType.list]},
    Command.add_to_list: {1: [HedyType.list]},
    Command.remove_from_list: {1: [HedyType.list]},
    Command.equality: {1: [HedyType.string, HedyType.integer, HedyType.float]},
    Command.addition: {
        6: [HedyType.integer],
        12: [HedyType.string, HedyType.integer, HedyType.float]
    },
    Command.subtraction: {
        1: [HedyType.integer],
        12: [HedyType.integer, HedyType.float],
    },
    Command.multiplication: {
        1: [HedyType.integer],
        12: [HedyType.integer, HedyType.float],
    },
    Command.division: {
        1: [HedyType.integer],
        12: [HedyType.integer, HedyType.float],
    },
    Command.for_loop: {11: [HedyType.integer]},
    Command.smaller: {14: [HedyType.integer, HedyType.float]},
    Command.smaller_equal: {14: [HedyType.integer, HedyType.float]},
    Command.bigger: {14: [HedyType.integer, HedyType.float]},
    Command.bigger_equal: {14: [HedyType.integer, HedyType.float]},
    Command.not_equal: {14: [HedyType.integer, HedyType.float]}
}

# we generate Python strings with ' always, so ' needs to be escaped but " works fine
# \ also needs to be escaped because it eats the next character
characters_that_need_escaping = ["\\", "'"]

character_skulpt_cannot_parse = re.compile('[^a-zA-Z0-9_]')

def hash_needed(name):
    # this function is now applied on something str sometimes Assignment
    # no pretty but it will all be removed once we no longer need hashing (see issue #959) so ok for now

    if not isinstance(name, str):
        name = name.name

    # some elements are not names but processed names, i.e. random.choice(dieren)
    # they should not be hashed
    # these are either of type assignment and operation or already processed and then contain ( or [
    if (type(name) is LookupEntry and name.skip_hashing) or (isinstance(name, str) and '[' in name or '(' in name):
        return False

    return name in reserved_words or character_skulpt_cannot_parse.search(name) != None

def hash_var(name):
    if hash_needed(name):
        # hash "illegal" var names
        # being reservered keywords
        # or non-latin vars to comply with Skulpt, which does not implement PEP3131 :(
        # prepend with v for when hash starts with a number

        hash_object = hashlib.md5(name.encode())
        return "v" + hash_object.hexdigest()
    else:
        return name

def closest_command(invalid_command, known_commands):
    # First search for 100% match of known commands
    #
    #  closest_command() searches for known commands in an invalid command.
    #
    #  It will return the known command which is closest positioned at the beginning.
    #  It will return '' if the invalid command does not contain any known command.
    #
    min_position = len(invalid_command)
    min_command = ''
    for known_command in known_commands:
        position = invalid_command.find(known_command)
        if position != -1 and position < min_position:
            min_position = position
            min_command = known_command

    # If not found, search for partial match of know commands
    if min_command == '':
        min_command = closest_command_with_min_distance(invalid_command, known_commands)

    # Check if we are not returning the found command
    # In that case we have no suggestion
    # This is to prevent "print is not a command in Hedy level 3, did you mean print?" error message

    if min_command == invalid_command:
        return None
    return min_command


def style_closest_command(command):
    return f'<span class="command-highlighted">{command}</span>'

def closest_command_with_min_distance(command, commands):
    #simple string distance, could be more sophisticated MACHINE LEARNING!
    min = 1000
    min_command = ''
    for c in commands:
        min_c = minimum_distance(c, command)
        if min_c < min:
            min = min_c
            min_command = c
    return min_command

def minimum_distance(s1, s2):
    """Return string distance between 2 strings."""
    if len(s1) > len(s2):
        s1, s2 = s2, s1
    distances = range(len(s1) + 1)
    for index2, char2 in enumerate(s2):
        new_distances = [index2 + 1]
        for index1, char1 in enumerate(s1):
            if char1 == char2:
                new_distances.append(distances[index1])
            else:
                new_distances.append(1 + min((distances[index1], distances[index1 + 1], new_distances[-1])))
        distances = new_distances
    return distances[-1]


@dataclass
class InvalidInfo:
    error_type: str
    command: str = ''
    arguments: list = field(default_factory=list)
    line: int = 0


# used in to construct lookup table entries and infer their type
@dataclass
class LookupEntry:
    name: str
    tree: Tree
    skip_hashing: bool
    type_: str = None
    inferred: bool = False  # types of lookup entries are inferred on demand
    inferring: bool = False  # used to detect cyclic type inference


class TypedTree(Tree):
    def __init__(self, data, children, meta, type_):
        super().__init__(data, children, meta)
        self.type_ = type_


class ExtractAST(Transformer):
    # simplifies the tree: f.e. flattens arguments of text, var and punctuation for further processing
    def text(self, args):
        return Tree('text', [''.join([str(c) for c in args])])

    def INT(self, args):
        return Tree('integer', [str(args)])

    #level 2
    def var(self, args):
        return Tree('var', [''.join([str(c) for c in args])])

    def punctuation(self, args):
        return Tree('punctuation', [''.join([str(c) for c in args])])

    def list_access(self, args):
        if type(args[1]) == Tree:
            if "random" in args[1].data:
                return Tree('list_access', [args[0], 'random'])
            else:
                return Tree('list_access', [args[0], args[1].children[0]])
        else:
            return Tree('list_access', [args[0], args[1]])

    #level 5
    def unsupported_number(self, args):
        return Tree('unsupported_number', [''.join([str(c) for c in args])])

    #level 11
    def NUMBER(self, args):
        return Tree('number', [str(args)])


# This visitor collects all entries that should be part of the lookup table. It only stores the name of the entry
# (e.g. 'animal') and its value as a tree node (e.g. Tree['text', ['cat']]) which is later used to infer the type
# of the entry. This preliminary traversal is needed to avoid issues with loops in which an iterator variable is
# used in the inner commands which are visited before the iterator variable is added to the lookup.
class LookupEntryCollector(visitors.Visitor):
    def __init__(self, level):
        super().__init__()
        self.level = level
        self.lookup = []

    def ask(self, tree):
        # in level 1 there is no variable name on the left side of the ask command
        if self.level > 1:
            self.add_to_lookup(tree.children[0].children[0], tree)

    def input(self, tree):
        var_name = tree.children[0].children[0]
        self.add_to_lookup(var_name, tree)

    def assign(self, tree):
        var_name = tree.children[0].children[0]
        self.add_to_lookup(var_name, tree.children[1])

    def assign_list(self, tree):
        var_name = tree.children[0].children[0]
        self.add_to_lookup(var_name, tree)

    # list access is added to the lookup table not because it must be escaped
    # for example we print(dieren[1]) not print('dieren[1]')
    def list_access(self, tree):
        list_name = hash_var(tree.children[0].children[0])
        if tree.children[1] == 'random':
            name = f'random.choice({list_name})'
        else:
            # We want list access to be 1-based instead of 0-based, hence the -1
            name = f'{list_name}[{tree.children[1]}-1]'
        self.add_to_lookup(name, tree, True)

    def list_access_var(self, tree):
        self.add_to_lookup(tree.children[0].children[0], tree)

    def change_list_item(self, tree):
        self.add_to_lookup(tree.children[0].children[0], tree, True)

    def repeat_list(self, tree):
        iterator = str(tree.children[0].children[0])
        # the tree is trimmed to skip contain the inner commands of the loop since
        # they are not needed to infer the type of the iterator variable
        trimmed_tree = Tree(tree.data, tree.children[0:2], tree.meta)
        self.add_to_lookup(iterator, trimmed_tree)

    def for_loop(self, tree):
        iterator = str(tree.children[0])
        # the tree is trimmed to skip contain the inner commands of the loop since
        # they are not needed to infer the type of the iterator variable
        trimmed_tree = Tree(tree.data, tree.children[0:3], tree.meta)
        self.add_to_lookup(iterator, trimmed_tree)

    def add_to_lookup(self, name, tree, skip_hashing=False):
        self.lookup.append(LookupEntry(name, tree, skip_hashing))


# The transformer traverses the whole AST and infers the type of each node. It alters the lookup table entries with
# their inferred type. It also performs type validation for commands, e.g. 'text' + 1 results in error.
@v_args(tree=True)
class TypeValidator(Transformer):
    def __init__(self, lookup, level):
        super().__init__()
        self.lookup = lookup
        self.level = level

    def print(self, tree):
        self.validate_args_type(tree.children, Command.print)
        return self.to_typed_tree(tree)

    def ask(self, tree):
        if self.level > 1:
            self.save_type_to_lookup(tree.children[0].children[0], HedyType.any)
        self.validate_args_type(tree.children[1:], Command.ask)
        return self.to_typed_tree(tree, HedyType.any)

    def input(self, tree):
        self.validate_args_type(tree.children[1:], Command.ask)
        return self.to_typed_tree(tree, HedyType.any)

    def forward(self, tree):
        if tree.children:
            self.validate_args_type(tree.children, Command.forward)
        return self.to_typed_tree(tree)

    def turn(self, tree):
        if tree.children:
            name = tree.children[0].children[0]
            if self.level > 1 or name not in command_turn_literals:
                self.validate_args_type(tree.children, Command.turn)
        return self.to_typed_tree(tree)

    def assign(self, tree):
        type_ = self.get_type(tree.children[1])
        self.save_type_to_lookup(tree.children[0].children[0], type_)
        return self.to_typed_tree(tree, HedyType.none)

    def assign_list(self, tree):
        self.save_type_to_lookup(tree.children[0].children[0], HedyType.list)
        return self.to_typed_tree(tree, HedyType.list)

    # TODO: list_access, list_access_var and repeat_list types can be inferred but for now use 'any'
    def list_access(self, tree):
        self.validate_args_type(tree.children[0], Command.list_access)

        list_name = hash_var(tree.children[0].children[0])
        if tree.children[1] == 'random':
            name = f'random.choice({list_name})'
        else:
            # We want list access to be 1-based instead of 0-based, hence the -1
            name = f'{list_name}[{tree.children[1]}-1]'
        self.save_type_to_lookup(name, HedyType.any)

        return self.to_typed_tree(tree, HedyType.any)

    def list_access_var(self, tree):
        self.save_type_to_lookup(tree.children[0].children[0], HedyType.any)
        return self.to_typed_tree(tree)

    def add(self, tree):
        self.validate_args_type(tree.children[1], Command.add_to_list)
        return self.to_typed_tree(tree)

    def remove(self, tree):
        self.validate_args_type(tree.children[1], Command.remove_from_list)
        return self.to_typed_tree(tree)

    def in_list_check(self, tree):
        self.validate_args_type(tree.children[1], Command.in_list)
        return self.to_typed_tree(tree, HedyType.boolean)

    def equality_check(self, tree):
        command = Command.equality
        allowed_types = get_allowed_types(command, self.level)

        left_type = self.check_type_allowed(command, allowed_types, tree.children[0])
        right_type = self.check_type_allowed(command, allowed_types, tree.children[1])

        if not self.ignore_type(left_type) and not self.ignore_type(right_type):
            # Until level 12, numbers should be converted to strings in equality checks
            rules = [int_to_float, int_to_string, float_to_string] if self.level < 12 else [int_to_float]
            prom_left_type, prom_right_type = promote_types([left_type, right_type], rules)
            if prom_left_type != prom_right_type:
                left_arg = tree.children[0].children[0]
                right_arg = tree.children[1].children[0]
                raise exceptions.InvalidTypeCombinationException(command, left_arg, right_arg, left_type, right_type)
        return self.to_typed_tree(tree, HedyType.boolean)

    def repeat_list(self, tree):
        self.save_type_to_lookup(tree.children[0].children[0], HedyType.any)
        return self.to_typed_tree(tree, HedyType.none)

    def for_loop(self, tree):
        command = Command.for_loop
        allowed_types = get_allowed_types(command, self.level)

        start_type = self.check_type_allowed(command, allowed_types, tree.children[1])
        self.check_type_allowed(command, allowed_types, tree.children[2])

        iterator = str(tree.children[0])
        self.save_type_to_lookup(iterator, start_type)

        return self.to_typed_tree(tree, HedyType.none)

    def integer(self, tree):
        return self.to_typed_tree(tree, HedyType.integer)

    def text(self, tree):
        # under level 12 integers appear as text, so we parse them
        if self.level < 12:
            type_ = HedyType.integer if is_int(tree.children[0]) else HedyType.string
        else:
            type_ = HedyType.string
        return self.to_typed_tree(tree, type_)

    def punctuation(self, tree):
        return self.to_typed_tree(tree, HedyType.string)

    def text_in_quotes(self, tree):
        return self.to_typed_tree(tree, HedyType.string)

    def var_access(self, tree):
        return self.to_typed_tree(tree, HedyType.string)

    def var(self, tree):
        return self.to_typed_tree(tree, HedyType.none)

    def number(self, tree):
        number = tree.children[0]
        if is_int(number):
            return self.to_typed_tree(tree, HedyType.integer)
        if is_float(number):
            return self.to_typed_tree(tree, HedyType.float)
        # We managed to parse a number that cannot be parsed by python
        raise exceptions.ParseException(level=self.level, location='', found=number)

    def subtraction(self, tree):
        return self.to_sum_typed_tree(tree, Command.subtraction)

    def addition(self, tree):
        return self.to_sum_typed_tree(tree, Command.addition)

    def multiplication(self, tree):
        return self.to_sum_typed_tree(tree, Command.multiplication)

    def division(self, tree):
        return self.to_sum_typed_tree(tree, Command.division)

    def to_sum_typed_tree(self, tree, command):
        expr_type = self.get_sum_type(tree, command)
        return TypedTree(tree.data, tree.children, tree.meta, expr_type)

    def get_sum_type(self, tree, command):
        allowed_types = get_allowed_types(command, self.level)

        left_type = self.check_type_allowed(command, allowed_types, tree.children[0])
        right_type = self.check_type_allowed(command, allowed_types, tree.children[1])

        if self.ignore_type(left_type) or self.ignore_type(right_type):
            return HedyType.any

        rules = [int_to_float]
        prom_left_type, prom_right_type = promote_types([left_type, right_type], rules)

        if prom_left_type != prom_right_type:
            left_arg = tree.children[0].children[0]
            right_arg = tree.children[1].children[0]
            raise hedy.exceptions.InvalidTypeCombinationException(command, left_arg, right_arg, left_type, right_type)
        return prom_left_type

    def smaller(self, tree):
        return self.to_comparison_tree(Command.smaller, tree)

    def smaller_equal(self, tree):
        return self.to_comparison_tree(Command.smaller_equal, tree)

    def bigger(self, tree):
        return self.to_comparison_tree(Command.bigger, tree)

    def bigger_equal(self, tree):
        return self.to_comparison_tree(Command.bigger_equal, tree)

    def not_equal(self, tree):
        return self.to_comparison_tree(Command.not_equal, tree)

    def to_comparison_tree(self, command, tree):
        allowed_types = get_allowed_types(command, self.level)
        self.check_type_allowed(command, allowed_types, tree.children[0])
        self.check_type_allowed(command, allowed_types, tree.children[1])
        return self.to_typed_tree(tree, HedyType.boolean)

    def check_type_allowed(self, command, allowed_types, tree):
        arg_type = self.get_type(tree)
        if arg_type not in allowed_types and not self.ignore_type(arg_type):
            variable = tree.children[0]
            raise exceptions.InvalidArgumentTypeException(command=command, invalid_type=arg_type,
                                                          invalid_argument=variable, allowed_types=allowed_types)
        return arg_type

    def validate_args_type(self, children, command):
        allowed_types = get_allowed_types(command, self.level)
        children = children if type(children) is list else [children]
        for child in children:
            self.check_type_allowed(command, allowed_types, child)

    def get_type(self, tree):
        # TypedTree with type 'None' and 'string' could be in the lookup
        if tree.type_ in [HedyType.none, HedyType.string]:
            in_lookup, type_in_lookup = self.try_get_type_from_lookup(tree.children[0])
            if in_lookup:
                return type_in_lookup
        # If the value is not in the lookup or the type is other than 'None' or 'string', return evaluated type
        return tree.type_

    def ignore_type(self, type_):
        return type_ in [HedyType.any, HedyType.none]

    def save_type_to_lookup(self, name, inferred_type):
        for entry in self.lookup:
            if entry.name == name and not entry.inferred:
                entry.type_ = inferred_type
                entry.inferred = True

    # Usually, variable definitions are sequential and by the time we need the type of a lookup entry, it would already
    #  be inferred. However, there are valid cases in which the lookup entries will be accessed before their type
    #  is inferred. This is the case with for loops:
    #      for i in 1 to 10
    #          print i
    #  In the above case, we visit `print i`, before the definition of i in the for cycle. In this case, the tree of
    #  lookup entry is used to infer the type and continue the started validation. This approach might cause issues
    #  in case of cyclic references, e.g. b is b + 1. The flag `inferring` is used as a guard against these cases.
    def try_get_type_from_lookup(self, name):
        # TODO: we should not just take the first match, take into account var reassignments
        matches = [entry for entry in self.lookup if entry.name == name]
        if matches:
            if not matches[0].inferred:
                if matches[0].inferring:
                    # TODO we know at this point there is a cyclic var reference, e.g. b = b + 1, for now do not raise
                    matches[0].inferring = False
                    matches[0].type_ = HedyType.any
                    matches[0].inferred = True
                else:
                    matches[0].inferring = True
                    TypeValidator(self.lookup, self.level).transform(matches[0].tree)
                    matches[0].inferring = False

            return True, self.lookup_type_fallback(matches[0].type_)
        return False, None

    def lookup_type_fallback(self, type_in_lookup):
        # If the entry is in the lookup table but its type has not been evaluated yet, then most probably this is a
        # variable referenced before it is defined. In this case, we rely on python to return an error. For now.
        return HedyType.any if type_in_lookup is None else type_in_lookup

    def to_typed_tree(self, tree, type_=HedyType.none):
        return TypedTree(tree.data, tree.children, tree.meta, type_)

    def __default__(self, data, children, meta):
        return TypedTree(data, children, meta, HedyType.none)


def flatten_list_of_lists_to_list(args):
    flat_list = []
    for element in args:
        if isinstance(element, str): #str needs a special case before list because a str is also a list and we don't want to split all letters out
            flat_list.append(element)
        elif isinstance(element, list):
            flat_list += flatten_list_of_lists_to_list(element)
        else:
            flat_list.append(element)
    return flat_list

def are_all_arguments_true(args):
    bool_arguments = [x[0] for x in args]
    arguments_of_false_nodes = flatten_list_of_lists_to_list([x[1] for x in args if not x[0]])
    return all(bool_arguments), arguments_of_false_nodes

# this class contains code shared between IsValid and IsComplete, which are quite similar
# because both filter out some types of 'wrong' nodes
# TODO: this could also use a default lark rule like AllAssignmentCommands does now
class Filter(Transformer):
    def __default__(self, args, children, meta):
        return are_all_arguments_true(children)

    def program(self, args):
        bool_arguments = [x[0] for x in args]
        if all(bool_arguments):
            return [True] #all complete
        else:
            command_num = 1
            for a in args:
                if not a[0]:
                    return False, a[1], command_num
                command_num += 1

    #leafs are treated differently, they are True + their arguments flattened
    def var(self, args):
        return True, ''.join([str(c) for c in args])
    def random(self, args):
        return True, 'random'
    def punctuation(self, args):
        return True, ''.join([c for c in args])
    def number(self, args):
        return True, ''.join([c for c in args])
    def text(self, args):
        return all(args), ''.join([c for c in args])

class UsesTurtle(Transformer):
    # returns true if Forward or Turn are in the tree, false otherwise
    def __default__(self, args, children, meta):
        if len(children) == 0:  # no children? you are a leaf that is not Turn or Forward, so you are no Turtle command
            return False
        else:
            if all(type(c) == bool for c in children):
                return any(children) # children? if any is true there is a Turtle leaf
            else:
                return False # some nodes like text and punctuation have text children (their letters) these are not turtles


    def forward(self, args):
        return True

    def turn(self, args):
        return True

    # somehow tokens are not picked up by the default rule so they need their own rule
    def INT(self, args):
        return False

    def NAME(self, args):
        return False

    def NUMBER(self, args):
        return False




class IsValid(Filter):
    # all rules are valid except for the "Invalid" production rule
    # this function is used to generate more informative error messages
    # tree is transformed to a node of [Bool, args, command number]
    def program(self, args):
        if len(args) == 0:
            return False, InvalidInfo("empty program"), 1
        return super().program(args)

    def invalid_space(self, args):
        # return space to indicate that line starts in a space
        return False, InvalidInfo(" ")

    def print_nq(self, args):
        # return error source to indicate what went wrong
        return False, InvalidInfo("print without quotes")

    def invalid(self, args):
        # TODO: this will not work for misspelling 'at', needs to be improved!
        # TODO: add more information to the InvalidInfo
        error = InvalidInfo('invalid command', args[0][1], [a[1] for a in args[1:]])
        return False, error

    def unsupported_number(self, args):
        error = InvalidInfo('unsupported number', arguments=[str(args[0])])
        return False, error

    #other rules are inherited from Filter

def valid_echo(ast):
    commands = ast.children
    command_names = [x.children[0].data for x in commands]
    no_echo = not 'echo' in command_names

    #no echo is always ok!

    #otherwise, both have to be in the list and echo shold come after
    return no_echo or ('echo' in command_names and 'ask' in command_names) and command_names.index('echo') > command_names.index('ask')

class IsComplete(Filter):
    def __init__(self, level):
        self.level = level
    # print, ask an echo can miss arguments and then are not complete
    # used to generate more informative error messages
    # tree is transformed to a node of [True] or [False, args, line_number]

    def ask(self, args):
        # in level 1 ask without arguments means args == []
        # in level 2 and up, ask without arguments is a list of 1, namely the var name
        incomplete = (args == [] and self.level==1) or (len(args) == 1 and self.level >= 2)
        return not incomplete, 'ask'
    def print(self, args):
        return args != [], 'print'
    def input(self, args):
        return args != [], 'input'
    def length(self, args):
        return args != [], 'len'
    def print_nq(self, args):
        return args != [], 'print level 2'
    def echo(self, args):
        #echo may miss an argument
        return True, 'echo'

    #other rules are inherited from Filter

def process_characters_needing_escape(value):
    # defines what happens if a kids uses ' or \ in in a string
    for c in characters_that_need_escaping:
        value = value.replace(c, f'\\{c}')
    return value


def get_allowed_types(command, level):
    # get only the allowed types of the command for all levels before the requested level
    allowed = [values for key, values in commands_and_types_per_level[command].items() if key <= level]
    # use the allowed types of the highest level available
    return allowed[-1] if allowed else []


# decorator used to store each class in the lookup table
def hedy_transpiler(level):
    def decorator(c):
        TRANSPILER_LOOKUP[level] = c
        c.level = level
        return c
    return decorator

@hedy_transpiler(level=1)
class ConvertToPython_1(Transformer):

    def __init__(self, punctuation_symbols, lookup):
        self.punctuation_symbols = punctuation_symbols
        self.lookup = lookup
        __class__.level = 1

    def get_fresh_var(self, name):
        while is_variable(name, self.lookup):
            name = '_' + name
        return name

    def program(self, args):
        return '\n'.join([str(c) for c in args])
    def command(self, args):
        return args[0]

    def text(self, args):
        return ''.join([str(c) for c in args])
    def integer(self, args):
        return str(args[0])
    def print(self, args):
        # escape needed characters
        argument = process_characters_needing_escape(args[0])

        return "print('" + argument + "')"
    def echo(self, args):
        if len(args) == 0:
            return "print(answer)" #no arguments, just print answer

        argument = process_characters_needing_escape(args[0])
        return "print('" + argument + " '+answer)"

    def comment(self, args):
        return f"#{''.join(args)}"

    def ask(self, args):
        argument = process_characters_needing_escape(args[0])
        return "answer = input('" + argument + "')"

    def forward(self, args):
        if len(args) == 0:
            return self.make_forward(50)

        parameter = int(get_value(args[0]))
        return self.make_forward(parameter)

    def make_forward(self, parameter):
        return f"t.forward({parameter})""\ntime.sleep(0.1)"

    def turn(self, args):
        if len(args) == 0:
            return "t.right(90)"  # no arguments defaults to a right turn

        arg = args[0]
        if is_variable(arg, self.lookup) or arg.isnumeric():
            return f"t.right({arg})"
        elif arg == 'left':
            return "t.left(90)"
        elif arg == 'right':
            return "t.right(90)"
        else:
            # the TypeValidator should protect against reaching this line:
            raise exceptions.InvalidArgumentTypeException(command=Command.turn, invalid_type='', invalid_argument=arg,
                                                          allowed_types=get_allowed_types(Command.turn, self.level))


# todo: could be moved into the transpiler class
def is_variable(name, lookup):
    all_names = [a.name for a in lookup]
    return name in all_names


def get_value(arg):
    # TODO: this func compensates for the mixed approach of handling leaf nodes, e.g. text => string and
    #  integer => Tree('integer', ['5']). Ideally, they will be handled in the same manner
    if isinstance(arg, Tree):
        if type(arg.children) is list:
            return arg.children[0]
        return arg.children
    return arg

def process_variable(arg, lookup):
    #processes a variable by hashing and escaping when needed
    name = get_value(arg)
    if is_variable(name, lookup):
        return hash_var(name)
    elif is_quoted(name): #sometimes kids accidentally quote strings, then we do not want them quoted again
        return f"{name}"
    else:
        return f"'{name}'"

def process_variable_for_fstring(name, lookup):
    if is_variable(name, lookup):
        return "{" + hash_var(name) + "}"
    else:
        return name

def process_variable_for_fstring_padded(name, lookup):
    # used to transform variables in comparisons
    if is_variable(name, lookup):
        return f"str({hash_var(name)}).zfill(100)"
    elif is_float(name):
        return f"str({name}).zfill(100)"
    else:
        return f"'{name}'.zfill(100)"

@hedy_transpiler(level=2)
class ConvertToPython_2(ConvertToPython_1):

    def ask_dep_2(self, args):
        # ask is no longer usable this way, raise!
        # ask_needs_var is an entry in lang.yaml in texts where we can add extra info on this error
        raise hedy.exceptions.WrongLevelException(1, 'ask', "ask_needs_var")
    def echo_dep_2(self, args):
        # echo is no longer usable this way, raise!
        # ask_needs_var is an entry in lang.yaml in texts where we can add extra info on this error
        raise hedy.exceptions.WrongLevelException(1,  'echo', "echo_out")

    def check_var_usage(self, args):
        # this function checks whether arguments are valid
        # we can proceed if all arguments are either quoted OR all variables

        args_to_process = [a for a in args if not isinstance(a, Tree)]#we do not check trees (calcs) they are always ok

        unquoted_args = [a for a in args_to_process if not is_quoted(a)]
        unquoted_in_lookup = [is_variable(a, self.lookup) for a in unquoted_args]

        if unquoted_in_lookup == [] or all(unquoted_in_lookup):
            # all good? return for further processing
            return args
        else:
            # return first name with issue
            # note this is where issue #832 can be addressed by checking whether
            # first_unquoted_var ius similar to something in the lookup list
            first_unquoted_var = unquoted_args[0]
            raise exceptions.UndefinedVarException(name=first_unquoted_var)

    def punctuation(self, args):
        return ''.join([str(c) for c in args])
    def var(self, args):
        name = args[0]
        return hash_var(name)
    def var_access(self, args):
        name = args[0]
        return hash_var(name)
    def print(self, args):
        argument_string = ""
        i = 0

        for argument in args:
            # escape quotes if kids accidentally use them at level 2
            argument = process_characters_needing_escape(argument)

            # final argument and punctuation arguments do not have to be separated with a space, other do
            if i == len(args)-1 or args[i+1] in self.punctuation_symbols:
                space = ''
            else:
                space = " "

            argument_string += process_variable_for_fstring(argument, self.lookup) + space

            i = i + 1

        return f"print(f'{argument_string}')"

    def forward(self, args):
        if len(args) == 0:
            return self.make_forward(50)

        if is_int(get_value(args[0])):
            parameter = int(get_value(args[0]))
        else:
            # if not an int, then it is a variable
            parameter = args[0]

        return self.make_forward(parameter)

    def turn(self, args):
        if len(args) == 0:
            return "t.right(90)"

        arg = args[0]
        if is_variable(arg, self.lookup) or arg.isnumeric():
            return f"t.right({arg})"

        # the TypeValidator should protect against reaching this line:
        raise exceptions.InvalidArgumentTypeException(command=Command.turn, invalid_type='', invalid_argument=arg,
                                                      allowed_types=get_allowed_types(Command.turn, self.level))

    def ask(self, args):
        var = args[0]
        all_parameters = ["'" + process_characters_needing_escape(a) + "'" for a in args[1:]]
        return f'{var} = input(' + '+'.join(all_parameters) + ")"
    def assign(self, args):
        parameter = args[0]
        value = args[1]
        #if the assigned value contains single quotes, escape them
        value = process_characters_needing_escape(value)
        return parameter + " = '" + value + "'"


    def sleep(self, args):
        if args == []:
            return "time.sleep(1)"
        else:
            return f"time.sleep({args[0]})"


def is_quoted(s):
    return s[0] == "'" and s[-1] == "'"

def make_f_string(args, lookup):
    argument_string = ''
    for argument in args:
        if is_variable(argument, lookup):
            # variables are placed in {} in the f string
            argument_string += "{" + hash_var(argument) + "}"
        else:
            # strings are written regularly
            # however we no longer need the enclosing quotes in the f-string
            # the quotes are only left on the argument to check if they are there.
            argument_string += argument.replace("'", '')

    return f"print(f'{argument_string}')"

@hedy_transpiler(level=3)
class ConvertToPython_3(ConvertToPython_2):
    def assign_list(self, args):
        parameter = args[0]
        values = ["'" + get_value(a) + "'" for a in args[1:]]
        return parameter + " = [" + ", ".join(values) + "]"
    def list_access(self, args):
        # check the arguments (except when they are random or numbers, that is not quoted nor a var but is allowed)
        self.check_var_usage(a for a in args if a != 'random' and not a.isnumeric())

        if args[1] == 'random':
            return 'random.choice(' + args[0] + ')'
        else:
            return args[0] + '[' + args[1] + '-1]'
    def add(self, args):
        var = args[0]
        list = args[1]
        return f"{list}.append({var})"
    def remove(self, args):
        var = args[0]
        list = args[1]
        return textwrap.dedent(f"""\
        try:
            {list}.remove({var})
        except:
           pass""")


#TODO: punctuation chars not be needed for level2 and up anymore, could be removed
@hedy_transpiler(level=4)
class ConvertToPython_4(ConvertToPython_3):

    def var_access(self, args):
        name = args[0]
        return hash_var(name)

    def text(self, args):
        return ''.join([str(c) for c in args])

    def check_print_arguments(self, args):
        # this function checks whether arguments of a print are valid
        # we can print if all arguments are either quoted OR they are all variables

        unquoted_args = [a for a in args if not is_quoted(a)]
        unquoted_in_lookup = [is_variable(a, self.lookup) for a in unquoted_args]

        if unquoted_in_lookup == [] or all(unquoted_in_lookup):
            # all good? return for further processing
            return args
        else:
            # return first name with issue
            # note this is where issue #832 can be addressed by checking whether
            # first_unquoted_var ius similar to something in the lookup list
            first_unquoted_var = unquoted_args[0]
            raise exceptions.UndefinedVarException(name=first_unquoted_var)

    def print(self, args):
        args = self.check_print_arguments(args)
        argument_string = ''
        for argument in args:
            argument = argument.replace("'", '') #no quotes needed in fstring
            argument_string += process_variable_for_fstring(argument, self.lookup)

        return f"print(f'{argument_string}')"


    def print_nq(self, args):
        return ConvertToPython_2.print(self, args)

    def ask(self, args):
        var = args[0]
        remaining_args = args[1:]
        return f'{var} = input(' + '+'.join(remaining_args) + ")"

def indent(s):
    lines = s.split('\n')
    return '\n'.join(['  ' + l for l in lines])

@hedy_transpiler(level=5)
class ConvertToPython_5(ConvertToPython_4):
    def list_access_var(self, args):
        var = hash_var(args[0])
        if args[2].data == 'random':
            return var + '=random.choice(' + args[1] + ')'
        else:
            return var + '=' + args[1] + '[' + args[2].children[0] + '-1]'

    def ifs(self, args):
        return f"""if {args[0]}:
{indent(args[1])}"""

    def ifelse(self, args):
        return f"""if {args[0]}:
{indent(args[1])}
else:
{indent(args[2])}"""
    def condition(self, args):
        return ' and '.join(args)
    def equality_check(self, args):
        arg0 = process_variable(args[0], self.lookup)
        arg1 = process_variable(args[1], self.lookup)
        return f"{arg0} == {arg1}" #no and statements
    def in_list_check(self, args):
        arg0 = process_variable(args[0], self.lookup)
        arg1 = process_variable(args[1], self.lookup)
        return f"{arg0} in {arg1}"

@hedy_transpiler(level=6)
class ConvertToPython_6(ConvertToPython_5):

    def print(self, args):
        # we only check non-Tree (= non calculation) arguments
        self.check_var_usage(args)

        #force all to be printed as strings (since there can not be int arguments)
        args_new = []
        for a in args:
            if isinstance(a, Tree):
                args_new.append("{" + a.children[0] + "}")
            else:
                a = a.replace("'", "") #no quotes needed in fstring
                args_new.append(process_variable_for_fstring(a, self.lookup))

        arguments = ''.join(args_new)
        return "print(f'" + arguments + "')"

    def equality_check(self, args):
        arg0 = process_variable(args[0], self.lookup)
        arg1 = process_variable(args[1], self.lookup)
        #TODO if we start using fstrings here, this str can go
        if len(args) == 2:
            return f"str({arg0}) == str({arg1})" #no and statements
        else:
            return f"str({arg0}) == str({arg1}) and {args[2]}"

    def assign(self, args):
        parameter = args[0]
        value = args[1]
        if type(value) is Tree:
            return parameter + " = " + value.children[0]
        else:
            #assigns may contain string (accidentally) i.e. name = 'Hedy'
            value = process_characters_needing_escape(value)
            return parameter + " = '" + value + "'"

    def process_token_or_tree(self, argument):
        if type(argument) is Tree:
            return f'{str(argument.children[0])}'
        return f"int({argument})"

    def process_calculation(self, args, operator):
        # arguments of a sum are either a token or a
        # tree resulting from earlier processing
        # for trees we need to grap the inner string
        # for tokens we add int around them

        args = [self.process_token_or_tree(a) for a in args]
        return Tree('sum', [f'{args[0]} {operator} {args[1]}'])

    def addition(self, args):
        return self.process_calculation(args, '+')

    def subtraction(self, args):
        return self.process_calculation(args, '-')

    def multiplication(self, args):
        return self.process_calculation(args, '*')

    def division(self, args):
        return self.process_calculation(args, '//')

@hedy_transpiler(level=7)
class ConvertToPython_7(ConvertToPython_6):
    def repeat(self, args):
        var_name = self.get_fresh_var('i')
        times = process_variable(args[0], self.lookup)
        command = args[1]
        return f"""for {var_name} in range(int({str(times)})):
{indent(command)}"""

@hedy_transpiler(level=8)
@hedy_transpiler(level=9)
class ConvertToPython_8_9(ConvertToPython_7):
    def __init__(self, punctuation_symbols, lookup):
        self.punctuation_symbols = punctuation_symbols
        self.lookup = lookup

    def command(self, args):
        return "".join(args)

    def repeat(self, args):
        all_lines = [indent(x) for x in args[1:]]
        return "for i in range(int(" + str(get_value(args[0])) + ")):\n" + "\n".join(all_lines)

    def ifs(self, args):
        args = [a for a in args if a != ""] # filter out in|dedent tokens

        all_lines = [indent(x) for x in args[1:]]

        return "if " + args[0] + ":\n" + "\n".join(all_lines)

    def elses(self, args):
        args = [a for a in args if a != ""] # filter out in|dedent tokens

        all_lines = [indent(x) for x in args]

        return "\nelse:\n" + "\n".join(all_lines)

    def var_access(self, args):
        if len(args) == 1: #accessing a var
            return hash_var(args[0])
        else:
        # this is list_access
            return hash_var(args[0]) + "[" + str(hash_var(args[1])) + "]" if type(args[1]) is not Tree else "random.choice(" + str(hash_var(args[0])) + ")"

@hedy_transpiler(level=10)
class ConvertToPython_10(ConvertToPython_8_9):
    def repeat_list(self, args):
      args = [a for a in args if a != ""]  # filter out in|dedent tokens

      body = "\n".join([indent(x) for x in args[2:]])

      return f"for {args[0]} in {args[1]}:\n{body}"

@hedy_transpiler(level=11)
class ConvertToPython_11(ConvertToPython_10):
    def for_loop(self, args):
        args = [a for a in args if a != ""]  # filter out in|dedent tokens
        body = "\n".join([indent(x) for x in args[3:]])
        stepvar_name = self.get_fresh_var('step')
        return f"""{stepvar_name} = 1 if int({get_value(args[1])}) < int({get_value(args[2])}) else -1
for {args[0]} in range(int({get_value(args[1])}), int({get_value(args[2])}) + {stepvar_name}, {stepvar_name}):
{body}"""


def is_int(n):
    try:
        int(n)
        return True
    except ValueError:
        return False


def is_float(n):
    try:
        float(n)
        return True
    except ValueError:
        return False


def is_random(s):
    return 'random.choice' in s


@hedy_transpiler(level=12)
class ConvertToPython_12(ConvertToPython_11):
    def number(self, args):
        return ''.join(args)

    def process_token_or_tree(self, argument):
        if isinstance(argument, Tree):
            return f'{str(argument.children[0])}'
        else:
            return f'{argument}'


    def ask(self, args):
        var = args[0]
        remaining_args = args[1:]

        assign = f'{var} = input(' + '+'.join(remaining_args) + ")"

        tryblock = textwrap.dedent(f"""
        try:
          {var} = int({var})
        except ValueError:
          try:
            {var} = float({var})
          except ValueError:
            pass""") #no number? leave as string
        return assign + tryblock

    def process_calculation(self, args, operator):
        # arguments of a sum are either a token or a
        # tree resulting from earlier processing
        # for trees we need to grap the inner string
        # for tokens we simply return the argument (no more casting to str needed)

        args = [self.process_token_or_tree(a) for a in args]

        return Tree('sum', [f'{args[0]} {operator} {args[1]}'])

    def print(self, args):
        # TODO: new type checking is needed for string assignment
        self.check_var_usage(args)

        args_new = []
        for a in args:
            if isinstance(a, Tree):
                args_new.append("{" + get_value(a) + "}")
            else:
                a = a.replace("'", "")  # no quotes needed in fstring
                args_new.append(process_variable_for_fstring(a, self.lookup))

        arguments = ''.join(args_new)
        return "print(f'" + arguments + "')"

    def text_in_quotes(self, args):
        text = args[0]
        return "'" + text + "'" # keep quotes in the Python code (producing name = 'Henk')

    def assign_list(self, args):
        parameter = args[0]
        values = args[1:]
        return parameter + " = [" + ", ".join(values) + "]"

    def assign(self, args):
        right_hand_side = args[1]

        # we now need to check if the right hand side of te assign is
        # either a var or quoted, if it is not (and undefined var is raised)
        # the real issue is probably that the kid forgot quotes
        try:
            correct_rhs = self.check_var_usage([right_hand_side]) #check_var_usage expects a list of arguments so place this one in a list.
        except exceptions.UndefinedVarException as E:
            # is the text a number? then no quotes are fine. if not, raise maar!

            if not (is_int(right_hand_side) or is_float(right_hand_side) or is_random(right_hand_side)):
                raise exceptions.UnquotedAssignTextException(text = args[1])

        parameter = args[0]
        value = args[1]

        if isinstance(value, Tree):
            return parameter + " = " + value.children[0]
        else:
            # we no longer escape quotes here because they are now needed
            return parameter + " = " + value + ""

@hedy_transpiler(level=13)
class ConvertToPython_13(ConvertToPython_12):
    def andcondition(self, args):
        return ' and '.join(args)
    def orcondition(self, args):
        return ' or '.join(args)

@hedy_transpiler(level=14)
class ConvertToPython_14(ConvertToPython_13):
    def process_comparison(self, args, operator):

        # we are generating an fstring now
        arg0 = process_variable_for_fstring_padded(args[0], self.lookup)
        arg1 = process_variable_for_fstring_padded(args[1], self.lookup)

        # zfill(100) in process_variable_for_fstring_padded leftpads variables to length 100 with zeroes (hence the z fill)
        # that is to make sure that string comparison works well "ish" for numbers
        # this at one point could be improved with a better type system, of course!
        # the issue is that we can't do everything in here because
        # kids submit things with the ask command that wew do not ask them to cast (yet)

        simple_comparison = arg0 + operator + arg1

        if len(args) == 2:
            return simple_comparison  # no and statements
        else:
            return f"{simple_comparison} and {args[2]}"


    def smaller(self, args):
        return self.process_comparison(args, "<")

    def bigger(self, args):
        return self.process_comparison(args, ">")

    def smaller_equal(self, args):
        return self.process_comparison(args, "<=")

    def bigger_equal(self, args):
        return self.process_comparison(args, ">=")

    def not_equal(self, args):
        return self.process_comparison(args, "!=")

@hedy_transpiler(level=15)
class ConvertToPython_15(ConvertToPython_14):
    def while_loop(self, args):
        args = [a for a in args if a != ""]  # filter out in|dedent tokens
        all_lines = [indent(x) for x in args[1:]]
        return "while " + args[0] + ":\n"+"\n".join(all_lines)

@hedy_transpiler(level=16)
class ConvertToPython_16(ConvertToPython_15):
    def assign_list(self, args):
        parameter = args[0]
        values = [a for a in args[1:]]
        return parameter + " = [" + ", ".join(values) + "]"

    def change_list_item(self, args):
        return args[0] + '[' + args[1] + '-1] = ' + args[2]

@hedy_transpiler(level=17)
class ConvertToPython_17(ConvertToPython_16):
    def elifs(self, args):
        args = [a for a in args if a != ""]  # filter out in|dedent tokens
        all_lines = [indent(x) for x in args[1:]]
        return "\nelif " + args[0] + ":\n" + "\n".join(all_lines)

@hedy_transpiler(level=18)
class ConvertToPython_18(ConvertToPython_17):
    # FH, nov 2021
    # this is an exact duplicate of ask form level 12, if we rename the rules to have the same name, this code could be deleted

    def input(self, args):
        var = args[0]
        remaining_args = args[1:]

        assign = f'{var} = input(' + '+'.join(remaining_args) + ")"

        tryblock = textwrap.dedent(f"""
        try:
          {var} = int({var})
        except ValueError:
          try:
            {var} = float({var})
          except ValueError:
            pass""")  # no number? leave as string
        return assign + tryblock

# @hedy_transpiler(level=13)
# class ConvertToPython_13(ConvertToPython_12):
#     def print(self, args):
#         # we only check non-Tree (= non calculation) arguments
#         self.check_var_usage(args)
#         self.check_arg_types(args, 'print', self.level)
#
#         #force all to be printed as strings (since there can not be int arguments)
#         args_new = []
#         for a in args:
#             if type(a) is Tree:
#                 args_new.append("{" + a.children + "}")
#             else:
#                 args_new.append(process_variable_for_fstring(a, self.lookup).replace("'",""))
#
#         arguments = ''.join(args_new)
#         return "print(f'" + arguments + "')"

# @hedy_transpiler(level=14)
# class ConvertToPython_14(ConvertToPython_13):
#     def print(self,args):
#         return ConvertToPython_5.print(self,args)
#     def assign(self, args):  # TODO: needs to be merged with 6, when 6 is improved to with printing expressions directly
#         if len(args) == 2:
#             parameter = args[0]
#             value = args[1]
#             if type(value) is Tree:
#                 return parameter + " = " + value.children
#             else:
#                 if "'" in value or 'random.choice' in value:  # TODO: should be a call to wrap nonvarargument is quotes!
#                     return parameter + " = " + value
#                 else:
#                     # FH, June 21 the addition of _true/false is a bit of a hack. cause they are first seen as vars that at reserved words, they are then hashed and we undo that here
#                     # could/should be fixed in the grammar!
#
#                     if value == 'true' or value == 'True' or value == hash_var('True') or value == hash_var('true'):
#                         return parameter + " = True"
#                     elif value == 'false' or value == 'False' or value == hash_var('False') or value == hash_var('false'):
#                         return parameter + " = False"
#                     else:
#                         return parameter + " = '" + value + "'"
#         else:
#             parameter = args[0]
#             values = args[1:]
#             return parameter + " = [" + ", ".join(values) + "]"
#
#     def equality_check(self, args):
#         arg0 = process_variable(args[0], self.lookup)
#         arg1 = process_variable(args[1], self.lookup)
#         if arg1 == '\'True\'' or arg1 == '\'true\'':
#             return f"{arg0} == True"
#         elif arg1 == '\'False\'' or arg1 == '\'false\'':
#             return f"{arg0} == False"
#         else:
#             return f"str({arg0}) == str({arg1})" #no and statements
#

# @hedy_transpiler(level=19)
# @hedy_transpiler(level=20)
# class ConvertToPython_19_20(ConvertToPython_18):
#     def length(self, args):
#         arg0 = args[0]
#         length_string = f"len({arg0})"
#
#         # when accessing len we need to know it is a var
#         # todo (could be done in the AllAssignments?)
#         self.lookup.append(Assignment(length_string, 'operation'))
#         return length_string
#
#     def assign(self, args):  # TODO: needs to be merged with 6, when 6 is improved to with printing expressions directly
#         if len(args) == 2:
#             parameter = args[0]
#             value = args[1]
#             if type(value) is Tree:
#                 return parameter + " = " + value.children
#             else:
#                 if "'" in value or 'random.choice' in value:  # TODO: should be a call to wrap nonvarargument is quotes!
#                     return parameter + " = " + value
#                 elif "len(" in value:
#                     return parameter + " = " + value
#                 else:
#                     if value == 'true' or value == 'True':
#                         return parameter + " = True"
#                     elif value == 'false' or value == 'False':
#                         return parameter + " = False"
#                     else:
#                         return parameter + " = '" + value + "'"
#         else:
#             parameter = args[0]
#             values = args[1:]
#             return parameter + " = [" + ", ".join(values) + "]"
#
# @hedy_transpiler(level=21)
# class ConvertToPython_21(ConvertToPython_19_20):
#     def equality_check(self, args):
#         if type(args[0]) is Tree:
#             return args[0].children + " == int(" + args[1] + ")"
#         if type(args[1]) is Tree:
#             return "int(" + args[0] + ") == " + args[1].children
#         arg0 = process_variable(args[0], self.lookup)
#         arg1 = process_variable(args[1], self.lookup)
#         if arg1 == '\'True\'' or arg1 == '\'true\'':
#             return f"{arg0} == True"
#         elif arg1 == '\'False\'' or arg1 == '\'false\'':
#             return f"{arg0} == False"
#         else:
#             return f"str({arg0}) == str({arg1})"  # no and statements
#




def merge_grammars(grammar_text_1, grammar_text_2):
    # this function takes two grammar files and merges them into one
    # rules that are redefined in the second file are overridden
    # rule that are new in the second file are added (remaining_rules_grammar_2)

    merged_grammar = []

    rules_grammar_1 = grammar_text_1.split('\n')
    remaining_rules_grammar_2 = grammar_text_2.split('\n')
    for line_1 in rules_grammar_1:
        if line_1 == '' or line_1[0] == '/': #skip comments and empty lines:
            continue
        parts = line_1.split(':')
        name_1, definition_1 = parts[0], ''.join(parts[1:]) #get part before are after : (this is a join because there can be : in the rule)

        rules_grammar_2 = grammar_text_2.split('\n')
        override_found = False
        for line_2 in rules_grammar_2:
            if line_2 == '' or line_2[0] == '/':  # skip comments and empty lines:
                continue
            parts = line_2.split(':')
            name_2, definition_2 = parts[0], ''.join(parts[1]) #get part before are after :
            if name_1 == name_2:
                override_found = True
                new_rule = line_2
                # this rule is now in the grammar, remove form this list
                remaining_rules_grammar_2.remove(new_rule)
                break

        # new rule found? print that. nothing found? print org rule
        if override_found:
            merged_grammar.append(new_rule)
        else:
            merged_grammar.append(line_1)

    #all rules that were not overlapping are new in the grammar, add these too
    for rule in remaining_rules_grammar_2:
        if not(rule == '' or rule[0] == '/'):
            merged_grammar.append(rule)

    merged_grammar = sorted(merged_grammar)
    return '\n'.join(merged_grammar)


def create_grammar(level, lang="en"):
    # start with creating the grammar for level 1
    result = get_full_grammar_for_level(1)
    keys = get_keywords_for_language(lang)
    result = merge_grammars(result, keys)
    # then keep merging new grammars in
    for i in range(2, level+1):
        grammar_text_i = get_additional_rules_for_level(i)
        result = merge_grammars(result, grammar_text_i)

    # ready? Save to file to ease debugging
    # this could also be done on each merge for performance reasons
    save_total_grammar_file(level, result, lang)

    return result

def get_suggestions_for_language(lang):
    script_dir = path.abspath(path.dirname(__file__))
    filename = "suggestions-" + str(lang) + ".yaml"
    if not (path.isfile(path.join(script_dir, "grammars", filename))):
        filename = "suggestions-en.yaml"
    with open(path.join(script_dir, "grammars", filename), "r", encoding="utf-8") as file:
        documents = yaml.full_load(file)

        suggestions = {}

        for item, doc in documents.items():
         suggestions[item] = doc
    
    return suggestions


def save_total_grammar_file(level, grammar, lang):
    # Load Lark grammars relative to directory of current file
    script_dir = path.abspath(path.dirname(__file__))
    filename = "level" + str(level) + "." + lang + "-Total.lark"
    loc = path.join(script_dir, "grammars-Total", filename)
    file = open(loc, "w", encoding="utf-8")
    file.write(grammar)
    file.close()

def get_additional_rules_for_level(level, sub = 0):
    script_dir = path.abspath(path.dirname(__file__))
    if sub:
        filename = "level" + str(level) + "-" + str(sub) + "-Additions.lark"
    else:
        filename = "level" + str(level) + "-Additions.lark"
    with open(path.join(script_dir, "grammars", filename), "r", encoding="utf-8") as file:
        grammar_text = file.read()
    return grammar_text

def get_full_grammar_for_level(level):
    script_dir = path.abspath(path.dirname(__file__))
    filename = "level" + str(level) + ".lark"
    with open(path.join(script_dir, "grammars", filename), "r", encoding="utf-8") as file:
        grammar_text = file.read()
    return grammar_text

def get_keywords_for_language(language):
    script_dir = path.abspath(path.dirname(__file__))
    try:
        if not local_keywords_enabled:
            raise FileNotFoundError("Local keywords are not enabled")
        filename = "keywords-" + str(language) + ".lark"
        with open(path.join(script_dir, "grammars", filename), "r", encoding="utf-8") as file:
            grammar_text = file.read()
    except FileNotFoundError:
        filename = "keywords-en.lark"
        with open(path.join(script_dir, "grammars", filename), "r", encoding="utf-8") as file:
            grammar_text = file.read()
    return grammar_text

PARSER_CACHE = {}


def get_parser(level, lang="en"):
    """Return the Lark parser for a given level.

    Uses caching if Hedy is NOT running in development mode.
    """
    key = str(level) + "." + lang
    existing = PARSER_CACHE.get(key)
    if existing and not utils.is_debug_mode():
        return existing
    grammar = create_grammar(level, lang)
    ret = Lark(grammar, regex=True) #ambiguity='explicit'
    PARSER_CACHE[key] = ret
    return ret

ParseResult = namedtuple('ParseResult', ['code', 'has_turtle'])

def transpile(input_string, level, lang="en"):
    transpile_result = transpile_inner(input_string, level, lang)
    return transpile_result

def translate_characters(s):
# this method is used to make it more clear to kids what is meant in error messages
# for example ' ' is hard to read, space is easier
# this could (should?) be localized so we can call a ' "Hoge komma" for example (Felienne, dd Feb 25, 2021)
    if s == ' ':
        return 'space'
    elif s == ',':
        return 'comma'
    elif s == '?':
        return 'question mark'
    elif s == '\n':
        return 'newline'
    elif s == '.':
        return 'period'
    elif s == '!':
        return 'exclamation mark'
    elif s == '*':
        return 'star'
    elif s == "'":
        return 'single quotes'
    elif s == '"':
        return 'double quotes'
    elif s == '/':
        return 'slash'
    elif s == '-':
        return 'dash'
    elif s >= 'a' and s <= 'z' or s >= 'A' and s <= 'Z':
        return s
    else:
        return s


def beautify_parse_error(character_found):
    character_found = translate_characters(character_found)
    return character_found

def find_indent_length(line):
    number_of_spaces = 0
    for x in line:
        if x == ' ':
            number_of_spaces += 1
        else:
            break
    return number_of_spaces

def needs_indentation(code):
    # this is done a bit half-assed, clearly *parsing* the one line would be superior
    # because now a line like
    # repeat is 5 would also require indentation!
    all_words = code.split()
    if len(all_words) == 0:
        return False

    first_keyword = all_words[0]
    return first_keyword == "for" or first_keyword == "repeat" or first_keyword == "if"



def preprocess_blocks(code, level):
    processed_code = []
    lines = code.split("\n")
    current_number_of_indents = 0
    previous_number_of_indents = 0
    indent_size = 4 # set at 4 for now
    indent_size_adapted = False
    line_number = 0
    next_line_needs_indentation = False
    for line in lines:
        leading_spaces = find_indent_length(line)

        line_number += 1

        # first encounter sets indent size for this program
        if indent_size_adapted == False and leading_spaces > 0:
            indent_size = leading_spaces
            indent_size_adapted = True

        # ignore whitespace-only lines
        if leading_spaces == len(line):
            continue

        #calculate nuber of indents if possible
        if indent_size != None:
            if (leading_spaces % indent_size) != 0:
                # there is inconsistent indentation, not sure if that is too much or too little!
                if leading_spaces < current_number_of_indents * indent_size:
                    raise hedy.exceptions.NoIndentationException(line_number=line_number, leading_spaces=leading_spaces,
                                                                 indent_size=indent_size)
                else:
                    raise hedy.exceptions.IndentationException(line_number=line_number, leading_spaces=leading_spaces,
                                                                 indent_size=indent_size)

            current_number_of_indents = leading_spaces // indent_size
            if current_number_of_indents > 1 and level == hedy.LEVEL_STARTING_INDENTATION:
                raise hedy.exceptions.LockedLanguageFeatureException(concept="nested blocks")

        if next_line_needs_indentation and current_number_of_indents <= previous_number_of_indents:
            raise hedy.exceptions.NoIndentationException(line_number=line_number, leading_spaces=leading_spaces,
                                                         indent_size=indent_size)

        if needs_indentation(line):
            next_line_needs_indentation = True
        else:
            next_line_needs_indentation = False

        if current_number_of_indents - previous_number_of_indents > 1:
            raise hedy.exceptions.IndentationException(line_number=line_number, leading_spaces=leading_spaces,
                                            indent_size=indent_size)



        if current_number_of_indents < previous_number_of_indents:
            # we springen 'terug' dus er moeten end-blocken in
            # bij meerdere terugsprongen sluiten we ook meerdere blokken

            difference_in_indents = (previous_number_of_indents - current_number_of_indents)

            for i in range(difference_in_indents):
                processed_code.append('end-block')

        #save to compare for next line
        previous_number_of_indents = current_number_of_indents

        #if indent remains the same, do nothing, just add line
        processed_code.append(line)

    # if the last line is indented, the end of the program is also the end of all indents
    # so close all blocks
    for i in range(current_number_of_indents):
        processed_code.append('end-block')
    return "\n".join(processed_code)

def contains_blanks(code):
    return (" _ " in code) or (" _\n" in code)


def check_program_size_is_valid(input_string):
    number_of_lines = input_string.count('\n')
    # parser is not made for huge programs!
    if number_of_lines > MAX_LINES:
        raise exceptions.InputTooBigException(lines_of_code=number_of_lines, max_lines=MAX_LINES)


def process_input_string(input_string, level):
    result = input_string.replace('\r\n', '\n')

    if contains_blanks(result):
        raise exceptions.CodePlaceholdersPresentException()

    if level >= 3:
        result = result.replace("\\", "\\\\")

    # In level 8 we add indent-dedent blocks to the code before parsing
    if level >= hedy.LEVEL_STARTING_INDENTATION:
        result = preprocess_blocks(result, level)

    return result


def parse_input(input_string, level, lang):
    parser = get_parser(level, lang)
    try:
        parse_result = parser.parse(input_string + '\n')
        return parse_result.children[0]  # getting rid of the root could also be done in the transformer would be nicer
    except UnexpectedCharacters as e:
        try:
            location = e.line, e.column
            characters_expected = str(e.allowed) #not yet in use, could be used in the future (when our parser rules are better organize, now it says ANON*__12 etc way too often!)
            character_found = beautify_parse_error(e.char)
            # print(e.args[0])
            # print(location, character_found, characters_expected)
            raise exceptions.ParseException(level=level, location=location, found=character_found) from e
        except UnexpectedEOF:
            # this one can't be beautified (for now), so give up :)
            raise e


def is_program_valid(program_root, input_string, level, lang):
    # IsValid returns (True,) or (False, args, line)
    is_valid = IsValid().transform(program_root)

    if not is_valid[0]:
        _, invalid_info, line = is_valid

        # Apparently, sometimes 'args' is a string, sometimes it's a list of
        # strings ( are these production rule names?). If it's a list of
        # strings, just take the first string and proceed.
        if isinstance(invalid_info, list):
            invalid_info = invalid_info[0]
        if invalid_info.error_type == ' ':
            #the error here is a space at the beginning of a line, we can fix that!
            fixed_code = program_repair.remove_leading_spaces(input_string)
            if fixed_code != input_string: #only if we have made a successful fix
                try:
                    fixed_result = transpile_inner(fixed_code, level, lang)
                    result = fixed_result
                    raise exceptions.InvalidSpaceException(level=level, line_number=line, fixed_code=fixed_code, fixed_result=result)
                except exceptions.HedyException:
                    invalid_info.error_type = None
                    transpile_inner(fixed_code, level)
                    # The fixed code contains another error. Only report the original error for now.
                    pass
            raise exceptions.InvalidSpaceException(level=level, line_number=line, fixed_code=fixed_code, fixed_result=result)
        elif invalid_info.error_type == 'print without quotes':
            # grammar rule is agnostic of line number so we can't easily return that here
            raise exceptions.UnquotedTextException(level=level)
        elif invalid_info.error_type == 'empty program':
            raise exceptions.EmptyProgramException()
        elif invalid_info.error_type == 'unsupported number':
            raise exceptions.UnsupportedFloatException(value=''.join(invalid_info.arguments))
        else:
            invalid_command = invalid_info.command
            closest = closest_command(invalid_command, get_suggestions_for_language(lang)[level])
            fixed_code = None
            result = None
            if closest:
                fixed_code = input_string.replace(invalid_command, closest)
                if fixed_code != input_string:  # only if we have made a successful fix
                    try:
                        fixed_result = transpile_inner(fixed_code, level)
                        result = fixed_result
                    except exceptions.HedyException:
                        # The fixed code contains another error. Only report the original error for now.
                        pass
            if closest is None:  # we couldn't find a suggestion because the command itself was found
                if invalid_command == Command.turn:
                    arg = ''.join(invalid_info.arguments).strip()
                    raise hedy.exceptions.InvalidArgumentException(command=invalid_info.command,
                                                                   allowed_types=get_allowed_types(Command.turn, level),
                                                                   invalid_argument=arg)
                # clearly the error message here should be better or it should be a different one!
                raise exceptions.ParseException(level=level, location=["?", "?"], found=invalid_command)
            raise exceptions.InvalidCommandException(invalid_command=invalid_command, level=level,
                                                     guessed_command=closest, line_number=line,
                                                     fixed_code=fixed_code, fixed_result=result)


def is_program_complete(abstract_syntax_tree, level):
    is_complete = IsComplete(level).transform(abstract_syntax_tree)
    if not is_complete[0]:
        incomplete_command = is_complete[1][0]
        line = is_complete[2]
        raise exceptions.IncompleteCommandException(incomplete_command=incomplete_command, level=level,
                                                    line_number=line)


def create_lookup_table(abstract_syntax_tree, level):
    visitor = LookupEntryCollector(level)
    visitor.visit_topdown(abstract_syntax_tree)
    entries = visitor.lookup

    TypeValidator(entries, level).transform(abstract_syntax_tree)

    # For now the lookup table should contain the entries with their names in plain text and hashed
    return entries + [LookupEntry(hash_var(e.name), e.tree, e.skip_hashing, e.type_)
                      for e in entries if not e.skip_hashing]


def transpile_inner(input_string, level, lang="en"):
    check_program_size_is_valid(input_string)

    punctuation_symbols = ['!', '?', '.']

    level = int(level)
    if level > HEDY_MAX_LEVEL:
        raise Exception(f'Levels over {HEDY_MAX_LEVEL} not implemented yet')

    input_string = process_input_string(input_string, level)

    program_root = parse_input(input_string, level, lang)
    is_program_valid(program_root, input_string, level, lang)

    try:
        abstract_syntax_tree = ExtractAST().transform(program_root)

        is_program_complete(abstract_syntax_tree, level)

        if not valid_echo(abstract_syntax_tree):
            raise exceptions.LonelyEchoException()

        lookup_table = create_lookup_table(abstract_syntax_tree, level)

        # grab the right transpiler from the lookup
        transpiler = TRANSPILER_LOOKUP[level]
        python = transpiler(punctuation_symbols, lookup_table).transform(abstract_syntax_tree)


        has_turtle = UsesTurtle().transform(abstract_syntax_tree)
        return ParseResult(python, has_turtle)
    except VisitError as E:
        # Exceptions raised inside visitors are wrapped inside VisitError. Unwrap it if it is a
        # HedyException to show the intended error message.
        if isinstance(E.orig_exc, exceptions.HedyException):
            raise E.orig_exc
        else:
            raise E


def execute(input_string, level):
    python = transpile(input_string, level)
    if python.has_turtle:
        raise exceptions.HedyException("hedy.execute doesn't support turtle")
    exec(python.code)

# f = open('output.py', 'w+')
# f.write(python)
# f.close()<|MERGE_RESOLUTION|>--- conflicted
+++ resolved
@@ -64,7 +64,6 @@
     float = 'float'
     boolean = 'boolean'
 
-<<<<<<< HEAD
 
 # Type promotion rules are used to implicitly convert one type to another, e.g. integer should be auto converted
 # to float in 1 + 1.5. Additionally, before level 12, we want to convert numbers to strings, e.g. in equality checks.
@@ -109,8 +108,6 @@
 # TODO: these need to be taken from the translated grammar keywords based on the language
 command_turn_literals = ['right', 'left']
 
-=======
->>>>>>> 9f15553c
 # Commands and their types per level (only partially filled!)
 commands_and_types_per_level = {
     Command.print: {
