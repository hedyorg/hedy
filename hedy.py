import textwrap

import lark
from lark import Lark
from lark.exceptions import LarkError, UnexpectedEOF, UnexpectedCharacters, VisitError
from lark import Tree, Transformer, visitors, v_args
from os import path, environ

import warnings
import hedy
import utils
from collections import namedtuple
import hashlib
import re
from dataclasses import dataclass, field
import exceptions
import program_repair
import yaml
import sys

# Some useful constants
HEDY_MAX_LEVEL = 18
MAX_LINES = 100
LEVEL_STARTING_INDENTATION = 8

# Boolean variables to allow code which is under construction to not be executed
local_keywords_enabled = True

# dictionary to store transpilers
TRANSPILER_LOOKUP = {}

# Python keywords need hashing when used as var names
reserved_words = ['and', 'except', 'lambda', 'with', 'as', 'finally', 'nonlocal', 'while', 'assert', 'False', 'None', 'yield', 'break', 'for', 'not', 'class', 'from', 'or', 'continue', 'global', 'pass', 'def', 'if', 'raise', 'del', 'import', 'return', 'elif', 'in', 'True', 'else', 'is', 'try']


class Command:
    print = 'print'
    ask = 'ask'
    echo = 'echo'
    turn = 'turn'
    forward = 'forward'
    add_to_list = 'add to list'
    remove_from_list = 'remove from list'
    list_access = 'at random'
    in_list = 'in list'
    equality = 'is (equality)'
    for_loop = 'for'
    addition = 'addition'
    subtraction = 'subtraction'
    multiplication = 'multiplication'
    division = 'division'
    smaller = '<'
    smaller_equal = '<='
    bigger = '>'
    bigger_equal = '>='
    not_equal = '!='


class HedyType:
    any = 'any'
    none = 'none'
    string = 'string'
    integer = 'integer'
    list = 'list'
    float = 'float'
    boolean = 'boolean'
    input = 'input'


# Type promotion rules are used to implicitly convert one type to another, e.g. integer should be auto converted
# to float in 1 + 1.5. Additionally, before level 12, we want to convert numbers to strings, e.g. in equality checks.
int_to_float = (HedyType.integer, HedyType.float)
int_to_string = (HedyType.integer, HedyType.string)
float_to_string = (HedyType.float, HedyType.string)
input_to_int = (HedyType.input, HedyType.integer)
input_to_float = (HedyType.input, HedyType.float)
input_to_string = (HedyType.input, HedyType.string)


def promote_types(types, rules):
    for (from_type, to_type) in rules:
        if to_type in types:
            types = [to_type if t == from_type else t for t in types]
    return types


# Commands per Hedy level which are used to suggest the closest command when kids make a mistake
commands_per_level = {1: ['print', 'ask', 'echo', 'turn', 'forward'],
                      2: ['print', 'ask', 'is', 'turn', 'forward', 'sleep'],
                      3: ['print', 'ask', 'is', 'turn', 'forward', 'sleep', 'add', 'random', 'remove'],
                      4: ['print', 'ask', 'is', 'turn', 'forward', 'sleep', 'add', 'random', 'and', 'remove'],
                      5: ['print', 'ask', 'is', 'in', 'turn', 'forward', 'sleep', 'add', 'random', 'and', 'remove', 'if', 'else'],
                      6: ['print', 'ask', 'is', 'in', 'turn', 'forward', 'sleep', 'add', 'random', 'and', 'remove', 'if', 'else'],
                      7: ['print', 'ask', 'is', 'in', 'turn', 'forward', 'sleep', 'add', 'random', 'and', 'remove', 'if', 'else', 'repeat'],
                      8: ['print', 'ask', 'is', 'in', 'turn', 'forward', 'sleep', 'add', 'random', 'and', 'remove', 'if', 'else', 'repeat'],
                      9: ['print', 'ask', 'is', 'in', 'turn', 'forward', 'sleep', 'add', 'random', 'and', 'remove', 'if', 'else', 'repeat'],
                      10: ['print', 'ask', 'is', 'in', 'turn', 'forward', 'sleep', 'add', 'random', 'and', 'remove', 'if', 'else', 'repeat', 'for', 'in'],
                      11: ['print', 'ask', 'is', 'in', 'turn', 'forward', 'sleep', 'add', 'random', 'and', 'remove', 'if', 'else', 'repeat', 'for', 'in'],
                      12: ['print', 'ask', 'is', 'in', 'turn', 'forward', 'sleep', 'add', 'random', 'and', 'remove', 'if', 'else', 'repeat', 'for', 'in'],
                      13: ['print', 'ask', 'is', 'in', 'turn', 'forward', 'sleep', 'add', 'random', 'and', 'remove', 'if', 'else', 'repeat', 'for', 'in', 'or', 'and'],
                      14: ['print', 'ask', 'is', 'in', 'turn', 'forward', 'sleep', 'add', 'random', 'and', 'remove', 'if', 'else', 'repeat', 'for', 'in', 'or', 'and'],
                      15: ['print', 'ask', 'is', 'in', 'turn', 'forward', 'sleep', 'add', 'random', 'and', 'remove', 'if', 'else', 'repeat', 'for', 'in', 'or', 'and', 'while'],
                      16: ['print', 'ask', 'is', 'in', 'turn', 'forward', 'sleep', 'add', 'random', 'and', 'remove', 'if', 'else', 'repeat', 'for', 'in', 'or', 'and', 'while'],
                      17: ['print', 'ask', 'is', 'in', 'turn', 'forward', 'sleep', 'add', 'random', 'and', 'remove', 'if', 'else', 'repeat', 'for', 'in', 'or', 'and', 'while', 'elif'],
                      18: ['print', 'ask', 'is', 'in', 'turn', 'forward', 'sleep', 'add', 'random', 'and', 'remove', 'if', 'else', 'repeat', 'for', 'in', 'or', 'and', 'while', 'elif', 'input']
                      }

command_turn_literals = ['right', 'left']

# Commands and their types per level (only partially filled!)
commands_and_types_per_level = {
    Command.print: {
        1: [HedyType.string, HedyType.integer, HedyType.input],
        12: [HedyType.string, HedyType.integer, HedyType.input, HedyType.float],
        16: [HedyType.string, HedyType.integer, HedyType.input, HedyType.float, HedyType.list]
    },
    Command.ask: {
        1: [HedyType.string, HedyType.integer, HedyType.input],
        12: [HedyType.string, HedyType.integer, HedyType.input, HedyType.float],
        16: [HedyType.string, HedyType.integer, HedyType.input, HedyType.float, HedyType.list]
    },
    Command.turn: {1: command_turn_literals + [HedyType.integer, HedyType.input],
                   2: [HedyType.integer, HedyType.input]},
    Command.forward: {1: [HedyType.integer, HedyType.input]},
    Command.list_access: {1: [HedyType.list]},
    Command.in_list: {1: [HedyType.list]},
    Command.add_to_list: {1: [HedyType.list]},
    Command.remove_from_list: {1: [HedyType.list]},
    Command.equality: {1: [HedyType.string, HedyType.integer, HedyType.input, HedyType.float],
                       14: [HedyType.string, HedyType.integer, HedyType.input, HedyType.float, HedyType.list]},
    Command.addition: {
        6: [HedyType.integer, HedyType.input],
        12: [HedyType.string, HedyType.integer, HedyType.input, HedyType.float]
    },
    Command.subtraction: {
        1: [HedyType.integer, HedyType.input],
        12: [HedyType.integer, HedyType.float, HedyType.input],
    },
    Command.multiplication: {
        1: [HedyType.integer, HedyType.input],
        12: [HedyType.integer, HedyType.float, HedyType.input],
    },
    Command.division: {
        1: [HedyType.integer, HedyType.input],
        12: [HedyType.integer, HedyType.float, HedyType.input],
    },
    Command.for_loop: {11: [HedyType.integer, HedyType.input]},
    Command.smaller: {14: [HedyType.integer, HedyType.float, HedyType.input]},
    Command.smaller_equal: {14: [HedyType.integer, HedyType.float, HedyType.input]},
    Command.bigger: {14: [HedyType.integer, HedyType.float, HedyType.input]},
    Command.bigger_equal: {14: [HedyType.integer, HedyType.float, HedyType.input]},
    Command.not_equal: {14: [HedyType.integer, HedyType.float, HedyType.string, HedyType.input, HedyType.list]}
}

# we generate Python strings with ' always, so ' needs to be escaped but " works fine
# \ also needs to be escaped because it eats the next character
characters_that_need_escaping = ["\\", "'"]

character_skulpt_cannot_parse = re.compile('[^a-zA-Z0-9_]')


def get_list_keywords(commands, to_lang):
    """ Returns a list with the local keywords of the argument 'commands'
    """

    translation_commands = []
    dir = path.abspath(path.dirname(__file__))
    path_keywords = dir + "/coursedata/keywords"

    to_yaml_filesname_with_path = path.join(path_keywords, to_lang + '.yaml')
    en_yaml_filesname_with_path = path.join(path_keywords, 'en' + '.yaml')

    with open(en_yaml_filesname_with_path, 'r') as stream:
        en_yaml_dict = yaml.safe_load(stream)

    try:
        with open(to_yaml_filesname_with_path, 'r') as stream:
            to_yaml_dict = yaml.safe_load(stream)
        for command in commands:
            try:
                translation_commands.append(to_yaml_dict[command])
            except Exception:
                translation_commands.append(en_yaml_dict[command])
    except Exception:
        for command in commands:
            translation_commands.append(en_yaml_dict[command])

    return translation_commands


def get_suggestions_for_language(lang, level):
    if not local_keywords_enabled:
        lang = 'en'

    lang_commands = get_list_keywords(commands_per_level[level], lang)

    # if we allow multiple keyword languages:
    en_commands = get_list_keywords(commands_per_level[level], 'en')
    en_lang_commands = list(set(en_commands + lang_commands))
            
    return en_lang_commands


def hash_needed(var):
    # this function now sometimes gets a str and sometimes - a LookupEntry
    # not pretty but it will all be removed once we no longer need hashing (see issue #959) so ok for now

    # some elements are not names but processed names, i.e. random.choice(dieren)
    # they should not be hashed
    # these are either of type assignment and operation or already processed and then contain ( or [
    if (type(var) is LookupEntry and var.skip_hashing) or (isinstance(var, str) and ('[' in var or '(' in var)):
        return False

    var_name = var.name if type(var) is LookupEntry else var

    return var_name in reserved_words or character_skulpt_cannot_parse.search(var_name) is not None


def hash_var(var):
    var_name = var.name if type(var) is LookupEntry else var
    if hash_needed(var):
        # hash "illegal" var names
        # being reserved keywords
        # or non-latin vars to comply with Skulpt, which does not implement PEP3131 :(
        # prepend with v for when hash starts with a number
        hash_object = hashlib.md5(var_name.encode())
        return "v" + hash_object.hexdigest()
    else:
        return var_name

def closest_command(invalid_command, known_commands, threshold=2):
    # closest_command() searches for a similar command (distance smaller than threshold)
    # TODO: make the result value be tuple instead of a ugly None & string mix
    # returns None if the invalid command does not contain any known command.
    # returns 'keyword' if the invalid command is exactly a command (so shoudl not be suggested)

    min_command = closest_command_with_min_distance(invalid_command, known_commands, threshold)

    # Check if we are not returning the found command
    # In that case we have no suggestion
    # This is to prevent "print is not a command in Hedy level 3, did you mean print?" error message

    if min_command == invalid_command:
        return 'keyword'
    return min_command


def style_closest_command(command):
    return f'<span class="command-highlighted">{command}</span>'

def closest_command_with_min_distance(invalid_command, commands, threshold):
    # FH, early 2020: simple string distance, could be more sophisticated MACHINE LEARNING!

    minimum_distance = 1000
    closest_command = None
    for command in commands:
        minimum_distance_for_command = calculate_minimum_distance(command, invalid_command)
        if minimum_distance_for_command < minimum_distance and minimum_distance_for_command <= threshold:
            minimum_distance = minimum_distance_for_command
            closest_command = command

    return closest_command

def calculate_minimum_distance(s1, s2):
    """Return string distance between 2 strings."""
    if len(s1) > len(s2):
        s1, s2 = s2, s1
    distances = range(len(s1) + 1)
    for index2, char2 in enumerate(s2):
        new_distances = [index2 + 1]
        for index1, char1 in enumerate(s1):
            if char1 == char2:
                new_distances.append(distances[index1])
            else:
                new_distances.append(1 + min((distances[index1], distances[index1 + 1], new_distances[-1])))
        distances = new_distances
    return distances[-1]


@dataclass
class InvalidInfo:
    error_type: str
    command: str = ''
    arguments: list = field(default_factory=list)
    line: int = 0
    column: int = 0


# used in to construct lookup table entries and infer their type
@dataclass
class LookupEntry:
    name: str
    tree: Tree
    skip_hashing: bool
    type_: str = None
    currently_inferring: bool = False  # used to detect cyclic type inference


class TypedTree(Tree):
    def __init__(self, data, children, meta, type_):
        super().__init__(data, children, meta)
        self.type_ = type_


class ExtractAST(Transformer):
    # simplifies the tree: f.e. flattens arguments of text, var and punctuation for further processing
    def text(self, args):
        return Tree('text', [' '.join([str(c) for c in args])])

    def INT(self, args):
        return Tree('integer', [str(args)])

    def NUMBER(self, args):
        return Tree('number', [str(args)])

    def NEGATIVE_NUMBER(self, args):
        return Tree('number', [str(args)])

    #level 2
    def var(self, args):
        return Tree('var', [''.join([str(c) for c in args])])

    def punctuation(self, args):
        return Tree('punctuation', [''.join([str(c) for c in args])])

    def list_access(self, args):
        if type(args[1]) == Tree:
            if "random" in args[1].data:
                return Tree('list_access', [args[0], 'random'])
            else:
                return Tree('list_access', [args[0], args[1].children[0]])
        else:
            return Tree('list_access', [args[0], args[1]])

    #level 5
    def error_unsupported_number(self, args):
        return Tree('unsupported_number', [''.join([str(c) for c in args])])




# This visitor collects all entries that should be part of the lookup table. It only stores the name of the entry
# (e.g. 'animal') and its value as a tree node (e.g. Tree['text', ['cat']]) which is later used to infer the type
# of the entry. This preliminary traversal is needed to avoid issues with loops in which an iterator variable is
# used in the inner commands which are visited before the iterator variable is added to the lookup.
class LookupEntryCollector(visitors.Visitor):
    def __init__(self, level):
        super().__init__()
        self.level = level
        self.lookup = []

    def ask(self, tree):
        # in level 1 there is no variable name on the left side of the ask command
        if self.level > 1:
            self.add_to_lookup(tree.children[0].children[0], tree)
    
    def ask_is(self, tree):
        self.ask(tree)
    
    def ask_equals(self, tree):
        self.ask(tree)

    def input(self, tree):
        var_name = tree.children[0].children[0]
        self.add_to_lookup(var_name, tree)

    def input_is(self, tree):
        self.input(tree)
    
    def input_equals(self, tree):
        self.input(tree)

    def assign(self, tree):
        var_name = tree.children[0].children[0]
        self.add_to_lookup(var_name, tree.children[1])
    
    def assign_is(self, tree):
        self.assign(tree)
    
    def assign_equals(self, tree):
        self.assign(tree)

    def assign_list(self, tree):
        var_name = tree.children[0].children[0]
        self.add_to_lookup(var_name, tree)
    
    def assign_list_is(self, tree):
        self.assign_list(tree)

    def assign_list_equals(self, tree):
        self.assign_list(tree)

    # list access is added to the lookup table not because it must be escaped
    # for example we print(dieren[1]) not print('dieren[1]')
    def list_access(self, tree):
        list_name = hash_var(tree.children[0].children[0])
        if tree.children[1] == 'random':
            name = f'random.choice({list_name})'
        else:
            # We want list access to be 1-based instead of 0-based, hence the -1
            name = f'{list_name}[{tree.children[1]}-1]'
        self.add_to_lookup(name, tree, True)

    def list_access_var(self, tree):
        self.add_to_lookup(tree.children[0].children[0], tree)

    def list_access_var_is(self, tree):
        return self.list_access_var(tree)

    def list_access_var_equals(self, tree):
        return self.list_access_var(tree)

    def change_list_item(self, tree):
        self.add_to_lookup(tree.children[0].children[0], tree, True)

    def repeat_list(self, tree):
        iterator = str(tree.children[0].children[0])
        # the tree is trimmed to skip contain the inner commands of the loop since
        # they are not needed to infer the type of the iterator variable
        trimmed_tree = Tree(tree.data, tree.children[0:2], tree.meta)
        self.add_to_lookup(iterator, trimmed_tree)

    def for_loop(self, tree):
        iterator = str(tree.children[0])
        # the tree is trimmed to skip contain the inner commands of the loop since
        # they are not needed to infer the type of the iterator variable
        trimmed_tree = Tree(tree.data, tree.children[0:3], tree.meta)
        self.add_to_lookup(iterator, trimmed_tree)

    def add_to_lookup(self, name, tree, skip_hashing=False):
        entry = LookupEntry(name, tree, skip_hashing)
        hashed_name = hash_var(entry)
        entry.name = hashed_name
        self.lookup.append(entry)


# The transformer traverses the whole AST and infers the type of each node. It alters the lookup table entries with
# their inferred type. It also performs type validation for commands, e.g. 'text' + 1 results in error.
@v_args(tree=True)
class TypeValidator(Transformer):
    def __init__(self, lookup, level):
        super().__init__()
        self.lookup = lookup
        self.level = level

    def print(self, tree):
        self.validate_args_type_allowed(tree.children, Command.print)
        return self.to_typed_tree(tree)

    def ask(self, tree):
        if self.level > 1:
            self.save_type_to_lookup(tree.children[0].children[0], HedyType.input)
        self.validate_args_type_allowed(tree.children[1:], Command.ask)
        return self.to_typed_tree(tree, HedyType.input)
    
    def ask_is(self, tree):
        self.ask(tree)
    
    def ask_equals(self, tree):
        self.ask(tree)

    def input(self, tree):
        self.validate_args_type_allowed(tree.children[1:], Command.ask)
        return self.to_typed_tree(tree, HedyType.input)

    def forward(self, tree):
        if tree.children:
            self.validate_args_type_allowed(tree.children, Command.forward)
        return self.to_typed_tree(tree)

    def turn(self, tree):
        if tree.children:
            name = tree.children[0].children[0]
            if self.level > 1 or name not in command_turn_literals:
                self.validate_args_type_allowed(tree.children, Command.turn)
        return self.to_typed_tree(tree)

    def assign(self, tree):
        type_ = self.get_type(tree.children[1])
        self.save_type_to_lookup(tree.children[0].children[0], type_)
        return self.to_typed_tree(tree, HedyType.none)

    def assign_is(self, tree):
        return self.assign(tree)
    
    def assign_equals(self, tree):
        return self.assign(tree)
    
    def assign_list(self, tree):
        self.save_type_to_lookup(tree.children[0].children[0], HedyType.list)
        return self.to_typed_tree(tree, HedyType.list)

    def assign_list_is(self, tree):
        return self.assign_list(tree)

    def assign_list_equals(self, tree):
        return self.assign_list(tree)
        
    def list_access(self, tree):
        self.validate_args_type_allowed(tree.children[0], Command.list_access)

        list_name = hash_var(tree.children[0].children[0])
        if tree.children[1] == 'random':
            name = f'random.choice({list_name})'
        else:
            # We want list access to be 1-based instead of 0-based, hence the -1
            name = f'{list_name}[{tree.children[1]}-1]'
        self.save_type_to_lookup(name, HedyType.any)

        return self.to_typed_tree(tree, HedyType.any)

    def list_access_var(self, tree):
        self.save_type_to_lookup(tree.children[0].children[0], HedyType.any)
        return self.to_typed_tree(tree)

    def list_access_var_is(self, tree):
        return self.list_access_var(tree)

    def list_access_var_equals(self, tree):
        return self.list_access_var(tree)

    def add(self, tree):
        self.validate_args_type_allowed(tree.children[1], Command.add_to_list)
        return self.to_typed_tree(tree)

    def remove(self, tree):
        self.validate_args_type_allowed(tree.children[1], Command.remove_from_list)
        return self.to_typed_tree(tree)

    def in_list_check(self, tree):
        self.validate_args_type_allowed(tree.children[1], Command.in_list)
        return self.to_typed_tree(tree, HedyType.boolean)

    def equality_check(self, tree):
        if self.level < 12:
            rules = [int_to_float, int_to_string, float_to_string, input_to_string, input_to_int, input_to_float]
        else:
            rules = [int_to_float, input_to_string, input_to_int, input_to_float]
        self.validate_binary_command_args_type(Command.equality, tree, rules)
        return self.to_typed_tree(tree, HedyType.boolean)
    
    def equality_check_is(self, tree):
        return self.equality_check(tree)
    
    def equality_check_equals(self, tree):
        return self.equality_check(tree)

    def repeat_list(self, tree):
        self.save_type_to_lookup(tree.children[0].children[0], HedyType.any)
        return self.to_typed_tree(tree, HedyType.none)

    def for_loop(self, tree):
        command = Command.for_loop
        allowed_types = get_allowed_types(command, self.level)

        start_type = self.check_type_allowed(command, allowed_types, tree.children[1])
        self.check_type_allowed(command, allowed_types, tree.children[2])

        iterator = str(tree.children[0])
        self.save_type_to_lookup(iterator, start_type)

        return self.to_typed_tree(tree, HedyType.none)

    def integer(self, tree):
        return self.to_typed_tree(tree, HedyType.integer)

    def text(self, tree):
        # under level 12 integers appear as text, so we parse them
        if self.level < 12:
            type_ = HedyType.integer if ConvertToPython.is_int(tree.children[0]) else HedyType.string
        else:
            type_ = HedyType.string
        return self.to_typed_tree(tree, type_)

    def punctuation(self, tree):
        return self.to_typed_tree(tree, HedyType.string)

    def text_in_quotes(self, tree):
        return self.to_typed_tree(tree.children[0], HedyType.string)

    def var_access(self, tree):
        return self.to_typed_tree(tree, HedyType.string)

    def var(self, tree):
        return self.to_typed_tree(tree, HedyType.none)

    def number(self, tree):
        number = tree.children[0]
        if ConvertToPython.is_int(number):
            return self.to_typed_tree(tree, HedyType.integer)
        if ConvertToPython.is_float(number):
            return self.to_typed_tree(tree, HedyType.float)
        # We managed to parse a number that cannot be parsed by python
        raise exceptions.ParseException(level=self.level, location='', found=number)

    def subtraction(self, tree):
        return self.to_sum_typed_tree(tree, Command.subtraction)

    def addition(self, tree):
        return self.to_sum_typed_tree(tree, Command.addition)

    def multiplication(self, tree):
        return self.to_sum_typed_tree(tree, Command.multiplication)

    def division(self, tree):
        return self.to_sum_typed_tree(tree, Command.division)

    def to_sum_typed_tree(self, tree, command):
        rules = [int_to_float, input_to_int, input_to_float]
        prom_left_type, prom_right_type = self.validate_binary_command_args_type(command, tree, rules)
        return TypedTree(tree.data, tree.children, tree.meta, prom_left_type)

    def smaller(self, tree):
        return self.to_comparison_tree(Command.smaller, tree)

    def smaller_equal(self, tree):
        return self.to_comparison_tree(Command.smaller_equal, tree)

    def bigger(self, tree):
        return self.to_comparison_tree(Command.bigger, tree)

    def bigger_equal(self, tree):
        return self.to_comparison_tree(Command.bigger_equal, tree)

    def not_equal(self, tree):
        rules = [int_to_float, input_to_int, input_to_float, input_to_string]
        self.validate_binary_command_args_type(Command.not_equal, tree, rules)
        return self.to_typed_tree(tree, HedyType.boolean)

    def to_comparison_tree(self, command, tree):
        allowed_types = get_allowed_types(command, self.level)
        self.check_type_allowed(command, allowed_types, tree.children[0])
        self.check_type_allowed(command, allowed_types, tree.children[1])
        return self.to_typed_tree(tree, HedyType.boolean)

    def validate_binary_command_args_type(self, command, tree, type_promotion_rules):
        allowed_types = get_allowed_types(command, self.level)

        left_type = self.check_type_allowed(command, allowed_types, tree.children[0])
        right_type = self.check_type_allowed(command, allowed_types, tree.children[1])

        if self.ignore_type(left_type) or self.ignore_type(right_type):
            return HedyType.any, HedyType.any

        prom_left_type, prom_right_type = promote_types([left_type, right_type], type_promotion_rules)

        if prom_left_type != prom_right_type:
            left_arg = tree.children[0].children[0]
            right_arg = tree.children[1].children[0]
            raise hedy.exceptions.InvalidTypeCombinationException(command, left_arg, right_arg, left_type, right_type)
        return prom_left_type, prom_right_type

    def validate_args_type_allowed(self, children, command):
        allowed_types = get_allowed_types(command, self.level)
        children = children if type(children) is list else [children]
        for child in children:
            self.check_type_allowed(command, allowed_types, child)

    def check_type_allowed(self, command, allowed_types, tree):
        arg_type = self.get_type(tree)
        if arg_type not in allowed_types and not self.ignore_type(arg_type):
            variable = tree.children[0]
            raise exceptions.InvalidArgumentTypeException(command=command, invalid_type=arg_type,
                                                          invalid_argument=variable, allowed_types=allowed_types)
        return arg_type

    def get_type(self, tree):
        # TypedTree with type 'None' and 'string' could be in the lookup because of the grammar definitions
        # If the tree has more than 1 child, then it is not a leaf node, so do not search in the lookup
        if tree.type_ in [HedyType.none, HedyType.string] and len(tree.children) == 1:
            in_lookup, type_in_lookup = self.try_get_type_from_lookup(tree.children[0])
            if in_lookup:
                return type_in_lookup
        # If the value is not in the lookup or the type is other than 'None' or 'string', return evaluated type
        return tree.type_

    def ignore_type(self, type_):
        return type_ in [HedyType.any, HedyType.none]

    def save_type_to_lookup(self, name, inferred_type):
        for entry in self.lookup:
            if entry.name == hash_var(name):
                entry.type_ = inferred_type

    # Usually, variable definitions are sequential and by the time we need the type of a lookup entry, it would already
    #  be inferred. However, there are valid cases in which the lookup entries will be accessed before their type
    #  is inferred. This is the case with for loops:
    #      for i in 1 to 10
    #          print i
    #  In the above case, we visit `print i`, before the definition of i in the for cycle. In this case, the tree of
    #  lookup entry is used to infer the type and continue the started validation. This approach might cause issues
    #  in case of cyclic references, e.g. b is b + 1. The flag `inferring` is used as a guard against these cases.
    def try_get_type_from_lookup(self, name):
        matches = [entry for entry in self.lookup if entry.name == hash_var(name)]
        if matches:
            match = matches[0]
            if not match.type_:
                if match.currently_inferring:  # there is a cyclic var reference, e.g. b = b + 1
                    raise exceptions.CyclicVariableDefinitionException(variable=match.name)
                else:
                    match.currently_inferring = True
                    try:
                        TypeValidator(self.lookup, self.level).transform(match.tree)
                    except VisitError as ex:
                        raise ex.orig_exc
                    match.currently_inferring = False

            return True, self.lookup_type_fallback(matches[0].type_)
        return False, None

    def lookup_type_fallback(self, type_in_lookup):
        # If the entry is in the lookup table but its type has not been evaluated yet, then most probably this is a
        # variable referenced before it is defined. In this case, we rely on python to return an error. For now.
        return HedyType.any if type_in_lookup is None else type_in_lookup

    def to_typed_tree(self, tree, type_=HedyType.none):
        return TypedTree(tree.data, tree.children, tree.meta, type_)

    def __default__(self, data, children, meta):
        return TypedTree(data, children, meta, HedyType.none)


def flatten_list_of_lists_to_list(args):
    flat_list = []
    for element in args:
        if isinstance(element, str): #str needs a special case before list because a str is also a list and we don't want to split all letters out
            flat_list.append(element)
        elif isinstance(element, list):
            flat_list += flatten_list_of_lists_to_list(element)
        else:
            flat_list.append(element)
    return flat_list

def are_all_arguments_true(args):
    bool_arguments = [x[0] for x in args]
    arguments_of_false_nodes = flatten_list_of_lists_to_list([x[1] for x in args if not x[0]])
    return all(bool_arguments), arguments_of_false_nodes


# this class contains code shared between IsValid and IsComplete, which are quite similar
# because both filter out some types of 'wrong' nodes
@v_args(meta=True)
class Filter(Transformer):
    def __default__(self, data, children, meta):
        result, args = are_all_arguments_true(children)
        return result, args, meta

    def program(self, meta, args):
        bool_arguments = [x[0] for x in args]
        if all(bool_arguments):
            return [True] #all complete
        else:
            for a in args:
                if not a[0]:
                    return False, a[1]

    #leafs are treated differently, they are True + their arguments flattened
    def var(self, meta, args):
        return True, ''.join([str(c) for c in args]), meta

    def random(self, meta, args):
        return True, 'random', meta

    def punctuation(self, meta, args):
        return True, ''.join([c for c in args]), meta

    def number(self, meta, args):
        return True, ''.join([c for c in args]), meta

<<<<<<< HEAD
    def text(self, meta, args):
=======
    def NEGATIVE_NUMBER(self, args, meta=None):
        return True, ''.join([c for c in args]), meta

    def text(self, args, meta):
>>>>>>> 24b0ecd0
        return all(args), ''.join([c for c in args]), meta


class UsesTurtle(Transformer):
    # returns true if Forward or Turn are in the tree, false otherwise
    def __default__(self, args, children, meta):
        if len(children) == 0:  # no children? you are a leaf that is not Turn or Forward, so you are no Turtle command
            return False
        else:
            if all(type(c) == bool for c in children):
                return any(children) # children? if any is true there is a Turtle leaf
            else:
                return False # some nodes like text and punctuation have text children (their letters) these are not turtles


    def forward(self, args):
        return True

    def turn(self, args):
        return True

    # somehow tokens are not picked up by the default rule so they need their own rule
    def INT(self, args):
        return False

    def NAME(self, args):
        return False

    def NUMBER(self, args):
        return False

    def NEGATIVE_NUMBER(self, args):
        return False

class AllCommands(Transformer):
    def __init__(self, level):
        self.level = level

    def translate_keyword(self, keyword):
        # some keywords have names that are not a valid name for a command
        # that's why we call them differently in the grammar
        # we have to translate them to the regular names here for further communciation
        if keyword in ['assign', 'assign_is', 'assign_equals', 'assign_list', 'assign_list_is', 'assign_list_equals']:
            return 'is'
        if keyword == 'ifelse':
            return 'else'
        if keyword == 'ifs':
            return 'if'
        if keyword == 'elifs':
            return 'elif'
        if keyword == 'for_loop':
            return 'for'
        if keyword == 'repeat_list':
            return 'for'
        if keyword == 'orcondition':
            return 'or'
        if keyword == 'andcondition':
            return 'and'
        if keyword == 'while_loop':
            return 'while'
        if keyword == 'ask_is' or keyword == 'ask_equals':
            return 'ask'
        if keyword == 'in_list_check':
            return 'in'
        if keyword in ['input_is', 'input_equals', 'input_is_empty_brackets', 'input_equals_empty_brackets']:
            return 'input'
        if keyword == 'print_empty_brackets':
            return 'print'
        return keyword

    def __default__(self, args, children, meta):
        # if we are matching a rule that is a command
        production_rule_name = self.translate_keyword(args)
        leaves = flatten_list_of_lists_to_list(children)
        operators = ['addition', 'subtraction', 'multiplication', 'division'] # for the achievements we want to be able to also detct which operators were used by a kid

        if production_rule_name in commands_per_level[self.level] or production_rule_name in operators:
            return [production_rule_name] + leaves
        else:
            return leaves # 'pop up' the children


    def command(self, args):
        return args

    def program(self, args):
        return flatten_list_of_lists_to_list(args)

    # somehow tokens are not picked up by the default rule so they need their own rule
    def INT(self, args):
        return []

    def NAME(self, args):
        return []

    def NUMBER(self, args):
        return []

    def NEGATIVE_NUMBER(self, args):
        return []

    def text(self, args):
        return []


def all_commands(input_string, level, lang='en'):
    input_string = process_input_string(input_string, level)
    program_root = parse_input(input_string, level, lang)

    return AllCommands(level).transform(program_root)

class AllPrintArguments(Transformer):
    def __init__(self, level):
        self.level = level

    def __default__(self, args, children, meta):
        leaves = flatten_list_of_lists_to_list(children)

        if args == 'print':
            return children
        else:
            return leaves # 'pop up' the children

    def program(self, args):
        return flatten_list_of_lists_to_list(args)

    # somehow tokens are not picked up by the default rule so they need their own rule
    def INT(self, args):
        return []

    def NAME(self, args):
        return []

    def NUMBER(self, args):
        return []

    def NEGATIVE_NUMBER(self, args):
        return []

    def text(self, args):
        return ''.join(args)



def all_print_arguments(input_string, level, lang='en'):
    input_string = process_input_string(input_string, level)
    program_root = parse_input(input_string, level, lang)

    return AllPrintArguments(level).transform(program_root)


@v_args(meta=True)
class IsValid(Filter):
    # all rules are valid except for the "Invalid" production rule
    # this function is used to generate more informative error messages
    # tree is transformed to a node of [Bool, args, command number]

    def program(self, meta, args):
        if len(args) == 0:
            return False, InvalidInfo("empty program")
        return super().program(meta, args)

    def error_invalid_space(self, meta, args):
        # return space to indicate that line starts in a space
        return False, InvalidInfo(" ", line=args[0][2].line, column=args[0][2].column), meta

    def error_print_nq(self, meta, args):
        # return error source to indicate what went wrong
        return False, InvalidInfo("print without quotes", line=args[0][2].line, column=args[0][2].column), meta

    def error_invalid(self, meta, args):
        # TODO: this will not work for misspelling 'at', needs to be improved!

        error = InvalidInfo('invalid command', args[0][1], [a[1] for a in args[1:]], meta.line, meta.column)
        return False, error, meta

    def error_unsupported_number(self, meta, args):
        error = InvalidInfo('unsupported number', arguments=[str(args[0])], line=meta.line, column=meta.column)
        return False, error, meta



    #other rules are inherited from Filter

def valid_echo(ast):
    commands = ast.children
    command_names = [x.children[0].data for x in commands]
    no_echo = not 'echo' in command_names

    #no echo is always ok!

    #otherwise, both have to be in the list and echo shold come after
    return no_echo or ('echo' in command_names and 'ask' in command_names) and command_names.index('echo') > command_names.index('ask')

@v_args(meta=True)
class IsComplete(Filter):
    def __init__(self, level):
        self.level = level
    # print, ask and echo can miss arguments and then are not complete
    # used to generate more informative error messages
    # tree is transformed to a node of [True] or [False, args, line_number]


    def ask(self, meta, args):
        # in level 1 ask without arguments means args == []
        # in level 2 and up, ask without arguments is a list of 1, namely the var name
        incomplete = (args == [] and self.level == 1) or (len(args) == 1 and self.level >= 2)
        if meta is not None:
            return not incomplete, ('ask', meta.line)
        else:
            return not incomplete, ('ask', 1)
    def ask_is(self, meta, args):
        return self.ask(meta, args)
    def ask_equals(self, meta, args):
        return self.ask(meta, args)
    def print(self, meta, args):
        return args != [], ('print', meta.line)
    def input(self, meta, args):
        return len(args) > 1, ('input', meta.line)
    def input_is(self, meta, args):
        return self.input(meta, args)
    def input_equals(self, meta, args):
        return self.input(meta, args)
    def length(self, meta, args):
        return args != [], ('len', meta.line)
    def error_print_nq(self, meta, args):
        return args != [], ('print level 2', meta.line)
    def echo(self, meta, args):
        #echo may miss an argument
        return True, ('echo', meta.line)

    #other rules are inherited from Filter

def process_characters_needing_escape(value):
    # defines what happens if a kids uses ' or \ in in a string
    for c in characters_that_need_escaping:
        value = value.replace(c, f'\\{c}')
    return value


def get_allowed_types(command, level):
    # get only the allowed types of the command for all levels before the requested level
    allowed = [values for key, values in commands_and_types_per_level[command].items() if key <= level]
    # use the allowed types of the highest level available
    return allowed[-1] if allowed else []


# decorator used to store each class in the lookup table
def hedy_transpiler(level):
    def decorator(c):
        TRANSPILER_LOOKUP[level] = c
        c.level = level
        return c
    return decorator

class ConvertToPython(Transformer):
    def __init__(self, punctuation_symbols, lookup):
        self.lookup = lookup

    def is_variable(self, name):
        all_names = [a.name for a in self.lookup]
        return hash_var(name) in all_names

    def process_variable(self, arg):
        #processes a variable by hashing and escaping when needed
        if self.is_variable(arg):
            return hash_var(arg)
        elif ConvertToPython.is_quoted(arg): #sometimes kids accidentally quote strings, then we do not want them quoted again
            return f"{arg}"
        else:
            return f"'{arg}'"

    def process_variable_for_fstring(self, name):
        if self.is_variable(name):
            return "{" + hash_var(name) + "}"
        else:
            return name

    def process_variable_for_fstring_padded(self, name):
        # used to transform variables in comparisons
        if self.is_variable(name):
            return f"str({hash_var(name)}).zfill(100)"
        elif ConvertToPython.is_float(name):
            return f"str({name}).zfill(100)"
        elif ConvertToPython.is_quoted(name):
            return f"{name}.zfill(100)"
        else:
            raise hedy.exceptions.UndefinedVarException(name)

    def make_f_string(self, args):
        argument_string = ''
        for argument in args:
            if self.is_variable(argument):
                # variables are placed in {} in the f string
                argument_string += "{" + hash_var(argument) + "}"
            else:
                # strings are written regularly
                # however we no longer need the enclosing quotes in the f-string
                # the quotes are only left on the argument to check if they are there.
                argument_string += argument.replace("'", '')

        return f"print(f'{argument_string}')"

    def get_fresh_var(self, name):
        while self.is_variable(name):
            name = '_' + name
        return name

    def check_var_usage(self, args):
        # this function checks whether arguments are valid
        # we can proceed if all arguments are either quoted OR all variables

        args_to_process = [a for a in args if not isinstance(a, Tree)]#we do not check trees (calcs) they are always ok

        unquoted_args = [a for a in args_to_process if not ConvertToPython.is_quoted(a)]
        unquoted_in_lookup = [self.is_variable(a) for a in unquoted_args]

        if unquoted_in_lookup == [] or all(unquoted_in_lookup):
            # all good? return for further processing
            return args
        else:
            # return first name with issue
            # note this is where issue #832 can be addressed by checking whether
            # first_unquoted_var ius similar to something in the lookup list
            first_unquoted_var = unquoted_args[0]
            raise exceptions.UndefinedVarException(name=first_unquoted_var)

    # static methods
    @staticmethod
    def is_quoted(s):
        return s[0] == "'" and s[-1] == "'"

    @staticmethod
    def is_int(n):
        try:
            int(n)
            return True
        except ValueError:
            return False

    @staticmethod
    def is_float(n):
        try:
            float(n)
            return True
        except ValueError:
            return False

    @staticmethod
    def is_random(s):
        return 'random.choice' in s

    @staticmethod
    def indent(s):
        lines = s.split('\n')
        return '\n'.join(['  ' + l for l in lines])



@hedy_transpiler(level=1)
class ConvertToPython_1(ConvertToPython):

    def __init__(self, punctuation_symbols, lookup):
        self.punctuation_symbols = punctuation_symbols
        self.lookup = lookup
        __class__.level = 1

    def program(self, args):
        return '\n'.join([str(c) for c in args])
    def command(self, args):
        return args[0]

    def text(self, args):
        return ''.join([str(c) for c in args])

    def integer(self, args):
        return str(args[0])

    def number(self, args):
        return str(args[0])

    def NEGATIVE_NUMBER(self, args):
        return str(args[0])

    def print(self, args):
        # escape needed characters
        argument = process_characters_needing_escape(args[0])
        return "print('" + argument + "')"

    def ask(self, args):
        argument = process_characters_needing_escape(args[0])
        return "answer = input('" + argument + "')"

    def echo(self, args):
        if len(args) == 0:
            return "print(answer)" #no arguments, just print answer

        argument = process_characters_needing_escape(args[0])
        return "print('" + argument + " '+answer)"

    def comment(self, args):
        return f"#{''.join(args)}"

    def forward(self, args):
        if len(args) == 0:
            return self.make_forward(50)

        parameter = int(args[0])
        return self.make_forward(parameter)

    def make_forward(self, parameter):
        return sleep_after(f"t.forward({parameter})", False)

    def turn(self, args):
        if len(args) == 0:
            return "t.right(90)"  # no arguments defaults to a right turn

        arg = args[0]
        if self.is_variable(arg) or arg.lstrip("-").isnumeric():
            return f"t.right({arg})"
        elif arg == 'left':
            return "t.left(90)"
        elif arg == 'right':
            return "t.right(90)"
        else:
            # the TypeValidator should protect against reaching this line:
            raise exceptions.InvalidArgumentTypeException(command=Command.turn, invalid_type='', invalid_argument=arg,
                                                          allowed_types=get_allowed_types(Command.turn, self.level))




@hedy_transpiler(level=2)
class ConvertToPython_2(ConvertToPython_1):

    def error_ask_dep_2(self, args):
        # ask is no longer usable this way, raise!
        # ask_needs_var is an entry in lang.yaml in texts where we can add extra info on this error
        raise hedy.exceptions.WrongLevelException(1, 'ask', "ask_needs_var")
    def error_echo_dep_2(self, args):
        # echo is no longer usable this way, raise!
        # ask_needs_var is an entry in lang.yaml in texts where we can add extra info on this error
        raise hedy.exceptions.WrongLevelException(1,  'echo', "echo_out")


    def punctuation(self, args):
        return ''.join([str(c) for c in args])
    def var(self, args):
        name = args[0]
        self.check_var_usage(args)
        return hash_var(name)
    def var_access(self, args):
        name = args[0]
        return hash_var(name)
    def print(self, args):
        argument_string = ""
        i = 0

        for argument in args:
            # escape quotes if kids accidentally use them at level 2
            argument = process_characters_needing_escape(argument)

            # final argument and punctuation arguments do not have to be separated with a space, other do
            if i == len(args)-1 or args[i+1] in self.punctuation_symbols:
                space = ''
            else:
                space = " "

            argument_string += self.process_variable_for_fstring(argument) + space

            i = i + 1

        return f"print(f'{argument_string}')"

    def ask(self, args):
        var = args[0]
        all_parameters = ["'" + process_characters_needing_escape(a) + "'" for a in args[1:]]
        return f'{var} = input(' + '+'.join(all_parameters) + ")"

    def forward(self, args):
        if len(args) == 0:
            return self.make_forward(50)

        if ConvertToPython.is_int(args[0]):
            parameter = int(args[0])
        else:
            # if not an int, then it is a variable
            parameter = args[0]

        return self.make_forward(parameter)

    def turn(self, args):
        if len(args) == 0:
            return "t.right(90)"

        arg = args[0]
        if arg.lstrip('-').isnumeric():
            return f"t.right({arg})"

        hashed_arg = hash_var(arg)
        if self.is_variable(hashed_arg):
            return f"t.right({hashed_arg})"

        # the TypeValidator should protect against reaching this line:
        raise exceptions.InvalidArgumentTypeException(command=Command.turn, invalid_type='', invalid_argument=arg,
                                                      allowed_types=get_allowed_types(Command.turn, self.level))

    def assign(self, args):
        parameter = args[0]
        value = args[1]
        if self.is_random(value):
            return parameter + " = " + value
        else:
            if self.is_variable(value):
                value = self.process_variable(value)
                return parameter + " = " + value
            else:
                # if the assigned value is not a variable and contains single quotes, escape them
                value = process_characters_needing_escape(value)
                return parameter + " = '" + value + "'"


    def sleep(self, args):
        if args == []:
            return "time.sleep(1)"
        else:
            return f"time.sleep({args[0]})"


@hedy_transpiler(level=3)
class ConvertToPython_3(ConvertToPython_2):
    def assign_list(self, args):
        parameter = args[0]
        values = ["'" + a + "'" for a in args[1:]]
        return parameter + " = [" + ", ".join(values) + "]"

    def list_access(self, args):
        # check the arguments (except when they are random or numbers, that is not quoted nor a var but is allowed)
        self.check_var_usage(a for a in args if a != 'random' and not a.isnumeric())

        if args[1] == 'random':
            return 'random.choice(' + args[0] + ')'
        else:
            return args[0] + '[' + args[1] + '-1]'

    def add(self, args):
        var = self.process_variable(args[0])
        list = args[1]
        return f"{list}.append({var})"
    def remove(self, args):
        var = self.process_variable(args[0])
        list = args[1]
        return textwrap.dedent(f"""\
        try:
            {list}.remove({var})
        except:
           pass""")


#TODO: punctuation chars not be needed for level2 and up anymore, could be removed
@hedy_transpiler(level=4)
class ConvertToPython_4(ConvertToPython_3):

    def var_access(self, args):
        name = args[0]
        return hash_var(name)

    def print_ask_args(self, args):
        args = self.check_var_usage(args)
        result = ''
        for argument in args:
            argument = self.process_variable_for_fstring(argument)
            argument = argument.replace("'", '')  # no quotes needed in fstring
            result += argument
        return result

    def print(self, args):
        argument_string = self.print_ask_args(args)
        return f"print(f'{argument_string}')"

    def ask(self, args):
        var = args[0]
        argument_string = self.print_ask_args(args[1:])
        return f"{var} = input(f'{argument_string}')"

    def error_print_nq(self, args):
        return ConvertToPython_2.print(self, args)


@hedy_transpiler(level=5)
class ConvertToPython_5(ConvertToPython_4):
    def list_access_var(self, args):
        var = hash_var(args[0])
        if args[2].data == 'random':
            return var + ' = random.choice(' + args[1] + ')'
        else:
            return var + ' = ' + args[1] + '[' + args[2].children[0] + '-1]'

    def ifs(self, args):
        return f"""if {args[0]}:
{ConvertToPython.indent(args[1])}"""

    def ifelse(self, args):
        return f"""if {args[0]}:
{ConvertToPython.indent(args[1])}
else:
{ConvertToPython.indent(args[2])}"""

    def condition(self, args):
        return ' and '.join(args)

    def condition_spaces(self, args):
        result = args[0] + " == '" + ' '.join(args[1:]) + "'"
        return result


    def equality_check(self, args):
        arg0 = self.process_variable(args[0])
        remaining_text = ' '.join(args[1:])
        arg1 = self.process_variable(remaining_text)
        return f"{arg0} == {arg1}"
        #TODO, FH 2021: zelfde change moet ik ook nog ff maken voor equal. check in hogere levels

    def in_list_check(self, args):
        arg0 = self.process_variable(args[0])
        arg1 = self.process_variable(args[1])
        return f"{arg0} in {arg1}"

@hedy_transpiler(level=6)
class ConvertToPython_6(ConvertToPython_5):

    def print_ask_args(self, args):
        # we only check non-Tree (= non calculation) arguments
        self.check_var_usage(args)

        #force all to be printed as strings (since there can not be int arguments)
        args_new = []
        for a in args:
            if isinstance(a, Tree):
                args_new.append("{" + a.children[0] + "}")
            else:
                a = a.replace("'", "")  # no quotes needed in fstring
                args_new.append(self.process_variable_for_fstring(a))

        return ''.join(args_new)

    def equality_check(self, args):
        arg0 = self.process_variable(args[0])
        remaining_text = ' '.join(args[1:])
        arg1 = self.process_variable(remaining_text)

        return f"str({arg0}) == str({arg1})"

    def equality_check_is(self, args):
        return self.equality_check(args)

    def equality_check_equals(self, args):
        return self.equality_check(args)

    def assign(self, args):
        parameter = args[0]
        value = args[1]
        if type(value) is Tree:
            return parameter + " = " + value.children[0]
        else:
            if self.is_variable(value):
                value = self.process_variable(value)
                return parameter + " = " + value
            else:
                # if the assigned value is not a variable and contains single quotes, escape them
                value = process_characters_needing_escape(value)
                return parameter + " = '" + value + "'"

    def assign_is(self, args):
        return self.assign(args)
    
    def assign_equals(self, args):
        return self.assign(args)

    def list_access_var_is(self, args):
        return super().list_access_var(args)
    
    def list_access_var_equals(self, args):
        return super().list_access_var(args)
    
    def ask_is(self, args):
        return super().ask(args)
    
    def ask_equals(self, args):
        return super().ask(args)
    
    def assign_list_is(self, args):
        return super().assign_list(args)
    
    def assign_list_equals(self, args):
        return super().assign_list(args)
    
    def process_token_or_tree(self, argument):
        if type(argument) is Tree:
            return f'{str(argument.children[0])}'
        return f"int({argument})"

    def process_calculation(self, args, operator):
        # arguments of a sum are either a token or a
        # tree resulting from earlier processing
        # for trees we need to grap the inner string
        # for tokens we add int around them

        args = [self.process_token_or_tree(a) for a in args]
        return Tree('sum', [f'{args[0]} {operator} {args[1]}'])

    def addition(self, args):
        return self.process_calculation(args, '+')

    def subtraction(self, args):
        return self.process_calculation(args, '-')

    def multiplication(self, args):
        return self.process_calculation(args, '*')

    def division(self, args):
        return self.process_calculation(args, '//')

def sleep_after(commands, indent=True):
    lines = commands.split()
    if lines[-1] == "time.sleep(0.1)": #we don't sleep double so skip if final line is a sleep already
        return commands

    sleep_command = "time.sleep(0.1)" if indent is False else "  time.sleep(0.1)"
    return commands + "\n" + sleep_command

@hedy_transpiler(level=7)
class ConvertToPython_7(ConvertToPython_6):
    def repeat(self, args):
        var_name = self.get_fresh_var('i')
        times = self.process_variable(args[0])
        command = args[1]
        # in level 7, repeats can only have 1 line as their arguments
        command = sleep_after(command, False)
        return f"""for {var_name} in range(int({str(times)})):
{ConvertToPython.indent(command)}"""

@hedy_transpiler(level=8)
@hedy_transpiler(level=9)
class ConvertToPython_8_9(ConvertToPython_7):
    def __init__(self, punctuation_symbols, lookup):
        self.punctuation_symbols = punctuation_symbols
        self.lookup = lookup

    def command(self, args):
        return "".join(args)

    def repeat(self, args):
        all_lines = [ConvertToPython.indent(x) for x in args[1:]]
        body = "\n".join(all_lines)
        body = sleep_after(body)

        return "for i in range(int(" + str(args[0]) + ")):\n" + body

    def ifs(self, args):
        args = [a for a in args if a != ""] # filter out in|dedent tokens

        all_lines = [ConvertToPython.indent(x) for x in args[1:]]

        return "if " + args[0] + ":\n" + "\n".join(all_lines)

    def elses(self, args):
        args = [a for a in args if a != ""] # filter out in|dedent tokens

        all_lines = [ConvertToPython.indent(x) for x in args]

        return "\nelse:\n" + "\n".join(all_lines)

    def var_access(self, args):
        if len(args) == 1: #accessing a var
            return hash_var(args[0])
        else:
        # this is list_access
            return hash_var(args[0]) + "[" + str(hash_var(args[1])) + "]" if type(args[1]) is not Tree else "random.choice(" + str(hash_var(args[0])) + ")"

@hedy_transpiler(level=10)
class ConvertToPython_10(ConvertToPython_8_9):
    def repeat_list(self, args):
      args = [a for a in args if a != ""]  # filter out in|dedent tokens

      body = "\n".join([ConvertToPython.indent(x) for x in args[2:]])

      body = sleep_after(body, True)

      return f"for {args[0]} in {args[1]}:\n{body}"

@hedy_transpiler(level=11)
class ConvertToPython_11(ConvertToPython_10):
    def for_loop(self, args):
        args = [a for a in args if a != ""]  # filter out in|dedent tokens
        iterator = hash_var(args[0])
        body = "\n".join([ConvertToPython.indent(x) for x in args[3:]])
        body = sleep_after(body)
        stepvar_name = self.get_fresh_var('step')
        return f"""{stepvar_name} = 1 if int({args[1]}) < int({args[2]}) else -1
for {iterator} in range(int({args[1]}), int({args[2]}) + {stepvar_name}, {stepvar_name}):
{body}"""




@hedy_transpiler(level=12)
class ConvertToPython_12(ConvertToPython_11):
    def number(self, args):
        return ''.join(args)

    def NEGATIVE_NUMBER(self, args):
        return ''.join(args)

    def process_token_or_tree(self, argument):
        if isinstance(argument, Tree):
            return f'{str(argument.children[0])}'
        else:
            return f'{argument}'

    def ask(self, args):
        var = args[0]
        assign = super().ask(args)

        return textwrap.dedent(f"""\
        {assign}
        try:
          {var} = int({var})
        except ValueError:
          try:
            {var} = float({var})
          except ValueError:
            pass""")  # no number? leave as string

    def ask_is(self, args):
        return self.ask(args)
    
    def ask_equals(self, args):
        return self.ask(args)

    def process_calculation(self, args, operator):
        # arguments of a sum are either a token or a
        # tree resulting from earlier processing
        # for trees we need to grap the inner string
        # for tokens we simply return the argument (no more casting to str needed)

        args = [self.process_token_or_tree(a) for a in args]

        return Tree('sum', [f'{args[0]} {operator} {args[1]}'])

    def text_in_quotes(self, args):
        text = args[0]
        return "'" + text + "'" # keep quotes in the Python code (producing name = 'Henk')

    def assign_list(self, args):
        parameter = args[0]
        values = args[1:]
        return parameter + " = [" + ", ".join(values) + "]"

    def assign_list_is(self, args):
        return self.assign_list(args)

    def assign_list_equals(self, args):
        return self.assign_list(args)

    def assign(self, args):
        right_hand_side = args[1]
        left_hand_side = args[0]

        # we now need to check if the right hand side of te assign is
        # either a var or quoted, if it is not (and undefined var is raised)
        # the real issue is probably that the kid forgot quotes
        try:
            correct_rhs = self.check_var_usage([right_hand_side]) #check_var_usage expects a list of arguments so place this one in a list.
        except exceptions.UndefinedVarException as E:
            # is the text a number? then no quotes are fine. if not, raise maar!

            if not (ConvertToPython.is_int(right_hand_side) or ConvertToPython.is_float(right_hand_side) or ConvertToPython.is_random(right_hand_side)):
                raise exceptions.UnquotedAssignTextException(text = args[1])

        if isinstance(right_hand_side, Tree):
            return left_hand_side + " = " + right_hand_side.children[0]
        else:
            # we no longer escape quotes here because they are now needed
            return left_hand_side + " = " + right_hand_side + ""

    def var(self, args):
        name = args[0]
        # self.check_var_usage(args)
        return hash_var(name)

    def assign_is(self, args):
        return self.assign(args)
    
    def assign_equals(self, args):
        return self.assign(args)

@hedy_transpiler(level=13)
class ConvertToPython_13(ConvertToPython_12):
    def andcondition(self, args):
        return ' and '.join(args)
    def orcondition(self, args):
        return ' or '.join(args)

@hedy_transpiler(level=14)
class ConvertToPython_14(ConvertToPython_13):
    def process_comparison(self, args, operator):

        # we are generating an fstring now
        arg0 = self.process_variable_for_fstring_padded(args[0])
        arg1 = self.process_variable_for_fstring_padded(args[1])

        # zfill(100) in process_variable_for_fstring_padded leftpads variables to length 100 with zeroes (hence the z fill)
        # that is to make sure that string comparison works well "ish" for numbers
        # this at one point could be improved with a better type system, of course!
        # the issue is that we can't do everything in here because
        # kids submit things with the ask command that wew do not ask them to cast (yet)

        simple_comparison = arg0 + operator + arg1

        if len(args) == 2:
            return simple_comparison  # no and statements
        else:
            return f"{simple_comparison} and {args[2]}"

    def equality_check_dequals(self, args):
        return super().equality_check(args)

    def smaller(self, args):
        return self.process_comparison(args, "<")

    def bigger(self, args):
        return self.process_comparison(args, ">")

    def smaller_equal(self, args):
        return self.process_comparison(args, "<=")

    def bigger_equal(self, args):
        return self.process_comparison(args, ">=")

    def not_equal(self, args):
        return self.process_comparison(args, "!=")

@hedy_transpiler(level=15)
class ConvertToPython_15(ConvertToPython_14):
    def while_loop(self, args):
        args = [a for a in args if a != ""]  # filter out in|dedent tokens
        all_lines = [ConvertToPython.indent(x) for x in args[1:]]
        body = "\n".join(all_lines)
        body = sleep_after(body)
        return "while " + args[0] + ":\n" + body

@hedy_transpiler(level=16)
class ConvertToPython_16(ConvertToPython_15):
    def assign_list(self, args):
        parameter = args[0]
        values = [a for a in args[1:]]
        return parameter + " = [" + ", ".join(values) + "]"

    def change_list_item(self, args):
        return args[0] + '[' + args[1] + '-1] = ' + args[2]

@hedy_transpiler(level=17)
class ConvertToPython_17(ConvertToPython_16):
    def elifs(self, args):
        args = [a for a in args if a != ""]  # filter out in|dedent tokens
        all_lines = [ConvertToPython.indent(x) for x in args[1:]]
        return "\nelif " + args[0] + ":\n" + "\n".join(all_lines)

@hedy_transpiler(level=18)
class ConvertToPython_18(ConvertToPython_17):
    def input(self, args):
        return self.ask(args)

    def input_is(self, args):
        return self.input(args)

    def input_equals(self, args):
        return self.input(args)
    
    def input_is_empty_brackets(self, args):
        return self.input(args)
    
    def input_equals_empty_brackets(self, args):
        return self.input(args)
    
    def print_empty_brackets(self, args):
        return self.print(args)

def merge_grammars(grammar_text_1, grammar_text_2, level):
    # this function takes two grammar files and merges them into one
    # rules that are redefined in the second file are overridden
    # rule that are new in the second file are added (remaining_rules_grammar_2)

    merged_grammar = []

    rules_grammar_1 = grammar_text_1.split('\n')
    remaining_rules_grammar_2 = grammar_text_2.split('\n')
    for line_1 in rules_grammar_1:
        if line_1 == '' or line_1[0] == '/': #skip comments and empty lines:
            continue
        parts = line_1.split(':')
        name_1, definition_1 = parts[0], ''.join(parts[1:]) #get part before are after : (this is a join because there can be : in the rule)

        rules_grammar_2 = grammar_text_2.split('\n')
        override_found = False
        for line_2 in rules_grammar_2:
            if line_2 == '' or line_2[0] == '/':  # skip comments and empty lines:
                continue
            parts = line_2.split(':')
            name_2, definition_2 = parts[0], ''.join(parts[1]) #get part before are after :
            if name_1 == name_2:
                override_found = True
                if definition_1.strip() == definition_2.strip():
                    warn_message = f"The rule {name_1} is duplicated on level {level}. Please check!"
                    warnings.warn(warn_message)
                # Check if the rule is adding or substracting new rules                
                has_add_op  = definition_2.startswith('+=') 
                has_sub_op = has_add_op and '-='  in definition_2
                has_last_op = has_add_op and '>'  in definition_2
                if has_sub_op:
                    # Get the rules we need to substract
                    part_list = definition_2.split('-=')
                    add_list, sub_list =  (part_list[0], part_list[1]) if has_sub_op else (part_list[0], '')
                    add_list = add_list[3:]  
                    # Get the rules that need to be last
                    sub_list = sub_list.split('>')  
                    sub_list, last_list = (sub_list[0], sub_list[1]) if has_last_op  else (sub_list[0], '')
                    sub_list = sub_list + '|' + last_list
                    result_cmd_list = get_remaining_rules(definition_1, sub_list)
                elif has_add_op:
                     # Get the rules that need to be last
                    part_list = definition_2.split('>')
                    add_list, sub_list =  (part_list[0], part_list[1]) if has_last_op else (part_list[0], '')
                    add_list = add_list[3:]
                    last_list = sub_list
                    result_cmd_list = get_remaining_rules(definition_1, sub_list)
                else:
                    result_cmd_list = definition_1

                if has_last_op:
                    new_rule = f"{name_1}: {result_cmd_list} | {add_list} | {last_list}"
                elif has_add_op:
                    new_rule = f"{name_1}: {result_cmd_list} | {add_list}"
                else:
                    new_rule = line_2
                #Already procesed so remove it
                remaining_rules_grammar_2.remove(line_2)
                break

        # new rule found? print that. nothing found? print org rule
        if override_found:
            merged_grammar.append(new_rule)
        else:
            merged_grammar.append(line_1)

    #all rules that were not overlapping are new in the grammar, add these too
    for rule in remaining_rules_grammar_2:
        if not(rule == '' or rule[0] == '/'):
            merged_grammar.append(rule)

    merged_grammar = sorted(merged_grammar)
    return '\n'.join(merged_grammar)

def get_remaining_rules(orig_def, sub_def):
    orig_cmd_list     = [command.strip() for command in orig_def.split('|')]                    
    unwanted_cmd_list = [command.strip() for command in sub_def.split('|')]                    
    result_cmd_list   = [cmd for cmd in orig_cmd_list if cmd not in unwanted_cmd_list]                    
    result_cmd_list   = ' | '.join(result_cmd_list) # turn the result list into a string
    return result_cmd_list

def create_grammar(level, lang="en"):
    # start with creating the grammar for level 1
    result = get_full_grammar_for_level(1)
    keys = get_keywords_for_language(lang)
    result = merge_grammars(result, keys, 1)
    # then keep merging new grammars in
    for i in range(2, level+1):
        grammar_text_i = get_additional_rules_for_level(i)
        result = merge_grammars(result, grammar_text_i, i)

    # ready? Save to file to ease debugging
    # this could also be done on each merge for performance reasons
    save_total_grammar_file(level, result, lang)

    return result

def save_total_grammar_file(level, grammar, lang):
    # Load Lark grammars relative to directory of current file
    script_dir = path.abspath(path.dirname(__file__))
    filename = "level" + str(level) + "." + lang + "-Total.lark"
    loc = path.join(script_dir, "grammars-Total", filename)
    file = open(loc, "w", encoding="utf-8")
    file.write(grammar)
    file.close()

def get_additional_rules_for_level(level, sub = 0):
    script_dir = path.abspath(path.dirname(__file__))
    if sub:
        filename = "level" + str(level) + "-" + str(sub) + "-Additions.lark"
    else:
        filename = "level" + str(level) + "-Additions.lark"
    with open(path.join(script_dir, "grammars", filename), "r", encoding="utf-8") as file:
        grammar_text = file.read()
    return grammar_text

def get_full_grammar_for_level(level):
    script_dir = path.abspath(path.dirname(__file__))
    filename = "level" + str(level) + ".lark"
    with open(path.join(script_dir, "grammars", filename), "r", encoding="utf-8") as file:
        grammar_text = file.read()
    return grammar_text

def get_keywords_for_language(language):
    script_dir = path.abspath(path.dirname(__file__))
    try:
        if not local_keywords_enabled:
            raise FileNotFoundError("Local keywords are not enabled")
        filename = "keywords-" + str(language) + ".lark"
        with open(path.join(script_dir, "grammars", filename), "r", encoding="utf-8") as file:
            grammar_text = file.read()
    except FileNotFoundError:
        filename = "keywords-en.lark"
        with open(path.join(script_dir, "grammars", filename), "r", encoding="utf-8") as file:
            grammar_text = file.read()
    return grammar_text

PARSER_CACHE = {}


def get_parser(level, lang="en"):
    """Return the Lark parser for a given level.

    Uses caching if Hedy is NOT running in development mode.
    """
    key = str(level) + "." + lang
    existing = PARSER_CACHE.get(key)
    if existing and not utils.is_debug_mode():
        return existing
    grammar = create_grammar(level, lang)
    ret = Lark(grammar, regex=True, propagate_positions=True) #ambiguity='explicit'
    PARSER_CACHE[key] = ret
    return ret

ParseResult = namedtuple('ParseResult', ['code', 'has_turtle'])

def transpile(input_string, level, lang="en"):
    transpile_result = transpile_inner(input_string, level, lang)
    return transpile_result

def translate_characters(s):
# this method is used to make it more clear to kids what is meant in error messages
# for example ' ' is hard to read, space is easier
# this could (should?) be localized so we can call a ' "Hoge komma" for example (Felienne, dd Feb 25, 2021)
    if s == ' ':
        return 'space'
    elif s == ',':
        return 'comma'
    elif s == '?':
        return 'question mark'
    elif s == '\n':
        return 'newline'
    elif s == '.':
        return 'period'
    elif s == '!':
        return 'exclamation mark'
    elif s == '*':
        return 'star'
    elif s == "'":
        return 'single quotes'
    elif s == '"':
        return 'double quotes'
    elif s == '/':
        return 'slash'
    elif s == '-':
        return 'dash'
    elif s >= 'a' and s <= 'z' or s >= 'A' and s <= 'Z':
        return s
    else:
        return s


def beautify_parse_error(character_found):
    character_found = translate_characters(character_found)
    return character_found

def find_indent_length(line):
    number_of_spaces = 0
    for x in line:
        if x == ' ':
            number_of_spaces += 1
        else:
            break
    return number_of_spaces

def needs_indentation(code):
    keywords_requiring_indentation = ['if', 'als', 'si', 'for', 'repeat', 'répète', 'repete', 'herhaal']
    # this is done a bit half-assed, clearly *parsing* the one line would be superior
    # because now a line like
    # repeat is 5 would also require indentation!
    all_words = code.split()
    if len(all_words) == 0:
        return False

    first_keyword = all_words[0]
    return first_keyword in keywords_requiring_indentation



def preprocess_blocks(code, level):
    processed_code = []
    lines = code.split("\n")
    current_number_of_indents = 0
    previous_number_of_indents = 0
    indent_size = 4 # set at 4 for now
    indent_size_adapted = False
    line_number = 0
    next_line_needs_indentation = False
    for line in lines:
        leading_spaces = find_indent_length(line)

        line_number += 1

        # first encounter sets indent size for this program
        if indent_size_adapted == False and leading_spaces > 0:
            indent_size = leading_spaces
            indent_size_adapted = True

        # ignore whitespace-only lines
        if leading_spaces == len(line):
            continue

        #calculate nuber of indents if possible
        if indent_size != None:
            if (leading_spaces % indent_size) != 0:
                # there is inconsistent indentation, not sure if that is too much or too little!
                if leading_spaces < current_number_of_indents * indent_size:
                    fixed_code = program_repair.fix_indent(code, line_number, leading_spaces, indent_size)
                    raise hedy.exceptions.NoIndentationException(line_number=line_number, leading_spaces=leading_spaces,
                                                                 indent_size=indent_size, fixed_code=fixed_code)
                else:
                    fixed_code = program_repair.fix_indent(code, line_number, leading_spaces, indent_size)
                    raise hedy.exceptions.IndentationException(line_number=line_number, leading_spaces=leading_spaces,
                                                                 indent_size=indent_size, fixed_code=fixed_code)

            current_number_of_indents = leading_spaces // indent_size
            if current_number_of_indents > 1 and level == hedy.LEVEL_STARTING_INDENTATION:
                raise hedy.exceptions.LockedLanguageFeatureException(concept="nested blocks")

        if next_line_needs_indentation and current_number_of_indents <= previous_number_of_indents:
            fixed_code = program_repair.fix_indent(code, line_number, leading_spaces, indent_size)
            raise hedy.exceptions.NoIndentationException(line_number=line_number, leading_spaces=leading_spaces,
                                                         indent_size=indent_size, fixed_code=fixed_code)

        if needs_indentation(line):
            next_line_needs_indentation = True
        else:
            next_line_needs_indentation = False

        if current_number_of_indents - previous_number_of_indents > 1:
            fixed_code = program_repair.fix_indent(code, line_number, leading_spaces, indent_size)
            raise hedy.exceptions.IndentationException(line_number=line_number, leading_spaces=leading_spaces,
                                            indent_size=indent_size, fixed_code=fixed_code)



        if current_number_of_indents < previous_number_of_indents:
            # we springen 'terug' dus er moeten end-blocken in
            # bij meerdere terugsprongen sluiten we ook meerdere blokken

            difference_in_indents = (previous_number_of_indents - current_number_of_indents)

            for i in range(difference_in_indents):
                processed_code.append('end-block')

        #save to compare for next line
        previous_number_of_indents = current_number_of_indents

        #if indent remains the same, do nothing, just add line
        processed_code.append(line)

    # if the last line is indented, the end of the program is also the end of all indents
    # so close all blocks
    for i in range(current_number_of_indents):
        processed_code.append('end-block')
    return "\n".join(processed_code)

def contains_blanks(code):
    return (" _ " in code) or (" _\n" in code)


def check_program_size_is_valid(input_string):
    number_of_lines = input_string.count('\n')
    # parser is not made for huge programs!
    if number_of_lines > MAX_LINES:
        raise exceptions.InputTooBigException(lines_of_code=number_of_lines, max_lines=MAX_LINES)


def process_input_string(input_string, level):
    result = input_string.replace('\r\n', '\n')

    if contains_blanks(result):
        raise exceptions.CodePlaceholdersPresentException()

    if level >= 3:
        result = result.replace("\\", "\\\\")

    # In level 8 we add indent-dedent blocks to the code before parsing
    if level >= hedy.LEVEL_STARTING_INDENTATION:
        result = preprocess_blocks(result, level)

    return result


def parse_input(input_string, level, lang):
    parser = get_parser(level, lang)
    try:
        parse_result = parser.parse(input_string + '\n')
        return parse_result.children[0]  # getting rid of the root could also be done in the transformer would be nicer
    except lark.UnexpectedEOF:
        lines = input_string.split('\n')
        last_line = len(lines)
        raise exceptions.UnquotedEqualityCheck(line_number=last_line)
    except UnexpectedCharacters as e:
        try:
            location = e.line, e.column
            characters_expected = str(e.allowed) #not yet in use, could be used in the future (when our parser rules are better organize, now it says ANON*__12 etc way too often!)
            character_found = beautify_parse_error(e.char)
            # print(e.args[0])
            # print(location, character_found, characters_expected)
            fixed_code = program_repair.remove_unexpected_char(input_string, location[0], location[1])
            raise exceptions.ParseException(level=level, location=location, found=character_found, fixed_code=fixed_code) from e
        except UnexpectedEOF:
            # this one can't be beautified (for now), so give up :)
            raise e


def is_program_valid(program_root, input_string, level, lang):
    # IsValid returns (True,) or (False, args)
    instance = IsValid()
    instance.level = level # TODO: could be done in a constructor once we are sure we will go this way
    is_valid = instance.transform(program_root)

    if not is_valid[0]:
        _, invalid_info = is_valid

        # Apparently, sometimes 'args' is a string, sometimes it's a list of
        # strings ( are these production rule names?). If it's a list of
        # strings, just take the first string and proceed.
        if isinstance(invalid_info, list):
            invalid_info = invalid_info[0]

        line = invalid_info.line
        column = invalid_info.column
        if invalid_info.error_type == ' ':

            # the error here is a space at the beginning of a line, we can fix that!
            fixed_code = program_repair.remove_leading_spaces(input_string)
            if fixed_code != input_string: #only if we have made a successful fix
                try:
                    fixed_result = transpile_inner(fixed_code, level, lang)
                    result = fixed_result
                    raise exceptions.InvalidSpaceException(level=level, line_number=line, fixed_code=fixed_code, fixed_result=result)
                except exceptions.HedyException:
                    invalid_info.error_type = None
                    transpile_inner(fixed_code, level)
                    # The fixed code contains another error. Only report the original error for now.
                    pass
            raise exceptions.InvalidSpaceException(level=level, line_number=line, fixed_code=fixed_code, fixed_result=result)
        elif invalid_info.error_type == 'print without quotes':
            # grammar rule is agnostic of line number so we can't easily return that here
            raise exceptions.UnquotedTextException(level=level)
        elif invalid_info.error_type == 'empty program':
            raise exceptions.EmptyProgramException()
        elif invalid_info.error_type == 'unsupported number':
            raise exceptions.UnsupportedFloatException(value=''.join(invalid_info.arguments))
        else:
            invalid_command = invalid_info.command
            closest = closest_command(invalid_command, get_suggestions_for_language(lang, level))

            if closest == 'keyword':  # we couldn't find a suggestion
                if invalid_command == Command.turn:
                    arg = ''.join(invalid_info.arguments).strip()
                    raise hedy.exceptions.InvalidArgumentException(command=invalid_info.command,
                                                                   allowed_types=get_allowed_types(Command.turn, level),
                                                                   invalid_argument=arg)
                # clearly the error message here should be better or it should be a different one!
                raise exceptions.ParseException(level=level, location=[line, column], found=invalid_command)
            elif closest is None:
                raise exceptions.MissingCommandException(level=level, line_number=line)

            else:

                fixed_code = None
                result = None
                fixed_code = input_string.replace(invalid_command, closest)
                if fixed_code != input_string:  # only if we have made a successful fix
                    try:
                        fixed_result = transpile_inner(fixed_code, level)
                        result = fixed_result
                    except exceptions.HedyException:
                        # The fixed code contains another error. Only report the original error for now.
                        pass

            raise exceptions.InvalidCommandException(invalid_command=invalid_command, level=level,
                                                     guessed_command=closest, line_number=line,
                                                     fixed_code=fixed_code, fixed_result=result)


def is_program_complete(abstract_syntax_tree, level):
    is_complete = IsComplete(level).transform(abstract_syntax_tree)
    if not is_complete[0]:
        incomplete_command_and_line = is_complete[1][0]
        incomplete_command = incomplete_command_and_line[0]
        line = incomplete_command_and_line[1]
        raise exceptions.IncompleteCommandException(incomplete_command=incomplete_command, level=level,
                                                    line_number=line)


def create_lookup_table(abstract_syntax_tree, level):
    visitor = LookupEntryCollector(level)
    visitor.visit_topdown(abstract_syntax_tree)
    entries = visitor.lookup

    TypeValidator(entries, level).transform(abstract_syntax_tree)

    return entries


def transpile_inner(input_string, level, lang="en"):
    check_program_size_is_valid(input_string)

    punctuation_symbols = ['!', '?', '.']

    level = int(level)
    if level > HEDY_MAX_LEVEL:
        raise Exception(f'Levels over {HEDY_MAX_LEVEL} not implemented yet')

    input_string = process_input_string(input_string, level)

    program_root = parse_input(input_string, level, lang)
    is_program_valid(program_root, input_string, level, lang)

    try:
        abstract_syntax_tree = ExtractAST().transform(program_root)

        is_program_complete(abstract_syntax_tree, level)

        if not valid_echo(abstract_syntax_tree):
            raise exceptions.LonelyEchoException()

        lookup_table = create_lookup_table(abstract_syntax_tree, level)

        # grab the right transpiler from the lookup
        transpiler = TRANSPILER_LOOKUP[level]
        python = transpiler(punctuation_symbols, lookup_table).transform(abstract_syntax_tree)


        has_turtle = UsesTurtle().transform(abstract_syntax_tree)
        return ParseResult(python, has_turtle)
    except VisitError as E:
        # Exceptions raised inside visitors are wrapped inside VisitError. Unwrap it if it is a
        # HedyException to show the intended error message.
        if isinstance(E.orig_exc, exceptions.HedyException):
            raise E.orig_exc
        else:
            raise E


def execute(input_string, level):
    python = transpile(input_string, level)
    if python.has_turtle:
        raise exceptions.HedyException("hedy.execute doesn't support turtle")
    exec(python.code)

# f = open('output.py', 'w+')
# f.write(python)
# f.close()<|MERGE_RESOLUTION|>--- conflicted
+++ resolved
@@ -767,14 +767,10 @@
     def number(self, meta, args):
         return True, ''.join([c for c in args]), meta
 
-<<<<<<< HEAD
+    def NEGATIVE_NUMBER(self, meta, args):
+        return True, ''.join([c for c in args]), meta
+
     def text(self, meta, args):
-=======
-    def NEGATIVE_NUMBER(self, args, meta=None):
-        return True, ''.join([c for c in args]), meta
-
-    def text(self, args, meta):
->>>>>>> 24b0ecd0
         return all(args), ''.join([c for c in args]), meta
 
 
