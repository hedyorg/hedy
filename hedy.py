import textwrap

from lark import Lark
from lark.exceptions import LarkError, UnexpectedEOF, UnexpectedCharacters
from lark import Tree, Transformer, visitors
from os import path

import hedy
import utils
from collections import namedtuple
import hashlib
import re
from dataclasses import dataclass, field

# Some useful constants
HEDY_MAX_LEVEL = 23
MAX_LINES = 100

#dictionary to store transpilers
TRANSPILER_LOOKUP = {}

# Python keywords need hashing when used as var names
reserved_words = ['and', 'except', 'lambda', 'with', 'as', 'finally', 'nonlocal', 'while', 'assert', 'False', 'None', 'yield', 'break', 'for', 'not', 'class', 'from', 'or', 'continue', 'global', 'pass', 'def', 'if', 'raise', 'del', 'import', 'return', 'elif', 'in', 'True', 'else', 'is', 'try']

# type used in lookup table
Assignment = namedtuple('Assignment', ['name', 'type'])

# Commands per Hedy level which are used to suggest the closest command when kids make a mistake
commands_per_level = {1: ['print', 'ask', 'echo', 'turn', 'forward'] ,
                      2: ['print', 'ask', 'is', 'turn', 'forward'],
                      3: ['print', 'ask', 'is', 'turn', 'forward'],
                      4: ['print', 'ask', 'is', 'if', 'turn', 'forward'],
                      5: ['print', 'ask', 'is', 'if', 'repeat', 'turn', 'forward'],
                      6: ['print', 'ask', 'is', 'if', 'repeat', 'turn', 'forward'],
                      7: ['print', 'ask', 'is', 'if', 'repeat', 'turn', 'forward'],
                      8: ['print', 'ask', 'is', 'if', 'for', 'turn', 'forward'],
                      9: ['print', 'ask', 'is', 'if', 'for', 'elif', 'turn', 'forward'],
                      10: ['print', 'ask', 'is', 'if', 'for', 'elif', 'turn', 'forward'],
                      11: ['print', 'ask', 'is', 'if', 'for', 'elif', 'turn', 'forward'],
                      12: ['print', 'ask', 'is', 'if', 'for', 'elif', 'turn', 'forward'],
                      13: ['print', 'ask', 'is', 'if', 'for', 'elif', 'turn', 'forward'],
                      14: ['print', 'ask', 'is', 'if', 'for', 'elif', 'turn', 'forward'],
                      15: ['print', 'ask', 'is', 'if', 'for', 'elif', 'turn', 'forward'],
                      16: ['print', 'ask', 'is', 'if', 'for', 'elif', 'turn', 'forward'],
                      17: ['print', 'ask', 'is', 'if', 'for', 'elif', 'while', 'turn', 'forward'],
                      18: ['print', 'ask', 'is', 'if', 'for', 'elif', 'while', 'turn', 'forward'],
                      19: ['print', 'ask', 'is', 'if', 'for', 'elif', 'while', 'turn', 'forward'],
                      20: ['print', 'ask', 'is', 'if', 'for', 'elif', 'while', 'turn', 'forward'],
                      21: ['print', 'ask', 'is', 'if', 'for', 'elif', 'while', 'turn', 'forward'],
                      22: ['print', 'ask', 'is', 'if', 'for', 'elif', 'while', 'turn', 'forward'],
                      23: ['print', 'ask', 'is', 'if', 'for', 'elif', 'while', 'turn', 'forward']
                      }

# Commands and their types per level (only partially filled!)
commands_and_types_per_level = {
    1: {'print': ['string'],
        'ask': ['string'],
        'turn': ['string'],
        'forward': ['string']},
    2: {'at random': ['list']},
    12: {'input': ['string']},
    13: {'print': ['string', 'list']}
  }

# we generate Python strings with ' always, so ' needs to be escaped but " works fine
# \ also needs to be escaped because it eats the next character
characters_that_need_escaping = ["\\", "'"]

character_skulpt_cannot_parse = re.compile('[^a-zA-Z0-9_]')

def hash_needed(name):
    # this function is now applied on something str sometimes Assignment
    # no pretty but it will all be removed once we no longer need hashing (see issue #959) so ok for now

    if not isinstance(name, str):
        name = name.name

    # some elements are not names but processed names, i.e. random.choice(dieren)
    # they should not be hashed
    # these are either of type assignment and operation or already processed and then contain ( or [
    if (type(name) is Assignment and name.type == 'operation') or (isinstance(name, str) and '[' in name or '(' in name):
        return False

    return name in reserved_words or character_skulpt_cannot_parse.search(name) != None

def hash_var(name):
    if hash_needed(name):
        # hash "illegal" var names
        # being reservered keywords
        # or non-latin vars to comply with Skulpt, which does not implement PEP3131 :(
        # prepend with v for when hash starts with a number

        hash_object = hashlib.md5(name.encode())
        return "v" + hash_object.hexdigest()
    else:
        return name

def closest_command(invalid_command, known_commands):
    # First search for 100% match of known commands
    #
    #  closest_command() searches for known commands in an invalid command.
    #
    #  It will return the known command which is closest positioned at the beginning.
    #  It will return '' if the invalid command does not contain any known command.
    #
    min_position = len(invalid_command)
    min_command = ''
    for known_command in known_commands:
        position = invalid_command.find(known_command)
        if position != -1 and position < min_position:
            min_position = position
            min_command = known_command

    # If not found, search for partial match of know commands
    if min_command == '':
        min_command = closest_command_with_min_distance(invalid_command, known_commands)

    # Check if we are not returning the found command
    # In that case we have no suggestion
    # This is to prevent "print is not a command in Hedy level 3, did you mean print?" error message

    if min_command == invalid_command:
        return None
    return style_closest_command(min_command)
 

def style_closest_command(command):
    return f'<span class="command-highlighted">{command}</span>'

def closest_command_with_min_distance(command, commands):
    #simple string distance, could be more sophisticated MACHINE LEARNING!
    min = 1000
    min_command = ''
    for c in commands:
        min_c = minimum_distance(c, command)
        if min_c < min:
            min = min_c
            min_command = c
    return min_command

def minimum_distance(s1, s2):
    """Return string distance between 2 strings."""
    if len(s1) > len(s2):
        s1, s2 = s2, s1
    distances = range(len(s1) + 1)
    for index2, char2 in enumerate(s2):
        new_distances = [index2 + 1]
        for index1, char1 in enumerate(s1):
            if char1 == char2:
                new_distances.append(distances[index1])
            else:
                new_distances.append(1 + min((distances[index1], distances[index1 + 1], new_distances[-1])))
        distances = new_distances
    return distances[-1]


@dataclass
class InvalidInfo:
    error_type: str
    command: str = ''
    arguments: list = field(default_factory=list)
    line: int = 0



class HedyException(Exception):
    def __init__(self, message, **arguments):
        self.error_code = message
        self.arguments = arguments

class InvalidSpaceException(HedyException):
    def __init__(self, level, line_number, fixed_code, has_turtle):
        super().__init__('Invalid Space')
        self.level = level
        self.line_number = line_number
        self.fixed_code = fixed_code
        self.has_turtle = has_turtle

class ParseException(HedyException):
    def __init__(self, level, location, keyword_found=None, character_found=None):
        super().__init__('Parse')
        self.level = level
        self.location = location
        self.keyword_found = keyword_found
        self.character_found = character_found

class UndefinedVarException(HedyException):
    def __init__(self, **arguments):
        super().__init__('Var Undefined', **arguments)

class RequiredArgumentTypeException(HedyException):
    def __init__(self, **arguments):
        super().__init__('Required Argument Type', **arguments)

class InvalidArgumentTypeException(HedyException):
    def __init__(self, **arguments):
        super().__init__('Invalid Argument Type', **arguments)

class WrongLevelException(HedyException):
    def __init__(self, **arguments):
        super().__init__('Wrong Level', **arguments)

class InputTooBigException(HedyException):
    def __init__(self, **arguments):
        super().__init__('Too Big', **arguments)

class InvalidCommandException(HedyException):
    def __init__(self, **arguments):
        super().__init__('Invalid', **arguments)

class IncompleteCommandException(HedyException):
    def __init__(self, **arguments):
        super().__init__('Incomplete', **arguments)

class UnquotedTextException(HedyException):
    def __init__(self, **arguments):
        super().__init__('Unquoted Text', **arguments)

class EmptyProgramException(HedyException):
    def __init__(self):
        super().__init__('Empty Program')

class LonelyEchoException(HedyException):
    def __init__(self):
        super().__init__('Lonely Echo')

class CodePlaceholdersPresentException(HedyException):
    def __init__(self):
        super().__init__('Has Blanks')

class IndentationException(HedyException):
    def __init__(self, **arguments):
        super().__init__('Unexpected Indentation', **arguments)

class UnsupportedFloatException(HedyException):
    def __init__(self, **arguments):
        super().__init__('Unsupported Float', **arguments)

class LockedLanguageFeatureException(HedyException):
    def __init__(self, **arguments):
        super().__init__('Locked Language Feature', **arguments)

class ExtractAST(Transformer):
    # simplifies the tree: f.e. flattens arguments of text, var and punctuation for further processing
    def text(self, args):
        return Tree('text', [''.join([str(c) for c in args])])

    #level 2
    def var(self, args):
        return Tree('var', [''.join([str(c) for c in args])])
    def punctuation(self, args):
        return Tree('punctuation', [''.join([str(c) for c in args])])
    def index(self, args):
        return ''.join([str(c) for c in args])
    def list_access(self, args):
        if type(args[1]) == Tree:
            if "random" in args[1].data:
                return Tree('list_access', [args[0], 'random'])
            else:
                return Tree('list_access', [args[0], args[1].children[0]])
        else:
            return Tree('list_access', [args[0], args[1]])

    #level 5
    def unsupported_number(self, args):
        return Tree('unsupported_number', [''.join([str(c) for c in args])])

    def number(self, args):
        return Tree('number', ''.join([str(c) for c in args]))

class AllAssignmentCommands(Transformer):
    # returns a list of variable and list access
    # so these can be excluded when printing

    # relevant nodes (list acces, ask, assign) are transformed into tuples of their name and type
    # higher in the tree (through default rule), we filter on only string arguments, of lists with string arguments

    def filter_ask_assign(self, args):
        ask_assign = []
        for a in args:
            # strings (vars remaining in the tree) are added directly
            if type(a) is Assignment:
                ask_assign.append(a)
            # lists are searched further for string members (vars)
            elif type(a) is list:
                sub_a_ask_assign = self.filter_ask_assign(a)
                for sub_a in sub_a_ask_assign:
                    ask_assign.append(sub_a)
        return ask_assign

    # level 8
    def repeat_list(self, args):
      # for loop iterator is a var so should be added to the list of vars
      iterator = str(args[0])
      commands = args[1:]
      # in level 8 always a string
      return [Assignment(iterator, 'string')] + self.filter_ask_assign(commands)

    # level 9
    def for_loop(self, args):
      # for loop iterator is a var so should be added to the list of vars
      iterator = str(args[0])
      commands = args[1:]
      # for loop iterators can be numbers (for i in range... or strings (for dier in dieren)
      return [Assignment(iterator, 'any')] + self.filter_ask_assign(commands)


    def input(self, args):
        # return left side of the =
        return args[0]

    def ask(self, args):
        # try is needed cause in level 1 ask has no variable in front
        try:
            return Assignment(args[0], 'string')
        except:
            return None

    def assign(self, args):
        # todo now all assigns are strings, later (form 5) this should distinguish int and str
        return Assignment(args[0], 'string')

    def assign_list(self, args):
        return Assignment(args[0], 'list')

    # list access is accessing a variable, so must be escaped
    # for example we print(dieren[1]) not print('dieren[1]')
    def list_access(self, args):
        listname = args[0]
        if args[1] == 'random':
            return Assignment('random.choice(' + listname + ')', 'operation')
        else:
            return Assignment(listname + '[' + args[1] + ']', 'operation')

    # additions Laura, to be checked for higher levels:
    def list_access_var(self, args):
        return Assignment(args[0], 'operation')

    def change_list_item(self, args):
        return Assignment(args[0], 'operation')

    def text(self, args):
        # text never contains a variable
        return None

    def var_access(self, args):
        # just accessing (printing) a variable does not count toward the lookup table
        return None

    def var(self, args):
        # the var itself (when in an assignment) should be added
        name = args[0]
        return name

    def punctuation(self, args):
        # is never a variable (but should be removed from the tree or it will be seen as one!)
        return None

    def __default__(self, args, children, meta):
        return self.filter_ask_assign(children)

class AllAssignmentCommandsHashed(Transformer):
    # returns a list of variable and list access
    # so these can be excluded when printing

    Assignment = namedtuple('Assignment', ['name', 'type'])
    # this version returns all hashed var names

    def filter_ask_assign(self, args):
        ask_assign = []
        for a in args:
            # strings (vars remaining in the tree) are added directly
            if type(a) is Assignment:
                ask_assign.append(a)
            # lists are searched further for string members (vars)
            elif type(a) is list:
                sub_a_ask_assign = self.filter_ask_assign(a)
                for sub_a in sub_a_ask_assign:
                    ask_assign.append(sub_a)
        return ask_assign

    # level 8
    def repeat_list(self, args):
      # for loop iterator is a var so should be added to the list of vars
      iterator = str(args[0])
      commands = args[1:]
      # in level 8 always a string
      return [Assignment(iterator, 'string')] + self.filter_ask_assign(commands)

    # level 9
    def for_loop(self, args):
      # for loop iterator is a var so should be added to the list of vars
      iterator = str(args[0])
      commands = args[1:]
      # for loop iterators can be numbers (for i in range... or strings (for dier in dieren)
      return [Assignment(iterator, 'any')] + self.filter_ask_assign(commands)

    def input(self, args):
        # return left side of the =
        return Assignment(hash_var(args[0]), 'string')

    def ask(self, args):
        # try is needed cause in level 1 ask has no variable in front
        try:
            return Assignment(hash_var(args[0]), 'string')
        except:
            return None

    def assign(self, args):
        return Assignment(hash_var(args[0]), 'string')

    def assign_list(self, args):
        return Assignment(hash_var(args[0]), 'list')

    # list access is accessing a variable, so must be escaped
    # for example we print(dieren[1]) not print('dieren[1]')
    def list_access(self, args):
        listname = hash_var(args[0])
        if args[1] == 'random':
            return Assignment('random.choice(' + listname + ')', 'operation')
        else:
            return Assignment(listname + '[' + args[1] + ']', 'operation')

    # additions Laura, to be checked for higher levels:
    def list_access_var(self, args):
        return Assignment(hash_var(args[0]), 'operation')

    def change_list_item(self, args):
        return Assignment(hash_var(args[0]), 'operation')

    def text(self, args):
        # text never contains a variable
        return None

    def var_access(self, args):
        # just accessing (printing) a variable does not count toward the lookup table
        return None

    def var(self, args):
        # the var itself (when in an assignment) should be added
        name = hash_var(args[0])
        return name

    def punctuation(self, args):
        # is never a variable (but should be removed from the tree or it will be seen as one!)
        return None

    def __default__(self, args, children, meta):
        return self.filter_ask_assign(children)


def flatten_list_of_lists_to_list(args):
    flat_list = []
    for element in args:
        if isinstance(element, str): #str needs a special case before list because a str is also a list and we don't want to split all letters out
            flat_list.append(element)
        elif isinstance(element, list):
            flat_list += flatten_list_of_lists_to_list(element)
        else:
            flat_list.append(element)
    return flat_list

def are_all_arguments_true(args):
    bool_arguments = [x[0] for x in args]
    arguments_of_false_nodes = flatten_list_of_lists_to_list([x[1] for x in args if not x[0]])
    return all(bool_arguments), arguments_of_false_nodes

# this class contains code shared between IsValid and IsComplete, which are quite similar
# because both filter out some types of 'wrong' nodes
# TODO: this could also use a default lark rule like AllAssignmentCommands does now
class Filter(Transformer):
    def __default__(self, args, children, meta):
        return are_all_arguments_true(children)

    def program(self, args):
        bool_arguments = [x[0] for x in args]
        if all(bool_arguments):
            return [True] #all complete
        else:
            command_num = 1
            for a in args:
                if not a[0]:
                    return False, a[1], command_num
                command_num += 1

    #leafs are treated differently, they are True + their arguments flattened
    def var(self, args):
        return True, ''.join([str(c) for c in args])
    def random(self, args):
        return True, 'random'
    def index(self, args):
        return True, ''.join([str(c) for c in args])
    def punctuation(self, args):
        return True, ''.join([c for c in args])
    def number(self, args):
        return True, ''.join([c for c in args])
    def text(self, args):
        return all(args), ''.join([c for c in args])

class UsesTurtle(Transformer):
    # returns true if Forward or Turn are in the tree, false otherwise
    def __default__(self, args, children, meta):
        if len(children) == 0:  # no children? you are a leaf that is not Turn or Forward, so you are no Turtle command
            return False
        else:
            if type(children[0]) == bool:
                return any(children) # children? if any is true there is a Turtle leaf
            else:
                return False # some nodes like text and punctuation have text children (their letters) these are not turtles

    def forward(self, args):
        return True

    def turn(self, args):
        return True

    # somehow a token (or only this token?) is not picked up by the default rule so it needs
    # its own rule
    def NUMBER(self, args):
        return False

    def NAME(self, args):
        return False





class IsValid(Filter):
    # all rules are valid except for the "Invalid" production rule
    # this function is used to generate more informative error messages
    # tree is transformed to a node of [Bool, args, command number]
    def program(self, args):
        if len(args) == 0:
            return False, InvalidInfo("empty program"), 1
        return super().program(args)

    def invalid_space(self, args):
        # return space to indicate that line starts in a space
        return False, InvalidInfo(" ")

    def print_nq(self, args):
        # return error source to indicate what went wrong
        return False, InvalidInfo("print without quotes")

    def invalid(self, args):
        # TODO: this will not work for misspelling 'at', needs to be improved!
        # TODO: add more information to the InvalidInfo
        error = InvalidInfo('invalid command', args[0][1], [a[1] for a in args[1:]])
        return False, error

    def unsupported_number(self, args):
        error = InvalidInfo('unsupported number', arguments=[str(args[0])])
        return False, error

    #other rules are inherited from Filter

def valid_echo(ast):
    commands = ast.children
    command_names = [x.children[0].data for x in commands]
    no_echo = not 'echo' in command_names

    #no echo is always ok!

    #otherwise, both have to be in the list and echo shold come after
    return no_echo or ('echo' in command_names and 'ask' in command_names) and command_names.index('echo') > command_names.index('ask')


class IsComplete(Filter):
    def __init__(self, level):
        self.level = level
    # print, ask an echo can miss arguments and then are not complete
    # used to generate more informative error messages
    # tree is transformed to a node of [True] or [False, args, line_number]

    def ask(self, args):
        # in level 1 ask without arguments means args == []
        # in level 2 and up, ask without arguments is a list of 1, namely the var name
        incomplete = (args == [] and self.level==1) or (len(args) == 1 and self.level >= 2)
        return not incomplete, 'ask'
    def print(self, args):
        return args != [], 'print'
    def input(self, args):
        return args != [], 'input'
    def length(self, args):
        return args != [], 'len'
    def print_nq(self, args):
        return args != [], 'print level 2'
    def echo(self, args):
        #echo may miss an argument
        return True, 'echo'

    #other rules are inherited from Filter

def process_characters_needing_escape(value):
    # defines what happens if a kids uses ' or \ in in a string
    for c in characters_that_need_escaping:
        value = value.replace(c, f'\{c}')
    return value

# decorator used to store each class in the lookup table
def hedy_transpiler(level):
    def decorator(c):
        TRANSPILER_LOOKUP[level] = c
        c.level = level
        return c
    return decorator

@hedy_transpiler(level=1)
class ConvertToPython_1(Transformer):

    def __init__(self, punctuation_symbols, lookup):
        self.punctuation_symbols = punctuation_symbols
        self.lookup = lookup
        __class__.level = 1

    def get_fresh_var(self, name):
        while is_variable(name, self.lookup):
            name = '_' + name
        return name

    def program(self, args):
        return '\n'.join([str(c) for c in args])
    def command(self, args):
        return args[0]

    def text(self, args):
        return ''.join([str(c) for c in args])
    def print(self, args):
        # escape needed characters
        argument = process_characters_needing_escape(args[0])

        return "print('" + argument + "')"
    def echo(self, args):
        if len(args) == 0:
            return "print(answer)" #no arguments, just print answer

        argument = process_characters_needing_escape(args[0])
        return "print('" + argument + "'+answer)"

    def ask(self, args):

        argument = process_characters_needing_escape(args[0])
        return "answer = input('" + argument + "')"

    def forward(self,args):
        # when a not-number is given, we simply use 50 as default
        try:
            parameter = int(args[0])
        except:
            parameter = 50
        return self.make_forward(parameter)

    def make_forward(self, parameter):
        return f"t.forward({parameter})""\ntime.sleep(0.1)"

    def turn(self, args):
        if len(args) == 0:
            return "t.right(90)" #no arguments works, and means a right turn

        argument = args[0]
        if is_variable(argument, self.lookup):        #is the argument a variable? if so, use that
            return f"t.right({argument})"
        elif argument.isnumeric():         #numbers can also be passed through
            return f"t.right({argument})"
        elif argument == 'left':
            return "t.left(90)"
        else:
            return "t.right(90)" #something else also defaults to right turn

    def check_arg_types(self, args, command, level):
        allowed_types = self.get_allowed_types(command, level)
        for arg in args:
            assignment = self.find_in_lookup(arg)
            if assignment:
                if assignment.type != 'operation' and assignment.type not in allowed_types:
                    # we first try to raise if we expect 1 thing exactly for more precise error messages
                    if len(allowed_types) == 1:
                        if allowed_types[0] == 'list':
                            raise hedy.RequiredArgumentTypeException(command=command, variable=assignment.name,
                                                                     required_type=allowed_types[0])
                        # here of course we will have a long elif for different types, or maybe we have 1 required exception with a parameter?

                    if assignment.type == 'list':
                        raise hedy.InvalidArgumentTypeException(command=command, invalid_type=assignment.type,
                                                                invalid_argument='', allowed_types=allowed_types)
                        # same elif here for different types

    def get_allowed_types(self, command, level):
        # get only the allowed types of the command for all levels before the requested level
        allowed = [values[command] for key, values in commands_and_types_per_level.items()
                   if command in values and key <= level]
        # use the allowed types of the highest level available
        return allowed[-1] if allowed else []

    def find_in_lookup(self, variable):
        lookup_vars = [a for a in self.lookup if a.name == variable]
        # this now grabs the last occurrence, once we have slicing we want to be more precise!
        return lookup_vars[-1] if lookup_vars else None


# todo: could be moved into the transpiler class
def is_variable(name, lookup):
    all_names = [a.name for a in lookup]
    return name in all_names

def process_variable(name, lookup):
    #processes a variable by hashing and escaping when needed
    if is_variable(name, lookup):
        return hash_var(name)
    else:
        return f"'{name}'"

def process_variable_for_fstring(name, lookup):
    if is_variable(name, lookup):
        return "{" + hash_var(name) + "}"
    else:
        return name

@hedy_transpiler(level=2)
class ConvertToPython_2(ConvertToPython_1):
    def check_var_usage(self, args):
        # this function checks whether arguments are valid
        # we can proceed if all arguments are either quoted OR all variables

        unquoted_args = [a for a in args if not is_quoted(a)]
        unquoted_in_lookup = [is_variable(a, self.lookup) for a in unquoted_args]

        if unquoted_in_lookup == [] or all(unquoted_in_lookup):
            # all good? return for further processing
            return args
        else:
            # return first name with issue
            # note this is where issue #832 can be addressed by checking whether
            # first_unquoted_var ius similar to something in the lookup list
            first_unquoted_var = unquoted_args[0]
            raise UndefinedVarException(name=first_unquoted_var)

    def punctuation(self, args):
        return ''.join([str(c) for c in args])
    def var(self, args):
        name = ''.join(args)
        name = args[0]
        return hash_var(name)
        # return "_" + name if name in reserved_words else name
    def print(self, args):
        # grab the allowed arguments from the dictionary
        self.check_arg_types(args, 'print', self.level)

        argument_string = ""
        i = 0

        for argument in args:
            # escape quotes if kids accidentally use them at level 2
            argument = process_characters_needing_escape(argument)

            # final argument and punctuation arguments do not have to be separated with a space, other do
            if i == len(args)-1 or args[i+1] in self.punctuation_symbols:
                space = ''
            else:
                space = " "

            argument_string += process_variable_for_fstring(argument, self.lookup) + space

            i = i + 1

        return f"print(f'{argument_string}')"

    def forward(self, args):
        # no args received? default to 50
        parameter = 50

        if len(args) > 0:
            parameter = args[0]

        #if the parameter is a variable, print as is
        # otherwise, see if we got a number. if not, simply use 50 as default
        try:
            if not is_variable(parameter, self.lookup):
                parameter = int(parameter)
        except:
            parameter = 50
        return self.make_forward(parameter)

    def ask(self, args):
        var = args[0]
        all_parameters = ["'" + process_characters_needing_escape(a) + "'" for a in args[1:]]
        return f'{var} = input(' + '+'.join(all_parameters) + ")"
    def assign(self, args):
        parameter = args[0]
        value = args[1]
        #if the assigned value contains single quotes, escape them
        value = process_characters_needing_escape(value)
        return parameter + " = '" + value + "'"

    def assign_list(self, args):
        parameter = args[0]
        values = ["'" + a + "'" for a in args[1:]]
        return parameter + " = [" + ", ".join(values) + "]"

    def list_access(self, args):
        # check the arguments (except when they are random or numbers, that is not quoted nor a var but is allowed)
        self.check_var_usage(a for a in args if a != 'random' and not a.isnumeric())
        self.check_arg_types(args, 'at random', self.level)

        if args[1] == 'random':
            return 'random.choice(' + args[0] + ')'
        else:
            return args[0] + '[' + args[1] + ']'

def is_quoted(s):
    return s[0] == "'" and s[-1] == "'"

def make_f_string(args, lookup):
    argument_string = ''
    for argument in args:
        if is_variable(argument, lookup):
            # variables are placed in {} in the f string
            argument_string += "{" + hash_var(argument) + "}"
        else:
            # strings are written regularly
            # however we no longer need the enclosing quotes in the f-string
            # the quotes are only left on the argument to check if they are there.
            argument_string += argument.replace("'", '')

    return f"print(f'{argument_string}')"


#TODO: punctuation chars not be needed for level2 and up anymore, could be removed
@hedy_transpiler(level=3)
class ConvertToPython_3(ConvertToPython_2):

    def var_access(self, args):
        name = args[0]
        return hash_var(name)

    def text(self, args):
        return ''.join([str(c) for c in args])

    def check_print_arguments(self, args):
        # this function checks whether arguments of a print are valid
        # we can print if all arguments are either quoted OR they are all variables

        unquoted_args = [a for a in args if not is_quoted(a)]
        unquoted_in_lookup = [is_variable(a, self.lookup) for a in unquoted_args]

        if unquoted_in_lookup == [] or all(unquoted_in_lookup):
            # all good? return for further processing
            return args
        else:
            # return first name with issue
            # note this is where issue #832 can be addressed by checking whether
            # first_unquoted_var ius similar to something in the lookup list
            first_unquoted_var = unquoted_args[0]
            raise UndefinedVarException(name=first_unquoted_var)

    def print(self, args):
        args = self.check_print_arguments(args)
        self.check_arg_types(args, 'print', self.level)
        argument_string = ''
        for argument in args:
            argument = argument.replace("'", '') #no quotes needed in fstring
            argument_string += process_variable_for_fstring(argument, self.lookup)

        return f"print(f'{argument_string}')"


    def print_nq(self, args):
        return ConvertToPython_2.print(self, args)

    def ask(self, args):
        args_new = []
        var = args[0]
        remaining_args = args[1:]
        self.check_arg_types(remaining_args, 'ask', self.level)
        return f'{var} = input(' + '+'.join(remaining_args) + ")"

def indent(s):
    lines = s.split('\n')
    return '\n'.join(['  ' + l for l in lines])

@hedy_transpiler(level=4)
class ConvertToPython_4(ConvertToPython_3):
    def list_access_var(self, args):
        var = hash_var(args[0])
        if args[2].data == 'random':
            return var + '=random.choice(' + args[1] + ')'
        else:
            return var + '=' + args[1] + '[' + args[2].children[0] + ']'

    def ifs(self, args):
        return f"""if {args[0]}:
{indent(args[1])}"""

    def ifelse(self, args):
        return f"""if {args[0]}:
{indent(args[1])}
else:
{indent(args[2])}"""
    def condition(self, args):
        return ' and '.join(args)
    def equality_check(self, args):
        arg0 = process_variable(args[0], self.lookup)
        arg1 = process_variable(args[1], self.lookup)
        return f"{arg0} == {arg1}" #no and statements
    def in_list_check(self, args):
        arg0 = process_variable(args[0], self.lookup)
        arg1 = process_variable(args[1], self.lookup)
        return f"{arg0} in {arg1}"

@hedy_transpiler(level=5)
class ConvertToPython_5(ConvertToPython_4):

    def print(self, args):
        # we only check non-Tree (= non calculation) arguments
        self.check_var_usage([a for a in args if not type(a) is Tree])
        self.check_arg_types(args, 'print', self.level)

        #force all to be printed as strings (since there can not be int arguments)
        args_new = []
        for a in args:
            if type(a) is Tree:
                args_new.append("{" + a.children + "}")
            else:
                a = a.replace("'", "") #no quotes needed in fstring
                args_new.append(process_variable_for_fstring(a, self.lookup))

        arguments = ''.join(args_new)
        return "print(f'" + arguments + "')"

    #we can now have ints as types so chck must force str
    def equality_check(self, args):
        arg0 = process_variable(args[0], self.lookup)
        arg1 = process_variable(args[1], self.lookup)
        #TODO if we start using fstrings here, this str can go
        if len(args) == 2:
            return f"str({arg0}) == str({arg1})" #no and statements
        else:
            return f"str({arg0}) == str({arg1}) and {args[2]}"

    def assign(self, args):
        if len(args) == 2:
            parameter = args[0]
            value = args[1]
            if type(value) is Tree:
                return parameter + " = " + value.children
            else:
                return parameter + " = '" + value + "'"
        else:
            parameter = args[0]
            values = args[1:]
            return parameter + " = [" + ", ".join(values) + "]"

    def process_token_or_tree(self, argument):
        if type(argument) is Tree:
            return f'{str(argument.children)}'
        else:
            return f'int({argument})'

    def process_calculation(self, args, operator):
        # arguments of a sum are either a token or a
        # tree resulting from earlier processing
        # for trees we need to grap the inner string
        # for tokens we add int around them

        args = [self.process_token_or_tree(a) for a in args]
        return Tree('sum', f'{args[0]} {operator} {args[1]}')

    def addition(self, args):
        return self.process_calculation(args, '+')

    def substraction(self, args):
        return self.process_calculation(args, '-')

    def multiplication(self, args):
        return self.process_calculation(args, '*')

    def division(self, args):
        return self.process_calculation(args, '//')

@hedy_transpiler(level=6)
class ConvertToPython_6(ConvertToPython_5):
    def number(self, args):
        return ''.join(args)

    def repeat(self, args):
        var_name = self.get_fresh_var('i')
        times = process_variable(args[0], self.lookup)
        command = args[1]
        return f"""for {var_name} in range(int({str(times)})):
{indent(command)}"""

@hedy_transpiler(level=7)
class ConvertToPython_7(ConvertToPython_6):
    def __init__(self, punctuation_symbols, lookup):
        self.punctuation_symbols = punctuation_symbols
        self.lookup = lookup

    def command(self, args):
        return "".join(args)

    def repeat(self, args):
        all_lines = [indent(x) for x in args[1:]]
        return "for i in range(int(" + str(args[0]) + ")):\n" + "\n".join(all_lines)

    def ifs(self, args):
        args = [a for a in args if a != ""] # filter out in|dedent tokens

        all_lines = [indent(x) for x in args[1:]]

        return "if " + args[0] + ":\n" + "\n".join(all_lines)

    def elses(self, args):
        args = [a for a in args if a != ""] # filter out in|dedent tokens

        all_lines = [indent(x) for x in args]

        return "\nelse:\n" + "\n".join(all_lines)

    def assign(self, args):  # TODO: needs to be merged with 6, when 6 is improved to with printing expressions directly
        if len(args) == 2:
            parameter = args[0]
            value = args[1]
            if type(value) is Tree:
                return parameter + " = " + value.children
            else:
                if "'" in value or 'random.choice' in value:  # TODO: should be a call to wrap nonvarargument is quotes!
                    return parameter + " = " + value
                else:
                    return parameter + " = '" + value + "'"
        else:
            parameter = args[0]
            values = args[1:]
            return parameter + " = [" + ", ".join(values) + "]"

    def var_access(self, args):
        if len(args) == 1: #accessing a var
            return args[0]
        else:
        # this is list_access
            return args[0] + "[" + str(args[1]) + "]" if type(args[1]) is not Tree else "random.choice(" + str(args[0]) + ")"

@hedy_transpiler(level=8)
class ConvertToPython_8(ConvertToPython_7):
    def repeat_list(self, args):
      args = [a for a in args if a != ""]  # filter out in|dedent tokens

      body = "\n".join([indent(x) for x in args[2:]])

      return f"for {args[0]} in {args[1]}:\n{body}"



@hedy_transpiler(level=9)
class ConvertToPython_9(ConvertToPython_8):
    def for_loop(self, args):
        args = [a for a in args if a != ""]  # filter out in|dedent tokens
        body = "\n".join([indent(x) for x in args[3:]])
        stepvar_name = self.get_fresh_var('step')
        return f"""{stepvar_name} = 1 if int({args[1]}) < int({args[2]}) else -1
for {args[0]} in range(int({args[1]}), int({args[2]}) + {stepvar_name}, {stepvar_name}):
{body}"""
@hedy_transpiler(level=10)
@hedy_transpiler(level=11)
class ConvertToPython_10_11(ConvertToPython_9):
    def elifs(self, args):
        args = [a for a in args if a != ""]  # filter out in|dedent tokens
        all_lines = [indent(x) for x in args[1:]]
        return "\nelif " + args[0] + ":\n" + "\n".join(all_lines)

@hedy_transpiler(level=12)
class ConvertToPython_12(ConvertToPython_10_11):
    def input(self, args):
        args_new = []
        var = args[0]
        arguments = args[1:]
        self.check_arg_types(arguments, 'input', self.level)
        for a in arguments:
            if type(a) is Tree:
                args_new.append(f'str({a.children})')
            elif "'" not in a:
                args_new.append(f'str({a})')
            else:
                args_new.append(a)

        return f'{var} = input(' + '+'.join(args_new) + ")"

@hedy_transpiler(level=13)
class ConvertToPython_13(ConvertToPython_12):
    def assign_list(self, args):
        parameter = args[0]
        values = [a for a in args[1:]]
        return parameter + " = [" + ", ".join(values) + "]"

    def list_access_var(self, args):
        var = hash_var(args[0])
        if not isinstance(args[2], str):
            if args[2].data == 'random':
                return var + '=random.choice(' + args[1] + ')'
        else:
            return var + '=' + args[1] + '[' + args[2] + '-1]'

    def list_access(self, args):
        if args[1] == 'random':
            return 'random.choice(' + args[0] + ')'
        else:
            list_access_shifted = args[0] + '[' + args[1] + '-1]'
            # when printing later, we need to know this is a var\
            # todo (could be done in the AllAssignments?)
            self.lookup.append(Assignment(list_access_shifted, 'operation'))
            return list_access_shifted

    def change_list_item(self, args):
        return args[0] + '[' + args[1] + '-1] = ' + args[2]
# Custom transformer that can both be used bottom-up or top-down

@hedy_transpiler(level=14)
class ConvertToPython_14(ConvertToPython_13):
    def assign(self, args):  # TODO: needs to be merged with 6, when 6 is improved to with printing expressions directly
        if len(args) == 2:
            parameter = args[0]
            value = args[1]
            if type(value) is Tree:
                return parameter + " = " + value.children
            else:
                if "'" in value or 'random.choice' in value:  # TODO: should be a call to wrap nonvarargument is quotes!
                    return parameter + " = " + value
                else:
                    # FH, June 21 the addition of _true/false is a bit of a hack. cause they are first seen as vars that at reserved words, they are then hashed and we undo that here
                    # could/should be fixed in the grammar!

                    if value == 'true' or value == 'True' or value == hash_var('True') or value == hash_var('true'):
                        return parameter + " = True"
                    elif value == 'false' or value == 'False' or value == hash_var('False') or value == hash_var('false'):
                        return parameter + " = False"
                    else:
                        return parameter + " = '" + value + "'"
        else:
            parameter = args[0]
            values = args[1:]
            return parameter + " = [" + ", ".join(values) + "]"

    def equality_check(self, args):
        arg0 = process_variable(args[0], self.lookup)
        arg1 = process_variable(args[1], self.lookup)
        if arg1 == '\'True\'' or arg1 == '\'true\'':
            return f"{arg0} == True"
        elif arg1 == '\'False\'' or arg1 == '\'false\'':
            return f"{arg0} == False"
        else:
            return f"str({arg0}) == str({arg1})" #no and statements

@hedy_transpiler(level=15)
class ConvertToPython_15(ConvertToPython_14):
    def andcondition(self, args):
        return ' and '.join(args)
    def orcondition(self, args):
        return ' or '.join(args)

@hedy_transpiler(level=16)
class ConvertToPython_16(ConvertToPython_15):
    def comment(self, args):
        return f"# {args}"

@hedy_transpiler(level=17)
class ConvertToPython_17(ConvertToPython_16):
    def smaller(self, args):
        arg0 = process_variable(args[0], self.lookup)
        arg1 = process_variable(args[1], self.lookup)
        if len(args) == 2:
            return f"int({arg0}) < int({arg1})"  # no and statements
        else:
            return f"int({arg0}) < int({arg1}) and {args[2]}"

    def bigger(self, args):
        arg0 = process_variable(args[0], self.lookup)
        arg1 = process_variable(args[1], self.lookup)
        if len(args) == 2:
            return f"int({arg0}) > int({arg1})"  # no and statements
        else:
            return f"int({arg0}) > int({arg1}) and {args[2]}"

@hedy_transpiler(level=18)
class ConvertToPython_18(ConvertToPython_17):
    def while_loop(self, args):
        args = [a for a in args if a != ""]  # filter out in|dedent tokens
        all_lines = [indent(x) for x in args[1:]]
        return "while " + args[0] + ":\n"+"\n".join(all_lines)

@hedy_transpiler(level=19)
@hedy_transpiler(level=20)
class ConvertToPython_19_20(ConvertToPython_18):
    def length(self, args):
        arg0 = args[0]
        length_string = f"len({arg0})"

        # when accessing len we need to know it is a var
        # todo (could be done in the AllAssignments?)
        self.lookup.append(Assignment(length_string, 'operation'))
        return length_string

    def assign(self, args):  # TODO: needs to be merged with 6, when 6 is improved to with printing expressions directly
        if len(args) == 2:
            parameter = args[0]
            value = args[1]
            if type(value) is Tree:
                return parameter + " = " + value.children
            else:
                if "'" in value or 'random.choice' in value:  # TODO: should be a call to wrap nonvarargument is quotes!
                    return parameter + " = " + value
                elif "len(" in value:
                    return parameter + " = " + value
                else:
                    if value == 'true' or value == 'True':
                        return parameter + " = True"
                    elif value == 'false' or value == 'False':
                        return parameter + " = False"
                    else:
                        return parameter + " = '" + value + "'"
        else:
            parameter = args[0]
            values = args[1:]
            return parameter + " = [" + ", ".join(values) + "]"

@hedy_transpiler(level=21)
class ConvertToPython_21(ConvertToPython_19_20):
    def equality_check(self, args):
        if type(args[0]) is Tree:
            return args[0].children + " == int(" + args[1] + ")"
        if type(args[1]) is Tree:
            return "int(" + args[0] + ") == " + args[1].children
        arg0 = process_variable(args[0], self.lookup)
        arg1 = process_variable(args[1], self.lookup)
        if arg1 == '\'True\'' or arg1 == '\'true\'':
            return f"{arg0} == True"
        elif arg1 == '\'False\'' or arg1 == '\'false\'':
            return f"{arg0} == False"
        else:
            return f"str({arg0}) == str({arg1})"  # no and statements

@hedy_transpiler(level=22)
class ConvertToPython_22(ConvertToPython_21):
    def not_equal(self, args):
        arg0 = process_variable(args[0], self.lookup)
        arg1 = process_variable(args[1], self.lookup)
        if len(args) == 2:
            return f"str({arg0}) != str({arg1})"  # no and statements
        else:
            return f"str({arg0}) != str({arg1}) and {args[2]}"

@hedy_transpiler(level=23)
class ConvertToPython_23(ConvertToPython_22):
    def smaller_equal(self, args):
        arg0 = process_variable(args[0], self.lookup)
        arg1 = process_variable(args[1], self.lookup)
        if len(args) == 2:
            return f"int({arg0}) <= int({arg1})"  # no and statements
        else:
            return f"int({arg0}) <= int({arg1}) and {args[2]}"

    def bigger_equal(self, args):
        arg0 = process_variable(args[0], self.lookup)
        arg1 = process_variable(args[1], self.lookup)
        if len(args) == 2:
            return f"int({arg0}) >= int({arg1})"  # no and statements
        else:
            return f"int({arg0}) >= int({arg1}) and {args[2]}"


def merge_grammars(grammar_text_1, grammar_text_2):
    # this function takes two grammar files and merges them into one
    # rules that are redefined in the second file are overridden
    # rule that are new in the second file are added (remaining_rules_grammar_2)

    merged_grammar = []

    rules_grammar_1 = grammar_text_1.split('\n')
    remaining_rules_grammar_2 = grammar_text_2.split('\n')
    for line_1 in rules_grammar_1:
        if line_1 == '' or line_1[0] == '/': #skip comments and empty lines:
            continue
        parts = line_1.split(':')
        name_1, definition_1 = parts[0], ''.join(parts[1:]) #get part before are after : (this is a join because there can be : in the rule)

        rules_grammar_2 = grammar_text_2.split('\n')
        override_found = False
        for line_2 in rules_grammar_2:
            if line_2 == '' or line_2[0] == '/':  # skip comments and empty lines:
                continue
            parts = line_2.split(':')
            name_2, definition_2 = parts[0], ''.join(parts[1]) #get part before are after :
            if name_1 == name_2:
                override_found = True
                new_rule = line_2
                # this rule is now in the grammar, remove form this list
                remaining_rules_grammar_2.remove(new_rule)
                break

        # new rule found? print that. nothing found? print org rule
        if override_found:
            merged_grammar.append(new_rule)
        else:
            merged_grammar.append(line_1)

    #all rules that were not overlapping are new in the grammar, add these too
    for rule in remaining_rules_grammar_2:
        if not(rule == '' or rule[0] == '/'):
            merged_grammar.append(rule)

    merged_grammar = sorted(merged_grammar)
    return '\n'.join(merged_grammar)


def create_grammar(level):
    # start with creating the grammar for level 1
    result = get_full_grammar_for_level(1)

    # then keep merging new grammars in
    for i in range(2, level+1):
        grammar_text_i = get_additional_rules_for_level(i)
        result = merge_grammars(result, grammar_text_i)

    # ready? Save to file to ease debugging
    # this could also be done on each merge for performance reasons
    save_total_grammar_file(level, result)

    return result

def save_total_grammar_file(level, grammar):
    # Load Lark grammars relative to directory of current file
    script_dir = path.abspath(path.dirname(__file__))
    filename = "level" + str(level) + "-Total.lark"
    loc = path.join(script_dir, "grammars-Total", filename)
    file = open(loc, "w", encoding="utf-8")
    file.write(grammar)
    file.close()

def get_additional_rules_for_level(level, sub = 0):
    script_dir = path.abspath(path.dirname(__file__))
    if sub:
        filename = "level" + str(level) + "-" + str(sub) + "-Additions.lark"
    else:
        filename = "level" + str(level) + "-Additions.lark"
    with open(path.join(script_dir, "grammars", filename), "r", encoding="utf-8") as file:
        grammar_text = file.read()
    return grammar_text

def get_full_grammar_for_level(level):
    script_dir = path.abspath(path.dirname(__file__))
    filename = "level" + str(level) + ".lark"
    with open(path.join(script_dir, "grammars", filename), "r", encoding="utf-8") as file:
        grammar_text = file.read()
    return grammar_text

PARSER_CACHE = {}


def get_parser(level):
    """Return the Lark parser for a given level.

    Uses caching if Hedy is NOT running in development mode.
    """
    key = str(level)
    existing = PARSER_CACHE.get(key)
    if existing and not utils.is_debug_mode():
        return existing
    grammar = create_grammar(level)
    ret = Lark(grammar, regex=True)
    PARSER_CACHE[key] = ret
    return ret

ParseResult = namedtuple('ParseResult', ['code', 'has_turtle'])

def transpile(input_string, level):
    try:
        transpile_result = transpile_inner(input_string, level)
        return transpile_result
    except ParseException as ex:
        # This is the 'fall back' transpilation
        # that should surely be improved!!
        # we retry HedyExceptions of the type Parse (and Lark Errors) but we raise Invalids

        #try 1 level lower
        if level > 1:
            try:
                new_level = level - 1
                result = transpile_inner(input_string, new_level)
            except (LarkError, HedyException) as innerE:
                # Parse at `level - 1` failed as well, just re-raise original error
                raise ex
            # If the parse at `level - 1` succeeded, then a better error is "wrong level"
            raise WrongLevelException(correct_code=result.code, working_level=new_level, original_level=level) from ex
        else:
            raise


def repair(input_string):
    #the only repair we can do now is remove leading spaces, more can be added!
    return '\n'.join([x.lstrip() for x in input_string.split('\n')])

def translate_characters(s):
# this method is used to make it more clear to kids what is meant in error messages
# for example ' ' is hard to read, space is easier
# this could (should?) be localized so we can call a ' "Hoge komma" for example (Felienne, dd Feb 25, 2021)
    if s == ' ':
        return 'space'
    elif s == ',':
        return 'comma'
    elif s == '?':
        return 'question mark'
    elif s == '\\n':
        return 'newline'
    elif s == '.':
        return 'period'
    elif s == '!':
        return 'exclamation mark'
    elif s == '*':
        return 'star'
    elif s == "'":
        return 'single quotes'
    elif s == '"':
        return 'double quotes'
    elif s == '/':
        return 'slash'
    elif s == '-':
        return 'dash'
    elif s >= 'a' and s <= 'z' or s >= 'A' and s <= 'Z':
        return s
    else:
        return s


def beautify_parse_error(character_found):
    character_found = translate_characters(character_found)
    return character_found

def find_indent_length(line):
    number_of_spaces = 0
    for x in line:
        if x == ' ':
            number_of_spaces += 1
        else:
            break
    return number_of_spaces

def preprocess_blocks(code, level):
    processed_code = []
    lines = code.split("\n")
    current_number_of_indents = 0
    previous_number_of_indents = 0
    indent_size = None #we don't fix indent size but the first encounter sets it
    line_number = 0
    for line in lines:
        line_number += 1
        leading_spaces = find_indent_length(line)

        #first encounter sets indent size for this program
        if indent_size == None and leading_spaces > 0:
            indent_size = leading_spaces

        #calculate nuber of indents if possible
        if indent_size != None:
            current_number_of_indents = leading_spaces // indent_size
            if current_number_of_indents > 1 and level == 7:
                raise hedy.LockedLanguageFeatureException(concept="nested blocks")

        if current_number_of_indents - previous_number_of_indents > 1:
            raise hedy.IndentationException(line_number=line_number, leading_spaces=leading_spaces,
                                            indent_size=indent_size)



        if current_number_of_indents < previous_number_of_indents:
            # we springen 'terug' dus er moeten end-blocken in
            # bij meerdere terugsprongen sluiten we ook meerdere blokken

            difference_in_indents = (previous_number_of_indents - current_number_of_indents)

            for i in range(difference_in_indents):
                processed_code.append('end-block')

        #save to compare for next line
        previous_number_of_indents = current_number_of_indents

        #if indent remains the same, do nothing, just add line
        processed_code.append(line)

    # if the last line is indented, the end of the program is also the end of all indents
    # so close all blocks
    for i in range(current_number_of_indents):
        processed_code.append('end-block')
    return "\n".join(processed_code)

def contains_blanks(code):
    return (" _ " in code) or (" _\n" in code)


def transpile_inner(input_string, level):
    number_of_lines = input_string.count('\n')

    #parser is not made for huge programs!
    if number_of_lines > MAX_LINES:
        raise InputTooBigException(lines_of_code=number_of_lines, max_lines=MAX_LINES)

    input_string = input_string.replace('\r\n', '\n')
    punctuation_symbols = ['!', '?', '.']
    level = int(level)
    parser = get_parser(level)

    if contains_blanks(input_string):
        raise CodePlaceholdersPresentException()


    if level >= 3:
        input_string = input_string.replace("\\", "\\\\")

    #in level 7 we add indent-dedent blocks to the code before parsing
    if level >= 7:
        input_string = preprocess_blocks(input_string, level)

    try:
        program_root = parser.parse(input_string+ '\n').children[0]  # getting rid of the root could also be done in the transformer would be nicer
        abstract_syntaxtree = ExtractAST().transform(program_root)
        lookup_table = AllAssignmentCommands().transform(abstract_syntaxtree)

        # also add hashes to list
        # note that we do not (and cannot) hash the var names only, we also need to be able to process
        # random.choice(প্রাণী)
        hashed_lookups = AllAssignmentCommandsHashed().transform(abstract_syntaxtree)

        lookup_table += hashed_lookups

    except UnexpectedCharacters as e:
        try:
            location = e.line, e.column
            characters_expected = str(e.allowed) #not yet in use, could be used in the future (when our parser rules are better organize, now it says ANON*__12 etc way too often!)
            character_found  = beautify_parse_error(e.char)
            # print(e.args[0])
            # print(location, character_found, characters_expected)
            raise ParseException(level=level, location=location, character_found=character_found) from e
        except UnexpectedEOF:
            # this one can't be beautified (for now), so give up :)
            raise e

    # IsValid returns (True,) or (False, args, line)
    is_valid = IsValid().transform(program_root)

    if not is_valid[0]:
        _, invalid_info, line = is_valid

        # Apparently, sometimes 'args' is a string, sometimes it's a list of
        # strings ( are these production rule names?). If it's a list of
        # strings, just take the first string and proceed.
        if isinstance(invalid_info, list):
            invalid_info = invalid_info[0]
        if invalid_info.error_type == ' ':
            #the error here is a space at the beginning of a line, we can fix that!
            fixed_code = repair(input_string)
            if fixed_code != input_string: #only if we have made a successful fix
                result = transpile_inner(fixed_code, level)
<<<<<<< HEAD
            raise InvalidSpaceException(level, line, result.code, result.has_turtle)
        elif args == 'print without quotes':
            # grammar rule is ignostic of line number so we can't easily return that here
=======
            raise InvalidSpaceException(level, line, result.code)
        elif invalid_info.error_type == 'print without quotes':
            # grammar rule is agnostic of line number so we can't easily return that here
>>>>>>> 473790c4
            raise UnquotedTextException(level=level)
        elif invalid_info.error_type == 'empty program':
            raise EmptyProgramException()
        elif invalid_info.error_type == 'unsupported number':
            raise UnsupportedFloatException(value=''.join(invalid_info.arguments))
        else:
            invalid_command = invalid_info.command
            closest = closest_command(invalid_command, commands_per_level[level])
            if closest == None: #we couldn't find a suggestion because the command itself was found
                # making the error super-specific for the turn command for now
                # is it possible to have a generic and meaningful syntax error message for different commands?
                if invalid_command == 'turn':
                    raise hedy.InvalidArgumentTypeException(command=invalid_info.command, invalid_type='',
                                                            allowed_types=['right', 'left', 'number'],
                                                            invalid_argument=''.join(invalid_info.arguments))
                # clearly the error message here should be better or it should be a different one!
                raise ParseException(level=level, location=["?", "?"], keyword_found=invalid_command)
            raise InvalidCommandException(invalid_command=invalid_command, level=level, guessed_command=closest)

    is_complete = IsComplete(level).transform(program_root)
    if not is_complete[0]:
        incomplete_command = is_complete[1][0]
        line = is_complete[2]
        raise IncompleteCommandException(incomplete_command=incomplete_command, level=level, line_number=line)

    if not valid_echo(program_root):
        raise LonelyEchoException()

    try:
        if level <= HEDY_MAX_LEVEL:
            #grab the right transpiler from the lookup
            transpiler = TRANSPILER_LOOKUP[level]
            python = transpiler(punctuation_symbols, lookup_table).transform(abstract_syntaxtree)
        else:
           raise Exception(f'Levels over {HEDY_MAX_LEVEL} not implemented yet')
    except visitors.VisitError as E:
        # Exceptions raised inside visitors are wrapped inside VisitError. Unwrap it if it is a
        # HedyException to show the intended error message.
        if isinstance(E.orig_exc, HedyException):
            raise E.orig_exc
        else:
            raise E

    has_turtle = UsesTurtle().transform(program_root)

    return ParseResult(python, has_turtle)

def execute(input_string, level):
    python = transpile(input_string, level)
    print(python)
    if python.has_turtle:
        raise HedyException("hedy.execute doesn't support turtle")
    exec(python.code)

# f = open('output.py', 'w+')
# f.write(python)
# f.close()<|MERGE_RESOLUTION|>--- conflicted
+++ resolved
@@ -1558,15 +1558,9 @@
             fixed_code = repair(input_string)
             if fixed_code != input_string: #only if we have made a successful fix
                 result = transpile_inner(fixed_code, level)
-<<<<<<< HEAD
             raise InvalidSpaceException(level, line, result.code, result.has_turtle)
         elif args == 'print without quotes':
             # grammar rule is ignostic of line number so we can't easily return that here
-=======
-            raise InvalidSpaceException(level, line, result.code)
-        elif invalid_info.error_type == 'print without quotes':
-            # grammar rule is agnostic of line number so we can't easily return that here
->>>>>>> 473790c4
             raise UnquotedTextException(level=level)
         elif invalid_info.error_type == 'empty program':
             raise EmptyProgramException()
