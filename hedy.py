import textwrap

from lark import Lark
from lark.exceptions import LarkError, UnexpectedEOF, UnexpectedCharacters, VisitError
from lark import Tree, Transformer, visitors, v_args
from os import path

import hedy
import utils
from collections import namedtuple
import hashlib
import re
from dataclasses import dataclass, field
import exceptions
<<<<<<< HEAD
import yaml
=======
import program_repair
>>>>>>> 2eebc893

# Some useful constants
HEDY_MAX_LEVEL = 18
MAX_LINES = 100
LEVEL_STARTING_INDENTATION = 8

# Boolean variables to allow code which is under construction to not be executed
local_keywords_enabled = False # If this is True, only the keywords in the specified language can be used for now

#dictionary to store transpilers
TRANSPILER_LOOKUP = {}

# Python keywords need hashing when used as var names
reserved_words = ['and', 'except', 'lambda', 'with', 'as', 'finally', 'nonlocal', 'while', 'assert', 'False', 'None', 'yield', 'break', 'for', 'not', 'class', 'from', 'or', 'continue', 'global', 'pass', 'def', 'if', 'raise', 'del', 'import', 'return', 'elif', 'in', 'True', 'else', 'is', 'try']

<<<<<<< HEAD
=======

class Command:
    print = 'print'
    ask = 'ask'
    echo = 'echo'
    turn = 'turn'
    forward = 'forward'
    for_loop = 'for'
    sum = 'sum'
    addition = 'addition'
    list_access = 'at random'


class HedyType:
    any = 'any'
    none = 'none'
    string = 'string'
    integer = 'integer'
    list = 'list'
    float = 'float'
    boolean = 'boolean'


# Commands per Hedy level which are used to suggest the closest command when kids make a mistake
commands_per_level = {1: ['print', 'ask', 'echo', 'turn', 'forward'] ,
                      2: ['print', 'ask', 'is', 'turn', 'forward'],
                      3: ['print', 'ask', 'is', 'turn', 'forward'],
                      4: ['print', 'ask', 'is', 'if', 'turn', 'forward'],
                      5: ['print', 'ask', 'is', 'if', 'repeat', 'turn', 'forward'],
                      6: ['print', 'ask', 'is', 'if', 'repeat', 'turn', 'forward'],
                      7: ['print', 'ask', 'is', 'if', 'repeat', 'turn', 'forward'],
                      8: ['print', 'ask', 'is', 'if', 'for', 'turn', 'forward'],
                      9: ['print', 'ask', 'is', 'if', 'for', 'elif', 'turn', 'forward'],
                      10: ['print', 'ask', 'is', 'if', 'for', 'elif', 'turn', 'forward'],
                      11: ['print', 'ask', 'is', 'if', 'for', 'elif', 'turn', 'forward'],
                      12: ['print', 'ask', 'is', 'if', 'for', 'elif', 'turn', 'forward'],
                      13: ['print', 'ask', 'is', 'if', 'for', 'elif', 'turn', 'forward'],
                      14: ['print', 'ask', 'is', 'if', 'for', 'elif', 'turn', 'forward'],
                      15: ['print', 'ask', 'is', 'if', 'for', 'elif', 'turn', 'forward'],
                      16: ['print', 'ask', 'is', 'if', 'for', 'elif', 'turn', 'forward'],
                      17: ['print', 'ask', 'is', 'if', 'for', 'elif', 'while', 'turn', 'forward'],
                      18: ['print', 'ask', 'is', 'if', 'for', 'elif', 'while', 'turn', 'forward'],
                      19: ['print', 'ask', 'is', 'if', 'for', 'elif', 'while', 'turn', 'forward'],
                      20: ['print', 'ask', 'is', 'if', 'for', 'elif', 'while', 'turn', 'forward'],
                      21: ['print', 'ask', 'is', 'if', 'for', 'elif', 'while', 'turn', 'forward'],
                      22: ['print', 'ask', 'is', 'if', 'for', 'elif', 'while', 'turn', 'forward'],
                      23: ['print', 'ask', 'is', 'if', 'for', 'elif', 'while', 'turn', 'forward']
                      }


>>>>>>> 2eebc893
# Commands and their types per level (only partially filled!)
commands_and_types_per_level = {
    Command.print: {
        1: [HedyType.string, HedyType.integer],
        12: [HedyType.string, HedyType.integer, HedyType.float],
        16: [HedyType.string, HedyType.integer, HedyType.float, HedyType.list]
    },
    Command.ask: {
        1: [HedyType.string, HedyType.integer],  # until level 11 integers can be used as strings
        12: [HedyType.string]
    },
    Command.turn: {1: ['right', 'left', HedyType.integer]},  # turn command accepts the literals `right` and `left`
    Command.forward: {1: [HedyType.integer]},
    Command.list_access: {1: [HedyType.list]},
    Command.sum: {
        6: [HedyType.integer],
        12: [HedyType.integer, HedyType.float],
    },
    Command.addition: {
        6: [HedyType.integer, HedyType.string],
        12: [HedyType.string, HedyType.integer, HedyType.float]
    },
    Command.for_loop: {11: [HedyType.integer]}
}

# we generate Python strings with ' always, so ' needs to be escaped but " works fine
# \ also needs to be escaped because it eats the next character
characters_that_need_escaping = ["\\", "'"]

character_skulpt_cannot_parse = re.compile('[^a-zA-Z0-9_]')

def hash_needed(name):
    # this function is now applied on something str sometimes Assignment
    # no pretty but it will all be removed once we no longer need hashing (see issue #959) so ok for now

    if not isinstance(name, str):
        name = name.name

    # some elements are not names but processed names, i.e. random.choice(dieren)
    # they should not be hashed
    # these are either of type assignment and operation or already processed and then contain ( or [
    if (type(name) is LookupEntry and name.skip_hashing) or (isinstance(name, str) and '[' in name or '(' in name):
        return False

    return name in reserved_words or character_skulpt_cannot_parse.search(name) != None

def hash_var(name):
    if hash_needed(name):
        # hash "illegal" var names
        # being reservered keywords
        # or non-latin vars to comply with Skulpt, which does not implement PEP3131 :(
        # prepend with v for when hash starts with a number

        hash_object = hashlib.md5(name.encode())
        return "v" + hash_object.hexdigest()
    else:
        return name

def closest_command(invalid_command, known_commands):
    # First search for 100% match of known commands
    #
    #  closest_command() searches for known commands in an invalid command.
    #
    #  It will return the known command which is closest positioned at the beginning.
    #  It will return '' if the invalid command does not contain any known command.
    #
    min_position = len(invalid_command)
    min_command = ''
    for known_command in known_commands:
        position = invalid_command.find(known_command)
        if position != -1 and position < min_position:
            min_position = position
            min_command = known_command

    # If not found, search for partial match of know commands
    if min_command == '':
        min_command = closest_command_with_min_distance(invalid_command, known_commands)

    # Check if we are not returning the found command
    # In that case we have no suggestion
    # This is to prevent "print is not a command in Hedy level 3, did you mean print?" error message

    if min_command == invalid_command:
        return None
    return min_command


def style_closest_command(command):
    return f'<span class="command-highlighted">{command}</span>'

def closest_command_with_min_distance(command, commands):
    #simple string distance, could be more sophisticated MACHINE LEARNING!
    min = 1000
    min_command = ''
    for c in commands:
        min_c = minimum_distance(c, command)
        if min_c < min:
            min = min_c
            min_command = c
    return min_command

def minimum_distance(s1, s2):
    """Return string distance between 2 strings."""
    if len(s1) > len(s2):
        s1, s2 = s2, s1
    distances = range(len(s1) + 1)
    for index2, char2 in enumerate(s2):
        new_distances = [index2 + 1]
        for index1, char1 in enumerate(s1):
            if char1 == char2:
                new_distances.append(distances[index1])
            else:
                new_distances.append(1 + min((distances[index1], distances[index1 + 1], new_distances[-1])))
        distances = new_distances
    return distances[-1]


@dataclass
class InvalidInfo:
    error_type: str
    command: str = ''
    arguments: list = field(default_factory=list)
    line: int = 0


# used in to construct lookup table entries and infer their type
@dataclass
class LookupEntry:
    name: str
    tree: Tree
    skip_hashing: bool
    type_: str = None
    inferred: bool = False  # types of lookup entries are inferred on demand
    inferring: bool = False  # used to detect cyclic type inference


class TypedTree(Tree):
    def __init__(self, data, children, meta, type_):
        super().__init__(data, children, meta)
        self.type_ = type_


class ExtractAST(Transformer):
    # simplifies the tree: f.e. flattens arguments of text, var and punctuation for further processing
    def text(self, args):
        return Tree('text', [''.join([str(c) for c in args])])

    def INT(self, args):
        return Tree('integer', [str(args)])

    #level 2
    def var(self, args):
        return Tree('var', [''.join([str(c) for c in args])])

    def punctuation(self, args):
        return Tree('punctuation', [''.join([str(c) for c in args])])

    def list_access(self, args):
        if type(args[1]) == Tree:
            if "random" in args[1].data:
                return Tree('list_access', [args[0], 'random'])
            else:
                return Tree('list_access', [args[0], args[1].children[0]])
        else:
            return Tree('list_access', [args[0], args[1]])

    #level 5
    def unsupported_number(self, args):
        return Tree('unsupported_number', [''.join([str(c) for c in args])])

    #level 11
    def NUMBER(self, args):
        return Tree('number', [str(args)])


# This visitor collects all entries that should be part of the lookup table. It only stores the name of the entry
# (e.g. 'animal') and its value as a tree node (e.g. Tree['text', ['cat']]) which is later used to infer the type
# of the entry. This preliminary traversal is needed to avoid issues with loops in which an iterator variable is
# used in the inner commands which are visited before the iterator variable is added to the lookup.
class LookupEntryCollector(visitors.Visitor):
    def __init__(self, level):
        super().__init__()
        self.level = level
        self.lookup = []

    def ask(self, tree):
        # in level 1 there is no variable name on the left side of the ask command
        if self.level > 1:
            self.add_to_lookup(tree.children[0].children[0], tree)

    def input(self, tree):
        var_name = tree.children[0].children[0]
        self.add_to_lookup(var_name, tree)

    def assign(self, tree):
        var_name = tree.children[0].children[0]
        self.add_to_lookup(var_name, tree.children[1])

    def assign_list(self, tree):
        var_name = tree.children[0].children[0]
        self.add_to_lookup(var_name, tree)

    # list access is added to the lookup table not because it must be escaped
    # for example we print(dieren[1]) not print('dieren[1]')
    def list_access(self, tree):
        list_name = hash_var(tree.children[0].children[0])
        if tree.children[1] == 'random':
            name = f'random.choice({list_name})'
        else:
            # We want list access to be 1-based instead of 0-based, hence the -1
            name = f'{list_name}[{tree.children[1]}-1]'
        self.add_to_lookup(name, tree, True)

    def list_access_var(self, tree):
        self.add_to_lookup(tree.children[0].children[0], tree)

    def change_list_item(self, tree):
        self.add_to_lookup(tree.children[0].children[0], tree, True)

    def repeat_list(self, tree):
        iterator = str(tree.children[0].children[0])
        # the tree is trimmed to skip contain the inner commands of the loop since
        # they are not needed to infer the type of the iterator variable
        trimmed_tree = Tree(tree.data, tree.children[0:2], tree.meta)
        self.add_to_lookup(iterator, trimmed_tree)

    def for_loop(self, tree):
        iterator = str(tree.children[0])
        # the tree is trimmed to skip contain the inner commands of the loop since
        # they are not needed to infer the type of the iterator variable
        trimmed_tree = Tree(tree.data, tree.children[0:3], tree.meta)
        self.add_to_lookup(iterator, trimmed_tree)

    def add_to_lookup(self, name, tree, skip_hashing=False):
        self.lookup.append(LookupEntry(name, tree, skip_hashing))


# The transformer traverses the whole AST and infers the type of each node. It alters the lookup table entries with
# their inferred type. It also performs type validation for commands, e.g. 'text' + 1 results in error.
@v_args(tree=True)
class TypeValidator(Transformer):
    def __init__(self, lookup, level):
        super().__init__()
        self.lookup = lookup
        self.level = level

    def print(self, tree):
        self.validate_args_type(tree.children, Command.print)
        return self.to_typed_tree(tree)

    def ask(self, tree):
        if self.level > 1:
            self.save_type_to_lookup(tree.children[0].children[0], HedyType.any)
        self.validate_args_type(tree.children[1:], Command.ask)
        return self.to_typed_tree(tree, HedyType.any)

    def input(self, tree):
        self.validate_args_type(tree.children[1:], Command.ask)
        return self.to_typed_tree(tree, HedyType.any)

    def forward(self, tree):
        if tree.children:
            self.validate_args_type(tree.children, Command.forward)
        return self.to_typed_tree(tree)

    def turn(self, tree):
        if tree.children:
            name = tree.children[0].children[0]
            # The `turn` command accepts the literal values 'left' and 'right'. However, if there are
            #  variables with such names, they take precedence and we need to type check them.
            if name not in ['left', 'right'] or is_variable(name, self.lookup):
                self.validate_args_type(tree.children, Command.turn)
        return self.to_typed_tree(tree)

    def assign(self, tree):
        type_ = self.get_type(tree.children[1])
        self.save_type_to_lookup(tree.children[0].children[0], type_)
        return self.to_typed_tree(tree, HedyType.none)

    def assign_list(self, tree):
        self.save_type_to_lookup(tree.children[0].children[0], HedyType.list)
        return self.to_typed_tree(tree, HedyType.list)

    # TODO: list_access, list_access_var and repeat_list types can be inferred but for now use 'any'
    def list_access(self, tree):
        self.validate_args_type(tree.children[0:1], Command.list_access)

        list_name = hash_var(tree.children[0].children[0])
        if tree.children[1] == 'random':
            name = f'random.choice({list_name})'
        else:
            # We want list access to be 1-based instead of 0-based, hence the -1
            name = f'{list_name}[{tree.children[1]}-1]'
        self.save_type_to_lookup(name, HedyType.any)

        return self.to_typed_tree(tree, HedyType.any)

    def list_access_var(self, tree):
        self.save_type_to_lookup(tree.children[0].children[0], HedyType.any)
        return self.to_typed_tree(tree, HedyType.none)

    def repeat_list(self, tree):
        self.save_type_to_lookup(tree.children[0].children[0], HedyType.any)
        return self.to_typed_tree(tree, HedyType.none)

    def for_loop(self, tree):
        command = Command.for_loop
        allowed_types = get_allowed_types(command, self.level)

        start_type = self.check_type_allowed(command, allowed_types, tree.children[1])
        self.check_type_allowed(command, allowed_types, tree.children[2])

        iterator = str(tree.children[0])
        self.save_type_to_lookup(iterator, start_type)

        return self.to_typed_tree(tree, HedyType.none)

    def integer(self, tree):
        return self.to_typed_tree(tree, HedyType.integer)

    def text(self, tree):
        # under level 12 integers appear as text, so we parse them
        if self.level < 12:
            type_ = HedyType.integer if is_int(tree.children[0]) else HedyType.string
        else:
            type_ = HedyType.string
        return self.to_typed_tree(tree, type_)

    def punctuation(self, tree):
        return self.to_typed_tree(tree, HedyType.string)

    def text_in_quotes(self, tree):
        return self.to_typed_tree(tree, HedyType.string)

    def var_access(self, tree):
        return self.to_typed_tree(tree, HedyType.string)

    def var(self, tree):
        return self.to_typed_tree(tree, HedyType.none)

    def number(self, tree):
        number = tree.children[0]
        if is_int(number):
            return self.to_typed_tree(tree, HedyType.integer)
        if is_float(number):
            return self.to_typed_tree(tree, HedyType.float)
        # We managed to parse a number that cannot be parsed by python
        raise exceptions.ParseException(level=self.level, location='', found=number)

    def substraction(self, tree):
        return self.to_sum_typed_tree(tree, Command.sum)

    def addition(self, tree):
        return self.to_sum_typed_tree(tree, Command.addition)

    def multiplication(self, tree):
        return self.to_sum_typed_tree(tree, Command.sum)

    def division(self, tree):
        return self.to_sum_typed_tree(tree, Command.sum)

    def to_sum_typed_tree(self, tree, command):
        expr_type = self.get_sum_type(tree, command)
        return TypedTree(tree.data, tree.children, tree.meta, expr_type)

    def get_sum_type(self, tree, command):
        allowed_types = get_allowed_types(command, self.level)

        left_type = self.check_type_allowed(command, allowed_types, tree.children[0])
        right_type = self.check_type_allowed(command, allowed_types, tree.children[1])

        if self.ignore_type(left_type) or self.ignore_type(right_type):
            return HedyType.any

        if (left_type == HedyType.string or right_type == HedyType.string) and left_type != right_type:
            # TODO: probably this requires a separate exception
            raise exceptions.InvalidArgumentTypeException(command=command, invalid_type=right_type, invalid_argument='',
                                                          allowed_types=allowed_types)
        if left_type == HedyType.float or right_type == HedyType.float:
            return HedyType.float

        return left_type

    def check_type_allowed(self, command, allowed_types, tree):
        arg_type = self.get_type(tree)
        if arg_type not in allowed_types and not self.ignore_type(arg_type):
            self.raise_invalid_type_error(allowed_types, command, tree, arg_type)
        return arg_type

    def raise_invalid_type_error(self, allowed_types, command, variable, used_invalid_type):
        # we first try to raise if we expect 1 thing exactly for more precise error messages
        if len(allowed_types) == 1:
            variable = variable.children[0]
            # TODO: the exception could be reused not only for lists
            if allowed_types[0] == 'list':
                raise exceptions.RequiredArgumentTypeException(command=command, variable=variable,
                                                               required_type=allowed_types[0])

        raise exceptions.InvalidArgumentTypeException(command=command, invalid_type=used_invalid_type,
                                                      invalid_argument='', allowed_types=allowed_types)

    def validate_args_type(self, children, command):
        allowed_types = get_allowed_types(command, self.level)
        for child in children:
            self.check_type_allowed(command, allowed_types, child)

    def get_type(self, tree):
        # TypedTree with type 'None' and 'string' could be in the lookup
        if tree.type_ in [HedyType.none, HedyType.string]:
            in_lookup, type_in_lookup = self.try_get_type_from_lookup(tree.children[0])
            if in_lookup:
                return type_in_lookup
        # If the value is not in the lookup or the type is other than 'None' or 'string', return evaluated type
        return tree.type_

    def ignore_type(self, type_):
        return type_ in [HedyType.any, HedyType.none]

    def save_type_to_lookup(self, name, inferred_type):
        for entry in self.lookup:
            if entry.name == name and not entry.inferred:
                entry.type_ = inferred_type
                entry.inferred = True

    # Usually, variable definitions are sequential and by the time we need the type of a lookup entry, it would already
    #  be inferred. However, there are valid cases in which the lookup entries will be accessed before their type
    #  is inferred. This is the case with for loops:
    #      for i in 1 to 10
    #          print i
    #  In the above case, we visit `print i`, before the definition of i in the for cycle. In this case, the tree of
    #  lookup entry is used to infer the type and continue the started validation. This approach might cause issues
    #  in case of cyclic references, e.g. b is b + 1. The flag `inferring` is used as a guard against these cases.
    def try_get_type_from_lookup(self, name):
        # TODO: we should not just take the first match, take into account var reassignments
        matches = [entry for entry in self.lookup if entry.name == name]
        if matches:
            if not matches[0].inferred:
                if matches[0].inferring:
                    # TODO we know at this point there is a cyclic var reference, e.g. b = b + 1, for now do not raise
                    matches[0].inferring = False
                    matches[0].type_ = HedyType.any
                    matches[0].inferred = True
                else:
                    matches[0].inferring = True
                    TypeValidator(self.lookup, self.level).transform(matches[0].tree)
                    matches[0].inferring = False

            return True, self.lookup_type_fallback(matches[0].type_)
        return False, None

    def lookup_type_fallback(self, type_in_lookup):
        # If the entry is in the lookup table but its type has not been evaluated yet, then most probably this is a
        # variable referenced before it is defined. In this case, we rely on python to return an error. For now.
        return HedyType.any if type_in_lookup is None else type_in_lookup

    def to_typed_tree(self, tree, type_=HedyType.none):
        return TypedTree(tree.data, tree.children, tree.meta, type_)

    def __default__(self, data, children, meta):
        return TypedTree(data, children, meta, HedyType.none)


def flatten_list_of_lists_to_list(args):
    flat_list = []
    for element in args:
        if isinstance(element, str): #str needs a special case before list because a str is also a list and we don't want to split all letters out
            flat_list.append(element)
        elif isinstance(element, list):
            flat_list += flatten_list_of_lists_to_list(element)
        else:
            flat_list.append(element)
    return flat_list

def are_all_arguments_true(args):
    bool_arguments = [x[0] for x in args]
    arguments_of_false_nodes = flatten_list_of_lists_to_list([x[1] for x in args if not x[0]])
    return all(bool_arguments), arguments_of_false_nodes

# this class contains code shared between IsValid and IsComplete, which are quite similar
# because both filter out some types of 'wrong' nodes
# TODO: this could also use a default lark rule like AllAssignmentCommands does now
class Filter(Transformer):
    def __default__(self, args, children, meta):
        return are_all_arguments_true(children)

    def program(self, args):
        bool_arguments = [x[0] for x in args]
        if all(bool_arguments):
            return [True] #all complete
        else:
            command_num = 1
            for a in args:
                if not a[0]:
                    return False, a[1], command_num
                command_num += 1

    #leafs are treated differently, they are True + their arguments flattened
    def var(self, args):
        return True, ''.join([str(c) for c in args])
    def random(self, args):
        return True, 'random'
    def punctuation(self, args):
        return True, ''.join([c for c in args])
    def number(self, args):
        return True, ''.join([c for c in args])
    def text(self, args):
        return all(args), ''.join([c for c in args])

class UsesTurtle(Transformer):
    # returns true if Forward or Turn are in the tree, false otherwise
    def __default__(self, args, children, meta):
        if len(children) == 0:  # no children? you are a leaf that is not Turn or Forward, so you are no Turtle command
            return False
        else:
            if all(type(c) == bool for c in children):
                return any(children) # children? if any is true there is a Turtle leaf
            else:
                return False # some nodes like text and punctuation have text children (their letters) these are not turtles


    def forward(self, args):
        return True

    def turn(self, args):
        return True

    # somehow tokens are not picked up by the default rule so they need their own rule
    def INT(self, args):
        return False

    def NAME(self, args):
        return False

    def NUMBER(self, args):
        return False




class IsValid(Filter):
    # all rules are valid except for the "Invalid" production rule
    # this function is used to generate more informative error messages
    # tree is transformed to a node of [Bool, args, command number]
    def program(self, args):
        if len(args) == 0:
            return False, InvalidInfo("empty program"), 1
        return super().program(args)

    def invalid_space(self, args):
        # return space to indicate that line starts in a space
        return False, InvalidInfo(" ")

    def print_nq(self, args):
        # return error source to indicate what went wrong
        return False, InvalidInfo("print without quotes")

    def invalid(self, args):
        # TODO: this will not work for misspelling 'at', needs to be improved!
        # TODO: add more information to the InvalidInfo
        error = InvalidInfo('invalid command', args[0][1], [a[1] for a in args[1:]])
        return False, error

    def unsupported_number(self, args):
        error = InvalidInfo('unsupported number', arguments=[str(args[0])])
        return False, error

    #other rules are inherited from Filter

def valid_echo(ast):
    commands = ast.children
    command_names = [x.children[0].data for x in commands]
    no_echo = not 'echo' in command_names

    #no echo is always ok!

    #otherwise, both have to be in the list and echo shold come after
    return no_echo or ('echo' in command_names and 'ask' in command_names) and command_names.index('echo') > command_names.index('ask')

class IsComplete(Filter):
    def __init__(self, level):
        self.level = level
    # print, ask an echo can miss arguments and then are not complete
    # used to generate more informative error messages
    # tree is transformed to a node of [True] or [False, args, line_number]

    def ask(self, args):
        # in level 1 ask without arguments means args == []
        # in level 2 and up, ask without arguments is a list of 1, namely the var name
        incomplete = (args == [] and self.level==1) or (len(args) == 1 and self.level >= 2)
        return not incomplete, 'ask'
    def print(self, args):
        return args != [], 'print'
    def input(self, args):
        return args != [], 'input'
    def length(self, args):
        return args != [], 'len'
    def print_nq(self, args):
        return args != [], 'print level 2'
    def echo(self, args):
        #echo may miss an argument
        return True, 'echo'

    #other rules are inherited from Filter

def process_characters_needing_escape(value):
    # defines what happens if a kids uses ' or \ in in a string
    for c in characters_that_need_escaping:
        value = value.replace(c, f'\\{c}')
    return value


def get_allowed_types(command, level):
    # get only the allowed types of the command for all levels before the requested level
    allowed = [values for key, values in commands_and_types_per_level[command].items() if key <= level]
    # use the allowed types of the highest level available
    return allowed[-1] if allowed else []


# decorator used to store each class in the lookup table
def hedy_transpiler(level):
    def decorator(c):
        TRANSPILER_LOOKUP[level] = c
        c.level = level
        return c
    return decorator

@hedy_transpiler(level=1)
class ConvertToPython_1(Transformer):

    def __init__(self, punctuation_symbols, lookup):
        self.punctuation_symbols = punctuation_symbols
        self.lookup = lookup
        __class__.level = 1

    def get_fresh_var(self, name):
        while is_variable(name, self.lookup):
            name = '_' + name
        return name

    def program(self, args):
        return '\n'.join([str(c) for c in args])
    def command(self, args):
        return args[0]

    def text(self, args):
        return ''.join([str(c) for c in args])
    def integer(self, args):
        return str(args[0])
    def print(self, args):
        # escape needed characters
        argument = process_characters_needing_escape(args[0])

        return "print('" + argument + "')"
    def echo(self, args):
        if len(args) == 0:
            return "print(answer)" #no arguments, just print answer

        argument = process_characters_needing_escape(args[0])
        return "print('" + argument + " '+answer)"

    def comment(self, args):
        return f"#{''.join(args)}"

    def ask(self, args):
        argument = process_characters_needing_escape(args[0])
        return "answer = input('" + argument + "')"

    def forward(self, args):
        if len(args) == 0:
            return self.make_forward(50)

        parameter = int(get_value(args[0]))
        return self.make_forward(parameter)

    def make_forward(self, parameter):
        return f"t.forward({parameter})""\ntime.sleep(0.1)"

    def turn(self, args):
        if len(args) == 0:
            return "t.right(90)"  # no arguments defaults to a right turn

        argument = args[0]
        if is_variable(argument, self.lookup):  # is the argument a variable? if so, use that
            return f"t.right({argument})"
        elif argument.isnumeric():  # numbers can also be passed through
            return f"t.right({argument})"
        elif argument == 'left':
            return "t.left(90)"
        elif argument == 'right':
            return "t.right(90)"
        else:
            raise exceptions.InvalidArgumentTypeException(command='turn', invalid_type='',
                                                          allowed_types=get_allowed_types('turn', self.level),
                                                          invalid_argument=argument)


# todo: could be moved into the transpiler class
def is_variable(name, lookup):
    all_names = [a.name for a in lookup]
    return name in all_names


def get_value(arg):
    # TODO: this func compensates for the mixed approach of handling leaf nodes, e.g. text => string and
    #  integer => Tree('integer', ['5']). Ideally, they will be handled in the same manner
    if isinstance(arg, Tree):
        if type(arg.children) is list:
            return arg.children[0]
        return arg.children
    return arg

def process_variable(arg, lookup):
    #processes a variable by hashing and escaping when needed
    name = get_value(arg)
    if is_variable(name, lookup):
        return hash_var(name)
    elif is_quoted(name): #sometimes kids accidentally quote strings, then we do not want them quoted again
        return f"{name}"
    else:
        return f"'{name}'"

def process_variable_for_fstring(name, lookup):
    if is_variable(name, lookup):
        return "{" + hash_var(name) + "}"
    else:
        return name

def process_variable_for_fstring_padded(name, lookup):
    # used to transform variables in comparisons
    if is_variable(name, lookup):
        return f"str({hash_var(name)}).zfill(100)"
    elif is_float(name):
        return f"str({name}).zfill(100)"
    else:
        return f"'{name}'.zfill(100)"

@hedy_transpiler(level=2)
class ConvertToPython_2(ConvertToPython_1):

    def ask_dep_2(self, args):
        # ask is no longer usable this way, raise!
        # ask_needs_var is an entry in lang.yaml in texts where we can add extra info on this error
        raise hedy.exceptions.WrongLevelException(1, 'ask', "ask_needs_var")
    def echo_dep_2(self, args):
        # echo is no longer usable this way, raise!
        # ask_needs_var is an entry in lang.yaml in texts where we can add extra info on this error
        raise hedy.exceptions.WrongLevelException(1,  'echo', "echo_out")

    def check_var_usage(self, args):
        # this function checks whether arguments are valid
        # we can proceed if all arguments are either quoted OR all variables

        args_to_process = [a for a in args if not isinstance(a, Tree)]#we do not check trees (calcs) they are always ok

        unquoted_args = [a for a in args_to_process if not is_quoted(a)]
        unquoted_in_lookup = [is_variable(a, self.lookup) for a in unquoted_args]

        if unquoted_in_lookup == [] or all(unquoted_in_lookup):
            # all good? return for further processing
            return args
        else:
            # return first name with issue
            # note this is where issue #832 can be addressed by checking whether
            # first_unquoted_var ius similar to something in the lookup list
            first_unquoted_var = unquoted_args[0]
            raise exceptions.UndefinedVarException(name=first_unquoted_var)

    def punctuation(self, args):
        return ''.join([str(c) for c in args])
    def var(self, args):
        name = args[0]
        return hash_var(name)
    def var_access(self, args):
        name = args[0]
        return hash_var(name)
    def print(self, args):
        argument_string = ""
        i = 0

        for argument in args:
            # escape quotes if kids accidentally use them at level 2
            argument = process_characters_needing_escape(argument)

            # final argument and punctuation arguments do not have to be separated with a space, other do
            if i == len(args)-1 or args[i+1] in self.punctuation_symbols:
                space = ''
            else:
                space = " "

            argument_string += process_variable_for_fstring(argument, self.lookup) + space

            i = i + 1

        return f"print(f'{argument_string}')"

    def forward(self, args):
        if len(args) == 0:
            return self.make_forward(50)

        if is_int(get_value(args[0])):
            parameter = int(get_value(args[0]))
        else:
            # if not an int, then it is a variable
            parameter = args[0]

        return self.make_forward(parameter)

    def ask(self, args):
        var = args[0]
        all_parameters = ["'" + process_characters_needing_escape(a) + "'" for a in args[1:]]
        return f'{var} = input(' + '+'.join(all_parameters) + ")"
    def assign(self, args):
        parameter = args[0]
        value = args[1]
        #if the assigned value contains single quotes, escape them
        value = process_characters_needing_escape(value)
        return parameter + " = '" + value + "'"


    def sleep(self, args):
        if args == []:
            return "time.sleep(1)"
        else:
            return f"time.sleep({args[0]})"


def is_quoted(s):
    return s[0] == "'" and s[-1] == "'"

def make_f_string(args, lookup):
    argument_string = ''
    for argument in args:
        if is_variable(argument, lookup):
            # variables are placed in {} in the f string
            argument_string += "{" + hash_var(argument) + "}"
        else:
            # strings are written regularly
            # however we no longer need the enclosing quotes in the f-string
            # the quotes are only left on the argument to check if they are there.
            argument_string += argument.replace("'", '')

    return f"print(f'{argument_string}')"

@hedy_transpiler(level=3)
class ConvertToPython_3(ConvertToPython_2):
    def assign_list(self, args):
        parameter = args[0]
        values = ["'" + get_value(a) + "'" for a in args[1:]]
        return parameter + " = [" + ", ".join(values) + "]"
    def list_access(self, args):
        # check the arguments (except when they are random or numbers, that is not quoted nor a var but is allowed)
        self.check_var_usage(a for a in args if a != 'random' and not a.isnumeric())

        if args[1] == 'random':
            return 'random.choice(' + args[0] + ')'
        else:
            return args[0] + '[' + args[1] + '-1]'
    def add(self, args):
        var = args[0]
        list = args[1]
        return f"{list}.append({var})"
    def remove(self, args):
        var = args[0]
        list = args[1]
        return textwrap.dedent(f"""\
        try:
            {list}.remove({var})
        except:
           pass""")


#TODO: punctuation chars not be needed for level2 and up anymore, could be removed
@hedy_transpiler(level=4)
class ConvertToPython_4(ConvertToPython_3):

    def var_access(self, args):
        name = args[0]
        return hash_var(name)

    def text(self, args):
        return ''.join([str(c) for c in args])

    def check_print_arguments(self, args):
        # this function checks whether arguments of a print are valid
        # we can print if all arguments are either quoted OR they are all variables

        unquoted_args = [a for a in args if not is_quoted(a)]
        unquoted_in_lookup = [is_variable(a, self.lookup) for a in unquoted_args]

        if unquoted_in_lookup == [] or all(unquoted_in_lookup):
            # all good? return for further processing
            return args
        else:
            # return first name with issue
            # note this is where issue #832 can be addressed by checking whether
            # first_unquoted_var ius similar to something in the lookup list
            first_unquoted_var = unquoted_args[0]
            raise exceptions.UndefinedVarException(name=first_unquoted_var)

    def print(self, args):
        args = self.check_print_arguments(args)
        argument_string = ''
        for argument in args:
            argument = argument.replace("'", '') #no quotes needed in fstring
            argument_string += process_variable_for_fstring(argument, self.lookup)

        return f"print(f'{argument_string}')"


    def print_nq(self, args):
        return ConvertToPython_2.print(self, args)

    def ask(self, args):
        var = args[0]
        remaining_args = args[1:]
        return f'{var} = input(' + '+'.join(remaining_args) + ")"

def indent(s):
    lines = s.split('\n')
    return '\n'.join(['  ' + l for l in lines])

@hedy_transpiler(level=5)
class ConvertToPython_5(ConvertToPython_4):
    def list_access_var(self, args):
        var = hash_var(args[0])
        if args[2].data == 'random':
            return var + '=random.choice(' + args[1] + ')'
        else:
            return var + '=' + args[1] + '[' + args[2].children[0] + '-1]'

    def ifs(self, args):
        return f"""if {args[0]}:
{indent(args[1])}"""

    def ifelse(self, args):
        return f"""if {args[0]}:
{indent(args[1])}
else:
{indent(args[2])}"""
    def condition(self, args):
        return ' and '.join(args)
    def equality_check(self, args):
        arg0 = process_variable(args[0], self.lookup)
        arg1 = process_variable(args[1], self.lookup)
        return f"{arg0} == {arg1}" #no and statements
    def in_list_check(self, args):
        arg0 = process_variable(args[0], self.lookup)
        arg1 = process_variable(args[1], self.lookup)
        return f"{arg0} in {arg1}"

@hedy_transpiler(level=6)
class ConvertToPython_6(ConvertToPython_5):

    def print(self, args):
        # we only check non-Tree (= non calculation) arguments
        self.check_var_usage(args)

        #force all to be printed as strings (since there can not be int arguments)
        args_new = []
        for a in args:
            if isinstance(a, Tree):
                args_new.append("{" + a.children[0] + "}")
            else:
                a = a.replace("'", "") #no quotes needed in fstring
                args_new.append(process_variable_for_fstring(a, self.lookup))

        arguments = ''.join(args_new)
        return "print(f'" + arguments + "')"

    def equality_check(self, args):
        arg0 = process_variable(args[0], self.lookup)
        arg1 = process_variable(args[1], self.lookup)
        #TODO if we start using fstrings here, this str can go
        if len(args) == 2:
            return f"str({arg0}) == str({arg1})" #no and statements
        else:
            return f"str({arg0}) == str({arg1}) and {args[2]}"

    def assign(self, args):
        parameter = args[0]
        value = args[1]
        if type(value) is Tree:
            return parameter + " = " + value.children[0]
        else:
            #assigns may contain string (accidentally) i.e. name = 'Hedy'
            value = process_characters_needing_escape(value)
            return parameter + " = '" + value + "'"

    def process_token_or_tree(self, argument):
        if type(argument) is Tree:
            return f'{str(argument.children[0])}'
        return f"int({argument})"

    def process_calculation(self, args, operator):
        # arguments of a sum are either a token or a
        # tree resulting from earlier processing
        # for trees we need to grap the inner string
        # for tokens we add int around them

        args = [self.process_token_or_tree(a) for a in args]
        return Tree('sum', [f'{args[0]} {operator} {args[1]}'])

    def addition(self, args):
        return self.process_calculation(args, '+')

    def substraction(self, args):
        return self.process_calculation(args, '-')

    def multiplication(self, args):
        return self.process_calculation(args, '*')

    def division(self, args):
        return self.process_calculation(args, '//')

@hedy_transpiler(level=7)
class ConvertToPython_7(ConvertToPython_6):
    def repeat(self, args):
        var_name = self.get_fresh_var('i')
        times = process_variable(args[0], self.lookup)
        command = args[1]
        return f"""for {var_name} in range(int({str(times)})):
{indent(command)}"""

@hedy_transpiler(level=8)
@hedy_transpiler(level=9)
class ConvertToPython_8_9(ConvertToPython_7):
    def __init__(self, punctuation_symbols, lookup):
        self.punctuation_symbols = punctuation_symbols
        self.lookup = lookup

    def command(self, args):
        return "".join(args)

    def repeat(self, args):
        all_lines = [indent(x) for x in args[1:]]
        return "for i in range(int(" + str(get_value(args[0])) + ")):\n" + "\n".join(all_lines)

    def ifs(self, args):
        args = [a for a in args if a != ""] # filter out in|dedent tokens

        all_lines = [indent(x) for x in args[1:]]

        return "if " + args[0] + ":\n" + "\n".join(all_lines)

    def elses(self, args):
        args = [a for a in args if a != ""] # filter out in|dedent tokens

        all_lines = [indent(x) for x in args]

        return "\nelse:\n" + "\n".join(all_lines)

    def var_access(self, args):
        if len(args) == 1: #accessing a var
            return hash_var(args[0])
        else:
        # this is list_access
            return hash_var(args[0]) + "[" + str(hash_var(args[1])) + "]" if type(args[1]) is not Tree else "random.choice(" + str(hash_var(args[0])) + ")"

@hedy_transpiler(level=10)
class ConvertToPython_10(ConvertToPython_8_9):
    def repeat_list(self, args):
      args = [a for a in args if a != ""]  # filter out in|dedent tokens

      body = "\n".join([indent(x) for x in args[2:]])

      return f"for {args[0]} in {args[1]}:\n{body}"

@hedy_transpiler(level=11)
class ConvertToPython_11(ConvertToPython_10):
    def for_loop(self, args):
        args = [a for a in args if a != ""]  # filter out in|dedent tokens
        body = "\n".join([indent(x) for x in args[3:]])
        stepvar_name = self.get_fresh_var('step')
        return f"""{stepvar_name} = 1 if int({get_value(args[1])}) < int({get_value(args[2])}) else -1
for {args[0]} in range(int({get_value(args[1])}), int({get_value(args[2])}) + {stepvar_name}, {stepvar_name}):
{body}"""


def is_int(n):
    try:
        int(n)
        return True
    except ValueError:
        return False


def is_float(n):
    try:
        float(n)
        return True
    except ValueError:
        return False


def is_random(s):
    return 'random.choice' in s


@hedy_transpiler(level=12)
class ConvertToPython_12(ConvertToPython_11):
    def number(self, args):
        return ''.join(args)

    def process_token_or_tree(self, argument):
        if isinstance(argument, Tree):
            return f'{str(argument.children[0])}'
        else:
            return f'{argument}'


    def ask(self, args):
        var = args[0]
        remaining_args = args[1:]

        assign = f'{var} = input(' + '+'.join(remaining_args) + ")"

        tryblock = textwrap.dedent(f"""
        try:
          {var} = int({var})
        except ValueError:
          try:
            {var} = float({var})
          except ValueError:
            pass""") #no number? leave as string
        return assign + tryblock

    def process_calculation(self, args, operator):
        # arguments of a sum are either a token or a
        # tree resulting from earlier processing
        # for trees we need to grap the inner string
        # for tokens we simply return the argument (no more casting to str needed)

        args = [self.process_token_or_tree(a) for a in args]

        return Tree('sum', [f'{args[0]} {operator} {args[1]}'])

    def print(self, args):
        # TODO: new type checking is needed for string assignment
        self.check_var_usage(args)

        args_new = []
        for a in args:
            if isinstance(a, Tree):
                args_new.append("{" + get_value(a) + "}")
            else:
                a = a.replace("'", "")  # no quotes needed in fstring
                args_new.append(process_variable_for_fstring(a, self.lookup))

        arguments = ''.join(args_new)
        return "print(f'" + arguments + "')"

    def text_in_quotes(self, args):
        text = args[0]
        return "'" + text + "'" # keep quotes in the Python code (producing name = 'Henk')

    def assign_list(self, args):
        parameter = args[0]
        values = args[1:]
        return parameter + " = [" + ", ".join(values) + "]"

    def assign(self, args):
        right_hand_side = args[1]

        # we now need to check if the right hand side of te assign is
        # either a var or quoted, if it is not (and undefined var is raised)
        # the real issue is probably that the kid forgot quotes
        try:
            correct_rhs = self.check_var_usage([right_hand_side]) #check_var_usage expects a list of arguments so place this one in a list.
        except exceptions.UndefinedVarException as E:
            # is the text a number? then no quotes are fine. if not, raise maar!

            if not (is_int(right_hand_side) or is_float(right_hand_side) or is_random(right_hand_side)):
                raise exceptions.UnquotedAssignTextException(text = args[1])

        parameter = args[0]
        value = args[1]

        if isinstance(value, Tree):
            return parameter + " = " + value.children[0]
        else:
            # we no longer escape quotes here because they are now needed
            return parameter + " = " + value + ""

@hedy_transpiler(level=13)
class ConvertToPython_13(ConvertToPython_12):
    def andcondition(self, args):
        return ' and '.join(args)
    def orcondition(self, args):
        return ' or '.join(args)

@hedy_transpiler(level=14)
class ConvertToPython_14(ConvertToPython_13):
    def process_comparison(self, args, operator):

        # we are generating an fstring now
        arg0 = process_variable_for_fstring_padded(args[0], self.lookup)
        arg1 = process_variable_for_fstring_padded(args[1], self.lookup)

        # zfill(100) in process_variable_for_fstring_padded leftpads variables to length 100 with zeroes (hence the z fill)
        # that is to make sure that string comparison works well "ish" for numbers
        # this at one point could be improved with a better type system, of course!
        # the issue is that we can't do everything in here because
        # kids submit things with the ask command that wew do not ask them to cast (yet)

        simple_comparison = arg0 + operator + arg1

        if len(args) == 2:
            return simple_comparison  # no and statements
        else:
            return f"{simple_comparison} and {args[2]}"


    def smaller(self, args):
        return self.process_comparison(args, "<")

    def bigger(self, args):
        return self.process_comparison(args, ">")

    def smaller_equal(self, args):
        return self.process_comparison(args, "<=")

    def bigger_equal(self, args):
        return self.process_comparison(args, ">=")

    def not_equal(self, args):
        return self.process_comparison(args, "!=")

@hedy_transpiler(level=15)
class ConvertToPython_15(ConvertToPython_14):
    def while_loop(self, args):
        args = [a for a in args if a != ""]  # filter out in|dedent tokens
        all_lines = [indent(x) for x in args[1:]]
        return "while " + args[0] + ":\n"+"\n".join(all_lines)

@hedy_transpiler(level=16)
class ConvertToPython_16(ConvertToPython_15):
    def assign_list(self, args):
        parameter = args[0]
        values = [a for a in args[1:]]
        return parameter + " = [" + ", ".join(values) + "]"

    def change_list_item(self, args):
        return args[0] + '[' + args[1] + '-1] = ' + args[2]

@hedy_transpiler(level=17)
class ConvertToPython_17(ConvertToPython_16):
    def elifs(self, args):
        args = [a for a in args if a != ""]  # filter out in|dedent tokens
        all_lines = [indent(x) for x in args[1:]]
        return "\nelif " + args[0] + ":\n" + "\n".join(all_lines)

@hedy_transpiler(level=18)
class ConvertToPython_18(ConvertToPython_17):
    # FH, nov 2021
    # this is an exact duplicate of ask form level 12, if we rename the rules to have the same name, this code could be deleted

    def input(self, args):
        var = args[0]
        remaining_args = args[1:]

        assign = f'{var} = input(' + '+'.join(remaining_args) + ")"

        tryblock = textwrap.dedent(f"""
        try:
          {var} = int({var})
        except ValueError:
          try:
            {var} = float({var})
          except ValueError:
            pass""")  # no number? leave as string
        return assign + tryblock

# @hedy_transpiler(level=13)
# class ConvertToPython_13(ConvertToPython_12):
#     def print(self, args):
#         # we only check non-Tree (= non calculation) arguments
#         self.check_var_usage(args)
#         self.check_arg_types(args, 'print', self.level)
#
#         #force all to be printed as strings (since there can not be int arguments)
#         args_new = []
#         for a in args:
#             if type(a) is Tree:
#                 args_new.append("{" + a.children + "}")
#             else:
#                 args_new.append(process_variable_for_fstring(a, self.lookup).replace("'",""))
#
#         arguments = ''.join(args_new)
#         return "print(f'" + arguments + "')"

# @hedy_transpiler(level=14)
# class ConvertToPython_14(ConvertToPython_13):
#     def print(self,args):
#         return ConvertToPython_5.print(self,args)
#     def assign(self, args):  # TODO: needs to be merged with 6, when 6 is improved to with printing expressions directly
#         if len(args) == 2:
#             parameter = args[0]
#             value = args[1]
#             if type(value) is Tree:
#                 return parameter + " = " + value.children
#             else:
#                 if "'" in value or 'random.choice' in value:  # TODO: should be a call to wrap nonvarargument is quotes!
#                     return parameter + " = " + value
#                 else:
#                     # FH, June 21 the addition of _true/false is a bit of a hack. cause they are first seen as vars that at reserved words, they are then hashed and we undo that here
#                     # could/should be fixed in the grammar!
#
#                     if value == 'true' or value == 'True' or value == hash_var('True') or value == hash_var('true'):
#                         return parameter + " = True"
#                     elif value == 'false' or value == 'False' or value == hash_var('False') or value == hash_var('false'):
#                         return parameter + " = False"
#                     else:
#                         return parameter + " = '" + value + "'"
#         else:
#             parameter = args[0]
#             values = args[1:]
#             return parameter + " = [" + ", ".join(values) + "]"
#
#     def equality_check(self, args):
#         arg0 = process_variable(args[0], self.lookup)
#         arg1 = process_variable(args[1], self.lookup)
#         if arg1 == '\'True\'' or arg1 == '\'true\'':
#             return f"{arg0} == True"
#         elif arg1 == '\'False\'' or arg1 == '\'false\'':
#             return f"{arg0} == False"
#         else:
#             return f"str({arg0}) == str({arg1})" #no and statements
#

# @hedy_transpiler(level=19)
# @hedy_transpiler(level=20)
# class ConvertToPython_19_20(ConvertToPython_18):
#     def length(self, args):
#         arg0 = args[0]
#         length_string = f"len({arg0})"
#
#         # when accessing len we need to know it is a var
#         # todo (could be done in the AllAssignments?)
#         self.lookup.append(Assignment(length_string, 'operation'))
#         return length_string
#
#     def assign(self, args):  # TODO: needs to be merged with 6, when 6 is improved to with printing expressions directly
#         if len(args) == 2:
#             parameter = args[0]
#             value = args[1]
#             if type(value) is Tree:
#                 return parameter + " = " + value.children
#             else:
#                 if "'" in value or 'random.choice' in value:  # TODO: should be a call to wrap nonvarargument is quotes!
#                     return parameter + " = " + value
#                 elif "len(" in value:
#                     return parameter + " = " + value
#                 else:
#                     if value == 'true' or value == 'True':
#                         return parameter + " = True"
#                     elif value == 'false' or value == 'False':
#                         return parameter + " = False"
#                     else:
#                         return parameter + " = '" + value + "'"
#         else:
#             parameter = args[0]
#             values = args[1:]
#             return parameter + " = [" + ", ".join(values) + "]"
#
# @hedy_transpiler(level=21)
# class ConvertToPython_21(ConvertToPython_19_20):
#     def equality_check(self, args):
#         if type(args[0]) is Tree:
#             return args[0].children + " == int(" + args[1] + ")"
#         if type(args[1]) is Tree:
#             return "int(" + args[0] + ") == " + args[1].children
#         arg0 = process_variable(args[0], self.lookup)
#         arg1 = process_variable(args[1], self.lookup)
#         if arg1 == '\'True\'' or arg1 == '\'true\'':
#             return f"{arg0} == True"
#         elif arg1 == '\'False\'' or arg1 == '\'false\'':
#             return f"{arg0} == False"
#         else:
#             return f"str({arg0}) == str({arg1})"  # no and statements
#




def merge_grammars(grammar_text_1, grammar_text_2):
    # this function takes two grammar files and merges them into one
    # rules that are redefined in the second file are overridden
    # rule that are new in the second file are added (remaining_rules_grammar_2)

    merged_grammar = []

    rules_grammar_1 = grammar_text_1.split('\n')
    remaining_rules_grammar_2 = grammar_text_2.split('\n')
    for line_1 in rules_grammar_1:
        if line_1 == '' or line_1[0] == '/': #skip comments and empty lines:
            continue
        parts = line_1.split(':')
        name_1, definition_1 = parts[0], ''.join(parts[1:]) #get part before are after : (this is a join because there can be : in the rule)

        rules_grammar_2 = grammar_text_2.split('\n')
        override_found = False
        for line_2 in rules_grammar_2:
            if line_2 == '' or line_2[0] == '/':  # skip comments and empty lines:
                continue
            parts = line_2.split(':')
            name_2, definition_2 = parts[0], ''.join(parts[1]) #get part before are after :
            if name_1 == name_2:
                override_found = True
                new_rule = line_2
                # this rule is now in the grammar, remove form this list
                remaining_rules_grammar_2.remove(new_rule)
                break

        # new rule found? print that. nothing found? print org rule
        if override_found:
            merged_grammar.append(new_rule)
        else:
            merged_grammar.append(line_1)

    #all rules that were not overlapping are new in the grammar, add these too
    for rule in remaining_rules_grammar_2:
        if not(rule == '' or rule[0] == '/'):
            merged_grammar.append(rule)

    merged_grammar = sorted(merged_grammar)
    return '\n'.join(merged_grammar)


def create_grammar(level, lang="en"):
    # start with creating the grammar for level 1
    result = get_full_grammar_for_level(1)
    keys = get_keywords_for_language(lang)
    result = merge_grammars(result, keys)
    # then keep merging new grammars in
    for i in range(2, level+1):
        grammar_text_i = get_additional_rules_for_level(i)
        result = merge_grammars(result, grammar_text_i)

    # ready? Save to file to ease debugging
    # this could also be done on each merge for performance reasons
    save_total_grammar_file(level, result, lang)

    return result

def get_suggestions_for_language(lang):
    script_dir = path.abspath(path.dirname(__file__))
    filename = "suggestions-" + str(lang) + ".yaml"
    if not (path.isfile(path.join(script_dir, "grammars", filename))):
        filename = "suggestions-en.yaml"
    with open(path.join(script_dir, "grammars", filename), "r", encoding="utf-8") as file:
        documents = yaml.full_load(file)

        suggestions = {}

        for item, doc in documents.items():
         suggestions[item] = doc
    
    return suggestions


def save_total_grammar_file(level, grammar, lang):
    # Load Lark grammars relative to directory of current file
    script_dir = path.abspath(path.dirname(__file__))
    filename = "level" + str(level) + "." + lang + "-Total.lark"
    loc = path.join(script_dir, "grammars-Total", filename)
    file = open(loc, "w", encoding="utf-8")
    file.write(grammar)
    file.close()

def get_additional_rules_for_level(level, sub = 0):
    script_dir = path.abspath(path.dirname(__file__))
    if sub:
        filename = "level" + str(level) + "-" + str(sub) + "-Additions.lark"
    else:
        filename = "level" + str(level) + "-Additions.lark"
    with open(path.join(script_dir, "grammars", filename), "r", encoding="utf-8") as file:
        grammar_text = file.read()
    return grammar_text

def get_full_grammar_for_level(level):
    script_dir = path.abspath(path.dirname(__file__))
    filename = "level" + str(level) + ".lark"
    with open(path.join(script_dir, "grammars", filename), "r", encoding="utf-8") as file:
        grammar_text = file.read()
    return grammar_text

def get_keywords_for_language(language):
    script_dir = path.abspath(path.dirname(__file__))
    try:
        if not local_keywords_enabled:
            raise FileNotFoundError("Local keywords are not enabled")
        filename = "keywords-" + str(language) + ".lark"
        with open(path.join(script_dir, "grammars", filename), "r", encoding="utf-8") as file:
            grammar_text = file.read()
    except FileNotFoundError:
        filename = "keywords-en.lark"
        with open(path.join(script_dir, "grammars", filename), "r", encoding="utf-8") as file:
            grammar_text = file.read()
    return grammar_text

PARSER_CACHE = {}


def get_parser(level, lang="en"):
    """Return the Lark parser for a given level.

    Uses caching if Hedy is NOT running in development mode.
    """
    key = str(level) + "." + lang
    existing = PARSER_CACHE.get(key)
    if existing and not utils.is_debug_mode():
        return existing
    grammar = create_grammar(level, lang)
    ret = Lark(grammar, regex=True) #ambiguity='explicit'
    PARSER_CACHE[key] = ret
    return ret

ParseResult = namedtuple('ParseResult', ['code', 'has_turtle'])

def transpile(input_string, level, lang="en"):
    transpile_result = transpile_inner(input_string, level, lang)
    return transpile_result

def translate_characters(s):
# this method is used to make it more clear to kids what is meant in error messages
# for example ' ' is hard to read, space is easier
# this could (should?) be localized so we can call a ' "Hoge komma" for example (Felienne, dd Feb 25, 2021)
    if s == ' ':
        return 'space'
    elif s == ',':
        return 'comma'
    elif s == '?':
        return 'question mark'
    elif s == '\n':
        return 'newline'
    elif s == '.':
        return 'period'
    elif s == '!':
        return 'exclamation mark'
    elif s == '*':
        return 'star'
    elif s == "'":
        return 'single quotes'
    elif s == '"':
        return 'double quotes'
    elif s == '/':
        return 'slash'
    elif s == '-':
        return 'dash'
    elif s >= 'a' and s <= 'z' or s >= 'A' and s <= 'Z':
        return s
    else:
        return s


def beautify_parse_error(character_found):
    character_found = translate_characters(character_found)
    return character_found

def find_indent_length(line):
    number_of_spaces = 0
    for x in line:
        if x == ' ':
            number_of_spaces += 1
        else:
            break
    return number_of_spaces

def needs_indentation(code):
    # this is done a bit half-assed, clearly *parsing* the one line would be superior
    # because now a line like
    # repeat is 5 would also require indentation!
    all_words = code.split()
    if len(all_words) == 0:
        return False

    first_keyword = all_words[0]
    return first_keyword == "for" or first_keyword == "repeat" or first_keyword == "if"



def preprocess_blocks(code, level):
    processed_code = []
    lines = code.split("\n")
    current_number_of_indents = 0
    previous_number_of_indents = 0
    indent_size = 4 # set at 4 for now
    indent_size_adapted = False
    line_number = 0
    next_line_needs_indentation = False
    for line in lines:
        leading_spaces = find_indent_length(line)

        line_number += 1

        # first encounter sets indent size for this program
        if indent_size_adapted == False and leading_spaces > 0:
            indent_size = leading_spaces
            indent_size_adapted = True

        # ignore whitespace-only lines
        if leading_spaces == len(line):
            continue

        #calculate nuber of indents if possible
        if indent_size != None:
            if (leading_spaces % indent_size) != 0:
                # there is inconsistent indentation, not sure if that is too much or too little!
                if leading_spaces < current_number_of_indents * indent_size:
                    raise hedy.exceptions.NoIndentationException(line_number=line_number, leading_spaces=leading_spaces,
                                                                 indent_size=indent_size)
                else:
                    raise hedy.exceptions.IndentationException(line_number=line_number, leading_spaces=leading_spaces,
                                                                 indent_size=indent_size)

            current_number_of_indents = leading_spaces // indent_size
            if current_number_of_indents > 1 and level == hedy.LEVEL_STARTING_INDENTATION:
                raise hedy.exceptions.LockedLanguageFeatureException(concept="nested blocks")

        if next_line_needs_indentation and current_number_of_indents <= previous_number_of_indents:
            raise hedy.exceptions.NoIndentationException(line_number=line_number, leading_spaces=leading_spaces,
                                                         indent_size=indent_size)

        if needs_indentation(line):
            next_line_needs_indentation = True
        else:
            next_line_needs_indentation = False

        if current_number_of_indents - previous_number_of_indents > 1:
            raise hedy.exceptions.IndentationException(line_number=line_number, leading_spaces=leading_spaces,
                                            indent_size=indent_size)



        if current_number_of_indents < previous_number_of_indents:
            # we springen 'terug' dus er moeten end-blocken in
            # bij meerdere terugsprongen sluiten we ook meerdere blokken

            difference_in_indents = (previous_number_of_indents - current_number_of_indents)

            for i in range(difference_in_indents):
                processed_code.append('end-block')

        #save to compare for next line
        previous_number_of_indents = current_number_of_indents

        #if indent remains the same, do nothing, just add line
        processed_code.append(line)

    # if the last line is indented, the end of the program is also the end of all indents
    # so close all blocks
    for i in range(current_number_of_indents):
        processed_code.append('end-block')
    return "\n".join(processed_code)

def contains_blanks(code):
    return (" _ " in code) or (" _\n" in code)


def check_program_size_is_valid(input_string):
    number_of_lines = input_string.count('\n')
    # parser is not made for huge programs!
    if number_of_lines > MAX_LINES:
        raise exceptions.InputTooBigException(lines_of_code=number_of_lines, max_lines=MAX_LINES)


def process_input_string(input_string, level):
    result = input_string.replace('\r\n', '\n')

    if contains_blanks(result):
        raise exceptions.CodePlaceholdersPresentException()

    if level >= 3:
        result = result.replace("\\", "\\\\")

    # In level 8 we add indent-dedent blocks to the code before parsing
    if level >= hedy.LEVEL_STARTING_INDENTATION:
        result = preprocess_blocks(result, level)

    return result


def parse_input(input_string, level, lang):
    parser = get_parser(level, lang)
    try:
        parse_result = parser.parse(input_string + '\n')
        return parse_result.children[0]  # getting rid of the root could also be done in the transformer would be nicer
    except UnexpectedCharacters as e:
        try:
            location = e.line, e.column
            characters_expected = str(e.allowed) #not yet in use, could be used in the future (when our parser rules are better organize, now it says ANON*__12 etc way too often!)
            character_found = beautify_parse_error(e.char)
            # print(e.args[0])
            # print(location, character_found, characters_expected)
            raise exceptions.ParseException(level=level, location=location, found=character_found) from e
        except UnexpectedEOF:
            # this one can't be beautified (for now), so give up :)
            raise e


def is_program_valid(program_root, input_string, level, lang):
    # IsValid returns (True,) or (False, args, line)
    is_valid = IsValid().transform(program_root)

    if not is_valid[0]:
        _, invalid_info, line = is_valid

        # Apparently, sometimes 'args' is a string, sometimes it's a list of
        # strings ( are these production rule names?). If it's a list of
        # strings, just take the first string and proceed.
        if isinstance(invalid_info, list):
            invalid_info = invalid_info[0]
        if invalid_info.error_type == ' ':
            #the error here is a space at the beginning of a line, we can fix that!
            fixed_code = program_repair.remove_leading_spaces(input_string)
            if fixed_code != input_string: #only if we have made a successful fix
                try:
                    fixed_result = transpile_inner(fixed_code, level, lang)
                    result = fixed_result
                    raise exceptions.InvalidSpaceException(level=level, line_number=line, fixed_code=fixed_code, fixed_result=result)
                except exceptions.HedyException:
                    invalid_info.error_type = None
                    transpile_inner(fixed_code, level)
                    # The fixed code contains another error. Only report the original error for now.
                    pass
            raise exceptions.InvalidSpaceException(level=level, line_number=line, fixed_code=fixed_code, fixed_result=result)
        elif invalid_info.error_type == 'print without quotes':
            # grammar rule is agnostic of line number so we can't easily return that here
            raise exceptions.UnquotedTextException(level=level)
        elif invalid_info.error_type == 'empty program':
            raise exceptions.EmptyProgramException()
        elif invalid_info.error_type == 'unsupported number':
            raise exceptions.UnsupportedFloatException(value=''.join(invalid_info.arguments))
        else:
            invalid_command = invalid_info.command
<<<<<<< HEAD
            closest = closest_command(invalid_command, get_suggestions_for_language(lang)[level])
=======
            closest = closest_command(invalid_command, commands_per_level[level])
            fixed_code = None
            result = None
            if closest:
                fixed_code = input_string.replace(invalid_command, closest)
                if fixed_code != input_string:  # only if we have made a successful fix
                    try:
                        fixed_result = transpile_inner(fixed_code, level)
                        result = fixed_result
                    except exceptions.HedyException:
                        # The fixed code contains another error. Only report the original error for now.
                        pass
>>>>>>> 2eebc893
            if closest == None:  # we couldn't find a suggestion because the command itself was found
                # making the error super-specific for the turn command for now
                # is it possible to have a generic and meaningful syntax error message for different commands?
                if invalid_command == 'turn':
                    raise hedy.exceptions.InvalidArgumentTypeException(command=invalid_info.command, invalid_type='',
                                                                       allowed_types=['right', 'left', 'number'],
                                                                       invalid_argument=''.join(invalid_info.arguments))
                # clearly the error message here should be better or it should be a different one!
                raise exceptions.ParseException(level=level, location=["?", "?"], found=invalid_command)
            raise exceptions.InvalidCommandException(invalid_command=invalid_command, level=level,
                                                     guessed_command=closest, line_number=line,
                                                     fixed_code=fixed_code, fixed_result=result)


def is_program_complete(abstract_syntax_tree, level):
    is_complete = IsComplete(level).transform(abstract_syntax_tree)
    if not is_complete[0]:
        incomplete_command = is_complete[1][0]
        line = is_complete[2]
        raise exceptions.IncompleteCommandException(incomplete_command=incomplete_command, level=level,
                                                    line_number=line)


def create_lookup_table(abstract_syntax_tree, level):
    visitor = LookupEntryCollector(level)
    visitor.visit_topdown(abstract_syntax_tree)
    entries = visitor.lookup

    TypeValidator(entries, level).transform(abstract_syntax_tree)

    # For now the lookup table should contain the entries with their names in plain text and hashed
    return entries + [LookupEntry(hash_var(e.name), e.tree, e.skip_hashing, e.type_)
                      for e in entries if not e.skip_hashing]


def transpile_inner(input_string, level, lang="en"):
    check_program_size_is_valid(input_string)

    punctuation_symbols = ['!', '?', '.']

    level = int(level)
    if level > HEDY_MAX_LEVEL:
        raise Exception(f'Levels over {HEDY_MAX_LEVEL} not implemented yet')

    input_string = process_input_string(input_string, level)

    program_root = parse_input(input_string, level, lang)
    is_program_valid(program_root, input_string, level, lang)

    try:
        abstract_syntax_tree = ExtractAST().transform(program_root)

        is_program_complete(abstract_syntax_tree, level)

        if not valid_echo(abstract_syntax_tree):
            raise exceptions.LonelyEchoException()

        lookup_table = create_lookup_table(abstract_syntax_tree, level)

        # grab the right transpiler from the lookup
        transpiler = TRANSPILER_LOOKUP[level]
        python = transpiler(punctuation_symbols, lookup_table).transform(abstract_syntax_tree)


        has_turtle = UsesTurtle().transform(abstract_syntax_tree)
        return ParseResult(python, has_turtle)
    except VisitError as E:
        # Exceptions raised inside visitors are wrapped inside VisitError. Unwrap it if it is a
        # HedyException to show the intended error message.
        if isinstance(E.orig_exc, exceptions.HedyException):
            raise E.orig_exc
        else:
            raise E


def execute(input_string, level):
    python = transpile(input_string, level)
    if python.has_turtle:
        raise exceptions.HedyException("hedy.execute doesn't support turtle")
    exec(python.code)

# f = open('output.py', 'w+')
# f.write(python)
# f.close()<|MERGE_RESOLUTION|>--- conflicted
+++ resolved
@@ -12,11 +12,9 @@
 import re
 from dataclasses import dataclass, field
 import exceptions
-<<<<<<< HEAD
+
 import yaml
-=======
 import program_repair
->>>>>>> 2eebc893
 
 # Some useful constants
 HEDY_MAX_LEVEL = 18
@@ -32,8 +30,6 @@
 # Python keywords need hashing when used as var names
 reserved_words = ['and', 'except', 'lambda', 'with', 'as', 'finally', 'nonlocal', 'while', 'assert', 'False', 'None', 'yield', 'break', 'for', 'not', 'class', 'from', 'or', 'continue', 'global', 'pass', 'def', 'if', 'raise', 'del', 'import', 'return', 'elif', 'in', 'True', 'else', 'is', 'try']
 
-<<<<<<< HEAD
-=======
 
 class Command:
     print = 'print'
@@ -56,35 +52,6 @@
     float = 'float'
     boolean = 'boolean'
 
-
-# Commands per Hedy level which are used to suggest the closest command when kids make a mistake
-commands_per_level = {1: ['print', 'ask', 'echo', 'turn', 'forward'] ,
-                      2: ['print', 'ask', 'is', 'turn', 'forward'],
-                      3: ['print', 'ask', 'is', 'turn', 'forward'],
-                      4: ['print', 'ask', 'is', 'if', 'turn', 'forward'],
-                      5: ['print', 'ask', 'is', 'if', 'repeat', 'turn', 'forward'],
-                      6: ['print', 'ask', 'is', 'if', 'repeat', 'turn', 'forward'],
-                      7: ['print', 'ask', 'is', 'if', 'repeat', 'turn', 'forward'],
-                      8: ['print', 'ask', 'is', 'if', 'for', 'turn', 'forward'],
-                      9: ['print', 'ask', 'is', 'if', 'for', 'elif', 'turn', 'forward'],
-                      10: ['print', 'ask', 'is', 'if', 'for', 'elif', 'turn', 'forward'],
-                      11: ['print', 'ask', 'is', 'if', 'for', 'elif', 'turn', 'forward'],
-                      12: ['print', 'ask', 'is', 'if', 'for', 'elif', 'turn', 'forward'],
-                      13: ['print', 'ask', 'is', 'if', 'for', 'elif', 'turn', 'forward'],
-                      14: ['print', 'ask', 'is', 'if', 'for', 'elif', 'turn', 'forward'],
-                      15: ['print', 'ask', 'is', 'if', 'for', 'elif', 'turn', 'forward'],
-                      16: ['print', 'ask', 'is', 'if', 'for', 'elif', 'turn', 'forward'],
-                      17: ['print', 'ask', 'is', 'if', 'for', 'elif', 'while', 'turn', 'forward'],
-                      18: ['print', 'ask', 'is', 'if', 'for', 'elif', 'while', 'turn', 'forward'],
-                      19: ['print', 'ask', 'is', 'if', 'for', 'elif', 'while', 'turn', 'forward'],
-                      20: ['print', 'ask', 'is', 'if', 'for', 'elif', 'while', 'turn', 'forward'],
-                      21: ['print', 'ask', 'is', 'if', 'for', 'elif', 'while', 'turn', 'forward'],
-                      22: ['print', 'ask', 'is', 'if', 'for', 'elif', 'while', 'turn', 'forward'],
-                      23: ['print', 'ask', 'is', 'if', 'for', 'elif', 'while', 'turn', 'forward']
-                      }
-
-
->>>>>>> 2eebc893
 # Commands and their types per level (only partially filled!)
 commands_and_types_per_level = {
     Command.print: {
@@ -1820,10 +1787,7 @@
             raise exceptions.UnsupportedFloatException(value=''.join(invalid_info.arguments))
         else:
             invalid_command = invalid_info.command
-<<<<<<< HEAD
             closest = closest_command(invalid_command, get_suggestions_for_language(lang)[level])
-=======
-            closest = closest_command(invalid_command, commands_per_level[level])
             fixed_code = None
             result = None
             if closest:
@@ -1835,7 +1799,6 @@
                     except exceptions.HedyException:
                         # The fixed code contains another error. Only report the original error for now.
                         pass
->>>>>>> 2eebc893
             if closest == None:  # we couldn't find a suggestion because the command itself was found
                 # making the error super-specific for the turn command for now
                 # is it possible to have a generic and meaningful syntax error message for different commands?
