from genericpath import isfile
import textwrap

from lark import Lark
from lark.exceptions import LarkError, UnexpectedEOF, UnexpectedCharacters
from lark import Tree, Transformer, visitors
from os import path
import utils
from collections import namedtuple
import hashlib
import re

# Some useful constants
HEDY_MAX_LEVEL = 23
MAX_LINES = 100

#dictionary to store transpilers
TRANSPILER_LOOKUP = {}

# Python keywords need hashing when used as var names
reserved_words = ['and', 'except', 'lambda', 'with', 'as', 'finally', 'nonlocal', 'while', 'assert', 'False', 'None', 'yield', 'break', 'for', 'not', 'class', 'from', 'or', 'continue', 'global', 'pass', 'def', 'if', 'raise', 'del', 'import', 'return', 'elif', 'in', 'True', 'else', 'is', 'try']

# Commands per Hedy level which are used to suggest the closest command when kids make a mistake
commands_per_level = {1: ['print', 'ask', 'echo', 'turn', 'forward'] ,
                      2: ['print', 'ask', 'is', 'turn', 'forward'],
                      3: ['print', 'ask', 'is', 'turn', 'forward'],
                      4: ['print', 'ask', 'is', 'if', 'turn', 'forward'],
                      5: ['print', 'ask', 'is', 'if', 'repeat', 'turn', 'forward'],
                      6: ['print', 'ask', 'is', 'if', 'repeat', 'turn', 'forward'],
                      7: ['print', 'ask', 'is', 'if', 'repeat', 'turn', 'forward'],
                      8: ['print', 'ask', 'is', 'if', 'for', 'turn', 'forward'],
                      9: ['print', 'ask', 'is', 'if', 'for', 'elif', 'turn', 'forward'],
                      10: ['print', 'ask', 'is', 'if', 'for', 'elif', 'turn', 'forward'],
                      11: ['print', 'ask', 'is', 'if', 'for', 'elif', 'turn', 'forward'],
                      12: ['print', 'ask', 'is', 'if', 'for', 'elif', 'turn', 'forward'],
                      13: ['print', 'ask', 'is', 'if', 'for', 'elif', 'turn', 'forward'],
                      14: ['print', 'ask', 'is', 'if', 'for', 'elif', 'turn', 'forward'],
                      15: ['print', 'ask', 'is', 'if', 'for', 'elif', 'turn', 'forward'],
                      16: ['print', 'ask', 'is', 'if', 'for', 'elif', 'turn', 'forward'],
                      17: ['print', 'ask', 'is', 'if', 'for', 'elif', 'while', 'turn', 'forward'],
                      18: ['print', 'ask', 'is', 'if', 'for', 'elif', 'while', 'turn', 'forward'],
                      19: ['print', 'ask', 'is', 'if', 'for', 'elif', 'while', 'turn', 'forward'],
                      20: ['print', 'ask', 'is', 'if', 'for', 'elif', 'while', 'turn', 'forward'],
                      21: ['print', 'ask', 'is', 'if', 'for', 'elif', 'while', 'turn', 'forward'],
                      22: ['print', 'ask', 'is', 'if', 'for', 'elif', 'while', 'turn', 'forward']
                      }

# we generate Python strings with ' always, so ' needs to be escaped but " works fine
# \ also needs to be escaped because it eats the next character
characters_that_need_escaping = ["\\", "'"]

character_skulpt_cannot_parse = re.compile('[^a-zA-Z0-9_]')

def hash_needed(name):
    # some elements are not names but processed names, i.e. random.choice(dieren)
    # they should not be hashed (this won't break because these characters cannot be used in vars
    if '[' in name or '(' in name:
        return False

    return name in reserved_words or character_skulpt_cannot_parse.search(name) != None

def hash_var(name):
    if hash_needed(name):
        # hash "illegal" var names
        # being reservered keywords
        # or non-latin vars to comply with Skulpt, which does not implement PEP3131 :(
        # prepend with v for when hash starts with a number

        hash_object = hashlib.md5(name.encode())
        return "v" + hash_object.hexdigest()
    else:
        return name

def closest_command(invalid_command, known_commands):
    # First search for 100% match of known commands
    #
    #  closest_command() searches for known commands in an invalid command.
    #
    #  It will return the known command which is closest positioned at the beginning.
    #  It will return '' if the invalid command does not contain any known command.
    #
    min_position = len(invalid_command)
    min_command = ''
    for known_command in known_commands:
        position = invalid_command.find(known_command)
        if position != -1 and position < min_position:
            min_position = position
            min_command = known_command

    # If not found, search for partial match of know commands
    if min_command == '':
        min_command = closest_command_with_min_distance(invalid_command, known_commands)

    # Check if we are not returning the found command
    # In that case we have no suggestion
    # This is to prevent "print is not a command in Hedy level 3, did you mean print?" error message

    if min_command == invalid_command:
        return None

    return min_command


def closest_command_with_min_distance(command, commands):
    #simple string distance, could be more sophisticated MACHINE LEARNING!
    min = 1000
    min_command = ''
    for c in commands:
        min_c = minimum_distance(c, command)
        if min_c < min:
            min = min_c
            min_command = c
    return min_command

def minimum_distance(s1, s2):
    """Return string distance between 2 strings."""
    if len(s1) > len(s2):
        s1, s2 = s2, s1
    distances = range(len(s1) + 1)
    for index2, char2 in enumerate(s2):
        new_distances = [index2 + 1]
        for index1, char1 in enumerate(s1):
            if char1 == char2:
                new_distances.append(distances[index1])
            else:
                new_distances.append(1 + min((distances[index1], distances[index1 + 1], new_distances[-1])))
        distances = new_distances
    return distances[-1]

class HedyException(Exception):
    def __init__(self, message, **arguments):
        self.error_code = message
        self.arguments = arguments

class InvalidSpaceException(HedyException):
    def __init__(self, level, line_number, fixed_code):
        super().__init__('Invalid Space')
        self.level = level
        self.line_number = line_number
        self.fixed_code = fixed_code

class ParseException(HedyException):
    def __init__(self, level, location, keyword_found=None, character_found=None):
        super().__init__('Parse')
        self.level = level
        self.location = location
        self.keyword_found = keyword_found
        self.character_found = character_found

class UndefinedVarException(HedyException):
    def __init__(self, **arguments):
        super().__init__('Var Undefined', **arguments)

class WrongLevelException(HedyException):
    def __init__(self, **arguments):
        super().__init__('Wrong Level', **arguments)

class InputTooBigException(HedyException):
    def __init__(self, **arguments):
        super().__init__('Too Big', **arguments)

class InvalidCommandException(HedyException):
    def __init__(self, **arguments):
        super().__init__('Invalid', **arguments)

class IncompleteCommandException(HedyException):
    def __init__(self, **arguments):
        super().__init__('Incomplete', **arguments)

class UnquotedTextException(HedyException):
    def __init__(self, **arguments):
        super().__init__('Unquoted Text', **arguments)

class EmptyProgramException(HedyException):
    def __init__(self):
        super().__init__('Empty Program')

class LonelyEchoException(HedyException):
    def __init__(self):
        super().__init__('Lonely Echo')

class CodePlaceholdersPresentException(HedyException):
    def __init__(self):
        super().__init__('Has Blanks')

class IndentationException(HedyException):
    def __init__(self, **arguments):
        super().__init__('Unexpected Indentation', **arguments)

class ExtractAST(Transformer):
    # simplifies the tree: f.e. flattens arguments of text, var and punctuation for further processing
    def text(self, args):
        return Tree('text', [''.join([str(c) for c in args])])

    #level 2
    def var(self, args):
        return Tree('var', [''.join([str(c) for c in args])])
    def punctuation(self, args):
        return Tree('punctuation', [''.join([str(c) for c in args])])
    def index(self, args):
        return ''.join([str(c) for c in args])
    def list_access(self, args):
        if type(args[1]) == Tree:
            if "random" in args[1].data:
                return Tree('list_access', [args[0], 'random'])
            else:
                return Tree('list_access', [args[0], args[1].children[0]])
        else:
            return Tree('list_access', [args[0], args[1]])

    #level 5
    def number(self, args):
        return Tree('number', ''.join([str(c) for c in args]))

class AllAssignmentCommands(Transformer):
    # returns a list of variable and list access
    # so these can be excluded when printing

    # relevant nodes (list acces, ask, assign) are transformed into strings
    # higher in the tree (through default rule), we filter on only string arguments, of lists with string arguments

    def filter_ask_assign(self, args):
        ask_assign = []
        for a in args:
            # strings (vars remaining in the tree) are added directly
            if type(a) is str:
                ask_assign.append(a)
            # lists are seached further for string members (vars)
            elif type(a) is list:
                sub_a_ask_assign = self.filter_ask_assign(a)
                for sub_a in sub_a_ask_assign:
                    ask_assign.append(sub_a)
        return ask_assign

    def for_loop(self, args):
      # for loop iterator is a var so should be added to the list of vars
      iterator = str(args[0])
      commands = args[1:]
      return [iterator] + self.filter_ask_assign(args)

    def input(self, args):
        # return left side of the =
        return args[0]

    def ask(self, args):
        # try is needed cause in level 1 ask has not variable in front
        try:
            return args[0]
        except:
            return None

    def assign(self, args):
        return args[0]

    def assign_list(self, args):
        return args[0]

    # list access is accessing a variable, so must be escaped
    # for example we print(dieren[1]) not print('dieren[1]')
    def list_access(self, args):
        listname = args[0]
        if args[1] == 'random':
            return 'random.choice(' + listname + ')'
        else:
            return listname + '[' + args[1] + ']'

    # additions Laura, to be checked for higher levels:
    def list_access_var(self, args):
        return args[0]

    def change_list_item(self, args):
        return args[0]

    def text(self, args):
        # text never contains a variable
        return None

    def var_access(self, args):
        # just accessing (printing) a variable does not count toward the lookup table
        return None

    def var(self, args):
        # the var itself (when in an assignment) should be added
        name = args[0]
        return name

    def punctuation(self, args):
        # is never a variable (but should be removed from the tree or it will be seen as one!)
        return None

    def __default__(self, args, children, meta):
        return self.filter_ask_assign(children)

class AllAssignmentCommandsHashed(Transformer):
    # returns a list of variable and list access
    # so these can be excluded when printing

    # this version returns all hashed var names

    def filter_ask_assign(self, args):
        ask_assign = []
        for a in args:
            # strings (vars remaining in the tree) are added directly
            if type(a) is str:
                ask_assign.append(a)
            # lists are seached further for string members (vars)
            elif type(a) is list:
                sub_a_ask_assign = self.filter_ask_assign(a)
                for sub_a in sub_a_ask_assign:
                    ask_assign.append(sub_a)
        return ask_assign

    def for_loop(self, args):
      # for loop iterator is a var so should be added to the list of vars
      iterator = str(args[0])
      iterator_hashed = hash_var(iterator)
      return [iterator_hashed] + self.filter_ask_assign(args)

    def input(self, args):
        # return left side of the =
        return hash_var(args[0])

    def ask(self, args):
        # try is needed cause in level 1 ask has not variable in front
        try:
            return hash_var(args[0])
        except:
            return None

    def assign(self, args):
        return hash_var(args[0])

    def assign_list(self, args):
        return hash_var(args[0])

    # list access is accessing a variable, so must be escaped
    # for example we print(dieren[1]) not print('dieren[1]')
    def list_access(self, args):
        listname = hash_var(args[0])
        if args[1] == 'random':
            return 'random.choice(' + listname + ')'
        else:
            return listname + '[' + args[1] + ']'

    # additions Laura, to be checked for higher levels:
    def list_access_var(self, args):
        return hash_var(args[0])

    def change_list_item(self, args):
        return hash_var(args[0])

    def text(self, args):
        # text never contains a variable
        return None

    def var_access(self, args):
        # just accessing (printing) a variable does not count toward the lookup table
        return None

    def var(self, args):
        # the var itself (when in an assignment) should be added
        name = hash_var(args[0])
        return name

    def punctuation(self, args):
        # is never a variable (but should be removed from the tree or it will be seen as one!)
        return None

    def __default__(self, args, children, meta):
        return self.filter_ask_assign(children)

def flatten_list_of_lists_to_list(args):
    flat_list = []
    for element in args:
        if isinstance(element, str): #str needs a special case before list because a str is also a list and we don't want to split all letters out
            flat_list.append(element)
        elif isinstance(element, list):
            flat_list += flatten_list_of_lists_to_list(element)
        else:
            flat_list.append(element)
    return flat_list

def are_all_arguments_true(args):
    bool_arguments = [x[0] for x in args]
    arguments_of_false_nodes = flatten_list_of_lists_to_list([x[1] for x in args if not x[0]])
    return all(bool_arguments), arguments_of_false_nodes

# this class contains code shared between IsValid and IsComplete, which are quite similar
# because both filter out some types of 'wrong' nodes
# TODO: this could also use a default lark rule like AllAssignmentCommands does now
class Filter(Transformer):
    def __default__(self, args, children, meta):
        return are_all_arguments_true(children)

    def program(self, args):
        bool_arguments = [x[0] for x in args]
        if all(bool_arguments):
            return [True] #all complete
        else:
            command_num = 1
            for a in args:
                if not a[0]:
                    return False, a[1], command_num
                command_num += 1

    #leafs are treated differently, they are True + their arguments flattened
    def var(self, args):
        return True, ''.join([str(c) for c in args])
    def random(self, args):
        return True, 'random'
    def index(self, args):
        return True, ''.join([str(c) for c in args])
    def punctuation(self, args):
        return True, ''.join([c for c in args])
    def number(self, args):
        return True, ''.join([c for c in args])
    def text(self, args):
        return all(args), ''.join([c for c in args])

class UsesTurtle(Transformer):
    # returns true if Forward or Turn are in the tree, false otherwise
    def __default__(self, args, children, meta):
        if len(children) == 0:  # no children? you are a leaf that is not Turn or Forward, so you are no Turtle command
            return False
        else:
            if type(children[0]) == bool:
                return any(children) # children? if any is true there is a Turtle leaf
            else:
                return False # some nodes like text and punctuation have text children (their letters) these are not turtles

    def forward(self, args):
        return True

    def turn(self, args):
        return True

    # somehow a token (or only this token?) is not picked up by the default rule so it needs
    # its own rule
    def NUMBER(self, args):
        return False

    def NAME(self, args):
        return False





class IsValid(Filter):
    # all rules are valid except for the "Invalid" production rule
    # this function is used to generate more informative error messages
    # tree is transformed to a node of [Bool, args, command number]
    def program(self, args):
        if len(args) == 0:
            return False, "empty program", 1
        return super().program(args)

    def invalid_space(self, args):
        # return space to indicate that line starts in a space
        return False, " "

    def print_nq(self, args):
        # return error source to indicate what went wrong
        return False, "print without quotes"

    def invalid(self, args):
        # return the first argument to place in the error message
        # TODO: this will not work for misspelling 'at', needs to be improved!
        return False, args[0][1]

    #other rules are inherited from Filter

def valid_echo(ast):
    commands = ast.children
    command_names = [x.children[0].data for x in commands]
    no_echo = not 'echo' in command_names

    #no echo is always ok!

    #otherwise, both have to be in the list and echo shold come after
    return no_echo or ('echo' in command_names and 'ask' in command_names) and command_names.index('echo') > command_names.index('ask')


class IsComplete(Filter):
    def __init__(self, level):
        self.level = level
    # print, ask an echo can miss arguments and then are not complete
    # used to generate more informative error messages
    # tree is transformed to a node of [True] or [False, args, line_number]

    def ask(self, args):
        # in level 1 ask without arguments means args == []
        # in level 2 and up, ask without arguments is a list of 1, namely the var name
        incomplete = (args == [] and self.level==1) or (len(args) == 1 and self.level >= 2)
        return not incomplete, 'ask'
    def print(self, args):
        return args != [], 'print'
    def input(self, args):
        return args != [], 'input'
    def length(self, args):
        return args != [], 'len'
    def print_nq(self, args):
        return args != [], 'print level 2'
    def echo(self, args):
        #echo may miss an argument
        return True, 'echo'

    #other rules are inherited from Filter

def process_characters_needing_escape(value):
    # defines what happens if a kids uses ' or \ in in a string
    for c in characters_that_need_escaping:
        value = value.replace(c, f'\{c}')
    return value

#decorator used to store each class in the lookup table
def hedy_transpiler(level):
  def decorator(c):
    TRANSPILER_LOOKUP[level] = c
    return c
  return decorator

@hedy_transpiler(level=1)
class ConvertToPython_1(Transformer):

    def __init__(self, punctuation_symbols, lookup):
        self.punctuation_symbols = punctuation_symbols
        self.lookup = lookup

    def get_fresh_var(self, name):
        while name in self.lookup:
            name = '_' + name
        return name

    def program(self, args):
        return '\n'.join([str(c) for c in args])
    def command(self, args):
        return args[0]

    def text(self, args):
        return ''.join([str(c) for c in args])
    def print(self, args):
        # escape needed characters
        argument = process_characters_needing_escape(args[0])

        return "print('" + argument + "')"
    def echo(self, args):
        if len(args) == 0:
            return "print(answer)" #no arguments, just print answer

        argument = process_characters_needing_escape(args[0])
        return "print('" + argument + "'+answer)"

    def ask(self, args):

        argument = process_characters_needing_escape(args[0])
        return "answer = input('" + argument + "')"

    def forward(self,args):
        # when a not-number is given, we simply use 50 as default
        try:
            parameter = int(args[0])
        except:
            parameter = 50
        return self.make_forward(parameter)

    def make_forward(self, parameter):
        return f"t.forward({parameter})""\ntime.sleep(0.1)"

    def turn(self, args):
        if len(args) == 0:
            return "t.right(90)" #no arguments works, and means a right turn

        argument = args[0]
        if argument in self.lookup:        #is the argument a variable? if so, use that
            return f"t.right({argument})"
        elif argument.isnumeric():         #numbers can also be passed through
            return f"t.right({argument})"
        elif argument == 'left':
            return "t.left(90)"
        else:
            return "t.right(90)" #something else also defaults to right turn

def process_variable(name, lookup):
    #processes a variable by hashing and escaping when needed
    if name in lookup:
        return hash_var(name)
    else:
        return f"'{name}'"

def process_variable_for_fstring(name, lookup):
    #processes a variable by hashing and escaping when needed
    if name in lookup:
        return "{" + hash_var(name) + "}"
    else:
        return name

@hedy_transpiler(level=2)
class ConvertToPython_2(ConvertToPython_1):
    def punctuation(self, args):
        return ''.join([str(c) for c in args])
    def var(self, args):
        name = ''.join(args)
        name = args[0]
        return hash_var(name)
        # return "_" + name if name in reserved_words else name
    def print(self, args):
        argument_string = ""
        i = 0

        for argument in args:
            # escape quotes if kids accidentally use them at level 2
            argument = process_characters_needing_escape(argument)

            # final argument and punctuation arguments do not have to be separated with a space, other do
            if i == len(args)-1 or args[i+1] in self.punctuation_symbols:
                space = ''
            else:
                space = " "

            argument_string += process_variable_for_fstring(argument, self.lookup)
            argument_string += space

            i = i + 1

        return f"print(f'{argument_string}')"

    def forward(self, args):
        # no args received? default to 50
        parameter = 50

        if len(args) > 0:
            parameter = args[0]

        #if the parameter is a variable, print as is
        # otherwise, see if we got a number. if not, simply use 50 as default
        try:
            if parameter not in self.lookup:
                parameter = int(parameter)
        except:
            parameter = 50
        return self.make_forward(parameter)

    def ask(self, args):
        var = args[0]
        all_parameters = ["'" + process_characters_needing_escape(a) + "'" for a in args[1:]]
        return f'{var} = input(' + '+'.join(all_parameters) + ")"
    def assign(self, args):
        parameter = args[0]
        value = args[1]
        #if the assigned value contains single quotes, escape them
        value = process_characters_needing_escape(value)
        return parameter + " = '" + value + "'"

    def assign_list(self, args):
        parameter = args[0]
        values = ["'" + a + "'" for a in args[1:]]
        return parameter + " = [" + ", ".join(values) + "]"

    def list_access(self, args):
        if args[1] == 'random':
            return 'random.choice(' + args[0] + ')'
        else:
            return args[0] + '[' + args[1] + ']'

def is_quoted(s):
    return s[0] == "'" and s[-1] == "'"

#TODO: punctuation chars not be needed for level2 and up anymore, could be removed
@hedy_transpiler(level=3)
class ConvertToPython_3(ConvertToPython_2):

    def var_access(self, args):
        name = args[0]
        return hash_var(name)

    def text(self, args):
        return ''.join([str(c) for c in args])

    def check_print_arguments(self, args):
        # this function checks whether arguments of a print are valid
        #we can print if all arguments are either quoted OR they are all variables

        unquoted_args = [a for a in args if not is_quoted(a)]
        unquoted_in_lookup = [a in self.lookup for a in unquoted_args]

        if unquoted_in_lookup == [] or all(unquoted_in_lookup):
            # all good? return for further processing
            return args
        else:
            # return first name with issue
            # note this is where issue #832 can be addressed by checking whether
            # first_unquoted_var ius similar to something in the lookup list
            first_unquoted_var = unquoted_args[0]
            raise UndefinedVarException(name=first_unquoted_var)

    def print(self, args):
        args = self.check_print_arguments(args)
        argument_string = ''
        for argument in args:
            argument = argument.replace("'", '') #no quotes needed in fstring
            argument_string += process_variable_for_fstring(argument, self.lookup)

        return f"print(f'{argument_string}')"

    def print_nq(self, args):
        return ConvertToPython_2.print(self, args)

    def ask(self, args):
        args_new = []
        var = args[0]
        remaining_args = args[1:]

        return f'{var} = input(' + '+'.join(remaining_args) + ")"

def indent(s):
    lines = s.split('\n')
    return '\n'.join(['  ' + l for l in lines])

@hedy_transpiler(level=4)
class ConvertToPython_4(ConvertToPython_3):
    def list_access_var(self, args):
        var = hash_var(args[0])
        if args[2].data == 'random':
            return var + '=random.choice(' + args[1] + ')'
        else:
            return var + '=' + args[1] + '[' + args[2].children[0] + ']'

    def ifs(self, args):
        return f"""if {args[0]}:
{indent(args[1])}"""

    def ifelse(self, args):
        return f"""if {args[0]}:
{indent(args[1])}
else:
{indent(args[2])}"""
    def condition(self, args):
        return ' and '.join(args)
    def equality_check(self, args):
        arg0 = process_variable(args[0], self.lookup)
        arg1 = process_variable(args[1], self.lookup)
        return f"{arg0} == {arg1}" #no and statements
    def in_list_check(self, args):
        arg0 = process_variable(args[0], self.lookup)
        arg1 = process_variable(args[1], self.lookup)
        return f"{arg0} in {arg1}"

@hedy_transpiler(level=5)
class ConvertToPython_5(ConvertToPython_4):

    def print(self, args):
        # we only check non-Tree (= non calculation) arguments
        self.check_print_arguments([a for a in args if not type(a) is Tree])


        #force all to be printed as strings (since there can not be int arguments)
        args_new = []
        for a in args:
            if type(a) is Tree:
                args_new.append("{" + a.children + "}")
            else:
                a = a.replace("'", "") #no quotes needed in fstring
                args_new.append(process_variable_for_fstring(a, self.lookup))

        arguments = ''.join(args_new)
        return "print(f'" + arguments + "')"

    #we can now have ints as types so chck must force str
    def equality_check(self, args):
        arg0 = process_variable(args[0], self.lookup)
        arg1 = process_variable(args[1], self.lookup)
        #TODO if we start using fstrings here, this str can go
        if len(args) == 2:
            return f"str({arg0}) == str({arg1})" #no and statements
        else:
            return f"str({arg0}) == str({arg1}) and {args[2]}"

    def assign(self, args):
        if len(args) == 2:
            parameter = args[0]
            value = args[1]
            if type(value) is Tree:
                return parameter + " = " + value.children
            else:
                return parameter + " = '" + value + "'"
        else:
            parameter = args[0]
            values = args[1:]
            return parameter + " = [" + ", ".join(values) + "]"

    def process_token_or_tree(self, argument):
        if type(argument) is Tree:
            return f'{str(argument.children)}'
        else:
            return f'int({argument})'

    def process_calculation(self, args, operator):
        # arguments of a sum are either a token or a
        # tree resulting from earlier processing
        # for trees we need to grap the inner string
        # for tokens we add int around them

        args = [self.process_token_or_tree(a) for a in args]
        return Tree('sum', f'{args[0]} {operator} {args[1]}')

    def addition(self, args):
        return self.process_calculation(args, '+')

    def substraction(self, args):
        return self.process_calculation(args, '-')

    def multiplication(self, args):
        return self.process_calculation(args, '*')

    def division(self, args):
        return self.process_calculation(args, '//')

@hedy_transpiler(level=6)
class ConvertToPython_6(ConvertToPython_5):
    def number(self, args):
        return ''.join(args)

    def repeat(self, args):
        var_name = self.get_fresh_var('i')
        times = process_variable(args[0], self.lookup)
        command = args[1]
        return f"""for {var_name} in range(int({str(times)})):
{indent(command)}"""

@hedy_transpiler(level=7)
class ConvertToPython_7(ConvertToPython_6):
    def __init__(self, punctuation_symbols, lookup):
        self.punctuation_symbols = punctuation_symbols
        self.lookup = lookup

    def command(self, args):
        return "".join(args)

    def repeat(self, args):
        all_lines = [indent(x) for x in args[1:]]
        return "for i in range(int(" + str(args[0]) + ")):\n" + "\n".join(all_lines)

    def ifs(self, args):
        args = [a for a in args if a != ""] # filter out in|dedent tokens

        all_lines = [indent(x) for x in args[1:]]

        return "if " + args[0] + ":\n" + "\n".join(all_lines)

    def elses(self, args):
        args = [a for a in args if a != ""] # filter out in|dedent tokens

        all_lines = [indent(x) for x in args]

        return "\nelse:\n" + "\n".join(all_lines)

    def assign(self, args):  # TODO: needs to be merged with 6, when 6 is improved to with printing expressions directly
        if len(args) == 2:
            parameter = args[0]
            value = args[1]
            if type(value) is Tree:
                return parameter + " = " + value.children
            else:
                if "'" in value or 'random.choice' in value:  # TODO: should be a call to wrap nonvarargument is quotes!
                    return parameter + " = " + value
                else:
                    return parameter + " = '" + value + "'"
        else:
            parameter = args[0]
            values = args[1:]
            return parameter + " = [" + ", ".join(values) + "]"

    def var_access(self, args):
        if len(args) == 1: #accessing a var
            return args[0]
        else:
        # this is list_access
            return args[0] + "[" + str(args[1]) + "]" if type(args[1]) is not Tree else "random.choice(" + str(args[0]) + ")"

@hedy_transpiler(level=8)
class ConvertToPython_8(ConvertToPython_7):
    def repeat_list(self, args):
      args = [a for a in args if a != ""]  # filter out in|dedent tokens

      body = "\n".join([indent(x) for x in args[2:]])

      return f"for {args[0]} in {args[1]}:\n{body}"



@hedy_transpiler(level=9)
class ConvertToPython_9(ConvertToPython_8):
    def for_loop(self, args):
        args = [a for a in args if a != ""]  # filter out in|dedent tokens
        body = "\n".join([indent(x) for x in args[3:]])
        stepvar_name = self.get_fresh_var('step')
        return f"""{stepvar_name} = 1 if int({args[1]}) < int({args[2]}) else -1
for {args[0]} in range(int({args[1]}), int({args[2]}) + {stepvar_name}, {stepvar_name}):
{body}"""
@hedy_transpiler(level=10)
@hedy_transpiler(level=11)
class ConvertToPython_10_11(ConvertToPython_9):
    def elifs(self, args):
        args = [a for a in args if a != ""]  # filter out in|dedent tokens
        all_lines = [indent(x) for x in args[1:]]
        return "\nelif " + args[0] + ":\n" + "\n".join(all_lines)

@hedy_transpiler(level=12)
class ConvertToPython_12(ConvertToPython_10_11):
    def input(self, args):
        args_new = []
        var = args[0]
        for a in args[1:]:
            if type(a) is Tree:
                args_new.append(f'str({a.children})')
            elif "'" not in a:
                args_new.append(f'str({a})')
            else:
                args_new.append(a)

        return f'{var} = input(' + '+'.join(args_new) + ")"

@hedy_transpiler(level=13)
class ConvertToPython_13(ConvertToPython_12):
    def assign_list(self, args):
        parameter = args[0]
        values = [a for a in args[1:]]
        return parameter + " = [" + ", ".join(values) + "]"

    def list_access_var(self, args):
        var = hash_var(args[0])
        if not isinstance(args[2], str):
            if args[2].data == 'random':
                return var + '=random.choice(' + args[1] + ')'
        else:
            return var + '=' + args[1] + '[' + args[2] + '-1]'

    def list_access(self, args):
        if args[1] == 'random':
            return 'random.choice(' + args[0] + ')'
        else:
            list_access_shifted = args[0] + '[' + args[1] + '-1]'
            # when printing later, we need to know this is a var
            self.lookup.append(list_access_shifted)
            return list_access_shifted

    def change_list_item(self, args):
        return args[0] + '[' + args[1] + '-1] = ' + args[2]
# Custom transformer that can both be used bottom-up or top-down

@hedy_transpiler(level=14)
class ConvertToPython_14(ConvertToPython_13):
    def assign(self, args):  # TODO: needs to be merged with 6, when 6 is improved to with printing expressions directly
        if len(args) == 2:
            parameter = args[0]
            value = args[1]
            if type(value) is Tree:
                return parameter + " = " + value.children
            else:
                if "'" in value or 'random.choice' in value:  # TODO: should be a call to wrap nonvarargument is quotes!
                    return parameter + " = " + value
                else:
                    # FH, June 21 the addition of _true/false is a bit of a hack. cause they are first seen as vars that at reserved words, they are then hashed and we undo that here
                    # could/should be fixed in the grammar!

                    if value == 'true' or value == 'True' or value == hash_var('True') or value == hash_var('true'):
                        return parameter + " = True"
                    elif value == 'false' or value == 'False' or value == hash_var('False') or value == hash_var('false'):
                        return parameter + " = False"
                    else:
                        return parameter + " = '" + value + "'"
        else:
            parameter = args[0]
            values = args[1:]
            return parameter + " = [" + ", ".join(values) + "]"

    def equality_check(self, args):
        arg0 = process_variable(args[0], self.lookup)
        arg1 = process_variable(args[1], self.lookup)
        if arg1 == '\'True\'' or arg1 == '\'true\'':
            return f"{arg0} == True"
        elif arg1 == '\'False\'' or arg1 == '\'false\'':
            return f"{arg0} == False"
        else:
            return f"str({arg0}) == str({arg1})" #no and statements

@hedy_transpiler(level=15)
class ConvertToPython_15(ConvertToPython_14):
    def andcondition(self, args):
        return ' and '.join(args)
    def orcondition(self, args):
        return ' or '.join(args)

@hedy_transpiler(level=16)
class ConvertToPython_16(ConvertToPython_15):
    def comment(self, args):
        return f"# {args}"

@hedy_transpiler(level=17)
class ConvertToPython_17(ConvertToPython_16):
    def smaller(self, args):
        arg0 = process_variable(args[0], self.lookup)
        arg1 = process_variable(args[1], self.lookup)
        if len(args) == 2:
            return f"int({arg0}) < int({arg1})"  # no and statements
        else:
            return f"int({arg0}) < int({arg1}) and {args[2]}"

    def bigger(self, args):
        arg0 = process_variable(args[0], self.lookup)
        arg1 = process_variable(args[1], self.lookup)
        if len(args) == 2:
            return f"int({arg0}) > int({arg1})"  # no and statements
        else:
            return f"int({arg0}) > int({arg1}) and {args[2]}"

@hedy_transpiler(level=18)
class ConvertToPython_18(ConvertToPython_17):
    def while_loop(self, args):
        args = [a for a in args if a != ""]  # filter out in|dedent tokens
        all_lines = [indent(x) for x in args[1:]]
        return "while " + args[0] + ":\n"+"\n".join(all_lines)

@hedy_transpiler(level=19)
@hedy_transpiler(level=20)
class ConvertToPython_19_20(ConvertToPython_18):
    def length(self, args):
        arg0 = args[0]
        length_string = f"len({arg0})"

        #when accessing len we need to know it is a var
        self.lookup.append(length_string)
        return length_string

    def assign(self, args):  # TODO: needs to be merged with 6, when 6 is improved to with printing expressions directly
        if len(args) == 2:
            parameter = args[0]
            value = args[1]
            if type(value) is Tree:
                return parameter + " = " + value.children
            else:
                if "'" in value or 'random.choice' in value:  # TODO: should be a call to wrap nonvarargument is quotes!
                    return parameter + " = " + value
                elif "len(" in value:
                    return parameter + " = " + value
                else:
                    if value == 'true' or value == 'True':
                        return parameter + " = True"
                    elif value == 'false' or value == 'False':
                        return parameter + " = False"
                    else:
                        return parameter + " = '" + value + "'"
        else:
            parameter = args[0]
            values = args[1:]
            return parameter + " = [" + ", ".join(values) + "]"

@hedy_transpiler(level=21)
class ConvertToPython_21(ConvertToPython_19_20):
    def equality_check(self, args):
        if type(args[0]) is Tree:
            return args[0].children + " == int(" + args[1] + ")"
        if type(args[1]) is Tree:
            return "int(" + args[0] + ") == " + args[1].children
        arg0 = process_variable(args[0], self.lookup)
        arg1 = process_variable(args[1], self.lookup)
        if arg1 == '\'True\'' or arg1 == '\'true\'':
            return f"{arg0} == True"
        elif arg1 == '\'False\'' or arg1 == '\'false\'':
            return f"{arg0} == False"
        else:
            return f"str({arg0}) == str({arg1})"  # no and statements

@hedy_transpiler(level=22)
class ConvertToPython_22(ConvertToPython_21):
    def not_equal(self, args):
        arg0 = process_variable(args[0], self.lookup)
        arg1 = process_variable(args[1], self.lookup)
        if len(args) == 2:
            return f"str({arg0}) != str({arg1})"  # no and statements
        else:
            return f"str({arg0}) != str({arg1}) and {args[2]}"

@hedy_transpiler(level=23)
class ConvertToPython_23(ConvertToPython_22):
    def smaller_equal(self, args):
        arg0 = process_variable(args[0], self.lookup)
        arg1 = process_variable(args[1], self.lookup)
        if len(args) == 2:
            return f"int({arg0}) <= int({arg1})"  # no and statements
        else:
            return f"int({arg0}) <= int({arg1}) and {args[2]}"

    def bigger_equal(self, args):
        arg0 = process_variable(args[0], self.lookup)
        arg1 = process_variable(args[1], self.lookup)
        if len(args) == 2:
            return f"int({arg0}) >= int({arg1})"  # no and statements
        else:
            return f"int({arg0}) >= int({arg1}) and {args[2]}"


def merge_grammars(grammar_text_1, grammar_text_2):
    # this function takes two grammar files and merges them into one
    # rules that are redefined in the second file are overridden
    # rule that are new in the second file are added (remaining_rules_grammar_2)

    merged_grammar = []

    rules_grammar_1 = grammar_text_1.split('\n')
    remaining_rules_grammar_2 = grammar_text_2.split('\n')
    for line_1 in rules_grammar_1:
        if line_1 == '' or line_1[0] == '/': #skip comments and empty lines:
            continue
        parts = line_1.split(':')
        name_1, definition_1 = parts[0], ''.join(parts[1:]) #get part before are after : (this is a join because there can be : in the rule)

        rules_grammar_2 = grammar_text_2.split('\n')
        override_found = False
        for line_2 in rules_grammar_2:
            if line_2 == '' or line_2[0] == '/':  # skip comments and empty lines:
                continue
            parts = line_2.split(':')
            name_2, definition_2 = parts[0], ''.join(parts[1]) #get part before are after :
            if name_1 == name_2:
                override_found = True
                new_rule = line_2
                # this rule is now in the grammar, remove form this list
                remaining_rules_grammar_2.remove(new_rule)
                break

        # new rule found? print that. nothing found? print org rule
        if override_found:
            merged_grammar.append(new_rule)
        else:
            merged_grammar.append(line_1)

    #all rules that were not overlapping are new in the grammar, add these too
    for rule in remaining_rules_grammar_2:
        if not(rule == '' or rule[0] == '/'):
            merged_grammar.append(rule)

    merged_grammar = sorted(merged_grammar)
    return '\n'.join(merged_grammar)


def create_grammar(level, lang="en"):
    # start with creating the grammar for level 1
    result = get_full_grammar_for_level(1)

    # then keep merging new grammars in
    for i in range(2, level+1):
        grammar_text_i = get_additional_rules_for_level(i)
        result = merge_grammars(result, grammar_text_i)

    # add in the keywords (currently just the default english ones) afterwards
    keys = get_keywords_for_language(lang)
    result = merge_grammars(result, keys)

    # ready? Save to file to ease debugging
    # this could also be done on each merge for performance reasons
    save_total_grammar_file(level, result)

    return result

def save_total_grammar_file(level, grammar):
    # Load Lark grammars relative to directory of current file
    script_dir = path.abspath(path.dirname(__file__))
    filename = "level" + str(level) + "-Total.lark"
    loc = path.join(script_dir, "grammars-Total", filename)
    file = open(loc, "w", encoding="utf-8")
    file.write(grammar)
    file.close()

def get_additional_rules_for_level(level, sub = 0):
    script_dir = path.abspath(path.dirname(__file__))
    if sub:
        filename = "level" + str(level) + "-" + str(sub) + "-Additions.lark"
    else:
        filename = "level" + str(level) + "-Additions.lark"
    with open(path.join(script_dir, "grammars", filename), "r", encoding="utf-8") as file:
        grammar_text = file.read()
    return grammar_text

def get_full_grammar_for_level(level):
    script_dir = path.abspath(path.dirname(__file__))
    filename = "level" + str(level) + ".lark"
    with open(path.join(script_dir, "grammars", filename), "r", encoding="utf-8") as file:
        grammar_text = file.read()
    return grammar_text

def get_keywords_for_language(lang):
    script_dir = path.abspath(path.dirname(__file__))
    filename = "keywords-" + str(lang) + ".lark"
    if not (path.isfile(path.join(script_dir, "grammars", filename))):
        filename = "keywords-en.lark"
    with open(path.join(script_dir, "grammars", filename), "r", encoding="utf-8") as file:
        grammar_text = file.read()
    return grammar_text

PARSER_CACHE = {}


def get_parser(level, lang):
    """Return the Lark parser for a given level.

    Uses caching if Hedy is NOT running in development mode.
    """
    key = str(level) + "." + lang
    existing = PARSER_CACHE.get(key)
    if existing and not utils.is_debug_mode():
        return existing
    grammar = create_grammar(level, lang)
    ret = Lark(grammar, regex=True)
    PARSER_CACHE[key] = ret
    return ret

ParseResult = namedtuple('ParseResult', ['code', 'has_turtle'])

def transpile(input_string, level, lang="en"):
    try:
        transpile_result = transpile_inner(input_string, level, lang)
        return transpile_result
    except ParseException as ex:
        # This is the 'fall back' transpilation
        # that should surely be improved!!
        # we retry HedyExceptions of the type Parse (and Lark Errors) but we raise Invalids

        #try 1 level lower
        if level > 1:
            try:
                new_level = level - 1
                result = transpile_inner(input_string, new_level, lang)
            except (LarkError, HedyException) as innerE:
                # Parse at `level - 1` failed as well, just re-raise original error
                raise ex
            # If the parse at `level - 1` succeeded, then a better error is "wrong level"
            raise WrongLevelException(correct_code=result.code, working_level=new_level, original_level=level) from ex


def repair(input_string):
    #the only repair we can do now is remove leading spaces, more can be added!
    return '\n'.join([x.lstrip() for x in input_string.split('\n')])

def translate_characters(s):
# this method is used to make it more clear to kids what is meant in error messages
# for example ' ' is hard to read, space is easier
# this could (should?) be localized so we can call a ' "Hoge komma" for example (Felienne, dd Feb 25, 2021)
    if s == ' ':
        return 'space'
    elif s == ',':
        return 'comma'
    elif s == '?':
        return 'question mark'
    elif s == '\\n':
        return 'newline'
    elif s == '.':
        return 'period'
    elif s == '!':
        return 'exclamation mark'
    elif s == '*':
        return 'star'
    elif s == "'":
        return 'single quotes'
    elif s == '"':
        return 'double quotes'
    elif s == '/':
        return 'slash'
    elif s == '-':
        return 'dash'
    elif s >= 'a' and s <= 'z' or s >= 'A' and s <= 'Z':
        return s
    else:
        return s

def filter_and_translate_terminals(list):
    # in giving error messages, it does not make sense to include
    # ANONs, and some things like EOL need kid friendly translations
    new_terminals = []
    for terminal in list:
        if terminal[:4] == "ANON":
            continue

        if terminal == "EOL":
            new_terminals.append("Newline")
            break

        #not translated or filtered out? simply add as is:
        new_terminals.append(terminal)

    return new_terminals

def beautify_parse_error(character_found):
    character_found = translate_characters(character_found)
    return character_found

def find_indent_length(line):
    number_of_spaces = 0
    for x in line:
        if x == ' ':
            number_of_spaces += 1
        else:
            break
    return number_of_spaces

def preprocess_blocks(code):
    processed_code = []
    lines = code.split("\n")
    current_number_of_indents = 0
    previous_number_of_indents = 0
    indent_size = None #we don't fix indent size but the first encounter sets it
    line_number = 0
    for line in lines:
        line_number += 1
        leading_spaces = find_indent_length(line)

        #first encounter sets indent size for this program
        if indent_size == None and leading_spaces > 0:
            indent_size = leading_spaces

        #calculate nuber of indents if possible
        if indent_size != None:
            current_number_of_indents = leading_spaces // indent_size

        if current_number_of_indents - previous_number_of_indents > 1:
            raise IndentationException(line_number = line_number, leading_spaces = leading_spaces, indent_size = indent_size)

        if current_number_of_indents < previous_number_of_indents:
            # we springen 'terug' dus er moeten end-blocken in
            # bij meerdere terugsprongen sluiten we ook meerdere blokken

            difference_in_indents = (previous_number_of_indents - current_number_of_indents)

            for i in range(difference_in_indents):
                processed_code.append('end-block')

        #save to compare for next line
        previous_number_of_indents = current_number_of_indents

        #if indent remains the same, do nothing, just add line
        processed_code.append(line)

    # if the last line is indented, the end of the program is also the end of all indents
    # so close all blocks
    for i in range(current_number_of_indents):
        processed_code.append('end-block')
    return "\n".join(processed_code)

def contains_blanks(code):
    return (" _ " in code) or (" _\n" in code)

<<<<<<< HEAD
def transpile_inner(input_string, level, lang="en"):
=======

def transpile_inner(input_string, level):
>>>>>>> 3909a68b
    number_of_lines = input_string.count('\n')

    #parser is not made for huge programs!
    if number_of_lines > MAX_LINES:
        raise InputTooBigException(lines_of_code=number_of_lines, max_lines=MAX_LINES)

    input_string = input_string.replace('\r\n', '\n')
    punctuation_symbols = ['!', '?', '.']
    level = int(level)
    parser = get_parser(level, lang)

    if contains_blanks(input_string):
        raise CodePlaceholdersPresentException()


    if level >= 3:
        input_string = input_string.replace("\\", "\\\\")

    #in level 7 we add indent-dedent blocks to the code before parsing
    if level >= 7:
        input_string = preprocess_blocks(input_string)

    try:
        program_root = parser.parse(input_string+ '\n').children[0]  # getting rid of the root could also be done in the transformer would be nicer
        abstract_syntaxtree = ExtractAST().transform(program_root)
        lookup_table = AllAssignmentCommands().transform(abstract_syntaxtree)

        # also add hashes to list
        # note that we do not (and cannot) hash the var names only, we also need to be able to process
        # random.choice(প্রাণী)
        hashed_lookups = AllAssignmentCommandsHashed().transform(abstract_syntaxtree)

        lookup_table += hashed_lookups

    except UnexpectedCharacters as e:
        try:
            location = e.line, e.column
            characters_expected = str(e.allowed) #not yet in use, could be used in the future (when our parser rules are better organize, now it says ANON*__12 etc way too often!)
            character_found  = beautify_parse_error(e.char)
            # print(e.args[0])
            # print(location, character_found, characters_expected)
            raise ParseException(level=level, location=location, character_found=character_found) from e
        except UnexpectedEOF:
            # this one can't be beautified (for now), so give up :)
            raise e

    # IsValid returns (True,) or (False, args, line)
    is_valid = IsValid().transform(program_root)

    if not is_valid[0]:
        _, args, line = is_valid

        # Apparently, sometimes 'args' is a string, sometimes it's a list of
        # strings ( are these production rule names?). If it's a list of
        # strings, just take the first string and proceed.
        if isinstance(args, list):
            args = args[0]
        if args == ' ':
            #the error here is a space at the beginning of a line, we can fix that!
            fixed_code = repair(input_string)
            if fixed_code != input_string: #only if we have made a successful fix
                result = transpile_inner(fixed_code, level, lang)
            raise InvalidSpaceException(level, line, result.code)
        elif args == 'print without quotes':
            # grammar rule is ignostic of line number so we can't easily return that here
            raise UnquotedTextException(level=level)
        elif args == 'empty program':
            raise EmptyProgramException()
        else:
            invalid_command = args
            closest = closest_command(invalid_command, commands_per_level[level])
            if closest == None: #we couldn't find a suggestion because the command itself was found
                # clearly the error message here should be better or it should be a different one!
                raise ParseException(level=level, location=["?", "?"], keyword_found=invalid_command)
            raise InvalidCommandException(invalid_command=invalid_command, level=level, guessed_command=closest)

    is_complete = IsComplete(level).transform(program_root)
    if not is_complete[0]:
        incomplete_command = is_complete[1][0]
        line = is_complete[2]
        raise IncompleteCommandException(incomplete_command=incomplete_command, level=level, line_number=line)

    if not valid_echo(program_root):
        raise LonelyEchoException()

    try:
        if level <= HEDY_MAX_LEVEL:
            #grab the right transpiler from the lookup
            transpiler = TRANSPILER_LOOKUP[level]
            python = transpiler(punctuation_symbols, lookup_table).transform(abstract_syntaxtree)
        else:
           raise Exception(f'Levels over {HEDY_MAX_LEVEL} not implemented yet')
    except visitors.VisitError as E:
        # Exceptions raised inside visitors are wrapped inside VisitError. Unwrap it if it is a
        # HedyException to show the intended error message.
        if isinstance(E.orig_exc, HedyException):
            raise E.orig_exc
        else:
            raise E

    has_turtle = UsesTurtle().transform(program_root)

    return ParseResult(python, has_turtle)

def execute(input_string, level):
    python = transpile(input_string, level)
    if python.has_turtle:
        raise HedyException("hedy.execute doesn't support turtle")
    exec(python.code)


# TODO: Change the program to use the parse method from the parser and not the lex method
def translate_keywords(input_string, from_lang="en", to_lang="nl",level=1):
    parser = get_parser(level, from_lang)
    keyword_list = []

    #program_root = parser.parse(input_string + '\n').children[0]
    #abstract_syntaxtree = ExtractAST().transform(program_root)


    tokens = parser.lex(input_string)
    for token in tokens:
        keyword_list.append([token.type, str(token)])

    keywords = get_keywords_for_language(to_lang)
    newString = ''
    for token in keyword_list:
        if token[0] != '__ANON_1' and token[0] != '_EOL' and token[0] != '_SPACE':
            start = keywords.find(token[0]) + len(token[0]) + 4
            end = keywords.find('\n', start) - 1
            token[1] = keywords[start:end]

        newString += token[1]

    print(newString)
    return


# f = open('output.py', 'w+')
# f.write(python)
# f.close()<|MERGE_RESOLUTION|>--- conflicted
+++ resolved
@@ -1350,12 +1350,7 @@
 def contains_blanks(code):
     return (" _ " in code) or (" _\n" in code)
 
-<<<<<<< HEAD
 def transpile_inner(input_string, level, lang="en"):
-=======
-
-def transpile_inner(input_string, level):
->>>>>>> 3909a68b
     number_of_lines = input_string.count('\n')
 
     #parser is not made for huge programs!
