--- conflicted
+++ resolved
@@ -1177,15 +1177,9 @@
     commands = ast.children
     command_names = [x.children[0].data for x in commands]
     no_echo = 'echo' not in command_names
-<<<<<<< HEAD
 
     # no echo is always ok!
 
-=======
-
-    # no echo is always ok!
-
->>>>>>> f978eb1d
     # otherwise, both have to be in the list and echo shold come after
     return no_echo or ('echo' in command_names and 'ask' in command_names) and command_names.index(
         'echo') > command_names.index('ask')
@@ -1954,19 +1948,11 @@
     def for_list(self, meta, args):
         args = [a for a in args if a != ""]  # filter out in|dedent tokens
         times = self.process_variable(args[0], meta.line)
-<<<<<<< HEAD
 
         body = "\n".join([ConvertToPython.indent(x) for x in args[2:]])
 
         body = sleep_after(body, True)
 
-=======
-
-        body = "\n".join([ConvertToPython.indent(x) for x in args[2:]])
-
-        body = sleep_after(body, True)
-
->>>>>>> f978eb1d
         return f"for {times} in {args[1]}:\n{body}"
 
 
