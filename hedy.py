--- conflicted
+++ resolved
@@ -1693,7 +1693,6 @@
         super().__init__(lookup, numerals_language)
         self.ifpressed_prefix_added = False
 
-<<<<<<< HEAD
     def list_access_var(self, meta, args):
         var = escape_var(args[0])
         
@@ -1705,8 +1704,8 @@
         else:
             return var + ' = ' + args[1] + '[' + args[2] + '-1]'
 
-=======
->>>>>>> 5f4d5097
+
+
     def ifs(self, meta, args):
         return f"""if {args[0]}:
 {ConvertToPython.indent(args[1])}"""
