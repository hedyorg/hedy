import textwrap

import lark
from lark import Lark
from lark.exceptions import LarkError, UnexpectedEOF, UnexpectedCharacters, VisitError
from lark import Tree, Transformer, visitors, v_args
from os import path, environ

import warnings
import hedy
import hedy_translation
import utils
from collections import namedtuple
import hashlib
import re
from dataclasses import dataclass, field
import exceptions
import program_repair
import yaml
import sys

# Some useful constants
HEDY_MAX_LEVEL = 18
MAX_LINES = 100
LEVEL_STARTING_INDENTATION = 8

# Boolean variables to allow code which is under construction to not be executed
local_keywords_enabled = True

# dictionary to store transpilers
TRANSPILER_LOOKUP = {}

# Python keywords need hashing when used as var names
reserved_words = ['and', 'except', 'lambda', 'with', 'as', 'finally', 'nonlocal', 'while', 'assert', 'False', 'None', 'yield', 'break', 'for', 'not', 'class', 'from', 'or', 'continue', 'global', 'pass', 'def', 'if', 'raise', 'del', 'import', 'return', 'elif', 'in', 'True', 'else', 'is', 'try']

# Define and load all available language data
ALL_LANGUAGES = {
    'id': 'Bahasa Indonesia',
    'de': 'Deutsch',
    'en': 'English',
    'es': 'Español',
    'fr': 'Français',
<<<<<<< HEAD
    'fy': 'Frysk',
=======
    'nb_NO': 'Norsk',
    'pt_pt': 'Português(pt)',
    'pt_br': 'Português(br)',
    'de': 'Deutsch',
>>>>>>> cd374c62
    'it': 'Italiano',
    'hu': 'Magyar',
    'nl': 'Nederlands',
    'pt_br': 'Português(br)',
    'pt_pt': 'Português(pt)',
    'sw': 'Swahili',
    'tr': 'Türk',
    'cs': 'Čeština',
    'el': 'Ελληνικά',
    'bg': 'Български',
    'ar': 'عربى',
    'hi': 'हिंदी',
    'bn': 'বাংলা',
    'zh': '简体中文'
}

# Define fall back languages for adventures
FALL_BACK_ADVENTURE = {
    'fy': 'nl',
    'pt_br': 'pt_pt'
}

ALL_KEYWORD_LANGUAGES = {
    'en': 'EN',
    'nl': 'NL',
    'ar': 'AR',
    'fr': 'FR',
    'hi': 'HI',
    'es': 'ES'
}


class Command:
    print = 'print'
    ask = 'ask'
    echo = 'echo'
    turn = 'turn'
    forward = 'forward'
    add_to_list = 'add to list'
    remove_from_list = 'remove from list'
    list_access = 'at random'
    in_list = 'in list'
    equality = 'is (equality)'
    repeat = 'repeat'
    for_list = 'for in'
    for_loop = 'for in range'
    addition = '+'
    subtraction = '-'
    multiplication = '*'
    division = '/'
    smaller = '<'
    smaller_equal = '<='
    bigger = '>'
    bigger_equal = '>='
    not_equal = '!='


translatable_commands = {Command.print: ['print'],
                         Command.ask: ['ask'],
                         Command.echo: ['echo'],
                         Command.turn: ['turn'],
                         Command.forward: ['forward'],
                         Command.add_to_list: ['add', 'to_list'],
                         Command.remove_from_list: ['remove', 'from'],
                         Command.list_access: ['at', 'random'],
                         Command.in_list: ['in'],
                         Command.equality: ['is', '=', '=='],
                         Command.repeat: ['repeat', 'times'],
                         Command.for_list: ['for', 'in'],
                         Command.for_loop: ['in', 'range', 'to']}


class HedyType:
    any = 'any'
    none = 'none'
    string = 'string'
    integer = 'integer'
    list = 'list'
    float = 'float'
    boolean = 'boolean'
    input = 'input'


# Type promotion rules are used to implicitly convert one type to another, e.g. integer should be auto converted
# to float in 1 + 1.5. Additionally, before level 12, we want to convert numbers to strings, e.g. in equality checks.
int_to_float = (HedyType.integer, HedyType.float)
int_to_string = (HedyType.integer, HedyType.string)
float_to_string = (HedyType.float, HedyType.string)
input_to_int = (HedyType.input, HedyType.integer)
input_to_float = (HedyType.input, HedyType.float)
input_to_string = (HedyType.input, HedyType.string)


def promote_types(types, rules):
    for (from_type, to_type) in rules:
        if to_type in types:
            types = [to_type if t == from_type else t for t in types]
    return types


# Commands per Hedy level which are used to suggest the closest command when kids make a mistake
commands_per_level = {
    1 :['print', 'ask', 'echo', 'turn', 'forward'],
    2 :['print', 'ask', 'is', 'turn', 'forward', 'sleep'],
    3 :['ask', 'is', 'print', 'forward', 'turn', 'sleep', 'at', 'random', 'add', 'to', 'remove', 'from'],
    4 :['ask', 'is', 'print', 'forward', 'turn', 'sleep', 'at', 'random', 'add', 'to', 'remove', 'from'],
    5 :['ask', 'is', 'print', 'forward', 'turn', 'sleep', 'at', 'random', 'add', 'to', 'remove', 'from', 'in', 'if', 'else'],
    6 :['ask', 'is', 'print', 'forward', 'turn', 'sleep', 'at', 'random', 'add', 'to', 'remove', 'from', 'in', 'if', 'else'],
    7 :['ask', 'is', 'print', 'forward', 'turn', 'sleep', 'at', 'random', 'add', 'to', 'remove', 'from', 'in', 'if', 'else', 'repeat', 'times'],
    8 :['ask', 'is', 'print', 'forward', 'turn', 'sleep', 'at', 'random', 'add', 'to', 'remove', 'from', 'in', 'if', 'else', 'repeat', 'times'],
    9 :['ask', 'is', 'print', 'forward', 'turn', 'sleep', 'at', 'random', 'add', 'to', 'remove', 'from', 'in', 'if', 'else', 'repeat', 'times'],
    10 :['ask', 'is', 'print', 'forward', 'turn', 'sleep', 'at', 'random', 'add', 'to', 'remove', 'from', 'in', 'if', 'else', 'repeat', 'times', 'for'],
    11 :['ask', 'is', 'print', 'sleep', 'at', 'random', 'add', 'to', 'remove', 'from', 'in', 'if', 'else', 'for', 'range'],
    12 :['ask', 'is', 'print', 'sleep', 'at', 'random', 'add', 'to', 'remove', 'from', 'in', 'if', 'else', 'for', 'range'],
    13 :['ask', 'is', 'print', 'sleep', 'at', 'random', 'add', 'to', 'remove', 'from', 'in', 'if', 'else', 'for', 'range', 'and', 'or'],
    14 :['ask', 'is', 'print', 'sleep', 'at', 'random', 'add', 'to', 'remove', 'from', 'in', 'if', 'else', 'for', 'range', 'and', 'or'],
    15 :['ask', 'is', 'print', 'sleep', 'at', 'random', 'add', 'to', 'remove', 'from', 'in', 'if', 'else', 'for', 'range', 'and', 'or', 'while'],
    16 :['ask', 'is', 'print', 'sleep', 'at', 'random', 'add', 'to', 'remove', 'from', 'in', 'if', 'else', 'for', 'range', 'and', 'or', 'while'],
    17 :['ask', 'is', 'print', 'sleep', 'at', 'random', 'add', 'to', 'remove', 'from', 'in', 'if', 'else', 'for', 'range', 'and', 'or', 'while', 'elif'],
    18 :['is', 'print', 'sleep', 'at', 'random', 'add', 'to', 'remove', 'from', 'in', 'if', 'else', 'for', 'range', 'and', 'or', 'while', 'elif', 'input'],
}

command_turn_literals = ['right', 'left']

# Commands and their types per level (only partially filled!)
commands_and_types_per_level = {
    Command.print: {
        1: [HedyType.string, HedyType.integer, HedyType.input],
        12: [HedyType.string, HedyType.integer, HedyType.input, HedyType.float],
        16: [HedyType.string, HedyType.integer, HedyType.input, HedyType.float, HedyType.list]
    },
    Command.ask: {
        1: [HedyType.string, HedyType.integer, HedyType.input],
        12: [HedyType.string, HedyType.integer, HedyType.input, HedyType.float],
        16: [HedyType.string, HedyType.integer, HedyType.input, HedyType.float, HedyType.list]
    },
    Command.turn: {1: command_turn_literals,
                   2: [HedyType.integer, HedyType.input]},
    Command.forward: {1: [HedyType.integer, HedyType.input]},
    Command.list_access: {1: [HedyType.list]},
    Command.in_list: {1: [HedyType.list]},
    Command.add_to_list: {1: [HedyType.list]},
    Command.remove_from_list: {1: [HedyType.list]},
    Command.equality: {1: [HedyType.string, HedyType.integer, HedyType.input, HedyType.float],
                       14: [HedyType.string, HedyType.integer, HedyType.input, HedyType.float, HedyType.list]},
    Command.addition: {
        6: [HedyType.integer, HedyType.input],
        12: [HedyType.string, HedyType.integer, HedyType.input, HedyType.float]
    },
    Command.subtraction: {
        1: [HedyType.integer, HedyType.input],
        12: [HedyType.integer, HedyType.float, HedyType.input],
    },
    Command.multiplication: {
        1: [HedyType.integer, HedyType.input],
        12: [HedyType.integer, HedyType.float, HedyType.input],
    },
    Command.division: {
        1: [HedyType.integer, HedyType.input],
        12: [HedyType.integer, HedyType.float, HedyType.input],
    },
    Command.repeat: {7: [HedyType.integer, HedyType.input]},
    Command.for_list: {10: {HedyType.list}},
    Command.for_loop: {11: [HedyType.integer, HedyType.input]},
    Command.smaller: {14: [HedyType.integer, HedyType.float, HedyType.input]},
    Command.smaller_equal: {14: [HedyType.integer, HedyType.float, HedyType.input]},
    Command.bigger: {14: [HedyType.integer, HedyType.float, HedyType.input]},
    Command.bigger_equal: {14: [HedyType.integer, HedyType.float, HedyType.input]},
    Command.not_equal: {14: [HedyType.integer, HedyType.float, HedyType.string, HedyType.input, HedyType.list]}
}

# we generate Python strings with ' always, so ' needs to be escaped but " works fine
# \ also needs to be escaped because it eats the next character
characters_that_need_escaping = ["\\", "'"]

character_skulpt_cannot_parse = re.compile('[^a-zA-Z0-9_]')


def get_list_keywords(commands, to_lang):
    """ Returns a list with the local keywords of the argument 'commands'
    """

    translation_commands = []
    dir = path.abspath(path.dirname(__file__))
    path_keywords = dir + "/coursedata/keywords"

    to_yaml_filesname_with_path = path.join(path_keywords, to_lang + '.yaml')
    en_yaml_filesname_with_path = path.join(path_keywords, 'en' + '.yaml')

    with open(en_yaml_filesname_with_path, 'r', encoding='utf-8') as stream:
        en_yaml_dict = yaml.safe_load(stream)

    try:
        with open(to_yaml_filesname_with_path, 'r', encoding='utf-8') as stream:
            to_yaml_dict = yaml.safe_load(stream)
        for command in commands:
            try:
                translation_commands.append(to_yaml_dict[command])
            except Exception:
                translation_commands.append(en_yaml_dict[command])
    except Exception:
        for command in commands:
            translation_commands.append(en_yaml_dict[command])

    return translation_commands


def get_suggestions_for_language(lang, level):
    if not local_keywords_enabled:
        lang = 'en'

    lang_commands = get_list_keywords(commands_per_level[level], lang)

    # if we allow multiple keyword languages:
    en_commands = get_list_keywords(commands_per_level[level], 'en')
    en_lang_commands = list(set(en_commands + lang_commands))
            
    return en_lang_commands


def hash_needed(var):
    # this function now sometimes gets a str and sometimes - a LookupEntry
    # not pretty but it will all be removed once we no longer need hashing (see issue #959) so ok for now

    # some elements are not names but processed names, i.e. random.choice(dieren)
    # they should not be hashed
    # these are either of type assignment and operation or already processed and then contain ( or [
    if (type(var) is LookupEntry and var.skip_hashing) or (isinstance(var, str) and ('[' in var or '(' in var)):
        return False

    var_name = var.name if type(var) is LookupEntry else var

    return var_name in reserved_words or character_skulpt_cannot_parse.search(var_name) is not None


def hash_var(var):
    var_name = var.name if type(var) is LookupEntry else var
    if hash_needed(var):
        # hash "illegal" var names
        # being reserved keywords
        # or non-latin vars to comply with Skulpt, which does not implement PEP3131 :(
        # prepend with v for when hash starts with a number
        hash_object = hashlib.md5(var_name.encode())
        return "v" + hash_object.hexdigest()
    else:
        return var_name

def closest_command(invalid_command, known_commands, threshold=2):
    # closest_command() searches for a similar command (distance smaller than threshold)
    # TODO: make the result value be tuple instead of a ugly None & string mix
    # returns None if the invalid command does not contain any known command.
    # returns 'keyword' if the invalid command is exactly a command (so shoudl not be suggested)

    min_command = closest_command_with_min_distance(invalid_command, known_commands, threshold)

    # Check if we are not returning the found command
    # In that case we have no suggestion
    # This is to prevent "print is not a command in Hedy level 3, did you mean print?" error message

    if min_command == invalid_command:
        return 'keyword'
    return min_command


def style_closest_command(command):
    return f'<span class="command-highlighted">{command}</span>'

def closest_command_with_min_distance(invalid_command, commands, threshold):
    # FH, early 2020: simple string distance, could be more sophisticated MACHINE LEARNING!

    minimum_distance = 1000
    closest_command = None
    for command in commands:
        minimum_distance_for_command = calculate_minimum_distance(command, invalid_command)
        if minimum_distance_for_command < minimum_distance and minimum_distance_for_command <= threshold:
            minimum_distance = minimum_distance_for_command
            closest_command = command

    return closest_command

def calculate_minimum_distance(s1, s2):
    """Return string distance between 2 strings."""
    if len(s1) > len(s2):
        s1, s2 = s2, s1
    distances = range(len(s1) + 1)
    for index2, char2 in enumerate(s2):
        new_distances = [index2 + 1]
        for index1, char1 in enumerate(s1):
            if char1 == char2:
                new_distances.append(distances[index1])
            else:
                new_distances.append(1 + min((distances[index1], distances[index1 + 1], new_distances[-1])))
        distances = new_distances
    return distances[-1]


@dataclass
class InvalidInfo:
    error_type: str
    command: str = ''
    arguments: list = field(default_factory=list)
    line: int = 0
    column: int = 0


# used in to construct lookup table entries and infer their type
@dataclass
class LookupEntry:
    name: str
    tree: Tree
    skip_hashing: bool
    type_: str = None
    currently_inferring: bool = False  # used to detect cyclic type inference


class TypedTree(Tree):
    def __init__(self, data, children, meta, type_):
        super().__init__(data, children, meta)
        self.type_ = type_


@v_args(meta=True)
class ExtractAST(Transformer):
    # simplifies the tree: f.e. flattens arguments of text, var and punctuation for further processing
    def text(self, meta, args):
        return Tree('text', [' '.join([str(c) for c in args])], meta)

    def INT(self, args):
        return Tree('integer', [str(args)])

    def NUMBER(self, args):
        return Tree('number', [str(args)])

    def NEGATIVE_NUMBER(self, args):
        return Tree('number', [str(args)])

    #level 2
    def var(self, meta, args):
        return Tree('var', [''.join([str(c) for c in args])], meta)

    def punctuation(self, meta, args):
        return Tree('punctuation', [''.join([str(c) for c in args])], meta)

    def list_access(self, meta, args):
        if type(args[1]) == Tree:
            if "random" in args[1].data:
                return Tree('list_access', [args[0], 'random'], meta)
            else:
                return Tree('list_access', [args[0], args[1].children[0]], meta)
        else:
            return Tree('list_access', [args[0], args[1]], meta)

    #level 5
    def error_unsupported_number(self, meta, args):
        return Tree('unsupported_number', [''.join([str(c) for c in args])], meta)


# This visitor collects all entries that should be part of the lookup table. It only stores the name of the entry
# (e.g. 'animal') and its value as a tree node (e.g. Tree['text', ['cat']]) which is later used to infer the type
# of the entry. This preliminary traversal is needed to avoid issues with loops in which an iterator variable is
# used in the inner commands which are visited before the iterator variable is added to the lookup.
class LookupEntryCollector(visitors.Visitor):
    def __init__(self, level):
        super().__init__()
        self.level = level
        self.lookup = []

    def ask(self, tree):
        # in level 1 there is no variable name on the left side of the ask command
        if self.level > 1:
            self.add_to_lookup(tree.children[0].children[0], tree)

    def input_empty_brackets(self, tree):
        self.input(tree)

    def input(self, tree):
        var_name = tree.children[0].children[0]
        self.add_to_lookup(var_name, tree)

    def assign(self, tree):
        var_name = tree.children[0].children[0]
        self.add_to_lookup(var_name, tree.children[1])

    def assign_list(self, tree):
        var_name = tree.children[0].children[0]
        self.add_to_lookup(var_name, tree)


    # list access is added to the lookup table not because it must be escaped
    # for example we print(dieren[1]) not print('dieren[1]')
    def list_access(self, tree):
        list_name = hash_var(tree.children[0].children[0])
        position_name = hash_var(tree.children[1])
        if position_name == 'random':
            name = f'random.choice({list_name})'
        else:
            # We want list access to be 1-based instead of 0-based, hence the -1
            name = f'{list_name}[{position_name}-1]'
        self.add_to_lookup(name, tree, True)

    def list_access_var(self, tree):
        self.add_to_lookup(tree.children[0].children[0], tree)
    def change_list_item(self, tree):
        self.add_to_lookup(tree.children[0].children[0], tree, True)

    def for_list(self, tree):
        iterator = str(tree.children[0].children[0])
        # the tree is trimmed to skip contain the inner commands of the loop since
        # they are not needed to infer the type of the iterator variable
        trimmed_tree = Tree(tree.data, tree.children[0:2], tree.meta)
        self.add_to_lookup(iterator, trimmed_tree)

    def for_loop(self, tree):
        iterator = str(tree.children[0])
        # the tree is trimmed to skip contain the inner commands of the loop since
        # they are not needed to infer the type of the iterator variable
        trimmed_tree = Tree(tree.data, tree.children[0:3], tree.meta)
        self.add_to_lookup(iterator, trimmed_tree)

    def add_to_lookup(self, name, tree, skip_hashing=False):
        entry = LookupEntry(name, tree, skip_hashing)
        hashed_name = hash_var(entry)
        entry.name = hashed_name
        self.lookup.append(entry)


# The transformer traverses the whole AST and infers the type of each node. It alters the lookup table entries with
# their inferred type. It also performs type validation for commands, e.g. 'text' + 1 results in error.
@v_args(tree=True)
class TypeValidator(Transformer):
    def __init__(self, lookup, level, lang, input_string):
        super().__init__()
        self.lookup = lookup
        self.level = level
        self.lang = lang
        self.input_string = input_string

    def print(self, tree):
        self.validate_args_type_allowed(Command.print, tree.children, tree.meta)
        return self.to_typed_tree(tree)

    def ask(self, tree):
        if self.level > 1:
            self.save_type_to_lookup(tree.children[0].children[0], HedyType.input)
        self.validate_args_type_allowed(Command.ask, tree.children[1:], tree.meta)
        return self.to_typed_tree(tree, HedyType.input)

    def input(self, tree):
        self.validate_args_type_allowed(Command.ask, tree.children[1:], tree.meta)
        return self.to_typed_tree(tree, HedyType.input)

    def forward(self, tree):
        if tree.children:
            self.validate_args_type_allowed(Command.forward, tree.children, tree.meta)
        return self.to_typed_tree(tree)

    def turn(self, tree):
        if tree.children:
            name = tree.children[0].data
            if self.level > 1 or name not in command_turn_literals:
                self.validate_args_type_allowed(Command.turn, tree.children, tree.meta)
        return self.to_typed_tree(tree)

    def assign(self, tree):
        try:
            type_ = self.get_type(tree.children[1])
            self.save_type_to_lookup(tree.children[0].children[0], type_)
        except hedy.exceptions.UndefinedVarException as ex:
            if self.level >= 12:
                raise hedy.exceptions.UnquotedAssignTextException(text=ex.arguments['name'])
            else:
                raise

        return self.to_typed_tree(tree, HedyType.none)
    
    def assign_list(self, tree):
        self.save_type_to_lookup(tree.children[0].children[0], HedyType.list)
        return self.to_typed_tree(tree, HedyType.list)
        
    def list_access(self, tree):
        self.validate_args_type_allowed(Command.list_access, tree.children[0], tree.meta)

        list_name = hash_var(tree.children[0].children[0])
        if tree.children[1] == 'random':
            name = f'random.choice({list_name})'
        else:
            # We want list access to be 1-based instead of 0-based, hence the -1
            name = f'{list_name}[{tree.children[1]}-1]'
        self.save_type_to_lookup(name, HedyType.any)

        return self.to_typed_tree(tree, HedyType.any)

    def list_access_var(self, tree):
        self.save_type_to_lookup(tree.children[0].children[0], HedyType.any)
        return self.to_typed_tree(tree)

    def add(self, tree):
        self.validate_args_type_allowed(Command.add_to_list, tree.children[1], tree.meta)
        return self.to_typed_tree(tree)

    def remove(self, tree):
        self.validate_args_type_allowed(Command.remove_from_list, tree.children[1], tree.meta)
        return self.to_typed_tree(tree)

    def in_list_check(self, tree):
        self.validate_args_type_allowed(Command.in_list, tree.children[1], tree.meta)
        return self.to_typed_tree(tree, HedyType.boolean)

    def equality_check(self, tree):
        if self.level < 12:
            rules = [int_to_float, int_to_string, float_to_string, input_to_string, input_to_int, input_to_float]
        else:
            rules = [int_to_float, input_to_string, input_to_int, input_to_float]
        self.validate_binary_command_args_type(Command.equality, tree, rules)
        return self.to_typed_tree(tree, HedyType.boolean)

    def repeat(self, tree):
        command = Command.repeat
        allowed_types = get_allowed_types(command, self.level)
        self.check_type_allowed(command, allowed_types, tree.children[0], tree.meta)
        return self.to_typed_tree(tree, HedyType.none)

    def for_list(self, tree):
        command = Command.for_list
        allowed_types = get_allowed_types(command, self.level)
        self.check_type_allowed(command, allowed_types, tree.children[1], tree.meta)
        self.save_type_to_lookup(tree.children[0].children[0], HedyType.any)
        return self.to_typed_tree(tree, HedyType.none)

    def for_loop(self, tree):
        command = Command.for_loop
        allowed_types = get_allowed_types(command, self.level)

        start_type = self.check_type_allowed(command, allowed_types, tree.children[1], tree.meta)
        self.check_type_allowed(command, allowed_types, tree.children[2], tree.meta)

        iterator = str(tree.children[0])
        self.save_type_to_lookup(iterator, start_type)

        return self.to_typed_tree(tree, HedyType.none)

    def integer(self, tree):
        return self.to_typed_tree(tree, HedyType.integer)

    def text(self, tree):
        # under level 12 integers appear as text, so we parse them
        if self.level < 12:
            type_ = HedyType.integer if ConvertToPython.is_int(tree.children[0]) else HedyType.string
        else:
            type_ = HedyType.string
        return self.to_typed_tree(tree, type_)

    def punctuation(self, tree):
        return self.to_typed_tree(tree, HedyType.string)

    def text_in_quotes(self, tree):
        return self.to_typed_tree(tree.children[0], HedyType.string)

    def var_access(self, tree):
        return self.to_typed_tree(tree, HedyType.string)

    def var(self, tree):
        return self.to_typed_tree(tree, HedyType.none)

    def number(self, tree):
        number = tree.children[0]
        if ConvertToPython.is_int(number):
            return self.to_typed_tree(tree, HedyType.integer)
        if ConvertToPython.is_float(number):
            return self.to_typed_tree(tree, HedyType.float)
        # We managed to parse a number that cannot be parsed by python
        raise exceptions.ParseException(level=self.level, location='', found=number)

    def subtraction(self, tree):
        return self.to_sum_typed_tree(tree, Command.subtraction)

    def addition(self, tree):
        return self.to_sum_typed_tree(tree, Command.addition)

    def multiplication(self, tree):
        return self.to_sum_typed_tree(tree, Command.multiplication)

    def division(self, tree):
        return self.to_sum_typed_tree(tree, Command.division)

    def to_sum_typed_tree(self, tree, command):
        rules = [int_to_float, input_to_int, input_to_float]
        prom_left_type, prom_right_type = self.validate_binary_command_args_type(command, tree, rules)
        return TypedTree(tree.data, tree.children, tree.meta, prom_left_type)

    def smaller(self, tree):
        return self.to_comparison_tree(Command.smaller, tree)

    def smaller_equal(self, tree):
        return self.to_comparison_tree(Command.smaller_equal, tree)

    def bigger(self, tree):
        return self.to_comparison_tree(Command.bigger, tree)

    def bigger_equal(self, tree):
        return self.to_comparison_tree(Command.bigger_equal, tree)

    def not_equal(self, tree):
        rules = [int_to_float, input_to_int, input_to_float, input_to_string]
        self.validate_binary_command_args_type(Command.not_equal, tree, rules)
        return self.to_typed_tree(tree, HedyType.boolean)

    def to_comparison_tree(self, command, tree):
        allowed_types = get_allowed_types(command, self.level)
        self.check_type_allowed(command, allowed_types, tree.children[0], tree.meta)
        self.check_type_allowed(command, allowed_types, tree.children[1], tree.meta)
        return self.to_typed_tree(tree, HedyType.boolean)

    def validate_binary_command_args_type(self, command, tree, type_promotion_rules):
        allowed_types = get_allowed_types(command, self.level)

        left_type = self.check_type_allowed(command, allowed_types, tree.children[0], tree.meta)
        right_type = self.check_type_allowed(command, allowed_types, tree.children[1], tree.meta)

        if self.ignore_type(left_type) or self.ignore_type(right_type):
            return HedyType.any, HedyType.any

        prom_left_type, prom_right_type = promote_types([left_type, right_type], type_promotion_rules)

        if prom_left_type != prom_right_type:
            left_arg = tree.children[0].children[0]
            right_arg = tree.children[1].children[0]
            raise hedy.exceptions.InvalidTypeCombinationException(command, left_arg, right_arg, left_type, right_type)
        return prom_left_type, prom_right_type

    def validate_args_type_allowed(self, command, children, meta):
        allowed_types = get_allowed_types(command, self.level)
        children = children if type(children) is list else [children]
        for child in children:
            self.check_type_allowed(command, allowed_types, child, meta)

    def check_type_allowed(self, command, allowed_types, tree, meta=None):
        arg_type = self.get_type(tree)
        if arg_type not in allowed_types and not self.ignore_type(arg_type):
            variable = tree.children[0]

            if command in translatable_commands:
                keywords = translatable_commands[command]
                result = hedy_translation.find_command_keywords(self.input_string, self.lang, self.level, keywords,
                                                                meta.line, meta.end_line, meta.column-1, meta.end_column-2)
                result = {k: v for k, v in result.items()}
                command = ' '.join([v.strip() for v in result.values() if v is not None])
            raise exceptions.InvalidArgumentTypeException(command=command, invalid_type=arg_type,
                                                          invalid_argument=variable, allowed_types=allowed_types)
        return arg_type

    def get_type(self, tree):
        # The rule var_access is used in the grammars definitions only in places where a variable needs to be accessed.
        # So, if it cannot be found in the lookup table, then it is an undefined variable for sure.
        if tree.data == 'var_access':
            var_name = tree.children[0]
            in_lookup, type_in_lookup = self.try_get_type_from_lookup(var_name)
            if in_lookup:
                return type_in_lookup
            else:
                raise hedy.exceptions.UndefinedVarException(name=var_name)

        # TypedTree with type 'None' and 'string' could be in the lookup because of the grammar definitions
        # If the tree has more than 1 child, then it is not a leaf node, so do not search in the lookup
        if tree.type_ in [HedyType.none, HedyType.string] and len(tree.children) == 1:
            in_lookup, type_in_lookup = self.try_get_type_from_lookup(tree.children[0])
            if in_lookup:
                return type_in_lookup
        # If the value is not in the lookup or the type is other than 'None' or 'string', return evaluated type
        return tree.type_

    def ignore_type(self, type_):
        return type_ in [HedyType.any, HedyType.none]

    def save_type_to_lookup(self, name, inferred_type):
        for entry in self.lookup:
            if entry.name == hash_var(name):
                entry.type_ = inferred_type

    # Usually, variable definitions are sequential and by the time we need the type of a lookup entry, it would already
    #  be inferred. However, there are valid cases in which the lookup entries will be accessed before their type
    #  is inferred. This is the case with for loops:
    #      for i in 1 to 10
    #          print i
    #  In the above case, we visit `print i`, before the definition of i in the for cycle. In this case, the tree of
    #  lookup entry is used to infer the type and continue the started validation. This approach might cause issues
    #  in case of cyclic references, e.g. b is b + 1. The flag `inferring` is used as a guard against these cases.
    def try_get_type_from_lookup(self, name):
        matches = [entry for entry in self.lookup if entry.name == hash_var(name)]
        if matches:
            match = matches[0]
            if not match.type_:
                if match.currently_inferring:  # there is a cyclic var reference, e.g. b = b + 1
                    raise exceptions.CyclicVariableDefinitionException(variable=match.name)
                else:
                    match.currently_inferring = True
                    try:
                        TypeValidator(self.lookup, self.level, self.lang, self.input_string).transform(match.tree)
                    except VisitError as ex:
                        raise ex.orig_exc
                    match.currently_inferring = False

            return True, self.lookup_type_fallback(matches[0].type_)
        return False, None

    def lookup_type_fallback(self, type_in_lookup):
        # If the entry is in the lookup table but its type has not been evaluated yet, then most probably this is a
        # variable referenced before it is defined. In this case, we rely on python to return an error. For now.
        return HedyType.any if type_in_lookup is None else type_in_lookup

    def to_typed_tree(self, tree, type_=HedyType.none):
        return TypedTree(tree.data, tree.children, tree.meta, type_)

    def __default__(self, data, children, meta):
        return TypedTree(data, children, meta, HedyType.none)


def flatten_list_of_lists_to_list(args):
    flat_list = []
    for element in args:
        if isinstance(element, str): #str needs a special case before list because a str is also a list and we don't want to split all letters out
            flat_list.append(element)
        elif isinstance(element, list):
            flat_list += flatten_list_of_lists_to_list(element)
        else:
            flat_list.append(element)
    return flat_list

def are_all_arguments_true(args):
    bool_arguments = [x[0] for x in args]
    arguments_of_false_nodes = flatten_list_of_lists_to_list([x[1] for x in args if not x[0]])
    return all(bool_arguments), arguments_of_false_nodes


# this class contains code shared between IsValid and IsComplete, which are quite similar
# because both filter out some types of 'wrong' nodes
@v_args(meta=True)
class Filter(Transformer):
    def __default__(self, data, children, meta):
        result, args = are_all_arguments_true(children)
        return result, args, meta

    def program(self, meta, args):
        bool_arguments = [x[0] for x in args]
        if all(bool_arguments):
            return [True] #all complete
        else:
            for a in args:
                if not a[0]:
                    return False, a[1]

    #leafs are treated differently, they are True + their arguments flattened
    def var(self, meta, args):
        return True, ''.join([str(c) for c in args]), meta

    def random(self, meta, args):
        return True, 'random', meta

    def punctuation(self, meta, args):
        return True, ''.join([c for c in args]), meta

    def number(self, meta, args):
        return True, ''.join([c for c in args]), meta

    def NEGATIVE_NUMBER(self, args):
        return True, ''.join([c for c in args]), None

    def text(self, meta, args):
        return all(args), ''.join([c for c in args]), meta


class UsesTurtle(Transformer):
    # returns true if Forward or Turn are in the tree, false otherwise
    def __default__(self, args, children, meta):
        if len(children) == 0:  # no children? you are a leaf that is not Turn or Forward, so you are no Turtle command
            return False
        else:
            if all(type(c) == bool for c in children):
                return any(children) # children? if any is true there is a Turtle leaf
            else:
                return False # some nodes like text and punctuation have text children (their letters) these are not turtles


    def forward(self, args):
        return True

    def turn(self, args):
        return True

    # somehow tokens are not picked up by the default rule so they need their own rule
    def INT(self, args):
        return False

    def NAME(self, args):
        return False

    def NUMBER(self, args):
        return False

    def NEGATIVE_NUMBER(self, args):
        return False

class AllCommands(Transformer):
    def __init__(self, level):
        self.level = level

    def translate_keyword(self, keyword):
        # some keywords have names that are not a valid name for a command
        # that's why we call them differently in the grammar
        # we have to translate them to the regular names here for further communciation
        if keyword in ['assign', 'assign_list']:
            return 'is'
        if keyword == 'ifelse':
            return 'else'
        if keyword == 'ifs':
            return 'if'
        if keyword == 'elifs':
            return 'elif'
        if keyword == 'for_loop':
            return 'for'
        if keyword == 'for_list':
            return 'for'
        if keyword == 'orcondition':
            return 'or'
        if keyword == 'andcondition':
            return 'and'
        if keyword == 'while_loop':
            return 'while'
        if keyword == 'in_list_check':
            return 'in'
        if keyword == 'input_empty_brackets':
            return 'input'
        if keyword == 'print_empty_brackets':
            return 'print'
        return keyword

    def __default__(self, args, children, meta):
        # if we are matching a rule that is a command
        production_rule_name = self.translate_keyword(args)
        leaves = flatten_list_of_lists_to_list(children)
        operators = ['addition', 'subtraction', 'multiplication', 'division'] # for the achievements we want to be able to also detct which operators were used by a kid

        if production_rule_name in commands_per_level[self.level] or production_rule_name in operators:
            return [production_rule_name] + leaves
        else:
            return leaves # 'pop up' the children


    def command(self, args):
        return args

    def program(self, args):
        return flatten_list_of_lists_to_list(args)

    # somehow tokens are not picked up by the default rule so they need their own rule
    def INT(self, args):
        return []

    def NAME(self, args):
        return []

    def NUMBER(self, args):
        return []

    def NEGATIVE_NUMBER(self, args):
        return []

    def text(self, args):
        return []


def all_commands(input_string, level, lang='en'):
    input_string = process_input_string(input_string, level)
    program_root = parse_input(input_string, level, lang)

    return AllCommands(level).transform(program_root)

class AllPrintArguments(Transformer):
    def __init__(self, level):
        self.level = level

    def __default__(self, args, children, meta):
        leaves = flatten_list_of_lists_to_list(children)

        if args == 'print':
            return children
        else:
            return leaves # 'pop up' the children

    def program(self, args):
        return flatten_list_of_lists_to_list(args)

    # somehow tokens are not picked up by the default rule so they need their own rule
    def INT(self, args):
        return []

    def NAME(self, args):
        return []

    def NUMBER(self, args):
        return []

    def NEGATIVE_NUMBER(self, args):
        return []

    def text(self, args):
        return ''.join(args)



def all_print_arguments(input_string, level, lang='en'):
    input_string = process_input_string(input_string, level)
    program_root = parse_input(input_string, level, lang)

    return AllPrintArguments(level).transform(program_root)


@v_args(meta=True)
class IsValid(Filter):
    # all rules are valid except for the "Invalid" production rule
    # this function is used to generate more informative error messages
    # tree is transformed to a node of [Bool, args, command number]

    def program(self, meta, args):
        if len(args) == 0:
            return False, InvalidInfo("empty program")
        return super().program(meta, args)

    def error_invalid_space(self, meta, args):
        # return space to indicate that line starts in a space
        return False, InvalidInfo(" ", line=args[0][2].line, column=args[0][2].column), meta

    def error_print_nq(self, meta, args):
        # return error source to indicate what went wrong
        return False, InvalidInfo("print without quotes", line=args[0][2].line, column=args[0][2].column), meta

    def error_invalid(self, meta, args):
        # TODO: this will not work for misspelling 'at', needs to be improved!

        error = InvalidInfo('invalid command', args[0][1], [a[1] for a in args[1:]], meta.line, meta.column)
        return False, error, meta

    def error_unsupported_number(self, meta, args):
        error = InvalidInfo('unsupported number', arguments=[str(args[0])], line=meta.line, column=meta.column)
        return False, error, meta



    #other rules are inherited from Filter

def valid_echo(ast):
    commands = ast.children
    command_names = [x.children[0].data for x in commands]
    no_echo = not 'echo' in command_names

    #no echo is always ok!

    #otherwise, both have to be in the list and echo shold come after
    return no_echo or ('echo' in command_names and 'ask' in command_names) and command_names.index('echo') > command_names.index('ask')

@v_args(meta=True)
class IsComplete(Filter):
    def __init__(self, level):
        self.level = level
    # print, ask and echo can miss arguments and then are not complete
    # used to generate more informative error messages
    # tree is transformed to a node of [True] or [False, args, line_number]


    def ask(self, meta, args):
        # in level 1 ask without arguments means args == []
        # in level 2 and up, ask without arguments is a list of 1, namely the var name
        incomplete = (args == [] and self.level == 1) or (len(args) == 1 and self.level >= 2)
        if meta is not None:
            return not incomplete, ('ask', meta.line)
        else:
            return not incomplete, ('ask', 1)

    def print(self, meta, args):
        return args != [], ('print', meta.line)
    def input(self, meta, args):
        return len(args) > 1, ('input', meta.line)

    def length(self, meta, args):
        return args != [], ('len', meta.line)
    def error_print_nq(self, meta, args):
        return args != [], ('print level 2', meta.line)
    def echo(self, meta, args):
        #echo may miss an argument
        return True, ('echo', meta.line)

    #other rules are inherited from Filter

def process_characters_needing_escape(value):
    # defines what happens if a kids uses ' or \ in in a string
    for c in characters_that_need_escaping:
        value = value.replace(c, f'\\{c}')
    return value


def get_allowed_types(command, level):
    # get only the allowed types of the command for all levels before the requested level
    allowed = [values for key, values in commands_and_types_per_level[command].items() if key <= level]
    # use the allowed types of the highest level available
    return allowed[-1] if allowed else []


# decorator used to store each class in the lookup table
def hedy_transpiler(level):
    def decorator(c):
        TRANSPILER_LOOKUP[level] = c
        c.level = level
        return c
    return decorator

class ConvertToPython(Transformer):
    def __init__(self, punctuation_symbols, lookup):
        self.lookup = lookup

    def is_variable(self, name):
        all_names = [a.name for a in self.lookup]
        return hash_var(name) in all_names

    def process_variable(self, arg):
        #processes a variable by hashing and escaping when needed
        if self.is_variable(arg):
            return hash_var(arg)
        elif ConvertToPython.is_quoted(arg): #sometimes kids accidentally quote strings, then we do not want them quoted again
            return f"{arg}"
        else:
            return f"'{arg}'"

    def process_variable_for_fstring(self, name):
        if self.is_variable(name):
            return "{" + hash_var(name) + "}"
        else:
            return name

    def process_variable_for_fstring_padded(self, name):
        # used to transform variables in comparisons
        if self.is_variable(name):
            return f"str({hash_var(name)}).zfill(100)"
        elif ConvertToPython.is_float(name):
            return f"str({name}).zfill(100)"
        elif ConvertToPython.is_quoted(name):
            return f"{name}.zfill(100)"
        else:
            raise hedy.exceptions.UndefinedVarException(name)

    def make_f_string(self, args):
        argument_string = ''
        for argument in args:
            if self.is_variable(argument):
                # variables are placed in {} in the f string
                argument_string += "{" + hash_var(argument) + "}"
            else:
                # strings are written regularly
                # however we no longer need the enclosing quotes in the f-string
                # the quotes are only left on the argument to check if they are there.
                argument_string += argument.replace("'", '')

        return f"print(f'{argument_string}')"

    def get_fresh_var(self, name):
        while self.is_variable(name):
            name = '_' + name
        return name

    def check_var_usage(self, args):
        # this function checks whether arguments are valid
        # we can proceed if all arguments are either quoted OR all variables

        args_to_process = [a for a in args if not isinstance(a, Tree)]#we do not check trees (calcs) they are always ok

        unquoted_args = [a for a in args_to_process if not ConvertToPython.is_quoted(a)]
        unquoted_in_lookup = [self.is_variable(a) for a in unquoted_args]

        if unquoted_in_lookup == [] or all(unquoted_in_lookup):
            # all good? return for further processing
            return args
        else:
            # return first name with issue
            # note this is where issue #832 can be addressed by checking whether
            # first_unquoted_var ius similar to something in the lookup list
            first_unquoted_var = unquoted_args[0]
            raise exceptions.UndefinedVarException(name=first_unquoted_var)

    # static methods
    @staticmethod
    def is_quoted(s):
        return (s[0] == "'" and s[-1] == "'") or (s[0] == '"' and s[-1] == '"')

    @staticmethod
    def is_int(n):
        try:
            int(n)
            return True
        except ValueError:
            return False

    @staticmethod
    def is_float(n):
        try:
            float(n)
            return True
        except ValueError:
            return False

    @staticmethod
    def is_random(s):
        return 'random.choice' in s

    @staticmethod
    def indent(s):
        lines = s.split('\n')
        return '\n'.join(['  ' + l for l in lines])



@hedy_transpiler(level=1)
class ConvertToPython_1(ConvertToPython):

    def __init__(self, punctuation_symbols, lookup):
        self.punctuation_symbols = punctuation_symbols
        self.lookup = lookup
        __class__.level = 1

    def program(self, args):
        return '\n'.join([str(c) for c in args])
    def command(self, args):
        return args[0]

    def text(self, args):
        return ''.join([str(c) for c in args])

    def integer(self, args):
        return str(args[0])

    def number(self, args):
        return str(args[0])

    def NEGATIVE_NUMBER(self, args):
        return str(args[0])

    def print(self, args):
        # escape needed characters
        argument = process_characters_needing_escape(args[0])
        return "print('" + argument + "')"

    def ask(self, args):
        argument = process_characters_needing_escape(args[0])
        return "answer = input('" + argument + "')"

    def echo(self, args):
        if len(args) == 0:
            return "print(answer)" #no arguments, just print answer

        argument = process_characters_needing_escape(args[0])
        return "print('" + argument + " '+answer)"

    def comment(self, args):
        return f"#{''.join(args)}"

    def forward(self, args):
        if len(args) == 0:
            return sleep_after('t.forward(50)', False)
        return self.make_forward(int(args[0]))

    def turn(self, args):
        if len(args) == 0:
            return "t.right(90)"  # no arguments defaults to a right turn

        arg = args[0].data
        if arg == 'left':
            return "t.left(90)"
        elif arg == 'right':
            return "t.right(90)"
        else:
            # the TypeValidator should protect against reaching this line:
            raise exceptions.InvalidArgumentTypeException(command=Command.turn, invalid_type='', invalid_argument=arg,
                                                          allowed_types=get_allowed_types(Command.turn, self.level))

    def make_turn(self, parameter):
        return self.make_turtle_command(parameter, Command.turn, 'right', False)

    def make_forward(self, parameter):
        return self.make_turtle_command(parameter, Command.forward, 'forward', True)

    def make_turtle_command(self, parameter, command, command_text, add_sleep):
        variable = self.get_fresh_var('trtl')
        transpiled = textwrap.dedent(f"""\
            {variable} = {parameter}
            try:
              {variable} = int({variable})
            except ValueError:
              raise Exception(f'While running your program the command {style_closest_command(command)} received the value {style_closest_command('{'+variable+'}')} which is not allowed. Try changing the value to a number.')
            t.{command_text}(min(600, {variable}) if {variable} > 0 else max(-600, {variable}))""")
        if add_sleep:
            return sleep_after(transpiled, False)
        return transpiled



@hedy_transpiler(level=2)
class ConvertToPython_2(ConvertToPython_1):

    def error_ask_dep_2(self, args):
        # ask is no longer usable this way, raise!
        # ask_needs_var is an entry in lang.yaml in texts where we can add extra info on this error
        raise hedy.exceptions.WrongLevelException(1, 'ask', "ask_needs_var")
    def error_echo_dep_2(self, args):
        # echo is no longer usable this way, raise!
        # ask_needs_var is an entry in lang.yaml in texts where we can add extra info on this error
        raise hedy.exceptions.WrongLevelException(1,  'echo', "echo_out")

    def turn(self, args):
        if len(args) == 0:
            return "t.right(90)"  # no arguments defaults to a right turn
        arg = args[0]
        if self.is_variable(arg):
            return self.make_turn(hash_var(arg))
        if arg.lstrip("-").isnumeric():
            return self.make_turn(arg)

    def punctuation(self, args):
        return ''.join([str(c) for c in args])
    def var(self, args):
        name = args[0]
        self.check_var_usage(args)
        return hash_var(name)
    def var_access(self, args):
        name = args[0]
        return hash_var(name)
    def print(self, args):
        argument_string = ""
        i = 0

        for argument in args:
            # escape quotes if kids accidentally use them at level 2
            argument = process_characters_needing_escape(argument)

            # final argument and punctuation arguments do not have to be separated with a space, other do
            if i == len(args)-1 or args[i+1] in self.punctuation_symbols:
                space = ''
            else:
                space = " "

            argument_string += self.process_variable_for_fstring(argument) + space

            i = i + 1

        return f"print(f'{argument_string}')"

    def ask(self, args):
        var = args[0]
        all_parameters = ["'" + process_characters_needing_escape(a) + "'" for a in args[1:]]
        return f'{var} = input(' + '+'.join(all_parameters) + ")"

    def forward(self, args):
        if len(args) == 0:
            return sleep_after('t.forward(50)', False)

        if ConvertToPython.is_int(args[0]):
            parameter = int(args[0])
        else:
            # if not an int, then it is a variable
            parameter = args[0]

        return self.make_forward(parameter)

    def assign(self, args):
        parameter = args[0]
        value = args[1]
        if self.is_random(value):
            return parameter + " = " + value
        else:
            if self.is_variable(value):
                value = self.process_variable(value)
                return parameter + " = " + value
            else:
                # if the assigned value is not a variable and contains single quotes, escape them
                value = process_characters_needing_escape(value)
                return parameter + " = '" + value + "'"


    def sleep(self, args):
        if args == []:
            return "time.sleep(1)"
        else:
            return f"time.sleep({args[0]})"


@hedy_transpiler(level=3)
class ConvertToPython_3(ConvertToPython_2):
    def assign_list(self, args):
        parameter = args[0]
        values = ["'" + a.replace("'", "\\'") + "'" for a in args[1:]]
        return parameter + " = [" + ", ".join(values) + "]"

    def list_access(self, args):
        args = [hash_var(a) for a in args]

        # check the arguments (except when they are random or numbers, that is not quoted nor a var but is allowed)
        self.check_var_usage(a for a in args if a != 'random' and not a.isnumeric())


        if args[1] == 'random':
            return 'random.choice(' + args[0] + ')'
        else:
            return args[0] + '[' + args[1] + '-1]'

    def add(self, args):
        var = self.process_variable(args[0])
        list = args[1]
        return f"{list}.append({var})"
    def remove(self, args):
        var = self.process_variable(args[0])
        list = args[1]
        return textwrap.dedent(f"""\
        try:
            {list}.remove({var})
        except:
           pass""")


#TODO: punctuation chars not be needed for level2 and up anymore, could be removed
@hedy_transpiler(level=4)
class ConvertToPython_4(ConvertToPython_3):

    def var_access(self, args):
        name = args[0]
        return hash_var(name)

    def print_ask_args(self, args):
        args = self.check_var_usage(args)
        result = ''
        for argument in args:
            argument = self.process_variable_for_fstring(argument)
            argument = argument.replace("'", '').replace('"', '')  # no quotes needed in fstring
            result += argument
        return result

    def print(self, args):
        argument_string = self.print_ask_args(args)
        return f"print(f'{argument_string}')"

    def ask(self, args):
        var = args[0]
        argument_string = self.print_ask_args(args[1:])
        return f"{var} = input(f'{argument_string}')"

    def error_print_nq(self, args):
        return ConvertToPython_2.print(self, args)


@hedy_transpiler(level=5)
class ConvertToPython_5(ConvertToPython_4):
    def list_access_var(self, args):
        var = hash_var(args[0])
        if args[2].data == 'random':
            return var + ' = random.choice(' + args[1] + ')'
        else:
            return var + ' = ' + args[1] + '[' + args[2].children[0] + '-1]'

    def ifs(self, args):
        return f"""if {args[0]}:
{ConvertToPython.indent(args[1])}"""

    def ifelse(self, args):
        return f"""if {args[0]}:
{ConvertToPython.indent(args[1])}
else:
{ConvertToPython.indent(args[2])}"""

    def condition(self, args):
        return ' and '.join(args)

    def condition_spaces(self, args):
        result = args[0] + " == '" + ' '.join(args[1:]) + "'"
        return result


    def equality_check(self, args):
        arg0 = self.process_variable(args[0])
        remaining_text = ' '.join(args[1:])
        arg1 = self.process_variable(remaining_text)
        return f"{arg0} == {arg1}"
        #TODO, FH 2021: zelfde change moet ik ook nog ff maken voor equal. check in hogere levels

    def in_list_check(self, args):
        arg0 = self.process_variable(args[0])
        arg1 = self.process_variable(args[1])
        return f"{arg0} in {arg1}"

@hedy_transpiler(level=6)
class ConvertToPython_6(ConvertToPython_5):

    def print_ask_args(self, args):
        # we only check non-Tree (= non calculation) arguments
        self.check_var_usage(args)

        #force all to be printed as strings (since there can not be int arguments)
        args_new = []
        for a in args:
            if isinstance(a, Tree):
                args_new.append("{" + a.children[0] + "}")
            else:
                a = a.replace("'", "").replace('"', '')  # no quotes needed in fstring
                args_new.append(self.process_variable_for_fstring(a))

        return ''.join(args_new)

    def equality_check(self, args):
        arg0 = self.process_variable(args[0])
        remaining_text = ' '.join(args[1:])
        arg1 = self.process_variable(remaining_text)

        return f"str({arg0}) == str({arg1})"

    def assign(self, args):
        parameter = args[0]
        value = args[1]
        if type(value) is Tree:
            return parameter + " = " + value.children[0]
        else:
            if self.is_variable(value):
                value = self.process_variable(value)
                return parameter + " = " + value
            else:
                # if the assigned value is not a variable and contains single quotes, escape them
                value = process_characters_needing_escape(value)
                return parameter + " = '" + value + "'"
    
    def process_token_or_tree(self, argument):
        if type(argument) is Tree:
            return f'{str(argument.children[0])}'
        return f"int({argument})"

    def process_calculation(self, args, operator):
        # arguments of a sum are either a token or a
        # tree resulting from earlier processing
        # for trees we need to grap the inner string
        # for tokens we add int around them

        args = [self.process_token_or_tree(a) for a in args]
        return Tree('sum', [f'{args[0]} {operator} {args[1]}'])

    def addition(self, args):
        return self.process_calculation(args, '+')

    def subtraction(self, args):
        return self.process_calculation(args, '-')

    def multiplication(self, args):
        return self.process_calculation(args, '*')

    def division(self, args):
        return self.process_calculation(args, '//')

def sleep_after(commands, indent=True):
    lines = commands.split()
    if lines[-1] == "time.sleep(0.1)": #we don't sleep double so skip if final line is a sleep already
        return commands

    sleep_command = "time.sleep(0.1)" if indent is False else "  time.sleep(0.1)"
    return commands + "\n" + sleep_command

@hedy_transpiler(level=7)
class ConvertToPython_7(ConvertToPython_6):
    def repeat(self, args):
        var_name = self.get_fresh_var('i')
        times = self.process_variable(args[0])
        command = args[1]
        # in level 7, repeats can only have 1 line as their arguments
        command = sleep_after(command, False)
        return f"""for {var_name} in range(int({str(times)})):
{ConvertToPython.indent(command)}"""

@hedy_transpiler(level=8)
@hedy_transpiler(level=9)
class ConvertToPython_8_9(ConvertToPython_7):
    def __init__(self, punctuation_symbols, lookup):
        self.punctuation_symbols = punctuation_symbols
        self.lookup = lookup

    def command(self, args):
        return "".join(args)

    def repeat(self, args):
        all_lines = [ConvertToPython.indent(x) for x in args[1:]]
        body = "\n".join(all_lines)
        body = sleep_after(body)

        return "for i in range(int(" + str(args[0]) + ")):\n" + body

    def ifs(self, args):
        args = [a for a in args if a != ""] # filter out in|dedent tokens

        all_lines = [ConvertToPython.indent(x) for x in args[1:]]

        return "if " + args[0] + ":\n" + "\n".join(all_lines)

    def elses(self, args):
        args = [a for a in args if a != ""] # filter out in|dedent tokens

        all_lines = [ConvertToPython.indent(x) for x in args]

        return "\nelse:\n" + "\n".join(all_lines)

    def var_access(self, args):
        if len(args) == 1: #accessing a var
            return hash_var(args[0])
        else:
        # this is list_access
            return hash_var(args[0]) + "[" + str(hash_var(args[1])) + "]" if type(args[1]) is not Tree else "random.choice(" + str(hash_var(args[0])) + ")"

@hedy_transpiler(level=10)
class ConvertToPython_10(ConvertToPython_8_9):
    def for_list(self, args):
      args = [a for a in args if a != ""]  # filter out in|dedent tokens

      body = "\n".join([ConvertToPython.indent(x) for x in args[2:]])

      body = sleep_after(body, True)

      return f"for {args[0]} in {args[1]}:\n{body}"

@hedy_transpiler(level=11)
class ConvertToPython_11(ConvertToPython_10):
    def for_loop(self, args):
        args = [a for a in args if a != ""]  # filter out in|dedent tokens
        iterator = hash_var(args[0])
        body = "\n".join([ConvertToPython.indent(x) for x in args[3:]])
        body = sleep_after(body)
        stepvar_name = self.get_fresh_var('step')
        return f"""{stepvar_name} = 1 if int({args[1]}) < int({args[2]}) else -1
for {iterator} in range(int({args[1]}), int({args[2]}) + {stepvar_name}, {stepvar_name}):
{body}"""




@hedy_transpiler(level=12)
class ConvertToPython_12(ConvertToPython_11):
    def number(self, args):
        return ''.join(args)

    def NEGATIVE_NUMBER(self, args):
        return ''.join(args)

    def text_in_quotes(self, args):
        # We need to re-add the quotes, so that the Python code becomes name = 'Jan'
        # Even though the quotes could be single or double, we could always use the same ones here
        text = args[0]
        return "'" + text + "'"

    def process_token_or_tree(self, argument):
        if isinstance(argument, Tree):
            return f'{str(argument.children[0])}'
        else:
            # If the string is quoted, we have to use " instead of ' to avoid f-str illegal syntax
            if "'" in argument:  # Check only for single quotes because text_in_quotes re-adds single quotes only
                return '"' + argument.replace("'", '').replace('"', '') + '"'
            return f'{argument}'

    def ask(self, args):
        var = args[0]
        assign = super().ask(args)

        return textwrap.dedent(f"""\
        {assign}
        try:
          {var} = int({var})
        except ValueError:
          try:
            {var} = float({var})
          except ValueError:
            pass""")  # no number? leave as string

    def assign_list(self, args):
        parameter = args[0]
        values = args[1:]
        return parameter + " = [" + ", ".join(values) + "]"

    def assign(self, args):
        right_hand_side = args[1]
        left_hand_side = args[0]

        # we now need to check if the right hand side of te assign is
        # either a var or quoted, if it is not (and undefined var is raised)
        # the real issue is probably that the kid forgot quotes
        try:
            self.check_var_usage([right_hand_side]) #check_var_usage expects a list of arguments so place this one in a list.
        except exceptions.UndefinedVarException as E:
            # is the text a number? then no quotes are fine. if not, raise maar!

            if not (ConvertToPython.is_int(right_hand_side) or ConvertToPython.is_float(right_hand_side) or ConvertToPython.is_random(right_hand_side)):
                raise exceptions.UnquotedAssignTextException(text = args[1])

        if isinstance(right_hand_side, Tree):
            return left_hand_side + " = " + right_hand_side.children[0]
        else:
            # we no longer escape quotes here because they are now needed
            return left_hand_side + " = " + right_hand_side + ""

    def var(self, args):
        name = args[0]
        self.check_var_usage(args)
        return hash_var(name)

@hedy_transpiler(level=13)
class ConvertToPython_13(ConvertToPython_12):
    def andcondition(self, args):
        return ' and '.join(args)
    def orcondition(self, args):
        return ' or '.join(args)

@hedy_transpiler(level=14)
class ConvertToPython_14(ConvertToPython_13):
    def process_comparison(self, args, operator):

        # we are generating an fstring now
        arg0 = self.process_variable_for_fstring_padded(args[0])
        arg1 = self.process_variable_for_fstring_padded(args[1])

        # zfill(100) in process_variable_for_fstring_padded leftpads variables to length 100 with zeroes (hence the z fill)
        # that is to make sure that string comparison works well "ish" for numbers
        # this at one point could be improved with a better type system, of course!
        # the issue is that we can't do everything in here because
        # kids submit things with the ask command that wew do not ask them to cast (yet)

        simple_comparison = arg0 + operator + arg1

        if len(args) == 2:
            return simple_comparison  # no and statements
        else:
            return f"{simple_comparison} and {args[2]}"

    def equality_check_dequals(self, args):
        return super().equality_check(args)

    def smaller(self, args):
        return self.process_comparison(args, "<")

    def bigger(self, args):
        return self.process_comparison(args, ">")

    def smaller_equal(self, args):
        return self.process_comparison(args, "<=")

    def bigger_equal(self, args):
        return self.process_comparison(args, ">=")

    def not_equal(self, args):
        return self.process_comparison(args, "!=")

@hedy_transpiler(level=15)
class ConvertToPython_15(ConvertToPython_14):
    def while_loop(self, args):
        args = [a for a in args if a != ""]  # filter out in|dedent tokens
        all_lines = [ConvertToPython.indent(x) for x in args[1:]]
        body = "\n".join(all_lines)
        body = sleep_after(body)
        return "while " + args[0] + ":\n" + body

@hedy_transpiler(level=16)
class ConvertToPython_16(ConvertToPython_15):
    def assign_list(self, args):
        parameter = args[0]
        values = [a for a in args[1:]]
        return parameter + " = [" + ", ".join(values) + "]"

    def change_list_item(self, args):
        return args[0] + '[' + args[1] + '-1] = ' + args[2]

@hedy_transpiler(level=17)
class ConvertToPython_17(ConvertToPython_16):
    def elifs(self, args):
        args = [a for a in args if a != ""]  # filter out in|dedent tokens
        all_lines = [ConvertToPython.indent(x) for x in args[1:]]
        return "\nelif " + args[0] + ":\n" + "\n".join(all_lines)

@hedy_transpiler(level=18)
class ConvertToPython_18(ConvertToPython_17):
    def input(self, args):
        return self.ask(args)

    def input_is(self, args):
        return self.input(args)

    def input_equals(self, args):
        return self.input(args)

    def input_empty_brackets(self, args):
        return self.input(args)
    
    def print_empty_brackets(self, args):
        return self.print(args)

def merge_grammars(grammar_text_1, grammar_text_2, level):
    # this function takes two grammar files and merges them into one
    # rules that are redefined in the second file are overridden
    # rule that are new in the second file are added (remaining_rules_grammar_2)

    merged_grammar = []

    rules_grammar_1 = grammar_text_1.split('\n')
    remaining_rules_grammar_2 = grammar_text_2.split('\n')
    for line_1 in rules_grammar_1:
        if line_1 == '' or line_1[0] == '/': #skip comments and empty lines:
            continue
        parts = line_1.split(':')
        name_1, definition_1 = parts[0], ''.join(parts[1:]) #get part before are after : (this is a join because there can be : in the rule)

        rules_grammar_2 = grammar_text_2.split('\n')
        override_found = False
        for line_2 in rules_grammar_2:
            if line_2 == '' or line_2[0] == '/':  # skip comments and empty lines:
                continue
            parts = line_2.split(':')
            name_2, definition_2 = parts[0], ''.join(parts[1]) #get part before are after :
            if name_1 == name_2:
                override_found = True
                if definition_1.strip() == definition_2.strip():
                    warn_message = f"The rule {name_1} is duplicated on level {level}. Please check!"
                    warnings.warn(warn_message)
                # Check if the rule is adding or substracting new rules                
                has_add_op  = definition_2.startswith('+=') 
                has_sub_op = has_add_op and '-='  in definition_2
                has_last_op = has_add_op and '>'  in definition_2
                if has_sub_op:
                    # Get the rules we need to substract
                    part_list = definition_2.split('-=')
                    add_list, sub_list =  (part_list[0], part_list[1]) if has_sub_op else (part_list[0], '')
                    add_list = add_list[3:]  
                    # Get the rules that need to be last
                    sub_list = sub_list.split('>')  
                    sub_list, last_list = (sub_list[0], sub_list[1]) if has_last_op  else (sub_list[0], '')
                    sub_list = sub_list + '|' + last_list
                    result_cmd_list = get_remaining_rules(definition_1, sub_list)
                elif has_add_op:
                     # Get the rules that need to be last
                    part_list = definition_2.split('>')
                    add_list, sub_list =  (part_list[0], part_list[1]) if has_last_op else (part_list[0], '')
                    add_list = add_list[3:]
                    last_list = sub_list
                    result_cmd_list = get_remaining_rules(definition_1, sub_list)
                else:
                    result_cmd_list = definition_1

                if has_last_op:
                    new_rule = f"{name_1}: {result_cmd_list} | {add_list} | {last_list}"
                elif has_add_op:
                    new_rule = f"{name_1}: {result_cmd_list} | {add_list}"
                else:
                    new_rule = line_2
                #Already procesed so remove it
                remaining_rules_grammar_2.remove(line_2)
                break

        # new rule found? print that. nothing found? print org rule
        if override_found:
            merged_grammar.append(new_rule)
        else:
            merged_grammar.append(line_1)

    #all rules that were not overlapping are new in the grammar, add these too
    for rule in remaining_rules_grammar_2:
        if not(rule == '' or rule[0] == '/'):
            merged_grammar.append(rule)

    merged_grammar = sorted(merged_grammar)
    return '\n'.join(merged_grammar)

def get_remaining_rules(orig_def, sub_def):
    orig_cmd_list     = [command.strip() for command in orig_def.split('|')]                    
    unwanted_cmd_list = [command.strip() for command in sub_def.split('|')]                    
    result_cmd_list   = [cmd for cmd in orig_cmd_list if cmd not in unwanted_cmd_list]                    
    result_cmd_list   = ' | '.join(result_cmd_list) # turn the result list into a string
    return result_cmd_list

def create_grammar(level, lang="en"):
    # start with creating the grammar for level 1
    result = get_full_grammar_for_level(1)
    keys = get_keywords_for_language(lang)
    result = merge_grammars(result, keys, 1)
    # then keep merging new grammars in
    for i in range(2, level+1):
        grammar_text_i = get_additional_rules_for_level(i)
        result = merge_grammars(result, grammar_text_i, i)

    # ready? Save to file to ease debugging
    # this could also be done on each merge for performance reasons
    save_total_grammar_file(level, result, lang)

    return result

def save_total_grammar_file(level, grammar, lang):
    # Load Lark grammars relative to directory of current file
    script_dir = path.abspath(path.dirname(__file__))
    filename = "level" + str(level) + "." + lang + "-Total.lark"
    loc = path.join(script_dir, "grammars-Total", filename)
    file = open(loc, "w", encoding="utf-8")
    file.write(grammar)
    file.close()

def get_additional_rules_for_level(level, sub = 0):
    script_dir = path.abspath(path.dirname(__file__))
    if sub:
        filename = "level" + str(level) + "-" + str(sub) + "-Additions.lark"
    else:
        filename = "level" + str(level) + "-Additions.lark"
    with open(path.join(script_dir, "grammars", filename), "r", encoding="utf-8") as file:
        grammar_text = file.read()
    return grammar_text

def get_full_grammar_for_level(level):
    script_dir = path.abspath(path.dirname(__file__))
    filename = "level" + str(level) + ".lark"
    with open(path.join(script_dir, "grammars", filename), "r", encoding="utf-8") as file:
        grammar_text = file.read()
    return grammar_text

def get_keywords_for_language(language):
    script_dir = path.abspath(path.dirname(__file__))
    try:
        if not local_keywords_enabled:
            raise FileNotFoundError("Local keywords are not enabled")
        filename = "keywords-" + str(language) + ".lark"
        with open(path.join(script_dir, "grammars", filename), "r", encoding="utf-8") as file:
            grammar_text = file.read()
    except FileNotFoundError:
        filename = "keywords-en.lark"
        with open(path.join(script_dir, "grammars", filename), "r", encoding="utf-8") as file:
            grammar_text = file.read()
    return grammar_text

PARSER_CACHE = {}


def get_parser(level, lang="en", keep_all_tokens=False):
    """Return the Lark parser for a given level.

    Uses caching if Hedy is NOT running in development mode.
    """
    key = str(level) + "." + lang + '.' + str(keep_all_tokens)
    existing = PARSER_CACHE.get(key)
    if existing and not utils.is_debug_mode():
        return existing
    grammar = create_grammar(level, lang)
    ret = Lark(grammar, regex=True, propagate_positions=True, keep_all_tokens=keep_all_tokens) #ambiguity='explicit'
    PARSER_CACHE[key] = ret
    return ret

ParseResult = namedtuple('ParseResult', ['code', 'has_turtle'])

def transpile(input_string, level, lang="en"):
    transpile_result = transpile_inner(input_string, level, lang)
    return transpile_result

def translate_characters(s):
# this method is used to make it more clear to kids what is meant in error messages
# for example ' ' is hard to read, space is easier
# this could (should?) be localized so we can call a ' "Hoge komma" for example (Felienne, dd Feb 25, 2021)
    if s == ' ':
        return 'space'
    elif s == ',':
        return 'comma'
    elif s == '?':
        return 'question mark'
    elif s == '\n':
        return 'newline'
    elif s == '.':
        return 'period'
    elif s == '!':
        return 'exclamation mark'
    elif s == '*':
        return 'star'
    elif s == "'":
        return 'single quotes'
    elif s == '"':
        return 'double quotes'
    elif s == '/':
        return 'slash'
    elif s == '-':
        return 'dash'
    elif s >= 'a' and s <= 'z' or s >= 'A' and s <= 'Z':
        return s
    else:
        return s


def beautify_parse_error(character_found):
    character_found = translate_characters(character_found)
    return character_found

def find_indent_length(line):
    number_of_spaces = 0
    for x in line:
        if x == ' ':
            number_of_spaces += 1
        else:
            break
    return number_of_spaces

def needs_indentation(code):
    keywords_requiring_indentation = ['if', 'als', 'si', 'for', 'repeat', 'répète', 'repete', 'herhaal']
    # this is done a bit half-assed, clearly *parsing* the one line would be superior
    # because now a line like
    # repeat is 5 would also require indentation!
    all_words = code.split()
    if len(all_words) == 0:
        return False

    first_keyword = all_words[0]
    return first_keyword in keywords_requiring_indentation



def preprocess_blocks(code, level):
    processed_code = []
    lines = code.split("\n")
    current_number_of_indents = 0
    previous_number_of_indents = 0
    indent_size = 4 # set at 4 for now
    indent_size_adapted = False
    line_number = 0
    next_line_needs_indentation = False
    for line in lines:
        leading_spaces = find_indent_length(line)

        line_number += 1

        # first encounter sets indent size for this program
        if indent_size_adapted == False and leading_spaces > 0:
            indent_size = leading_spaces
            indent_size_adapted = True

        # ignore whitespace-only lines
        if leading_spaces == len(line):
            continue

        #calculate nuber of indents if possible
        if indent_size != None:
            if (leading_spaces % indent_size) != 0:
                # there is inconsistent indentation, not sure if that is too much or too little!
                if leading_spaces < current_number_of_indents * indent_size:
                    fixed_code = program_repair.fix_indent(code, line_number, leading_spaces, indent_size)
                    raise hedy.exceptions.NoIndentationException(line_number=line_number, leading_spaces=leading_spaces,
                                                                 indent_size=indent_size, fixed_code=fixed_code)
                else:
                    fixed_code = program_repair.fix_indent(code, line_number, leading_spaces, indent_size)
                    raise hedy.exceptions.IndentationException(line_number=line_number, leading_spaces=leading_spaces,
                                                                 indent_size=indent_size, fixed_code=fixed_code)

            current_number_of_indents = leading_spaces // indent_size
            if current_number_of_indents > 1 and level == hedy.LEVEL_STARTING_INDENTATION:
                raise hedy.exceptions.LockedLanguageFeatureException(concept="nested blocks")

        if next_line_needs_indentation and current_number_of_indents <= previous_number_of_indents:
            fixed_code = program_repair.fix_indent(code, line_number, leading_spaces, indent_size)
            raise hedy.exceptions.NoIndentationException(line_number=line_number, leading_spaces=leading_spaces,
                                                         indent_size=indent_size, fixed_code=fixed_code)

        if needs_indentation(line):
            next_line_needs_indentation = True
        else:
            next_line_needs_indentation = False

        if current_number_of_indents - previous_number_of_indents > 1:
            fixed_code = program_repair.fix_indent(code, line_number, leading_spaces, indent_size)
            raise hedy.exceptions.IndentationException(line_number=line_number, leading_spaces=leading_spaces,
                                            indent_size=indent_size, fixed_code=fixed_code)



        if current_number_of_indents < previous_number_of_indents:
            # we springen 'terug' dus er moeten end-blocken in
            # bij meerdere terugsprongen sluiten we ook meerdere blokken

            difference_in_indents = (previous_number_of_indents - current_number_of_indents)

            for i in range(difference_in_indents):
                processed_code.append('end-block')

        #save to compare for next line
        previous_number_of_indents = current_number_of_indents

        #if indent remains the same, do nothing, just add line
        processed_code.append(line)

    # if the last line is indented, the end of the program is also the end of all indents
    # so close all blocks
    for i in range(current_number_of_indents):
        processed_code.append('end-block')
    return "\n".join(processed_code)

def contains_blanks(code):
    return (" _ " in code) or (" _\n" in code)


def check_program_size_is_valid(input_string):
    number_of_lines = input_string.count('\n')
    # parser is not made for huge programs!
    if number_of_lines > MAX_LINES:
        raise exceptions.InputTooBigException(lines_of_code=number_of_lines, max_lines=MAX_LINES)


def process_input_string(input_string, level):
    result = input_string.replace('\r\n', '\n')

    if contains_blanks(result):
        raise exceptions.CodePlaceholdersPresentException()

    if level >= 3:
        result = result.replace("\\", "\\\\")

    # In level 8 we add indent-dedent blocks to the code before parsing
    if level >= hedy.LEVEL_STARTING_INDENTATION:
        result = preprocess_blocks(result, level)

    return result


def parse_input(input_string, level, lang):
    parser = get_parser(level, lang)
    try:
        parse_result = parser.parse(input_string + '\n')
        return parse_result.children[0]  # getting rid of the root could also be done in the transformer would be nicer
    except lark.UnexpectedEOF:
        lines = input_string.split('\n')
        last_line = len(lines)
        raise exceptions.UnquotedEqualityCheck(line_number=last_line)
    except UnexpectedCharacters as e:
        try:
            location = e.line, e.column
            characters_expected = str(e.allowed) #not yet in use, could be used in the future (when our parser rules are better organize, now it says ANON*__12 etc way too often!)
            character_found = beautify_parse_error(e.char)
            # print(e.args[0])
            # print(location, character_found, characters_expected)
            fixed_code = program_repair.remove_unexpected_char(input_string, location[0], location[1])
            raise exceptions.ParseException(level=level, location=location, found=character_found, fixed_code=fixed_code) from e
        except UnexpectedEOF:
            # this one can't be beautified (for now), so give up :)
            raise e


def is_program_valid(program_root, input_string, level, lang):
    # IsValid returns (True,) or (False, args)
    instance = IsValid()
    instance.level = level # TODO: could be done in a constructor once we are sure we will go this way
    is_valid = instance.transform(program_root)

    if not is_valid[0]:
        _, invalid_info = is_valid

        # Apparently, sometimes 'args' is a string, sometimes it's a list of
        # strings ( are these production rule names?). If it's a list of
        # strings, just take the first string and proceed.
        if isinstance(invalid_info, list):
            invalid_info = invalid_info[0]

        line = invalid_info.line
        column = invalid_info.column
        if invalid_info.error_type == ' ':

            # the error here is a space at the beginning of a line, we can fix that!
            fixed_code = program_repair.remove_leading_spaces(input_string)
            if fixed_code != input_string: #only if we have made a successful fix
                try:
                    fixed_result = transpile_inner(fixed_code, level, lang)
                    result = fixed_result
                    raise exceptions.InvalidSpaceException(level=level, line_number=line, fixed_code=fixed_code, fixed_result=result)
                except exceptions.HedyException:
                    invalid_info.error_type = None
                    transpile_inner(fixed_code, level)
                    # The fixed code contains another error. Only report the original error for now.
                    pass
            raise exceptions.InvalidSpaceException(level=level, line_number=line, fixed_code=fixed_code, fixed_result=result)
        elif invalid_info.error_type == 'print without quotes':
            # grammar rule is agnostic of line number so we can't easily return that here
            raise exceptions.UnquotedTextException(level=level)
        elif invalid_info.error_type == 'empty program':
            raise exceptions.EmptyProgramException()
        elif invalid_info.error_type == 'unsupported number':
            raise exceptions.UnsupportedFloatException(value=''.join(invalid_info.arguments))
        else:
            invalid_command = invalid_info.command
            closest = closest_command(invalid_command, get_suggestions_for_language(lang, level))

            if closest == 'keyword':  # we couldn't find a suggestion
                if invalid_command == Command.turn:
                    arg = ''.join(invalid_info.arguments).strip()
                    raise hedy.exceptions.InvalidArgumentException(command=invalid_info.command,
                                                                   allowed_types=get_allowed_types(Command.turn, level),
                                                                   invalid_argument=arg)
                # clearly the error message here should be better or it should be a different one!
                raise exceptions.ParseException(level=level, location=[line, column], found=invalid_command)
            elif closest is None:
                raise exceptions.MissingCommandException(level=level, line_number=line)

            else:

                fixed_code = None
                result = None
                fixed_code = input_string.replace(invalid_command, closest)
                if fixed_code != input_string:  # only if we have made a successful fix
                    try:
                        fixed_result = transpile_inner(fixed_code, level)
                        result = fixed_result
                    except exceptions.HedyException:
                        # The fixed code contains another error. Only report the original error for now.
                        pass

            raise exceptions.InvalidCommandException(invalid_command=invalid_command, level=level,
                                                     guessed_command=closest, line_number=line,
                                                     fixed_code=fixed_code, fixed_result=result)


def is_program_complete(abstract_syntax_tree, level):
    is_complete = IsComplete(level).transform(abstract_syntax_tree)
    if not is_complete[0]:
        incomplete_command_and_line = is_complete[1][0]
        incomplete_command = incomplete_command_and_line[0]
        line = incomplete_command_and_line[1]
        raise exceptions.IncompleteCommandException(incomplete_command=incomplete_command, level=level,
                                                    line_number=line)


def create_lookup_table(abstract_syntax_tree, level, lang, input_string):
    visitor = LookupEntryCollector(level)
    visitor.visit_topdown(abstract_syntax_tree)
    entries = visitor.lookup

    TypeValidator(entries, level, lang, input_string).transform(abstract_syntax_tree)

    return entries


def transpile_inner(input_string, level, lang="en"):
    check_program_size_is_valid(input_string)

    punctuation_symbols = ['!', '?', '.']

    level = int(level)
    if level > HEDY_MAX_LEVEL:
        raise Exception(f'Levels over {HEDY_MAX_LEVEL} not implemented yet')

    input_string = process_input_string(input_string, level)

    program_root = parse_input(input_string, level, lang)
    is_program_valid(program_root, input_string, level, lang)

    try:
        abstract_syntax_tree = ExtractAST().transform(program_root)

        is_program_complete(abstract_syntax_tree, level)

        if not valid_echo(abstract_syntax_tree):
            raise exceptions.LonelyEchoException()

        lookup_table = create_lookup_table(abstract_syntax_tree, level, lang, input_string)

        # grab the right transpiler from the lookup
        transpiler = TRANSPILER_LOOKUP[level]
        python = transpiler(punctuation_symbols, lookup_table).transform(abstract_syntax_tree)


        has_turtle = UsesTurtle().transform(abstract_syntax_tree)
        return ParseResult(python, has_turtle)
    except VisitError as E:
        # Exceptions raised inside visitors are wrapped inside VisitError. Unwrap it if it is a
        # HedyException to show the intended error message.
        if isinstance(E.orig_exc, exceptions.HedyException):
            raise E.orig_exc
        else:
            raise E


def execute(input_string, level):
    python = transpile(input_string, level)
    if python.has_turtle:
        raise exceptions.HedyException("hedy.execute doesn't support turtle")
    exec(python.code)<|MERGE_RESOLUTION|>--- conflicted
+++ resolved
@@ -40,17 +40,11 @@
     'en': 'English',
     'es': 'Español',
     'fr': 'Français',
-<<<<<<< HEAD
     'fy': 'Frysk',
-=======
-    'nb_NO': 'Norsk',
-    'pt_pt': 'Português(pt)',
-    'pt_br': 'Português(br)',
-    'de': 'Deutsch',
->>>>>>> cd374c62
     'it': 'Italiano',
     'hu': 'Magyar',
     'nl': 'Nederlands',
+    'nb_NO': 'Norsk',
     'pt_br': 'Português(br)',
     'pt_pt': 'Português(pt)',
     'sw': 'Swahili',
