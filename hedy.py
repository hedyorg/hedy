import textwrap

from lark import Lark
from lark.exceptions import LarkError, UnexpectedEOF, UnexpectedCharacters
from lark import Tree, Transformer, visitors
from os import path

import hedy
import utils
from collections import namedtuple
import hashlib
import re

# Some useful constants
HEDY_MAX_LEVEL = 23
MAX_LINES = 100

#dictionary to store transpilers
TRANSPILER_LOOKUP = {}

# Python keywords need hashing when used as var names
reserved_words = ['and', 'except', 'lambda', 'with', 'as', 'finally', 'nonlocal', 'while', 'assert', 'False', 'None', 'yield', 'break', 'for', 'not', 'class', 'from', 'or', 'continue', 'global', 'pass', 'def', 'if', 'raise', 'del', 'import', 'return', 'elif', 'in', 'True', 'else', 'is', 'try']

# type used in lookup table
Assignment = namedtuple('Assignment', ['name', 'type'])

# Commands per Hedy level which are used to suggest the closest command when kids make a mistake
commands_per_level = {1: ['print', 'ask', 'echo', 'turn', 'forward'] ,
                      2: ['print', 'ask', 'is', 'turn', 'forward'],
                      3: ['print', 'ask', 'is', 'turn', 'forward'],
                      4: ['print', 'ask', 'is', 'if', 'turn', 'forward'],
                      5: ['print', 'ask', 'is', 'if', 'repeat', 'turn', 'forward'],
                      6: ['print', 'ask', 'is', 'if', 'repeat', 'turn', 'forward'],
                      7: ['print', 'ask', 'is', 'if', 'repeat', 'turn', 'forward'],
                      8: ['print', 'ask', 'is', 'if', 'for', 'turn', 'forward'],
                      9: ['print', 'ask', 'is', 'if', 'for', 'elif', 'turn', 'forward'],
                      10: ['print', 'ask', 'is', 'if', 'for', 'elif', 'turn', 'forward'],
                      11: ['print', 'ask', 'is', 'if', 'for', 'elif', 'turn', 'forward'],
                      12: ['print', 'ask', 'is', 'if', 'for', 'elif', 'turn', 'forward'],
                      13: ['print', 'ask', 'is', 'if', 'for', 'elif', 'turn', 'forward'],
                      14: ['print', 'ask', 'is', 'if', 'for', 'elif', 'turn', 'forward'],
                      15: ['print', 'ask', 'is', 'if', 'for', 'elif', 'turn', 'forward'],
                      16: ['print', 'ask', 'is', 'if', 'for', 'elif', 'turn', 'forward'],
                      17: ['print', 'ask', 'is', 'if', 'for', 'elif', 'while', 'turn', 'forward'],
                      18: ['print', 'ask', 'is', 'if', 'for', 'elif', 'while', 'turn', 'forward'],
                      19: ['print', 'ask', 'is', 'if', 'for', 'elif', 'while', 'turn', 'forward'],
                      20: ['print', 'ask', 'is', 'if', 'for', 'elif', 'while', 'turn', 'forward'],
                      21: ['print', 'ask', 'is', 'if', 'for', 'elif', 'while', 'turn', 'forward'],
                      22: ['print', 'ask', 'is', 'if', 'for', 'elif', 'while', 'turn', 'forward']
                      }

# we generate Python strings with ' always, so ' needs to be escaped but " works fine
# \ also needs to be escaped because it eats the next character
characters_that_need_escaping = ["\\", "'"]

character_skulpt_cannot_parse = re.compile('[^a-zA-Z0-9_]')

def hash_needed(name):
    # this function is now applied on something str sometimes Assignment
    # no pretty but it will all be removed once we no longer need hashing (see issue #959) so ok for now

    if not isinstance(name, str):
        name = name.name

    # some elements are not names but processed names, i.e. random.choice(dieren)
    # they should not be hashed
    if type(name) is Assignment and name.type == 'operation':
        return False



    return name in reserved_words or character_skulpt_cannot_parse.search(name) != None

def hash_var(name):
    if hash_needed(name):
        # hash "illegal" var names
        # being reservered keywords
        # or non-latin vars to comply with Skulpt, which does not implement PEP3131 :(
        # prepend with v for when hash starts with a number

        hash_object = hashlib.md5(name.encode())
        return "v" + hash_object.hexdigest()
    else:
        return name

def closest_command(invalid_command, known_commands):
    # First search for 100% match of known commands
    #
    #  closest_command() searches for known commands in an invalid command.
    #
    #  It will return the known command which is closest positioned at the beginning.
    #  It will return '' if the invalid command does not contain any known command.
    #
    min_position = len(invalid_command)
    min_command = ''
    for known_command in known_commands:
        position = invalid_command.find(known_command)
        if position != -1 and position < min_position:
            min_position = position
            min_command = known_command

    # If not found, search for partial match of know commands
    if min_command == '':
        min_command = closest_command_with_min_distance(invalid_command, known_commands)

    # Check if we are not returning the found command
    # In that case we have no suggestion
    # This is to prevent "print is not a command in Hedy level 3, did you mean print?" error message

    if min_command == invalid_command:
        return None

    return min_command


def closest_command_with_min_distance(command, commands):
    #simple string distance, could be more sophisticated MACHINE LEARNING!
    min = 1000
    min_command = ''
    for c in commands:
        min_c = minimum_distance(c, command)
        if min_c < min:
            min = min_c
            min_command = c
    return min_command

def minimum_distance(s1, s2):
    """Return string distance between 2 strings."""
    if len(s1) > len(s2):
        s1, s2 = s2, s1
    distances = range(len(s1) + 1)
    for index2, char2 in enumerate(s2):
        new_distances = [index2 + 1]
        for index1, char1 in enumerate(s1):
            if char1 == char2:
                new_distances.append(distances[index1])
            else:
                new_distances.append(1 + min((distances[index1], distances[index1 + 1], new_distances[-1])))
        distances = new_distances
    return distances[-1]

class HedyException(Exception):
    def __init__(self, message, **arguments):
        self.error_code = message
        self.arguments = arguments

class InvalidSpaceException(HedyException):
    def __init__(self, level, line_number, fixed_code):
        super().__init__('Invalid Space')
        self.level = level
        self.line_number = line_number
        self.fixed_code = fixed_code

class ParseException(HedyException):
    def __init__(self, level, location, keyword_found=None, character_found=None):
        super().__init__('Parse')
        self.level = level
        self.location = location
        self.keyword_found = keyword_found
        self.character_found = character_found

class UndefinedVarException(HedyException):
    def __init__(self, **arguments):
        super().__init__('Var Undefined', **arguments)

class InvalidTypeException(HedyException):
    def __init__(self, **arguments):
        super().__init__('Invalid Type', **arguments)

class WrongLevelException(HedyException):
    def __init__(self, **arguments):
        super().__init__('Wrong Level', **arguments)

class InputTooBigException(HedyException):
    def __init__(self, **arguments):
        super().__init__('Too Big', **arguments)

class InvalidCommandException(HedyException):
    def __init__(self, **arguments):
        super().__init__('Invalid', **arguments)

class IncompleteCommandException(HedyException):
    def __init__(self, **arguments):
        super().__init__('Incomplete', **arguments)

class UnquotedTextException(HedyException):
    def __init__(self, **arguments):
        super().__init__('Unquoted Text', **arguments)

class EmptyProgramException(HedyException):
    def __init__(self):
        super().__init__('Empty Program')

class LonelyEchoException(HedyException):
    def __init__(self):
        super().__init__('Lonely Echo')

class CodePlaceholdersPresentException(HedyException):
    def __init__(self):
        super().__init__('Has Blanks')

class IndentationException(HedyException):
    def __init__(self, **arguments):
        super().__init__('Unexpected Indentation', **arguments)

class ExtractAST(Transformer):
    # simplifies the tree: f.e. flattens arguments of text, var and punctuation for further processing
    def text(self, args):
        return Tree('text', [''.join([str(c) for c in args])])

    #level 2
    def var(self, args):
        return Tree('var', [''.join([str(c) for c in args])])
    def punctuation(self, args):
        return Tree('punctuation', [''.join([str(c) for c in args])])
    def index(self, args):
        return ''.join([str(c) for c in args])
    def list_access(self, args):
        if type(args[1]) == Tree:
            if "random" in args[1].data:
                return Tree('list_access', [args[0], 'random'])
            else:
                return Tree('list_access', [args[0], args[1].children[0]])
        else:
            return Tree('list_access', [args[0], args[1]])

    #level 5
    def number(self, args):
        return Tree('number', ''.join([str(c) for c in args]))

class AllAssignmentCommands(Transformer):
    # returns a list of variable and list access
    # so these can be excluded when printing

    # relevant nodes (list acces, ask, assign) are transformed into tuples of their name and type
    # higher in the tree (through default rule), we filter on only string arguments, of lists with string arguments

    def filter_ask_assign(self, args):
        ask_assign = []
        for a in args:
            # strings (vars remaining in the tree) are added directly
            if type(a) is Assignment:
                ask_assign.append(a)
            # lists are searched further for string members (vars)
            elif type(a) is list:
                sub_a_ask_assign = self.filter_ask_assign(a)
                for sub_a in sub_a_ask_assign:
                    ask_assign.append(sub_a)
        return ask_assign

    def for_loop(self, args):
      # for loop iterator is a var so should be added to the list of vars
      iterator = str(args[0])
      commands = args[1:]
      return [iterator] + self.filter_ask_assign(args)

    def input(self, args):
        # return left side of the =
        return args[0]

    def ask(self, args):
        # try is needed cause in level 1 ask has no variable in front
        try:
            return Assignment(args[0], 'string')
        except:
            return None

    def assign(self, args):
        # todo now all assigns are strings, later (form 5) this should distinguish int and str
        return Assignment(args[0], 'string')

    def assign_list(self, args):
        return Assignment(args[0], 'list')

    # list access is accessing a variable, so must be escaped
    # for example we print(dieren[1]) not print('dieren[1]')
    def list_access(self, args):
        listname = args[0]
        if args[1] == 'random':
            return Assignment('random.choice(' + listname + ')', 'operation')
        else:
            return Assignment(listname + '[' + args[1] + ']', 'operation')

    # additions Laura, to be checked for higher levels:
    def list_access_var(self, args):
        return Assignment(args[0], 'operation')

    def change_list_item(self, args):
        return Assignment(args[0], 'operation')

    def text(self, args):
        # text never contains a variable
        return None

    def var_access(self, args):
        # just accessing (printing) a variable does not count toward the lookup table
        return None

    def var(self, args):
        # the var itself (when in an assignment) should be added
        name = args[0]
        return name

    def punctuation(self, args):
        # is never a variable (but should be removed from the tree or it will be seen as one!)
        return None

    def __default__(self, args, children, meta):
        return self.filter_ask_assign(children)

class AllAssignmentCommandsHashed(Transformer):
    # returns a list of variable and list access
    # so these can be excluded when printing

    Assignment = namedtuple('Assignment', ['name', 'type'])
    # this version returns all hashed var names

    def filter_ask_assign(self, args):
        ask_assign = []
        for a in args:
            # strings (vars remaining in the tree) are added directly
            if type(a) is Assignment:
                ask_assign.append(a)
            # lists are searched further for string members (vars)
            elif type(a) is list:
                sub_a_ask_assign = self.filter_ask_assign(a)
                for sub_a in sub_a_ask_assign:
                    ask_assign.append(sub_a)
        return ask_assign

    def for_loop(self, args):
      # for loop iterator is a var so should be added to the list of vars
      iterator = str(args[0])
      iterator_hashed = hash_var(iterator)
      return [iterator_hashed] + self.filter_ask_assign(args)

    def input(self, args):
        # return left side of the =
        return Assignment(hash_var(args[0]), 'string')

    def ask(self, args):
        # try is needed cause in level 1 ask has no variable in front
        try:
            return Assignment(hash_var(args[0]), 'string')
        except:
            return None

    def assign(self, args):
        return Assignment(hash_var(args[0]), 'string')

    def assign_list(self, args):
        return Assignment(hash_var(args[0]), 'list')

    # list access is accessing a variable, so must be escaped
    # for example we print(dieren[1]) not print('dieren[1]')
    def list_access(self, args):
        listname = hash_var(args[0])
        if args[1] == 'random':
            return Assignment('random.choice(' + listname + ')', 'operation')
        else:
            return Assignment(listname + '[' + args[1] + ']', 'operation')

    # additions Laura, to be checked for higher levels:
    def list_access_var(self, args):
        return Assignment(hash_var(args[0]), 'operation')

    def change_list_item(self, args):
        return Assignment(hash_var(args[0]), 'operation')

    def text(self, args):
        # text never contains a variable
        return None

    def var_access(self, args):
        # just accessing (printing) a variable does not count toward the lookup table
        return None

    def var(self, args):
        # the var itself (when in an assignment) should be added
        name = hash_var(args[0])
        return name

    def punctuation(self, args):
        # is never a variable (but should be removed from the tree or it will be seen as one!)
        return None

    def __default__(self, args, children, meta):
        return self.filter_ask_assign(children)


def are_all_arguments_true(args):
    bool_arguments = [x[0] for x in args]
    arguments_of_false_nodes = [x[1] for x in args if not x[0]]
    return all(bool_arguments), arguments_of_false_nodes

# this class contains code shared between IsValid and IsComplete, which are quite similar
# because both filter out some types of 'wrong' nodes
# TODO: this could also use a default lark rule like AllAssignmentCommands does now
class Filter(Transformer):
    def __default__(self, args, children, meta):
        return are_all_arguments_true(children)

    def program(self, args):
        bool_arguments = [x[0] for x in args]
        if all(bool_arguments):
            return [True] #all complete
        else:
            command_num = 1
            for a in args:
                if not a[0]:
                    return False, a[1], command_num
                command_num += 1

    #leafs are treated differently, they are True + their arguments flattened
    def var(self, args):
        return True, ''.join([str(c) for c in args])
    def random(self, args):
        return True, 'random'
    def index(self, args):
        return True, ''.join([str(c) for c in args])
    def punctuation(self, args):
        return True, ''.join([c for c in args])
    def number(self, args):
        return True, ''.join([c for c in args])
    def text(self, args):
        return all(args), ''.join([c for c in args])

class UsesTurtle(Transformer):
    # returns true if Forward or Turn are in the tree, false otherwise
    def __default__(self, args, children, meta):
        if len(children) == 0:  # no children? you are a leaf that is not Turn or Forward, so you are no Turtle command
            return False
        else:
            if type(children[0]) == bool:
                return any(children) # children? if any is true there is a Turtle leaf
            else:
                return False # some nodes like text and punctuation have text children (their letters) these are not turtles

    def forward(self, args):
        return True

    def turn(self, args):
        return True

    # somehow a token (or only this token?) is not picked up by the default rule so it needs
    # its own rule
    def NUMBER(self, args):
        return False

    def NAME(self, args):
        return False





class IsValid(Filter):
    # all rules are valid except for the "Invalid" production rule
    # this function is used to generate more informative error messages
    # tree is transformed to a node of [Bool, args, command number]
    def program(self, args):
        if len(args) == 0:
            return False, "empty program", 1
        return super().program(args)

    def invalid_space(self, args):
        # return space to indicate that line starts in a space
        return False, " "

    def print_nq(self, args):
        # return error source to indicate what went wrong
        return False, "print without quotes"

    def invalid(self, args):
        # return the first argument to place in the error message
        # TODO: this will not work for misspelling 'at', needs to be improved!
        return False, args[0][1]

    #other rules are inherited from Filter

def valid_echo(ast):
    commands = ast.children
    command_names = [x.children[0].data for x in commands]
    no_echo = not 'echo' in command_names

    #no echo is always ok!

    #otherwise, both have to be in the list and echo shold come after
    return no_echo or ('echo' in command_names and 'ask' in command_names) and command_names.index('echo') > command_names.index('ask')


class IsComplete(Filter):
    def __init__(self, level):
        self.level = level
    # print, ask an echo can miss arguments and then are not complete
    # used to generate more informative error messages
    # tree is transformed to a node of [True] or [False, args, line_number]

    def ask(self, args):
        # in level 1 ask without arguments means args == []
        # in level 2 and up, ask without arguments is a list of 1, namely the var name
        incomplete = (args == [] and self.level==1) or (len(args) == 1 and self.level >= 2)
        return not incomplete, 'ask'
    def print(self, args):
        return args != [], 'print'
    def input(self, args):
        return args != [], 'input'
    def length(self, args):
        return args != [], 'len'
    def print_nq(self, args):
        return args != [], 'print level 2'
    def echo(self, args):
        #echo may miss an argument
        return True, 'echo'

    #other rules are inherited from Filter

def process_characters_needing_escape(value):
    # defines what happens if a kids uses ' or \ in in a string
    for c in characters_that_need_escaping:
        value = value.replace(c, f'\{c}')
    return value

#decorator used to store each class in the lookup table
def hedy_transpiler(level):
  def decorator(c):
    TRANSPILER_LOOKUP[level] = c
    return c
  return decorator

@hedy_transpiler(level=1)
class ConvertToPython_1(Transformer):

    def __init__(self, punctuation_symbols, lookup):
        self.punctuation_symbols = punctuation_symbols
        self.lookup = lookup

    def get_fresh_var(self, name):
        while name in self.lookup:
            name = '_' + name
        return name

    def program(self, args):
        return '\n'.join([str(c) for c in args])
    def command(self, args):
        return args[0]

    def text(self, args):
        return ''.join([str(c) for c in args])
    def print(self, args):
        # escape needed characters
        argument = process_characters_needing_escape(args[0])

        return "print('" + argument + "')"
    def echo(self, args):
        if len(args) == 0:
            return "print(answer)" #no arguments, just print answer

        argument = process_characters_needing_escape(args[0])
        return "print('" + argument + "'+answer)"

    def ask(self, args):

        argument = process_characters_needing_escape(args[0])
        return "answer = input('" + argument + "')"

    def forward(self,args):
        # when a not-number is given, we simply use 50 as default
        try:
            parameter = int(args[0])
        except:
            parameter = 50
        return self.make_forward(parameter)

    def make_forward(self, parameter):
        return f"t.forward({parameter})""\ntime.sleep(0.1)"

    def turn(self, args):
        if len(args) == 0:
            return "t.right(90)" #no arguments works, and means a right turn

        argument = args[0]
        if argument in self.lookup:        #is the argument a variable? if so, use that
            return f"t.right({argument})"
        elif argument.isnumeric():         #numbers can also be passed through
            return f"t.right({argument})"
        elif argument == 'left':
            return "t.left(90)"
        else:
            return "t.right(90)" #something else also defaults to right turn

# next step is to make all
# "in self.lookup"
# into a function called something like is_var and use lookup names for that!!


# todo: should be moved into the class
def lookup_names(lookup):
    return [a.name for a in lookup]

def process_variable(name, lookup):
    #processes a variable by hashing and escaping when needed
    if name in lookup_names(lookup):
        return hash_var(name)
    else:
        return f"'{name}'"

def process_variable_for_fstring(name, lookup):
    #processes a variable by hashing and escaping when needed
<<<<<<< HEAD
    if name in lookup_names(lookup):
        return "{" + hash_var(name) + "}"
    else:
        return name

=======
    if name in lookup:
        return "{" + hash_var(name) + "}"
    else:
        return name
>>>>>>> 3bfc0dcf

@hedy_transpiler(level=2)
class ConvertToPython_2(ConvertToPython_1):
    def punctuation(self, args):
        return ''.join([str(c) for c in args])
    def var(self, args):
        name = ''.join(args)
        name = args[0]
        return hash_var(name)
        # return "_" + name if name in reserved_words else name
    def print(self, args):
        argument_string = ""
        i = 0

        for argument in args:
            # escape quotes if kids accidentally use them at level 2
            argument = process_characters_needing_escape(argument)

            # final argument and punctuation arguments do not have to be separated with a space, other do
            if i == len(args)-1 or args[i+1] in self.punctuation_symbols:
                space = ''
            else:
                space = " "

            argument_string += process_variable_for_fstring(argument, self.lookup) + space

            i = i + 1

        return f"print(f'{argument_string}')"

    def forward(self, args):
        # no args received? default to 50
        parameter = 50

        if len(args) > 0:
            parameter = args[0]

        #if the parameter is a variable, print as is
        # otherwise, see if we got a number. if not, simply use 50 as default
        try:
            if parameter not in self.lookup:
                parameter = int(parameter)
        except:
            parameter = 50
        return self.make_forward(parameter)

    def ask(self, args):
        var = args[0]
        all_parameters = ["'" + process_characters_needing_escape(a) + "'" for a in args[1:]]
        return f'{var} = input(' + '+'.join(all_parameters) + ")"
    def assign(self, args):
        parameter = args[0]
        value = args[1]
        #if the assigned value contains single quotes, escape them
        value = process_characters_needing_escape(value)
        return parameter + " = '" + value + "'"

    def assign_list(self, args):
        parameter = args[0]
        values = ["'" + a + "'" for a in args[1:]]
        return parameter + " = [" + ", ".join(values) + "]"

    def list_access(self, args):
        # this now grabs the first occurrence, once we have slicing we want to be more precise!
        arg0_from_lookups = [a for a in self.lookup if a.name == args[0]]
        arg0_from_lookup = arg0_from_lookups[0]
        type_args0 = arg0_from_lookup.type

        # we can only apply random to a list
        if type_args0 != 'list':
            raise hedy.InvalidTypeException

        if args[1] == 'random':
            return 'random.choice(' + args[0] + ')'
        else:
            return args[0] + '[' + args[1] + ']'

def is_quoted(s):
    return s[0] == "'" and s[-1] == "'"

def make_f_string(args, lookup):
    argument_string = ''
    for argument in args:
        if argument in lookup:
            # variables are placed in {} in the f string
            argument_string += "{" + hash_var(argument) + "}"
        else:
            # strings are written regularly
            # however we no longer need the enclosing quotes in the f-string
            # the quotes are only left on the argument to check if they are there.
            argument_string += argument.replace("'", '')

    return f"print(f'{argument_string}')"

#TODO: punctuation chars not be needed for level2 and up anymore, could be removed
@hedy_transpiler(level=3)
class ConvertToPython_3(ConvertToPython_2):

    def var_access(self, args):
        name = args[0]
        return hash_var(name)

    def text(self, args):
        return ''.join([str(c) for c in args])

    def check_print_arguments(self, args):
        # this function checks whether arguments of a print are valid
        #we can print if all arguments are either quoted OR they are all variables

        unquoted_args = [a for a in args if not is_quoted(a)]
        unquoted_in_lookup = [a in self.lookup for a in unquoted_args]

        if unquoted_in_lookup == [] or all(unquoted_in_lookup):
            # all good? return for further processing
            return args
        else:
            # return first name with issue
            # note this is where issue #832 can be addressed by checking whether
            # first_unquoted_var ius similar to something in the lookup list
            first_unquoted_var = unquoted_args[0]
            raise UndefinedVarException(name=first_unquoted_var)

    def print(self, args):
        args = self.check_print_arguments(args)
        return make_f_string(args, self.lookup)

    def print_nq(self, args):
        return ConvertToPython_2.print(self, args)

    def ask(self, args):
        args_new = []
        var = args[0]
        remaining_args = args[1:]

        return f'{var} = input(' + '+'.join(remaining_args) + ")"

def indent(s):
    lines = s.split('\n')
    return '\n'.join(['  ' + l for l in lines])

@hedy_transpiler(level=4)
class ConvertToPython_4(ConvertToPython_3):
    def list_access_var(self, args):
        var = hash_var(args[0])
        if args[2].data == 'random':
            return var + '=random.choice(' + args[1] + ')'
        else:
            return var + '=' + args[1] + '[' + args[2].children[0] + ']'

    def ifs(self, args):
        return f"""if {args[0]}:
{indent(args[1])}"""

    def ifelse(self, args):
        return f"""if {args[0]}:
{indent(args[1])}
else:
{indent(args[2])}"""
    def condition(self, args):
        return ' and '.join(args)
    def equality_check(self, args):
        arg0 = process_variable(args[0], self.lookup)
        arg1 = process_variable(args[1], self.lookup)
        return f"{arg0} == {arg1}" #no and statements
    def in_list_check(self, args):
        arg0 = process_variable(args[0], self.lookup)
        arg1 = process_variable(args[1], self.lookup)
        return f"{arg0} in {arg1}"

@hedy_transpiler(level=5)
class ConvertToPython_5(ConvertToPython_4):

    def print(self, args):
        # we only check non-Tree (= non calculation) arguments
        self.check_print_arguments([a for a in args if not type(a) is Tree])


        #force all to be printed as strings (since there can not be int arguments)
        args_new = []
        for a in args:
            if type(a) is Tree:
                args_new.append("{" + a.children + "}")
            else:
                a = a.replace("'", "") #no quotes needed in fstring
                args_new.append(process_variable_for_fstring(a, self.lookup))

        arguments = ''.join(args_new)
        return "print(f'" + arguments + "')"

    #we can now have ints as types so chck must force str
    def equality_check(self, args):
        arg0 = process_variable(args[0], self.lookup)
        arg1 = process_variable(args[1], self.lookup)
        #TODO if we start using fstrings here, this str can go
        if len(args) == 2:
            return f"str({arg0}) == str({arg1})" #no and statements
        else:
            return f"str({arg0}) == str({arg1}) and {args[2]}"

    def assign(self, args):
        if len(args) == 2:
            parameter = args[0]
            value = args[1]
            if type(value) is Tree:
                return parameter + " = " + value.children
            else:
                return parameter + " = '" + value + "'"
        else:
            parameter = args[0]
            values = args[1:]
            return parameter + " = [" + ", ".join(values) + "]"

    def process_token_or_tree(self, argument):
        if type(argument) is Tree:
            return f'{str(argument.children)}'
        else:
            return f'int({argument})'

    def process_calculation(self, args, operator):
        # arguments of a sum are either a token or a
        # tree resulting from earlier processing
        # for trees we need to grap the inner string
        # for tokens we add int around them

        args = [self.process_token_or_tree(a) for a in args]
        return Tree('sum', f'{args[0]} {operator} {args[1]}')

    def addition(self, args):
        return self.process_calculation(args, '+')

    def substraction(self, args):
        return self.process_calculation(args, '-')

    def multiplication(self, args):
        return self.process_calculation(args, '*')

    def division(self, args):
        return self.process_calculation(args, '//')

@hedy_transpiler(level=6)
class ConvertToPython_6(ConvertToPython_5):
    def number(self, args):
        return ''.join(args)

    def repeat(self, args):
        var_name = self.get_fresh_var('i')
        times = process_variable(args[0], self.lookup)
        command = args[1]
        return f"""for {var_name} in range(int({str(times)})):
{indent(command)}"""

@hedy_transpiler(level=7)
class ConvertToPython_7(ConvertToPython_6):
    def __init__(self, punctuation_symbols, lookup):
        self.punctuation_symbols = punctuation_symbols
        self.lookup = lookup

    def command(self, args):
        return "".join(args)

    def repeat(self, args):
        all_lines = [indent(x) for x in args[1:]]
        return "for i in range(int(" + str(args[0]) + ")):\n" + "\n".join(all_lines)

    def ifs(self, args):
        args = [a for a in args if a != ""] # filter out in|dedent tokens

        all_lines = [indent(x) for x in args[1:]]

        return "if " + args[0] + ":\n" + "\n".join(all_lines)

    def elses(self, args):
        args = [a for a in args if a != ""] # filter out in|dedent tokens

        all_lines = [indent(x) for x in args]

        return "\nelse:\n" + "\n".join(all_lines)

    def assign(self, args):  # TODO: needs to be merged with 6, when 6 is improved to with printing expressions directly
        if len(args) == 2:
            parameter = args[0]
            value = args[1]
            if type(value) is Tree:
                return parameter + " = " + value.children
            else:
                if "'" in value or 'random.choice' in value:  # TODO: should be a call to wrap nonvarargument is quotes!
                    return parameter + " = " + value
                else:
                    return parameter + " = '" + value + "'"
        else:
            parameter = args[0]
            values = args[1:]
            return parameter + " = [" + ", ".join(values) + "]"

    def var_access(self, args):
        if len(args) == 1: #accessing a var
            return args[0]
        else:
        # this is list_access
            return args[0] + "[" + str(args[1]) + "]" if type(args[1]) is not Tree else "random.choice(" + str(args[0]) + ")"

@hedy_transpiler(level=8)
class ConvertToPython_8(ConvertToPython_7):
    def repeat_list(self, args):
      args = [a for a in args if a != ""]  # filter out in|dedent tokens

      body = "\n".join([indent(x) for x in args[2:]])

      return f"for {args[0]} in {args[1]}:\n{body}"



@hedy_transpiler(level=9)
class ConvertToPython_9(ConvertToPython_8):
    def for_loop(self, args):
        args = [a for a in args if a != ""]  # filter out in|dedent tokens
        body = "\n".join([indent(x) for x in args[3:]])
        stepvar_name = self.get_fresh_var('step')
        return f"""{stepvar_name} = 1 if int({args[1]}) < int({args[2]}) else -1
for {args[0]} in range(int({args[1]}), int({args[2]}) + {stepvar_name}, {stepvar_name}):
{body}"""
@hedy_transpiler(level=10)
@hedy_transpiler(level=11)
class ConvertToPython_10_11(ConvertToPython_9):
    def elifs(self, args):
        args = [a for a in args if a != ""]  # filter out in|dedent tokens
        all_lines = [indent(x) for x in args[1:]]
        return "\nelif " + args[0] + ":\n" + "\n".join(all_lines)

@hedy_transpiler(level=12)
class ConvertToPython_12(ConvertToPython_10_11):
    def input(self, args):
        args_new = []
        var = args[0]
        for a in args[1:]:
            if type(a) is Tree:
                args_new.append(f'str({a.children})')
            elif "'" not in a:
                args_new.append(f'str({a})')
            else:
                args_new.append(a)

        return f'{var} = input(' + '+'.join(args_new) + ")"

@hedy_transpiler(level=13)
class ConvertToPython_13(ConvertToPython_12):
    def assign_list(self, args):
        parameter = args[0]
        values = [a for a in args[1:]]
        return parameter + " = [" + ", ".join(values) + "]"

    def list_access_var(self, args):
        var = hash_var(args[0])
        if not isinstance(args[2], str):
            if args[2].data == 'random':
                return var + '=random.choice(' + args[1] + ')'
        else:
            return var + '=' + args[1] + '[' + args[2] + '-1]'

    def list_access(self, args):
        if args[1] == 'random':
            return 'random.choice(' + args[0] + ')'
        else:
            list_access_shifted = args[0] + '[' + args[1] + '-1]'
            # when printing later, we need to know this is a var
            self.lookup.append(list_access_shifted)
            return list_access_shifted

    def change_list_item(self, args):
        return args[0] + '[' + args[1] + '-1] = ' + args[2]
# Custom transformer that can both be used bottom-up or top-down

@hedy_transpiler(level=14)
class ConvertToPython_14(ConvertToPython_13):
    def assign(self, args):  # TODO: needs to be merged with 6, when 6 is improved to with printing expressions directly
        if len(args) == 2:
            parameter = args[0]
            value = args[1]
            if type(value) is Tree:
                return parameter + " = " + value.children
            else:
                if "'" in value or 'random.choice' in value:  # TODO: should be a call to wrap nonvarargument is quotes!
                    return parameter + " = " + value
                else:
                    # FH, June 21 the addition of _true/false is a bit of a hack. cause they are first seen as vars that at reserved words, they are then hashed and we undo that here
                    # could/should be fixed in the grammar!

                    if value == 'true' or value == 'True' or value == hash_var('True') or value == hash_var('true'):
                        return parameter + " = True"
                    elif value == 'false' or value == 'False' or value == hash_var('False') or value == hash_var('false'):
                        return parameter + " = False"
                    else:
                        return parameter + " = '" + value + "'"
        else:
            parameter = args[0]
            values = args[1:]
            return parameter + " = [" + ", ".join(values) + "]"

    def equality_check(self, args):
        arg0 = process_variable(args[0], self.lookup)
        arg1 = process_variable(args[1], self.lookup)
        if arg1 == '\'True\'' or arg1 == '\'true\'':
            return f"{arg0} == True"
        elif arg1 == '\'False\'' or arg1 == '\'false\'':
            return f"{arg0} == False"
        else:
            return f"str({arg0}) == str({arg1})" #no and statements

@hedy_transpiler(level=15)
class ConvertToPython_15(ConvertToPython_14):
    def andcondition(self, args):
        return ' and '.join(args)
    def orcondition(self, args):
        return ' or '.join(args)

@hedy_transpiler(level=16)
class ConvertToPython_16(ConvertToPython_15):
    def comment(self, args):
        return f"# {args}"

@hedy_transpiler(level=17)
class ConvertToPython_17(ConvertToPython_16):
    def smaller(self, args):
        arg0 = process_variable(args[0], self.lookup)
        arg1 = process_variable(args[1], self.lookup)
        if len(args) == 2:
            return f"int({arg0}) < int({arg1})"  # no and statements
        else:
            return f"int({arg0}) < int({arg1}) and {args[2]}"

    def bigger(self, args):
        arg0 = process_variable(args[0], self.lookup)
        arg1 = process_variable(args[1], self.lookup)
        if len(args) == 2:
            return f"int({arg0}) > int({arg1})"  # no and statements
        else:
            return f"int({arg0}) > int({arg1}) and {args[2]}"

@hedy_transpiler(level=18)
class ConvertToPython_18(ConvertToPython_17):
    def while_loop(self, args):
        args = [a for a in args if a != ""]  # filter out in|dedent tokens
        all_lines = [indent(x) for x in args[1:]]
        return "while " + args[0] + ":\n"+"\n".join(all_lines)

@hedy_transpiler(level=19)
@hedy_transpiler(level=20)
class ConvertToPython_19_20(ConvertToPython_18):
    def length(self, args):
        arg0 = args[0]
        length_string = f"len({arg0})"

        #when accessing len we need to know it is a var
        self.lookup.append(length_string)
        return length_string

    def assign(self, args):  # TODO: needs to be merged with 6, when 6 is improved to with printing expressions directly
        if len(args) == 2:
            parameter = args[0]
            value = args[1]
            if type(value) is Tree:
                return parameter + " = " + value.children
            else:
                if "'" in value or 'random.choice' in value:  # TODO: should be a call to wrap nonvarargument is quotes!
                    return parameter + " = " + value
                elif "len(" in value:
                    return parameter + " = " + value
                else:
                    if value == 'true' or value == 'True':
                        return parameter + " = True"
                    elif value == 'false' or value == 'False':
                        return parameter + " = False"
                    else:
                        return parameter + " = '" + value + "'"
        else:
            parameter = args[0]
            values = args[1:]
            return parameter + " = [" + ", ".join(values) + "]"

@hedy_transpiler(level=21)
class ConvertToPython_21(ConvertToPython_19_20):
    def equality_check(self, args):
        if type(args[0]) is Tree:
            return args[0].children + " == int(" + args[1] + ")"
        if type(args[1]) is Tree:
            return "int(" + args[0] + ") == " + args[1].children
        arg0 = process_variable(args[0], self.lookup)
        arg1 = process_variable(args[1], self.lookup)
        if arg1 == '\'True\'' or arg1 == '\'true\'':
            return f"{arg0} == True"
        elif arg1 == '\'False\'' or arg1 == '\'false\'':
            return f"{arg0} == False"
        else:
            return f"str({arg0}) == str({arg1})"  # no and statements

@hedy_transpiler(level=22)
class ConvertToPython_22(ConvertToPython_21):
    def not_equal(self, args):
        arg0 = process_variable(args[0], self.lookup)
        arg1 = process_variable(args[1], self.lookup)
        if len(args) == 2:
            return f"str({arg0}) != str({arg1})"  # no and statements
        else:
            return f"str({arg0}) != str({arg1}) and {args[2]}"

@hedy_transpiler(level=23)
class ConvertToPython_23(ConvertToPython_22):
    def smaller_equal(self, args):
        arg0 = process_variable(args[0], self.lookup)
        arg1 = process_variable(args[1], self.lookup)
        if len(args) == 2:
            return f"int({arg0}) <= int({arg1})"  # no and statements
        else:
            return f"int({arg0}) <= int({arg1}) and {args[2]}"

    def bigger_equal(self, args):
        arg0 = process_variable(args[0], self.lookup)
        arg1 = process_variable(args[1], self.lookup)
        if len(args) == 2:
            return f"int({arg0}) >= int({arg1})"  # no and statements
        else:
            return f"int({arg0}) >= int({arg1}) and {args[2]}"


def merge_grammars(grammar_text_1, grammar_text_2):
    # this function takes two grammar files and merges them into one
    # rules that are redefined in the second file are overridden
    # rule that are new in the second file are added (remaining_rules_grammar_2)

    merged_grammar = []

    rules_grammar_1 = grammar_text_1.split('\n')
    remaining_rules_grammar_2 = grammar_text_2.split('\n')
    for line_1 in rules_grammar_1:
        if line_1 == '' or line_1[0] == '/': #skip comments and empty lines:
            continue
        parts = line_1.split(':')
        name_1, definition_1 = parts[0], ''.join(parts[1:]) #get part before are after : (this is a join because there can be : in the rule)

        rules_grammar_2 = grammar_text_2.split('\n')
        override_found = False
        for line_2 in rules_grammar_2:
            if line_2 == '' or line_2[0] == '/':  # skip comments and empty lines:
                continue
            parts = line_2.split(':')
            name_2, definition_2 = parts[0], ''.join(parts[1]) #get part before are after :
            if name_1 == name_2:
                override_found = True
                new_rule = line_2
                # this rule is now in the grammar, remove form this list
                remaining_rules_grammar_2.remove(new_rule)
                break

        # new rule found? print that. nothing found? print org rule
        if override_found:
            merged_grammar.append(new_rule)
        else:
            merged_grammar.append(line_1)

    #all rules that were not overlapping are new in the grammar, add these too
    for rule in remaining_rules_grammar_2:
        if not(rule == '' or rule[0] == '/'):
            merged_grammar.append(rule)

    merged_grammar = sorted(merged_grammar)
    return '\n'.join(merged_grammar)


def create_grammar(level):
    # start with creating the grammar for level 1
    result = get_full_grammar_for_level(1)

    # then keep merging new grammars in
    for i in range(2, level+1):
        grammar_text_i = get_additional_rules_for_level(i)
        result = merge_grammars(result, grammar_text_i)

    # ready? Save to file to ease debugging
    # this could also be done on each merge for performance reasons
    save_total_grammar_file(level, result)

    return result

def save_total_grammar_file(level, grammar):
    # Load Lark grammars relative to directory of current file
    script_dir = path.abspath(path.dirname(__file__))
    filename = "level" + str(level) + "-Total.lark"
    loc = path.join(script_dir, "grammars-Total", filename)
    file = open(loc, "w", encoding="utf-8")
    file.write(grammar)
    file.close()

def get_additional_rules_for_level(level, sub = 0):
    script_dir = path.abspath(path.dirname(__file__))
    if sub:
        filename = "level" + str(level) + "-" + str(sub) + "-Additions.lark"
    else:
        filename = "level" + str(level) + "-Additions.lark"
    with open(path.join(script_dir, "grammars", filename), "r", encoding="utf-8") as file:
        grammar_text = file.read()
    return grammar_text

def get_full_grammar_for_level(level):
    script_dir = path.abspath(path.dirname(__file__))
    filename = "level" + str(level) + ".lark"
    with open(path.join(script_dir, "grammars", filename), "r", encoding="utf-8") as file:
        grammar_text = file.read()
    return grammar_text

PARSER_CACHE = {}


def get_parser(level):
    """Return the Lark parser for a given level.

    Uses caching if Hedy is NOT running in development mode.
    """
    key = str(level)
    existing = PARSER_CACHE.get(key)
    if existing and not utils.is_debug_mode():
        return existing
    grammar = create_grammar(level)
    ret = Lark(grammar, regex=True)
    PARSER_CACHE[key] = ret
    return ret

ParseResult = namedtuple('ParseResult', ['code', 'has_turtle'])

def transpile(input_string, level):
    try:
        transpile_result = transpile_inner(input_string, level)
        return transpile_result
    except ParseException as ex:
        # This is the 'fall back' transpilation
        # that should surely be improved!!
        # we retry HedyExceptions of the type Parse (and Lark Errors) but we raise Invalids

        #try 1 level lower
        if level > 1:
            try:
                new_level = level - 1
                result = transpile_inner(input_string, new_level)
            except (LarkError, HedyException) as innerE:
                # Parse at `level - 1` failed as well, just re-raise original error
                raise ex
            # If the parse at `level - 1` succeeded, then a better error is "wrong level"
            raise WrongLevelException(correct_code=result.code, working_level=new_level, original_level=level) from ex


def repair(input_string):
    #the only repair we can do now is remove leading spaces, more can be added!
    return '\n'.join([x.lstrip() for x in input_string.split('\n')])

def translate_characters(s):
# this method is used to make it more clear to kids what is meant in error messages
# for example ' ' is hard to read, space is easier
# this could (should?) be localized so we can call a ' "Hoge komma" for example (Felienne, dd Feb 25, 2021)
    if s == ' ':
        return 'space'
    elif s == ',':
        return 'comma'
    elif s == '?':
        return 'question mark'
    elif s == '\\n':
        return 'newline'
    elif s == '.':
        return 'period'
    elif s == '!':
        return 'exclamation mark'
    elif s == '*':
        return 'star'
    elif s == "'":
        return 'single quotes'
    elif s == '"':
        return 'double quotes'
    elif s == '/':
        return 'slash'
    elif s == '-':
        return 'dash'
    elif s >= 'a' and s <= 'z' or s >= 'A' and s <= 'Z':
        return s
    else:
        return s

def filter_and_translate_terminals(list):
    # in giving error messages, it does not make sense to include
    # ANONs, and some things like EOL need kid friendly translations
    new_terminals = []
    for terminal in list:
        if terminal[:4] == "ANON":
            continue

        if terminal == "EOL":
            new_terminals.append("Newline")
            break

        #not translated or filtered out? simply add as is:
        new_terminals.append(terminal)

    return new_terminals

def beautify_parse_error(character_found):
    character_found = translate_characters(character_found)
    return character_found

def find_indent_length(line):
    number_of_spaces = 0
    for x in line:
        if x == ' ':
            number_of_spaces += 1
        else:
            break
    return number_of_spaces

def preprocess_blocks(code):
    processed_code = []
    lines = code.split("\n")
    current_number_of_indents = 0
    previous_number_of_indents = 0
    indent_size = None #we don't fix indent size but the first encounter sets it
    line_number = 0
    for line in lines:
        line_number += 1
        leading_spaces = find_indent_length(line)

        #first encounter sets indent size for this program
        if indent_size == None and leading_spaces > 0:
            indent_size = leading_spaces

        #calculate nuber of indents if possible
        if indent_size != None:
            current_number_of_indents = leading_spaces // indent_size

        if current_number_of_indents - previous_number_of_indents > 1:
            raise IndentationException(line_number = line_number, leading_spaces = leading_spaces, indent_size = indent_size)

        if current_number_of_indents < previous_number_of_indents:
            # we springen 'terug' dus er moeten end-blocken in
            # bij meerdere terugsprongen sluiten we ook meerdere blokken

            difference_in_indents = (previous_number_of_indents - current_number_of_indents)

            for i in range(difference_in_indents):
                processed_code.append('end-block')

        #save to compare for next line
        previous_number_of_indents = current_number_of_indents

        #if indent remains the same, do nothing, just add line
        processed_code.append(line)

    # if the last line is indented, the end of the program is also the end of all indents
    # so close all blocks
    for i in range(current_number_of_indents):
        processed_code.append('end-block')
    return "\n".join(processed_code)

def contains_blanks(code):
    return (" _ " in code) or (" _\n" in code)

def transpile_inner(input_string, level):
    number_of_lines = input_string.count('\n')

    #parser is not made for huge programs!
    if number_of_lines > MAX_LINES:
        raise InputTooBigException(lines_of_code=number_of_lines, max_lines=MAX_LINES)

    input_string = input_string.replace('\r\n', '\n')
    punctuation_symbols = ['!', '?', '.']
    level = int(level)
    parser = get_parser(level)

    if contains_blanks(input_string):
        raise CodePlaceholdersPresentException()


    if level >= 3:
        input_string = input_string.replace("\\", "\\\\")

    #in level 7 we add indent-dedent blocks to the code before parsing
    if level >= 7:
        input_string = preprocess_blocks(input_string)

    try:
        program_root = parser.parse(input_string+ '\n').children[0]  # getting rid of the root could also be done in the transformer would be nicer
        abstract_syntaxtree = ExtractAST().transform(program_root)
        lookup_table = AllAssignmentCommands().transform(abstract_syntaxtree)

        # also add hashes to list
        # note that we do not (and cannot) hash the var names only, we also need to be able to process
        # random.choice(প্রাণী)
        hashed_lookups = AllAssignmentCommandsHashed().transform(abstract_syntaxtree)

        lookup_table += hashed_lookups

    except UnexpectedCharacters as e:
        try:
            location = e.line, e.column
            characters_expected = str(e.allowed) #not yet in use, could be used in the future (when our parser rules are better organize, now it says ANON*__12 etc way too often!)
            character_found  = beautify_parse_error(e.char)
            # print(e.args[0])
            # print(location, character_found, characters_expected)
            raise ParseException(level=level, location=location, character_found=character_found) from e
        except UnexpectedEOF:
            # this one can't be beautified (for now), so give up :)
            raise e

    # IsValid returns (True,) or (False, args, line)
    is_valid = IsValid().transform(program_root)

    if not is_valid[0]:
        _, args, line = is_valid

        # Apparently, sometimes 'args' is a string, sometimes it's a list of
        # strings ( are these production rule names?). If it's a list of
        # strings, just take the first string and proceed.
        if isinstance(args, list):
            args = args[0]
        if args == ' ':
            #the error here is a space at the beginning of a line, we can fix that!
            fixed_code = repair(input_string)
            if fixed_code != input_string: #only if we have made a successful fix
                result = transpile_inner(fixed_code, level)
            raise InvalidSpaceException(level, line, result.code)
        elif args == 'print without quotes':
            # grammar rule is ignostic of line number so we can't easily return that here
            raise UnquotedTextException(level=level)
        elif args == 'empty program':
            raise EmptyProgramException()
        else:
            invalid_command = args
            closest = closest_command(invalid_command, commands_per_level[level])
            if closest == None: #we couldn't find a suggestion because the command itself was found
                # clearly the error message here should be better or it should be a different one!
                raise ParseException(level=level, location=["?", "?"], keyword_found=invalid_command)
            raise InvalidCommandException(invalid_command=invalid_command, level=level, guessed_command=closest)

    is_complete = IsComplete(level).transform(program_root)
    if not is_complete[0]:
        incomplete_command = is_complete[1][0]
        line = is_complete[2]
        raise IncompleteCommandException(incomplete_command=incomplete_command, level=level, line_number=line)

    if not valid_echo(program_root):
        raise LonelyEchoException()

    try:
        if level <= HEDY_MAX_LEVEL:
            #grab the right transpiler from the lookup
            transpiler = TRANSPILER_LOOKUP[level]
            python = transpiler(punctuation_symbols, lookup_table).transform(abstract_syntaxtree)
        else:
           raise Exception(f'Levels over {HEDY_MAX_LEVEL} not implemented yet')
    except visitors.VisitError as E:
        # Exceptions raised inside visitors are wrapped inside VisitError. Unwrap it if it is a
        # HedyException to show the intended error message.
        if isinstance(E.orig_exc, HedyException):
            raise E.orig_exc
        else:
            raise E

    has_turtle = UsesTurtle().transform(program_root)

    return ParseResult(python, has_turtle)

def execute(input_string, level):
    python = transpile(input_string, level)
    if python.has_turtle:
        raise HedyException("hedy.execute doesn't support turtle")
    exec(python.code)

# f = open('output.py', 'w+')
# f.write(python)
# f.close()<|MERGE_RESOLUTION|>--- conflicted
+++ resolved
@@ -607,18 +607,10 @@
 
 def process_variable_for_fstring(name, lookup):
     #processes a variable by hashing and escaping when needed
-<<<<<<< HEAD
     if name in lookup_names(lookup):
         return "{" + hash_var(name) + "}"
     else:
         return name
-
-=======
-    if name in lookup:
-        return "{" + hash_var(name) + "}"
-    else:
-        return name
->>>>>>> 3bfc0dcf
 
 @hedy_transpiler(level=2)
 class ConvertToPython_2(ConvertToPython_1):
