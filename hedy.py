--- conflicted
+++ resolved
@@ -1437,7 +1437,7 @@
 
 
 def is_quoted(s):
-    return len(s) > 1 and s[0] in supported_quotes and s[-1] in supported_quotes[s[0]]
+    return isinstance(s, str) and len(s) > 1 and s[0] in supported_quotes and s[-1] in supported_quotes[s[0]]
 
 
 def find_unquoted_segments(s):
@@ -1620,7 +1620,7 @@
             not self.is_bool(value) and \
             not self.is_int(value) and \
             not self.is_float(value) and \
-            not self.is_quoted(value)
+            not is_quoted(value)
 
         if is_var_candidate and not self.is_variable(arg, access_line):
             raise exceptions.UndefinedVarException(name=value, line_number=access_line)
@@ -1680,79 +1680,7 @@
             self.try_register_variable_access(arg, access_line)
             return "{" + escape_var(arg) + "}"
         else:
-<<<<<<< HEAD
             return process_characters_needing_escape(arg)
-=======
-            return process_characters_needing_escape(variable_name)
-
-    def add_variable_access_location(self, variable_name, access_line_number):
-        # store the line of access (or string value) in the lookup table
-        # so we know what variable is used where
-        if isinstance(variable_name, str):
-            vars = [a for a in self.lookup if isinstance(a.name, str) and a.name[:len(variable_name)] == variable_name]
-            for v in vars:  # vars can be defined multiple times, access validates all of them
-                corresponding_lookup_entry = v
-                corresponding_lookup_entry.access_line = access_line_number
-
-    def process_variable_for_comparisons(self, name):
-        # used to transform variables in comparisons
-        if self.is_variable(name):
-            return f"convert_numerals('{self.numerals_language}', {escape_var(name)})"
-        elif ConvertToPython.is_float(name):
-            return f"convert_numerals('{self.numerals_language}', {name})"
-        elif is_quoted(name) or self.is_bool(name):
-            return f"{name}"
-
-    def get_fresh_var(self, name):
-        while self.is_variable(name):
-            name = '_' + name
-        return name
-
-    def check_var_usage(self, args, var_access_linenumber=100):
-        # This function should be used up until level 11 where quotes around strings are NOT required
-        # It succeeds if all args are valid. An arg is valid if it is either quoted or a variable
-        # If an unquoted arg is not present in the lookup table, an UndefinedVarException is raised
-
-        def is_var_candidate(arg) -> bool:
-            return not isinstance(arg, Tree) and \
-                not self.is_int(arg) and \
-                not self.is_float(arg) and \
-                not self.is_bool(arg)
-
-        args_to_process = [a for a in args if is_var_candidate(a)]  # we do not check trees (calcs) they are always ok
-
-        unquoted_args = [a for a in args_to_process if not is_quoted(a)]
-        unquoted_in_lookup = [self.is_variable(a, var_access_linenumber) for a in unquoted_args]
-
-        if unquoted_in_lookup == [] or all(unquoted_in_lookup):
-
-            # # all good? store location
-            for a in args:
-                self.add_variable_access_location(str(a), var_access_linenumber)
-            # return for further processing
-            return args
-        else:
-            # return first name with issue
-            for index, a in enumerate(unquoted_args):
-                current_arg = unquoted_in_lookup[index]
-                if current_arg is None:
-                    first_unquoted_var = a
-                    raise exceptions.UndefinedVarException(name=first_unquoted_var, line_number=var_access_linenumber)
-
-    def check_var_usage_when_quotes_are_required(self, arg, meta):
-        # This method should be used from level 12 and up where quotes around strings are required
-        # The arg is valid if it is either an int, a float, the 'random' operator, a quoted string,
-        # or a variable. If the arg is an unquoted string which is not in the lookup table, an
-        # UnquotedAssignTextException is raised. Most likely the real is that the kid forgot to add quotes.
-        try:
-            self.check_var_usage([arg], meta.line)
-        except exceptions.UndefinedVarException:
-            if not (self.is_int(arg) or
-                    self.is_float(arg) or
-                    self.is_random(arg) or
-                    self.is_bool(arg)):
-                raise exceptions.UnquotedAssignTextException(text=arg, line_number=meta.line)
->>>>>>> f3b5950e
 
     #
     # static methods
@@ -1763,15 +1691,6 @@
         return hasattr(IsValid, tree.data)
 
     @staticmethod
-<<<<<<< HEAD
-    def is_quoted(s):
-        opening_quotes = ['‘', "'", '"', "“", "«", "„"]
-        closing_quotes = ['’', "'", '"', "”", "»", "“"]
-        return isinstance(s, str) and len(s) > 1 and (s[0] in opening_quotes and s[-1] in closing_quotes)
-
-    @staticmethod
-=======
->>>>>>> f3b5950e
     def is_int(n):
         try:
             int(n)
@@ -2174,31 +2093,14 @@
         name = escape_var(self.unpack(name))
 
         if self.is_variable(name):
-<<<<<<< HEAD
             return f"{{{name}}}"
 
-        if self.is_quoted(name):
+        if is_quoted(name):
             name = name[1:-1]
 
         # at level 4 backslashes are escaped in preprocessing, so we escape only '
         escaped_single_quotes = name.replace("'", "\\'")
         return escaped_single_quotes
-=======
-            if self.numerals_language == "Latin":
-                converted = escape_var(name)
-            else:
-                converted = f'convert_numerals("{self.numerals_language}", {escape_var(name)})'
-            return "{" + converted + "}"
-        else:
-            # at level 4 backslashes are escaped in preprocessing, so we escape only '
-            if is_quoted(name):
-                name = name[1:-1]
-                return name.replace("'", "\\'")
-            if not ConvertToPython.is_int(name) and not ConvertToPython.is_float(name):
-                name = name if self.is_bool(name) else escape_var(name.replace("'", "\\'"))
-                name = '"' + name + '"'
-            return f'{{convert_numerals("{self.numerals_language}", {name})}}'
->>>>>>> f3b5950e
 
     def var_access(self, meta, args):
         name = args[0]
@@ -2399,7 +2301,7 @@
         if self.is_variable_with_definition(arg, meta.line):
             arg = f'{escape_var(self.unpack(arg))}.data'
         elif isinstance(arg, LiteralValue):
-            arg = f"{arg.data}" if self.is_quoted(arg.data) else f"'{arg.data}'"
+            arg = f"{arg.data}" if is_quoted(arg.data) else f"'{arg.data}'"
         elif isinstance(arg, ExpressionValue):
             arg = arg.data
         else:
@@ -2418,7 +2320,7 @@
             return self.process_literal_for_fstring(name)
         elif isinstance(name, ExpressionValue):
             return self.process_expression_for_fstring(name)
-        elif self.is_quoted(name):
+        elif is_quoted(name):
             name = name[1:-1]
             return name.replace("'", "\\'")
         elif not ConvertToPython.is_int(name) and not ConvertToPython.is_float(name):
@@ -2441,7 +2343,7 @@
             var_name = escape_var(self.unpack(arg))
             return f"{var_name}{data_part}"
         elif isinstance(arg, LiteralValue):
-            val = arg.data[1:-1] if self.is_quoted(arg.data) else arg.data
+            val = arg.data[1:-1] if is_quoted(arg.data) else arg.data
             # equality does not have an f string and requires quotes to be added manually
             return f"'{process_characters_needing_escape(str(val))}'"
         elif self.is_random(arg) or self.is_list(arg):
@@ -2450,7 +2352,7 @@
             # We end up here when if-pressed receives a Token(LETTER_OR_NUMBER, 'x')
             # We also en up here when equality deals with an arg with spaces. We need to unpack, join them and pass it.
             # And since equality does not have an f string and requires quotes to be added manually
-            val = arg[1:-1] if self.is_quoted(arg) else arg
+            val = arg[1:-1] if is_quoted(arg) else arg
             return f"'{process_characters_needing_escape(str(val))}'"
 
     def assign(self, meta, args):
@@ -2588,7 +2490,7 @@
 
     def process_literal_for_fstring(self, lv):
         value = lv.data
-        if self.is_quoted(value):
+        if is_quoted(value):
             value = value[1:-1].replace("'", "\\'")
         if (lv.num_sys is None or lv.num_sys == 'Latin') and lv.booleans is None:
             return str(value)
@@ -2808,7 +2710,7 @@
         if self.is_variable_with_definition(arg, meta.line):
             arg = f'{escape_var(self.unpack(arg))}.data'
         elif isinstance(arg, LiteralValue):
-            arg = f"{arg.data}" if self.is_quoted(arg.data) else f"'{arg.data}'"
+            arg = f"{arg.data}" if is_quoted(arg.data) else f"'{arg.data}'"
         elif isinstance(arg, ExpressionValue):
             arg = arg.data
         else:
@@ -2924,7 +2826,7 @@
             return self.process_literal_for_fstring(name)
         elif isinstance(name, ExpressionValue):
             return self.process_expression_for_fstring(name)
-        elif self.is_quoted(name):
+        elif is_quoted(name):
             name = name[1:-1]
             return name.replace("'", "\\'")
         elif not ConvertToPython.is_int(name) and not ConvertToPython.is_float(name):
@@ -3048,7 +2950,7 @@
             var_name = escape_var(self.unpack(arg))
             return f"{var_name}{data_part}"
         elif isinstance(arg, LiteralValue):
-            if self.is_quoted(arg.data):
+            if is_quoted(arg.data):
                 return f"'{process_characters_needing_escape(arg.data[1:-1])}'"
             return arg.data
         elif self.is_random(arg) or self.is_list(arg):
@@ -3063,7 +2965,7 @@
         # The data of the literal value is exactly as it would be transpiled, so quotes must already be in it.
         # However, in some cases we need to strip quotes and re-add them as single quotes.
         if escape and isinstance(lv.data, str):
-            arg = lv.data[1:-1] if self.is_quoted(lv.data) else lv.data
+            arg = lv.data[1:-1] if is_quoted(lv.data) else lv.data
             data = f"'{process_characters_needing_escape(arg)}'"
         else:
             data = lv.data
@@ -3073,7 +2975,7 @@
 
     def process_literal_for_fstring(self, lv):
         value = lv.data
-        if self.is_quoted(value):
+        if is_quoted(value):
             value = value[1:-1].replace("'", "\\'")
         if (lv.num_sys is None or lv.num_sys == 'Latin') and lv.booleans is None:
             return str(value)
