--- conflicted
+++ resolved
@@ -1421,10 +1421,6 @@
     result = get_full_grammar_for_level(1)
     keys = get_keywords_for_language(lang)
     result = merge_grammars(result, keys)
-<<<<<<< HEAD
-
-=======
->>>>>>> 70a43aa8
     # then keep merging new grammars in
     for i in range(2, level + 1):
         grammar_text_i = get_additional_rules_for_level(i)
@@ -1436,10 +1432,6 @@
 
     return result
 
-<<<<<<< HEAD
-
-=======
->>>>>>> 70a43aa8
 def save_total_grammar_file(level, grammar, lang):
     # Load Lark grammars relative to directory of current file
     script_dir = path.abspath(path.dirname(__file__))
@@ -1468,26 +1460,13 @@
         grammar_text = file.read()
     return grammar_text
 
-<<<<<<< HEAD
-
-def get_keywords_for_language(lang):
-    script_dir = path.abspath(path.dirname(__file__))
-    filename = "keywords-" + str(lang) + ".lark"
-    if not (path.isfile(path.join(script_dir, "grammars", filename))):
-        filename = "keywords-en.lark"
-=======
 def get_keywords_for_language(language):
     script_dir = path.abspath(path.dirname(__file__))
     filename = "keywords-" + str(language) + ".lark"
->>>>>>> 70a43aa8
     with open(path.join(script_dir, "grammars", filename), "r", encoding="utf-8") as file:
         grammar_text = file.read()
     return grammar_text
 
-<<<<<<< HEAD
-
-=======
->>>>>>> 70a43aa8
 PARSER_CACHE = {}
 
 
@@ -1508,10 +1487,6 @@
 
 ParseResult = namedtuple('ParseResult', ['code', 'has_turtle'])
 
-<<<<<<< HEAD
-
-=======
->>>>>>> 70a43aa8
 def transpile(input_string, level, lang="en"):
     try:
         transpile_result = transpile_inner(input_string, level, lang)
