from lark import Lark
from lark.exceptions import VisitError, LarkError, UnexpectedEOF
from lark import Tree, Transformer, Visitor
from os import path
import sys

reserved_words = ['and','except','lambda','with','as','finally','nonlocal','while','assert','false','None','yield','break','for','not','class','from','or','continue','global','pass','def','if','raise','del','import','return','elif','in','True','else','is','try']

#
# Commands per Hedy level which are used to suggest the closest command when kids make a mistake
#

commands_per_level = {1: ['print', 'ask', 'echo'] ,
                      2: ['print', 'ask', 'echo', 'is'],
                      3: ['print', 'ask', 'is'],
                      4: ['print', 'ask', 'is', 'if'],
                      5: ['print', 'ask', 'is', 'if', 'repeat'],
                      6: ['print', 'ask', 'is', 'if', 'repeat'],
                      7: ['print', 'ask', 'is', 'if', 'repeat'],
                      8: ['print', 'ask', 'is', 'if', 'for'],
                      9: ['print', 'ask', 'is', 'if', 'for', 'elif'],
                      10: ['print', 'ask', 'is', 'if', 'for', 'elif'],
                      11: ['print', 'ask', 'is', 'if', 'for', 'elif'],
                      12: ['print', 'ask', 'is', 'if', 'for', 'elif'],
                      13: ['print', 'ask', 'is', 'if', 'for', 'elif']
                      }

#
#  closest_command() searches for known commands in an invalid command.
#
#  It will return the known command which is closest positioned at the beginning.
#  It will return '' if the invalid command does not contain any known command.
#

def closest_command(invalid_command, known_commands):

    # First search for 100% match of known commands
    min_position = len(invalid_command)
    min_command = ''
    for known_command in known_commands:
        position = invalid_command.find(known_command)
        if position != -1 and position < min_position:
            min_position = position
            min_command = known_command

    # If not found, search for partial match of know commands
    if min_command == '':
        min_command = closest_command_with_min_distance(invalid_command, known_commands)

    # Check if we are not returning the found command
    # In that case we have no suggestion
    # This is to prevent "print is not a command in Hedy level 3, did you mean print?" error message

    if min_command == invalid_command:
        return None

    return min_command


def closest_command_with_min_distance(command, commands):
    #simple string distance, could be more sophisticated MACHINE LEARNING!
    min = 1000
    min_command = ''
    for c in commands:
        min_c = minimum_distance(c, command)
        if min_c < min:
            min = min_c
            min_command = c
    return min_command

def minimum_distance(s1, s2):
    if len(s1) > len(s2):
        s1, s2 = s2, s1
    distances = range(len(s1) + 1)
    for index2, char2 in enumerate(s2):
        new_distances = [index2 + 1]
        for index1, char1 in enumerate(s1):
            if char1 == char2:
                new_distances.append(distances[index1])
            else:
                new_distances.append(1 + min((distances[index1], distances[index1 + 1], new_distances[-1])))
        distances = new_distances
    return distances[-1]

class HedyException(Exception):
    def __init__(self, message, **arguments):
        self.error_code = message
        self.arguments = arguments

class ExtractAST(Transformer):
    # simplifies the tree: f.e. flattens arguments of text, var and punctuation for further processing
    def text(self, args):
        return Tree('text', [''.join([str(c) for c in args])])

    #level 2
    def var(self, args):
        return Tree('var', [''.join([str(c) for c in args])])
    def punctuation(self, args):
        return Tree('punctuation', [''.join([str(c) for c in args])])
    def index(self, args):
        return ''.join([str(c) for c in args])
    def list_access(self, args):
        if type(args[1]) == Tree:
            return Tree('list_access', [args[0], 'random'])
        else:
            return Tree('list_access', [args[0], args[1]])

    #level 5
    def number(self, args):
        return Tree('number', ''.join([str(c) for c in args]))

def flatten(args):
    flattened_args = []
    if isinstance(args, str):
        return args
    elif isinstance(args, Tree):
        return args
    else:
        for a in args:
            if type(a) is list:
                for x in a:
                    flattened_args.append(flatten(x))
            else:
                flattened_args.append(a)
        return flattened_args

class AllAssignmentCommands(Transformer):
    # returns only variable assignments AND places where variables are accessed
    # so these can be excluded when printing

    def program(self, args):
        return flatten(args)

    def repeat(self, args):
        commands = args[1:]
        return flatten(commands)

    def command(self, args):
        return flatten(args)

    def for_loop(self, args):
        commands = args[1:]
        return flatten(commands)

    def ask(self, args):
        #todo: this also uses this arg for level 1, where it should not be used
        #(since then it has no var as 1st argument)
        #we should actually loop the level in here to distinguish on
        return args[0].children
    def assign(self, args):
        return args[0].children
    def assign_list(self, args):
        return args[0].children
    def list_access_var(self, args):
        return args[0].children
    def var_access(self,args):
        return args[0].children
    def change_list_item(self, args):
        return args[0].children

    #list access is accessing a variable, so must be escaped
    def list_access(self, args):
        listname = args[0].children[0]
        if args[1] == 'random':
            return 'random.choice(' + listname + ')'
        else:
            return listname + '[' + args[1] + ']'
    def print(self, args):
        return args
    def input(self,args):
        return args[0].children

def create_parser(level):
    with open(f"grammars/level{str(level)}.lark", "r", encoding="utf-8") as file:
        grammar = file.read()
    return Lark(grammar)

def are_all_arguments_true(args):
    bool_arguments = [x[0] for x in args]
    arguments_of_false_nodes = [x[1] for x in args if not x[0]]
    return all(bool_arguments), arguments_of_false_nodes

# this class contains code shared between IsValid and IsComplete, which are quite similar
# because both filter out some types of 'wrong' nodes
class Filter(Transformer):
    def program(self, args):
        bool_arguments = [x[0] for x in args]
        if all(bool_arguments):
            return [True] #all complete
        else:
            command_num = 1
            for a in args:
                if not a[0]:
                    return False, a[1], command_num
                command_num += 1

    def command(self, args):
        return are_all_arguments_true(args)

    def assign(self, args):
        return are_all_arguments_true(args)
    def assign_list(self, args):
        return are_all_arguments_true(args)
    def assign_sum(self, args):
        return are_all_arguments_true(args)
    def list_access(self, args):
        return are_all_arguments_true(args)

    # level 4 commands
    def list_access_var(self, args):
        return are_all_arguments_true(args)
    def ifs(self, args):
        return are_all_arguments_true(args)
    def valid_command(self, args):
        return are_all_arguments_true(args)
    def ifelse(self, args):
        return are_all_arguments_true(args)
    def condition(self, args):
        return are_all_arguments_true(args)
    def equality_check(self, args):
        return are_all_arguments_true(args)
    def in_list_check(self, args):
        return are_all_arguments_true(args)

    # level 5 command
    def repeat(self, args):
        return are_all_arguments_true(args)

    # level 6
    def addition(self, args):
        return are_all_arguments_true(args)
    def substraction(self, args):
        return are_all_arguments_true(args)
    def multiplication(self, args):
        return are_all_arguments_true(args)
    def division(self, args):
        return are_all_arguments_true(args)

    #level 7
    def elses(self, args):
        return are_all_arguments_true(args)

    # level 8
    def for_loop(self, args):
        return are_all_arguments_true(args)

    # level 9
    def elifs(self, args):
        return are_all_arguments_true(args)

    # level 12
    def change_list_item(self, args):
        return are_all_arguments_true(args)

    # level 14
    def andcondition(self, args):
        return all_arguments_true(args)
    def orcondition(self, args):
        return all_arguments_true(args)
    # level 15
    def comment(self, args):
        return True

    #leafs are treated differently, they are True + their arguments flattened
    def var(self, args):
        return True, ''.join([str(c) for c in args])
    def random(self, args):
        return True, 'random'
    def index(self, args):
        return True, ''.join([str(c) for c in args])
    def punctuation(self, args):
        return True, ''.join([c for c in args])
    def number(self, args):
        return True, ''.join([c for c in args])
    def invalid(self, args):
        # return the first argument to place in the error message
        # TODO: this will not work for misspelling 'at', needs to be improved!
        return False, args[0][1]

class IsValid(Filter):
    # all rules are valid except for the "Invalid" production rule
    # this function is used to generate more informative error messages
    # tree is transformed to a node of [Bool, args, linenumber]

    #would be lovely if there was some sort of default rule! Not sure Lark supports that

    # note! If this function errors out with:
    # Error trying to process rule "program" Tree object not subscriptable
    # that means you added a production rule but did not add a method for the rule here

    def ask(self, args):
        return are_all_arguments_true(args)
    def print(self, args):
        return are_all_arguments_true(args)
    def echo(self, args):
        return are_all_arguments_true(args)
    def for_loop(self, args):
        return are_all_arguments_true(args)

    #leafs with tokens need to be all true
    def var(self, args):
        return all(args), ''.join([c for c in args])
    def text(self, args):
        return all(args), ''.join([c for c in args])
<<<<<<< HEAD
    def addition(self, args):
        return all(args), ''.join([c for c in args])
    def comment(self, args):
        return True
=======
>>>>>>> f62a0be3

    def invalid_space(self, args):
        # return space to indicate that line starts in a space
        return False, " "

    def print_nq(self, args):
        # return error source to indicate what went wrong
        return False, "print without quotes"
    def input(self, args):
        return are_all_arguments_true(args)



class IsComplete(Filter):
    # print, ask an echo can miss arguments and then are not complete
    # used to generate more informative error messages
    # tree is transformed to a node of [True] or [False, args, line_number]

    #would be lovely if there was some sort of default rule! Not sure Lark supports that

    # note! If this function errors out with:
    # Error trying to process rule "program" Tree object not subscriptable
    # that means you added a production rule but did not add a method for the rule here

    def ask(self, args):
        return args != [], 'ask'
    def print(self, args):
        return args != [], 'print'
    def print_nq(self, args):
        return args != [], 'print level 2'
    def echo(self, args):
        #echo may miss an argument
        return True, 'echo'

    #leafs with tokens need to be all true
    def var(self, args):
        return all(args), ''.join([c for c in args])
    def text(self, args):
        return all(args), ''.join([c for c in args])
<<<<<<< HEAD
    def addition(self, args):
        return all(args), ''.join([c for c in args])
    def comment(self, args):
        return True
=======
>>>>>>> f62a0be3
    def input(self, args):
        return args != [], 'input'

class ConvertToPython_1(Transformer):

    def process_single_quote(self, value):
        # defines what happens if a kids uses ' in a string
        value = value.replace("'", "\\'")
        return value


    def __init__(self, punctuation_symbols, lookup):
        self.punctuation_symbols = punctuation_symbols
        self.lookup = lookup

    def program(self, args):
        return '\n'.join([str(c) for c in args])
    def command(self, args):
        return args
    def text(self, args):
        return ''.join([str(c) for c in args])
    def print(self, args):
        # escape quotes if kids accidentally use them at level 1
        argument = self.process_single_quote(args[0])

        return "print('" + argument + "')"
    def echo(self, args):
        if len(args) == 0:
            return "print(answer)" #no arguments, just print answer

        argument = self.process_single_quote(args[0])
        return "print('" + argument + "'+answer)"
    def ask(self, args):
        argument = self.process_single_quote(args[0])
        return "answer = input('" + argument + "')"

def wrap_non_var_in_quotes(argument, lookup):
    if argument in lookup:
        return argument
    else:
        return "'" + argument + "'"

class ConvertToPython_2(ConvertToPython_1):
    def punctuation(self, args):
        return ''.join([str(c) for c in args])
    def var(self, args):
        name = ''.join(args)
        return "_" + name if name in reserved_words else name
    def print(self, args):
        all_arguments_converted = []
        i = 0

        for argument in args:
            # escape quotes if kids accidentally use them at level 2
            argument = self.process_single_quote(argument)

            # final argument and punctuation arguments do not have to be separated with a space, other do
            if i == len(args)-1 or args[i+1] in self.punctuation_symbols:
                space = ''
            else:
                space = "+' '"
            all_arguments_converted.append(wrap_non_var_in_quotes(argument, self.lookup) + space)
            i = i + 1
        return 'print(' + '+'.join(all_arguments_converted) + ')'
    def ask(self, args):
        var = args[0]
        all_parameters = ["'" + self.process_single_quote(a) + "'" for a in args[1:]]
        return f'{var} = input(' + '+'.join(all_parameters) + ")"
    def assign(self, args):
        parameter = args[0]
        value = args[1]
        #if the assigned value contains single quotes, escape them
        value = self.process_single_quote(value)
        return parameter + " = '" + value + "'"

    def assign_list(self, args):
        parameter = args[0]
        values = ["'" + a + "'" for a in args[1:]]
        return parameter + " = [" + ", ".join(values) + "]"

    def list_access(self, args):
        if args[1] == 'random':
            return 'random.choice(' + args[0] + ')'
        else:
            return args[0] + '[' + args[1] + ']'



#TODO: lookuptable and punctuation chars not be needed for level2 and up anymore, could be removed
class ConvertToPython_3(ConvertToPython_2):
    def text(self, args):
        return ''.join([str(c) for c in args])
    def print(self, args):
        #opzoeken is nu niet meer nodig
        return "print(" + '+'.join(args) + ')'
    def print_nq(self, args):
        return ConvertToPython_2.print(self, args)

def indent(s):
    lines = s.split('\n')
    return '\n'.join(['  ' + l for l in lines])

class ConvertToPython_4(ConvertToPython_3):
    def list_access_var(self, args):
        var = args[0]
        if args[2].data == 'random':
            return var + '=random.choice(' + args[1] + ')'
        else:
            return var + '=' + args[1] + '[' + args[2].children[0] + ']'

    def ifs(self, args):
        return f"""if {args[0]}:
{indent(args[1])}"""

    def ifelse(self, args):
        return f"""if {args[0]}:
{indent(args[1])}
else:
{indent(args[2])}"""
    def condition(self, args):
        return ' and '.join(args)
    def equality_check(self, args):
        arg0 = wrap_non_var_in_quotes(args[0], self.lookup)
        arg1 = wrap_non_var_in_quotes(args[1], self.lookup)
        return f"{arg0} == {arg1}" #no and statements
    def in_list_check(self, args):
        arg0 = wrap_non_var_in_quotes(args[0], self.lookup)
        arg1 = wrap_non_var_in_quotes(args[1], self.lookup)
        return f"{arg0} in {arg1}"

class ConvertToPython_5(ConvertToPython_4):
    def number(self, args):
        return ''.join(args)

    def repeat(self, args):
        times = wrap_non_var_in_quotes(args[0], self.lookup)
        command = args[1]
        return f"""for i in range(int({str(times)})):
{indent(command)}"""

class ConvertToPython_6(ConvertToPython_5):

    def print(self, args):
        #force all to be printed as strings (since there can not be int arguments)
        args_new = []
        for a in args:
            if type(a) is Tree:
                args_new.append(f'str({a.children})')
            elif "'" not in a:
                args_new.append(f'str({a})')
            else:
                args_new.append(a)

        return "print(" + '+'.join(args_new) + ')'

    #we can now have ints as types so chck must force str
    def equality_check(self, args):
        arg0 = wrap_non_var_in_quotes(args[0], self.lookup)
        arg1 = wrap_non_var_in_quotes(args[1], self.lookup)
        if len(args) == 2:
            return f"str({arg0}) == str({arg1})" #no and statements
        else:
            return f"str({arg0}) == str({arg1}) and {args[2]}"

    def assign(self, args):
        if len(args) == 2:
            parameter = args[0]
            value = args[1]
            if type(value) is Tree:
                return parameter + " = " + value.children
            else:
                return parameter + " = '" + value + "'"
        else:
            parameter = args[0]
            values = args[1:]
            return parameter + " = [" + ", ".join(values) + "]"


    def addition(self, args):
        return Tree('sum', f'int({str(args[0])}) + int({str(args[1])})')

    def substraction(self, args):
        return Tree('sum', f'int({str(args[0])}) - int({str(args[1])})')

    def multiplication(self, args):
        return Tree('sum', f'int({str(args[0])}) * int({str(args[1])})')

    def division(self, args):
        return Tree('sum', f'int({str(args[0])}) // int({str(args[1])})')

class ConvertToPython_7(ConvertToPython_6):
    def __init__(self, punctuation_symbols, lookup):
        self.punctuation_symbols = punctuation_symbols
        self.lookup = lookup

    def command(self, args):
        return "".join(args)

    def repeat(self, args):
        all_lines = [indent(x) for x in args[1:]]
        return "for i in range(int(" + str(args[0]) + ")):\n" + "\n".join(all_lines)

    def ifs(self, args):
        args = [a for a in args if a != ""] # filter out in|dedent tokens

        all_lines = [indent(x) for x in args[1:]]

        return "if " + args[0] + ":\n" + "\n".join(all_lines)

    def elses(self, args):
        args = [a for a in args if a != ""] # filter out in|dedent tokens

        all_lines = [indent(x) for x in args]

        return "\nelse:\n" + "\n".join(all_lines)

    def assign(self, args):  # TODO: needs to be merged with 6, when 6 is improved to with printing expressions directly
        if len(args) == 2:
            parameter = args[0]
            value = args[1]
            if type(value) is Tree:
                return parameter + " = " + value.children
            else:
                if "'" in value or 'random.choice' in value:  # TODO: should be a call to wrap nonvarargument is quotes!
                    return parameter + " = " + value
                else:
                    return parameter + " = '" + value + "'"
        else:
            parameter = args[0]
            values = args[1:]
            return parameter + " = [" + ", ".join(values) + "]"

    def var_access(self, args):
        if len(args) == 1: #accessing a var
            return wrap_non_var_in_quotes(args[0], self.lookup)
            # this was used to produce better error messages, but needs more work
            # (because plain text strings are now also var_access and not textwithoutspaces
            # since we no longer have priority rules
            # if args[0] in self.lookup:
            #     return args[0]
            # else:
            #     raise HedyException('VarUndefined', level=7, name=args[0])
        else:
        # dit was list_access
            return args[0] + "[" + str(args[1]) + "]" if type(args[1]) is not Tree else "random.choice(" + str(args[0]) + ")"

class ConvertToPython_8(ConvertToPython_7):
    def for_loop(self, args):
        args = [a for a in args if a != ""]  # filter out in|dedent tokens
        all_lines = [indent(x) for x in args[3:]]
        return "for " + args[0] + " in range(" + "int(" + args[1] + ")" + ", " + "int(" + args[2] + ")+1" + "):\n"+"\n".join(all_lines)

class ConvertToPython_9_10(ConvertToPython_8):
    def elifs(self, args):
        args = [a for a in args if a != ""]  # filter out in|dedent tokens
        all_lines = [indent(x) for x in args[1:]]
        return "\nelif " + args[0] + ":\n" + "\n".join(all_lines)

class ConvertToPython_11(ConvertToPython_9_10):
    def input(self, args):
        var = args[0]
        all_parameters = [a for a in args[1:]]
        return f'{var} = input(' + '+'.join(all_parameters) + ")"

class ConvertToPython_12(ConvertToPython_11):
    def assign_list(self, args):
        parameter = args[0]
        values = [a for a in args[1:]]
        return parameter + " = [" + ", ".join(values) + "]"

    def list_access_var(self, args):
        var = args[0]
        if not isinstance(args[2], str):
            if args[2].data == 'random':
                return var + '=random.choice(' + args[1] + ')'
        else:
            return var + '=' + args[1] + '[' + args[2] + '-1]'

    def list_access(self, args):
        if args[1] == 'random':
            return 'random.choice(' + args[0] + ')'
        else:
            return args[0] + '[' + args[1] + '-1]'

    def change_list_item(self, args):
        return args[0] + '[' + args[1] + '-1] = ' + args[2]
# Custom transformer that can both be used bottom-up or top-down

class ConvertToPython_13(ConvertToPython_12):
    def assign(self, args):  # TODO: needs to be merged with 6, when 6 is improved to with printing expressions directly
        if len(args) == 2:
            parameter = args[0]
            value = args[1]
            if type(value) is Tree:
                return parameter + " = " + value.children
            else:
                if "'" in value or 'random.choice' in value:  # TODO: should be a call to wrap nonvarargument is quotes!
                    return parameter + " = " + value
                else:
                    if value == 'true' or value == 'True':
                        return parameter + " = True"
                    elif value == 'false' or value == 'False':
                        return parameter + " = False"
                    else:
                        return parameter + " = '" + value + "'"
        else:
            parameter = args[0]
            values = args[1:]
            return parameter + " = [" + ", ".join(values) + "]"

    def equality_check(self, args):
        arg0 = wrap_non_var_in_quotes(args[0], self.lookup)
        arg1 = wrap_non_var_in_quotes(args[1], self.lookup)
        if arg1 == '\'True\'' or arg1 == '\'true\'':
            return f"{arg0} == True"
        elif arg1 == '\'False\'' or arg1 == '\'false\'':
            return f"{arg0} == False"
        else:
            return f"str({arg0}) == str({arg1})" #no and statements

class ConvertToPython_14(ConvertToPython_13):
    def andcondition(self, args):
        return ' and '.join(args)
    def orcondition(self, args):
        return ' or '.join(args)

class ConvertTo():
    def __default_child_call(self, name, children):
        return self._call_children(children)

    def _call_children(self, children):
        result = []
        for x in children:
            if type(x) == Tree:
                try:
                    method = getattr(self, x.data)
                except AttributeError:
                    result.append(self.__default_child_call(x.data, x.children))
                else:
                    result.append(method(x.children))
            else:
                result.append(x)
        return result

    def transform(self, tree):
            return getattr(self, tree.data)(tree.children)

class ConvertToPython(ConvertTo):

    def start(self, children):
        return "".join(self._call_children(children))

    def if_statement(self, children):
        args = self._call_children(children)
        return "if " + args[0] + ":\n" + args[1]

    def elif_statement(self, children):
        args = self._call_children(children)
        return "elif " + args[0] + ":\n" + args[1]

    def else_statement(self, children):
        args = self._call_children(children)
        return "else:\n" + args[0]

    def repeat(self, children):
        args = self._call_children(children)
        return "for _ in range(" + args[0] + "):\n" + args[1]

    def ranged_loop(self, children):
        args = self._call_children(children)
        return "for " + args[0] + " in range(" + args[1] + ", " + args[2] +  "):\n" + args[3]

    def assignment(self, children):
        args = self._call_children(children)
        return args[0] + " = " + args[1] + "\n"

    def eq(self, children):
        args = self._call_children(children)
        return args[0] + " == " + args[1]

    def ne(self, children):
        args = self._call_children(children)
        return args[0] + " != " + args[1]

    def le(self, children):
        args = self._call_children(children)
        return args[0] + " <= " + args[1]

    def ge(self, children):
        args = self._call_children(children)
        return args[0] + " >= " + args[1]

    def lt(self, children):
        args = self._call_children(children)
        return args[0] + " < " + args[1]

    def gt(self, children):
        args = self._call_children(children)
        return args[0] + " > " + args[1]

    def addition(self, children):
        args = self._call_children(children)
        return args[0] + " + " + args[1]

    def substraction(self, children):
        args = self._call_children(children)
        return args[0] + " - " + args[1]

    def multiplication(self, children):
        args = self._call_children(children)
        return args[0] + " * " + args[1]

    def division(self, children):
        args = self._call_children(children)
        return args[0] + " / " + args[1]

    def modulo(self, children):
        args = self._call_children(children)
        return args[0] + " % " + args[1]

    def unary_plus(self, children):
        args = self._call_children(children)
        return args[0]

    def unary_minus(self, children):
        args = self._call_children(children)
        return "-" + args[0]

    def parenthesis(self, children):
        args = self._call_children(children)
        return "(" + args[0] + ")"

    def list_access(self, children):
        args = self._call_children(children)
        return args[0] + "[" + args[1] + "]" if args[1] != "random" else "random.choice(" + args[0] + ")"

    def list(self, children):
        args = self._call_children(children)
        return "[" + ", ".join(args) + "]"

    def print(self, children):
        args = self._call_children(children)
        return "print("  + ", ".join(args) + ")\n"

    def ask(self, children):
        args = self._call_children(children)
        return "input("  + " + ".join(args) + ")"

def create_grammar(level):
    # Load Lark grammars relative to directory of current file
    script_dir = path.abspath(path.dirname(__file__))
    with open(path.join(script_dir, "grammars", "level" + str(level) + ".lark"), "r", encoding="utf-8") as file:
        return file.read()


def transpile(input_string, level):
    try:
        return transpile_inner(input_string, level)
    except Exception as E:
        # This is the 'fall back' transpilation
        # that should surely be improved!!
        # we retry HedyExceptions of the type Parse (and Lark Errors) but we raise Invalids
        if E.args[0] == 'Parse':
            #try 1 level lower
            if level > 1:
                try:
                    new_level = level - 1
                    result = transpile_inner(input_string, new_level)
                except (LarkError, HedyException) as innerE:
                    # Parse at `level - 1` failed as well, just re-raise original error
                    raise E
                # If the parse at `level - 1` succeeded, then a better error is "wrong level"
                raise HedyException('Wrong Level', correct_code=result, original_level=level, working_level=new_level) from E
        raise E

def repair(input_string):
    #the only repair we can do now is remove leading spaces, more can be added!
    return '\n'.join([x.lstrip() for x in input_string.split('\n')])

def translate_characters(s):
# this method is used to make it more clear to kids what is meant in error messages
# for example ' ' is hard to read, space is easier
# this could (should?) be localized so we can call a ' "Hoge komma" for example (Felienne, dd Feb 25, 2021)
    if s == ' ':
        return 'space'
    elif s == ',':
        return 'comma'
    elif s == '?':
        return 'question mark'
    elif s == '\\n':
        return 'newline'
    elif s == '.':
        return 'period'
    elif s == '!':
        return 'exclamation mark'
    elif s == '*':
        return 'star'
    elif s == "'":
        return 'single quotes'
    elif s == '"':
        return 'double quotes'
    elif s == '/':
        return 'slash'
    elif s == '-':
        return 'dash'
    elif s >= 'a' and s <= 'z' or s >= 'A' and s <= 'Z':
        return s
    else:
        return s

def filter_and_translate_terminals(list):
    # in giving error messages, it does not make sense to include
    # ANONs, and some things like EOL need kid friendly translations
    new_terminals = []
    for terminal in list:
        if terminal[:4] == "ANON":
            continue

        if terminal == "EOL":
            new_terminals.append("Newline")
            break

        #not translated or filtered out? simply add as is:
        new_terminals.append(terminal)

    return new_terminals

def beautify_parse_error(error_message):
    character_found = error_message.split("'")[1]
    character_found = translate_characters(character_found)
    return character_found

def find_indent_length(line):
    number_of_spaces = 0
    for x in line:
        if x == ' ':
            number_of_spaces += 1
        else:
            break
    return number_of_spaces

def preprocess_blocks(code):
    processed_code = []
    lines = code.split("\n")
    current_indent = 0
    previous_block = 0
    for line in lines:
        leading_spaces = find_indent_length(line)
        if leading_spaces > previous_block:
            current_indent += 1
            previous_block = leading_spaces
        elif leading_spaces < previous_block:
            #we springen 'terug' dus er moet een block in!
            processed_code.append('end-block')
            current_indent -=1
            previous_block = leading_spaces

        #if indent remains the same, do nothing, just add line
        processed_code.append(line)

    # if the last line is indented, the end of the program is also the end of all indents
    # so close all blocks
    for i in range(current_indent):
        processed_code.append('end-block')
    return "\n".join(processed_code)


def transpile_inner(input_string, level):
    punctuation_symbols = ['!', '?', '.']
    level = int(level)
    parser = Lark(create_grammar(level))

    if level >= 8:
        input_string = preprocess_blocks(input_string)

    try:
        program_root = parser.parse(input_string+ '\n').children[0]  # getting rid of the root could also be done in the transformer would be nicer
        abstract_syntaxtree = ExtractAST().transform(program_root)
        lookup_table = AllAssignmentCommands().transform(abstract_syntaxtree)

    except Exception as e:
        try:
            location = e.line, e.column
            characters_expected = str(e.allowed)
            character_found  = beautify_parse_error(e.args[0])
            # print(e.args[0])
            # print(location, character_found, characters_expected)
            raise HedyException('Parse', level=level, location=location, character_found=character_found, characters_expected=characters_expected) from e
        except UnexpectedEOF:
            # this one can't be beautified (for now), so give up :)
            raise e

    is_valid = IsValid().transform(program_root)
    if not is_valid[0]:
        if is_valid[1] == ' ':
            line = is_valid[2]

            #the error here is a space at the beginning of a line, we can fix that!
            fixed_code = repair(input_string)
            if fixed_code != input_string: #only if we have made a successful fix
                result = transpile_inner(fixed_code, level)
            raise HedyException('Invalid Space', level=level, line_number=line, fixed_code = result)
        elif is_valid[1] == 'print without quotes':
            # grammar rule is ignostic of line number so we can't easily return that here
            raise HedyException('Unquoted Text', level=level)
        else:
            invalid_command = is_valid[1]
            closest = closest_command(invalid_command, commands_per_level[level])
            if closest == None: #we couldn't find a suggestion because the command itself was found
                # clearly the error message here should be better or it should be a different one!
                raise HedyException('Parse', level=level, location=["?", "?"], characters_expected="?")
            raise HedyException('Invalid', invalid_command=invalid_command, level=level, guessed_command=closest)

    is_complete = IsComplete().transform(program_root)
    if not is_complete[0]:
        incomplete_command = is_complete[1]
        line = is_complete[2]
        raise HedyException('Incomplete', incomplete_command=incomplete_command, level=level, line_number=line)

    if level == 1:
        python = ConvertToPython_1(punctuation_symbols, lookup_table).transform(abstract_syntaxtree)
        return python
    elif level == 2:
        python = ConvertToPython_2(punctuation_symbols, lookup_table).transform(abstract_syntaxtree)
        return python
    elif level == 3:
        python = ConvertToPython_3(punctuation_symbols, lookup_table).transform(abstract_syntaxtree)
        return python
    elif level == 4:
        python = ConvertToPython_4(punctuation_symbols, lookup_table).transform(abstract_syntaxtree)
        return python
    elif level == 5:
        python = ConvertToPython_5(punctuation_symbols, lookup_table).transform(abstract_syntaxtree)
        return python
    elif level == 6:
        python = ConvertToPython_6(punctuation_symbols, lookup_table).transform(abstract_syntaxtree)
        return python
    elif level == 7:
        python = ConvertToPython_7(punctuation_symbols, lookup_table).transform(abstract_syntaxtree)
        return python
    elif level == 8:
        python = ConvertToPython_8(punctuation_symbols, lookup_table).transform(abstract_syntaxtree)
        return python
    elif level == 9:
        python = ConvertToPython_9_10(punctuation_symbols, lookup_table).transform(abstract_syntaxtree)
        return python
    elif level == 10:
        # Code does not change for nesting
        python = ConvertToPython_9_10(punctuation_symbols, lookup_table).transform(abstract_syntaxtree)
        return python
    elif level == 11:
        python = ConvertToPython_11(punctuation_symbols, lookup_table).transform(abstract_syntaxtree)
        return python
    elif level == 12:
        python = ConvertToPython_12(punctuation_symbols, lookup_table).transform(abstract_syntaxtree)
        return python
    elif level == 13:
        python = ConvertToPython_13(punctuation_symbols, lookup_table).transform(abstract_syntaxtree)
        return python
    elif level == 14:
        python = ConvertToPython_14(punctuation_symbols, lookup_table).transform(abstract_syntaxtree)
        return python

    #Laura & Thera: hier kun je code voor de nieuwe levels toevoegen

    else:
        raise Exception('Levels over 7 are not implemented yet')

def execute(input_string, level):
    python = transpile(input_string, level)
    exec(python)

# f = open('output.py', 'w+')
# f.write(python)
# f.close()<|MERGE_RESOLUTION|>--- conflicted
+++ resolved
@@ -302,13 +302,8 @@
         return all(args), ''.join([c for c in args])
     def text(self, args):
         return all(args), ''.join([c for c in args])
-<<<<<<< HEAD
     def addition(self, args):
         return all(args), ''.join([c for c in args])
-    def comment(self, args):
-        return True
-=======
->>>>>>> f62a0be3
 
     def invalid_space(self, args):
         # return space to indicate that line starts in a space
@@ -348,13 +343,9 @@
         return all(args), ''.join([c for c in args])
     def text(self, args):
         return all(args), ''.join([c for c in args])
-<<<<<<< HEAD
     def addition(self, args):
         return all(args), ''.join([c for c in args])
-    def comment(self, args):
-        return True
-=======
->>>>>>> f62a0be3
+
     def input(self, args):
         return args != [], 'input'
 
