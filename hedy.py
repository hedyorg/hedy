import textwrap

import lark
from lark import Lark
from lark.exceptions import LarkError, UnexpectedEOF, UnexpectedCharacters, VisitError
from lark import Tree, Transformer, visitors, v_args
from os import path, environ

import warnings
import hedy
import hedy_translation
import utils
from collections import namedtuple
import hashlib
import re
from dataclasses import dataclass, field
import exceptions
import program_repair
import yaml
import sys

# Some useful constants
HEDY_MAX_LEVEL = 18
MAX_LINES = 100
LEVEL_STARTING_INDENTATION = 8

# Boolean variables to allow code which is under construction to not be executed
local_keywords_enabled = True

# dictionary to store transpilers
TRANSPILER_LOOKUP = {}

# Python keywords need hashing when used as var names
reserved_words = ['and', 'except', 'lambda', 'with', 'as', 'finally', 'nonlocal', 'while', 'assert', 'False', 'None', 'yield', 'break', 'for', 'not', 'class', 'from', 'or', 'continue', 'global', 'pass', 'def', 'if', 'raise', 'del', 'import', 'return', 'elif', 'in', 'True', 'else', 'is', 'try']


class Command:
    print = 'print'
    ask = 'ask'
    echo = 'echo'
    turn = 'turn'
    forward = 'forward'
    sleep = 'sleep'
    color = 'color'
    add_to_list = 'add to list'
    remove_from_list = 'remove from list'
    list_access = 'at random'
    in_list = 'in list'
    equality = 'is (equality)'
    repeat = 'repeat'
    for_list = 'for in'
    for_loop = 'for in range'
    addition = '+'
    subtraction = '-'
    multiplication = '*'
    division = '/'
    smaller = '<'
    smaller_equal = '<='
    bigger = '>'
    bigger_equal = '>='
    not_equal = '!='


translatable_commands = {Command.print: ['print'],
                         Command.ask: ['ask'],
                         Command.echo: ['echo'],
                         Command.turn: ['turn'],
                         Command.sleep: ['sleep'],
                         Command.color: ['color'],
                         Command.forward: ['forward'],
                         Command.add_to_list: ['add', 'to_list'],
                         Command.remove_from_list: ['remove', 'from'],
                         Command.list_access: ['at', 'random'],
                         Command.in_list: ['in'],
                         Command.equality: ['is', '=', '=='],
                         Command.repeat: ['repeat', 'times'],
                         Command.for_list: ['for', 'in'],
                         Command.for_loop: ['in', 'range', 'to']}


class HedyType:
    any = 'any'
    none = 'none'
    string = 'string'
    integer = 'integer'
    list = 'list'
    float = 'float'
    boolean = 'boolean'
    input = 'input'


# Type promotion rules are used to implicitly convert one type to another, e.g. integer should be auto converted
# to float in 1 + 1.5. Additionally, before level 12, we want to convert numbers to strings, e.g. in equality checks.
int_to_float = (HedyType.integer, HedyType.float)
int_to_string = (HedyType.integer, HedyType.string)
float_to_string = (HedyType.float, HedyType.string)
input_to_int = (HedyType.input, HedyType.integer)
input_to_float = (HedyType.input, HedyType.float)
input_to_string = (HedyType.input, HedyType.string)


def promote_types(types, rules):
    for (from_type, to_type) in rules:
        if to_type in types:
            types = [to_type if t == from_type else t for t in types]
    return types


# Commands per Hedy level which are used to suggest the closest command when kids make a mistake
commands_per_level = {
    1 :['print', 'ask', 'echo', 'turn', 'forward', 'color'],
    2 :['print', 'ask', 'is', 'turn', 'forward', 'sleep'],
    3 :['ask', 'is', 'print', 'forward', 'turn', 'sleep', 'at', 'random', 'add', 'to', 'remove', 'from'],
    4 :['ask', 'is', 'print', 'forward', 'turn', 'sleep', 'at', 'random', 'add', 'to', 'remove', 'from'],
    5 :['ask', 'is', 'print', 'forward', 'turn', 'sleep', 'at', 'random', 'add', 'to', 'remove', 'from', 'in', 'if', 'else'],
    6 :['ask', 'is', 'print', 'forward', 'turn', 'sleep', 'at', 'random', 'add', 'to', 'remove', 'from', 'in', 'if', 'else'],
    7 :['ask', 'is', 'print', 'forward', 'turn', 'sleep', 'at', 'random', 'add', 'to', 'remove', 'from', 'in', 'if', 'else', 'repeat', 'times'],
    8 :['ask', 'is', 'print', 'forward', 'turn', 'sleep', 'at', 'random', 'add', 'to', 'remove', 'from', 'in', 'if', 'else', 'repeat', 'times'],
    9 :['ask', 'is', 'print', 'forward', 'turn', 'sleep', 'at', 'random', 'add', 'to', 'remove', 'from', 'in', 'if', 'else', 'repeat', 'times'],
    10 :['ask', 'is', 'print', 'forward', 'turn', 'sleep', 'at', 'random', 'add', 'to', 'remove', 'from', 'in', 'if', 'else', 'repeat', 'times', 'for'],
    11 :['ask', 'is', 'print', 'sleep', 'at', 'random', 'add', 'to', 'remove', 'from', 'in', 'if', 'else', 'for', 'range', 'repeat'],
    12 :['ask', 'is', 'print', 'sleep', 'at', 'random', 'add', 'to', 'remove', 'from', 'in', 'if', 'else', 'for', 'range', 'repeat'],
    13 :['ask', 'is', 'print', 'sleep', 'at', 'random', 'add', 'to', 'remove', 'from', 'in', 'if', 'else', 'for', 'range', 'repeat', 'and', 'or'],
    14 :['ask', 'is', 'print', 'sleep', 'at', 'random', 'add', 'to', 'remove', 'from', 'in', 'if', 'else', 'for', 'range', 'repeat', 'and', 'or'],
    15 :['ask', 'is', 'print', 'sleep', 'at', 'random', 'add', 'to', 'remove', 'from', 'in', 'if', 'else', 'for', 'range', 'repeat', 'and', 'or', 'while'],
    16 :['ask', 'is', 'print', 'sleep', 'at', 'random', 'add', 'to', 'remove', 'from', 'in', 'if', 'else', 'for', 'range', 'repeat', 'and', 'or', 'while'],
    17 :['ask', 'is', 'print', 'sleep', 'at', 'random', 'add', 'to', 'remove', 'from', 'in', 'if', 'else', 'for', 'range', 'repeat', 'and', 'or', 'while', 'elif'],
    18 :['is', 'print', 'sleep', 'at', 'random', 'add', 'to', 'remove', 'from', 'in', 'if', 'else', 'for', 'range', 'repeat', 'and', 'or', 'while', 'elif', 'input'],
}

command_turn_literals = ['right', 'left']
command_make_color = ['black', 'blue', 'brown', 'gray', 'green', 'orange', 'pink', 'purple', 'red', 'white', 'yellow']

# Commands and their types per level (only partially filled!)
commands_and_types_per_level = {
    Command.print: {
        1: [HedyType.string, HedyType.integer, HedyType.input],
        12: [HedyType.string, HedyType.integer, HedyType.input, HedyType.float],
        16: [HedyType.string, HedyType.integer, HedyType.input, HedyType.float, HedyType.list]
    },
    Command.ask: {
        1: [HedyType.string, HedyType.integer, HedyType.input],
        12: [HedyType.string, HedyType.integer, HedyType.input, HedyType.float],
        16: [HedyType.string, HedyType.integer, HedyType.input, HedyType.float, HedyType.list]
    },
    Command.turn: {1: command_turn_literals,
                   2: [HedyType.integer, HedyType.input]},
    Command.color: {1: command_make_color},
    Command.forward: {1: [HedyType.integer, HedyType.input]},
    Command.sleep: {1: [HedyType.integer, HedyType.input]},
    Command.list_access: {1: [HedyType.list]},
    Command.in_list: {1: [HedyType.list]},
    Command.add_to_list: {1: [HedyType.list]},
    Command.remove_from_list: {1: [HedyType.list]},
    Command.equality: {1: [HedyType.string, HedyType.integer, HedyType.input, HedyType.float],
                       14: [HedyType.string, HedyType.integer, HedyType.input, HedyType.float, HedyType.list]},
    Command.addition: {
        6: [HedyType.integer, HedyType.input],
        12: [HedyType.string, HedyType.integer, HedyType.input, HedyType.float]
    },
    Command.subtraction: {
        1: [HedyType.integer, HedyType.input],
        12: [HedyType.integer, HedyType.float, HedyType.input],
    },
    Command.multiplication: {
        1: [HedyType.integer, HedyType.input],
        12: [HedyType.integer, HedyType.float, HedyType.input],
    },
    Command.division: {
        1: [HedyType.integer, HedyType.input],
        12: [HedyType.integer, HedyType.float, HedyType.input],
    },
    Command.repeat: {7: [HedyType.integer, HedyType.input]},
    Command.for_list: {10: {HedyType.list}},
    Command.for_loop: {11: [HedyType.integer, HedyType.input]},
    Command.smaller: {14: [HedyType.integer, HedyType.float, HedyType.input]},
    Command.smaller_equal: {14: [HedyType.integer, HedyType.float, HedyType.input]},
    Command.bigger: {14: [HedyType.integer, HedyType.float, HedyType.input]},
    Command.bigger_equal: {14: [HedyType.integer, HedyType.float, HedyType.input]},
    Command.not_equal: {14: [HedyType.integer, HedyType.float, HedyType.string, HedyType.input, HedyType.list]}
}

# we generate Python strings with ' always, so ' needs to be escaped but " works fine
# \ also needs to be escaped because it eats the next character
characters_that_need_escaping = ["\\", "'"]

character_skulpt_cannot_parse = re.compile('[^a-zA-Z0-9_]')


def get_list_keywords(commands, to_lang):
    """ Returns a list with the local keywords of the argument 'commands'
    """

    translation_commands = []
    dir = path.abspath(path.dirname(__file__))
    path_keywords = dir + "/content/keywords"

    to_yaml_filesname_with_path = path.join(path_keywords, to_lang + '.yaml')
    en_yaml_filesname_with_path = path.join(path_keywords, 'en' + '.yaml')

    with open(en_yaml_filesname_with_path, 'r', encoding='utf-8') as stream:
        en_yaml_dict = yaml.safe_load(stream)

    try:
        with open(to_yaml_filesname_with_path, 'r', encoding='utf-8') as stream:
            to_yaml_dict = yaml.safe_load(stream)
        for command in commands:
            try:
                translation_commands.append(to_yaml_dict[command])
            except Exception:
                translation_commands.append(en_yaml_dict[command])
    except Exception:
        for command in commands:
            translation_commands.append(en_yaml_dict[command])

    return translation_commands


def get_suggestions_for_language(lang, level):
    if not local_keywords_enabled:
        lang = 'en'

    lang_commands = get_list_keywords(commands_per_level[level], lang)

    # if we allow multiple keyword languages:
    en_commands = get_list_keywords(commands_per_level[level], 'en')
    en_lang_commands = list(set(en_commands + lang_commands))
            
    return en_lang_commands


def hash_needed(var):
    # this function now sometimes gets a str and sometimes - a LookupEntry
    # not pretty but it will all be removed once we no longer need hashing (see issue #959) so ok for now

    # some elements are not names but processed names, i.e. random.choice(dieren)
    # they should not be hashed
    # these are either of type assignment and operation or already processed and then contain ( or [
    if (type(var) is LookupEntry and var.skip_hashing) or (isinstance(var, str) and ('[' in var or '(' in var)):
        return False

    var_name = var.name if type(var) is LookupEntry else var

    return var_name in reserved_words or character_skulpt_cannot_parse.search(var_name) is not None


def hash_var(var):
    var_name = var.name if type(var) is LookupEntry else var
    if hash_needed(var):
        # hash "illegal" var names
        # being reserved keywords
        # or non-latin vars to comply with Skulpt, which does not implement PEP3131 :(
        # prepend with v for when hash starts with a number
        hash_object = hashlib.md5(var_name.encode())
        return "v" + hash_object.hexdigest()
    else:
        return var_name

def closest_command(invalid_command, known_commands, threshold=2):
    # closest_command() searches for a similar command (distance smaller than threshold)
    # TODO: make the result value be tuple instead of a ugly None & string mix
    # returns None if the invalid command does not contain any known command.
    # returns 'keyword' if the invalid command is exactly a command (so shoudl not be suggested)

    min_command = closest_command_with_min_distance(invalid_command, known_commands, threshold)

    # Check if we are not returning the found command
    # In that case we have no suggestion
    # This is to prevent "print is not a command in Hedy level 3, did you mean print?" error message

    if min_command == invalid_command:
        return 'keyword'
    return min_command


def style_closest_command(command):
    return f'<span class="command-highlighted">{command}</span>'

def closest_command_with_min_distance(invalid_command, commands, threshold):
    # FH, early 2020: simple string distance, could be more sophisticated MACHINE LEARNING!

    minimum_distance = 1000
    closest_command = None
    for command in commands:
        minimum_distance_for_command = calculate_minimum_distance(command, invalid_command)
        if minimum_distance_for_command < minimum_distance and minimum_distance_for_command <= threshold:
            minimum_distance = minimum_distance_for_command
            closest_command = command

    return closest_command

def calculate_minimum_distance(s1, s2):
    """Return string distance between 2 strings."""
    if len(s1) > len(s2):
        s1, s2 = s2, s1
    distances = range(len(s1) + 1)
    for index2, char2 in enumerate(s2):
        new_distances = [index2 + 1]
        for index1, char1 in enumerate(s1):
            if char1 == char2:
                new_distances.append(distances[index1])
            else:
                new_distances.append(1 + min((distances[index1], distances[index1 + 1], new_distances[-1])))
        distances = new_distances
    return distances[-1]


@dataclass
class InvalidInfo:
    error_type: str
    command: str = ''
    arguments: list = field(default_factory=list)
    line: int = 0
    column: int = 0


# used in to construct lookup table entries and infer their type
@dataclass
class LookupEntry:
    name: str
    tree: Tree
    skip_hashing: bool
    type_: str = None
    currently_inferring: bool = False  # used to detect cyclic type inference


class TypedTree(Tree):
    def __init__(self, data, children, meta, type_):
        super().__init__(data, children, meta)
        self.type_ = type_


@v_args(meta=True)
class ExtractAST(Transformer):
    # simplifies the tree: f.e. flattens arguments of text, var and punctuation for further processing
    def text(self, meta, args):
        return Tree('text', [' '.join([str(c) for c in args])], meta)

    def INT(self, args):
        return Tree('integer', [str(args)])

    def NUMBER(self, args):
        return Tree('number', [str(args)])

    def NEGATIVE_NUMBER(self, args):
        return Tree('number', [str(args)])

    #level 2
    def var(self, meta, args):
        return Tree('var', [''.join([str(c) for c in args])], meta)

    def punctuation(self, meta, args):
        return Tree('punctuation', [''.join([str(c) for c in args])], meta)

    def list_access(self, meta, args):
        if type(args[1]) == Tree:
            if "random" in args[1].data:
                return Tree('list_access', [args[0], 'random'], meta)
            else:
                return Tree('list_access', [args[0], args[1].children[0]], meta)
        else:
            return Tree('list_access', [args[0], args[1]], meta)

    #level 5
    def error_unsupported_number(self, meta, args):
        return Tree('unsupported_number', [''.join([str(c) for c in args])], meta)


# This visitor collects all entries that should be part of the lookup table. It only stores the name of the entry
# (e.g. 'animal') and its value as a tree node (e.g. Tree['text', ['cat']]) which is later used to infer the type
# of the entry. This preliminary traversal is needed to avoid issues with loops in which an iterator variable is
# used in the inner commands which are visited before the iterator variable is added to the lookup.
class LookupEntryCollector(visitors.Visitor):
    def __init__(self, level):
        super().__init__()
        self.level = level
        self.lookup = []

    def ask(self, tree):
        # in level 1 there is no variable name on the left side of the ask command
        if self.level > 1:
            self.add_to_lookup(tree.children[0].children[0], tree)

    def input_empty_brackets(self, tree):
        self.input(tree)

    def input(self, tree):
        var_name = tree.children[0].children[0]
        self.add_to_lookup(var_name, tree)

    def assign(self, tree):
        var_name = tree.children[0].children[0]
        self.add_to_lookup(var_name, tree.children[1])

    def assign_list(self, tree):
        var_name = tree.children[0].children[0]
        self.add_to_lookup(var_name, tree)


    # list access is added to the lookup table not because it must be escaped
    # for example we print(dieren[1]) not print('dieren[1]')
    def list_access(self, tree):
        list_name = hash_var(tree.children[0].children[0])
        position_name = hash_var(tree.children[1])
        if position_name == 'random':
            name = f'random.choice({list_name})'
        else:
            # We want list access to be 1-based instead of 0-based, hence the -1
            name = f'{list_name}[{position_name}-1]'
        self.add_to_lookup(name, tree, True)

    def list_access_var(self, tree):
        self.add_to_lookup(tree.children[0].children[0], tree)
    def change_list_item(self, tree):
        self.add_to_lookup(tree.children[0].children[0], tree, True)

    def for_list(self, tree):
        iterator = str(tree.children[0].children[0])
        # the tree is trimmed to skip contain the inner commands of the loop since
        # they are not needed to infer the type of the iterator variable
        trimmed_tree = Tree(tree.data, tree.children[0:2], tree.meta)
        self.add_to_lookup(iterator, trimmed_tree)

    def for_loop(self, tree):
        iterator = str(tree.children[0])
        # the tree is trimmed to skip contain the inner commands of the loop since
        # they are not needed to infer the type of the iterator variable
        trimmed_tree = Tree(tree.data, tree.children[0:3], tree.meta)
        self.add_to_lookup(iterator, trimmed_tree)

    def add_to_lookup(self, name, tree, skip_hashing=False):
        entry = LookupEntry(name, tree, skip_hashing)
        hashed_name = hash_var(entry)
        entry.name = hashed_name
        self.lookup.append(entry)


# The transformer traverses the whole AST and infers the type of each node. It alters the lookup table entries with
# their inferred type. It also performs type validation for commands, e.g. 'text' + 1 results in error.
@v_args(tree=True)
class TypeValidator(Transformer):
    def __init__(self, lookup, level, lang, input_string):
        super().__init__()
        self.lookup = lookup
        self.level = level
        self.lang = lang
        self.input_string = input_string

    def print(self, tree):
        self.validate_args_type_allowed(Command.print, tree.children, tree.meta)
        return self.to_typed_tree(tree)

    def ask(self, tree):
        if self.level > 1:
            self.save_type_to_lookup(tree.children[0].children[0], HedyType.input)
        self.validate_args_type_allowed(Command.ask, tree.children[1:], tree.meta)
        return self.to_typed_tree(tree, HedyType.input)

    def input(self, tree):
        self.validate_args_type_allowed(Command.ask, tree.children[1:], tree.meta)
        return self.to_typed_tree(tree, HedyType.input)

    def forward(self, tree):
        if tree.children:
            self.validate_args_type_allowed(Command.forward, tree.children, tree.meta)
        return self.to_typed_tree(tree)

    def color(self, tree):
        if tree.children:
            self.validate_args_type_allowed(Command.color, tree.children, tree.meta)
        return self.to_typed_tree(tree)

    def turn(self, tree):
        if tree.children:
            name = tree.children[0].data
            if self.level > 1 or name not in command_turn_literals:
                self.validate_args_type_allowed(Command.turn, tree.children, tree.meta)
        return self.to_typed_tree(tree)

    def sleep(self, tree):
        if tree.children:
            self.validate_args_type_allowed(Command.sleep, tree.children, tree.meta)
        return self.to_typed_tree(tree)

    def assign(self, tree):
        try:
            type_ = self.get_type(tree.children[1])
            self.save_type_to_lookup(tree.children[0].children[0], type_)
        except hedy.exceptions.UndefinedVarException as ex:
            if self.level >= 12:
                raise hedy.exceptions.UnquotedAssignTextException(text=ex.arguments['name'])
            else:
                raise

        return self.to_typed_tree(tree, HedyType.none)
    
    def assign_list(self, tree):
        self.save_type_to_lookup(tree.children[0].children[0], HedyType.list)
        return self.to_typed_tree(tree, HedyType.list)
        
    def list_access(self, tree):
        self.validate_args_type_allowed(Command.list_access, tree.children[0], tree.meta)

        list_name = hash_var(tree.children[0].children[0])
        if tree.children[1] == 'random':
            name = f'random.choice({list_name})'
        else:
            # We want list access to be 1-based instead of 0-based, hence the -1
            name = f'{list_name}[{tree.children[1]}-1]'
        self.save_type_to_lookup(name, HedyType.any)

        return self.to_typed_tree(tree, HedyType.any)

    def list_access_var(self, tree):
        self.save_type_to_lookup(tree.children[0].children[0], HedyType.any)
        return self.to_typed_tree(tree)

    def add(self, tree):
        self.validate_args_type_allowed(Command.add_to_list, tree.children[1], tree.meta)
        return self.to_typed_tree(tree)

    def remove(self, tree):
        self.validate_args_type_allowed(Command.remove_from_list, tree.children[1], tree.meta)
        return self.to_typed_tree(tree)

    def in_list_check(self, tree):
        self.validate_args_type_allowed(Command.in_list, tree.children[1], tree.meta)
        return self.to_typed_tree(tree, HedyType.boolean)

    def equality_check(self, tree):
        if self.level < 12:
            rules = [int_to_float, int_to_string, float_to_string, input_to_string, input_to_int, input_to_float]
        else:
            rules = [int_to_float, input_to_string, input_to_int, input_to_float]
        self.validate_binary_command_args_type(Command.equality, tree, rules)
        return self.to_typed_tree(tree, HedyType.boolean)

    def repeat(self, tree):
        command = Command.repeat
        allowed_types = get_allowed_types(command, self.level)
        self.check_type_allowed(command, allowed_types, tree.children[0], tree.meta)
        return self.to_typed_tree(tree, HedyType.none)

    def for_list(self, tree):
        command = Command.for_list
        allowed_types = get_allowed_types(command, self.level)
        self.check_type_allowed(command, allowed_types, tree.children[1], tree.meta)
        self.save_type_to_lookup(tree.children[0].children[0], HedyType.any)
        return self.to_typed_tree(tree, HedyType.none)

    def for_loop(self, tree):
        command = Command.for_loop
        allowed_types = get_allowed_types(command, self.level)

        start_type = self.check_type_allowed(command, allowed_types, tree.children[1], tree.meta)
        self.check_type_allowed(command, allowed_types, tree.children[2], tree.meta)

        iterator = str(tree.children[0])
        self.save_type_to_lookup(iterator, start_type)

        return self.to_typed_tree(tree, HedyType.none)

    def integer(self, tree):
        return self.to_typed_tree(tree, HedyType.integer)

    def text(self, tree):
        # under level 12 integers appear as text, so we parse them
        if self.level < 12:
            type_ = HedyType.integer if ConvertToPython.is_int(tree.children[0]) else HedyType.string
        else:
            type_ = HedyType.string
        return self.to_typed_tree(tree, type_)

    def punctuation(self, tree):
        return self.to_typed_tree(tree, HedyType.string)

    def text_in_quotes(self, tree):
        return self.to_typed_tree(tree.children[0], HedyType.string)

    def var_access(self, tree):
        return self.to_typed_tree(tree, HedyType.string)

    def var(self, tree):
        return self.to_typed_tree(tree, HedyType.none)

    def number(self, tree):
        number = tree.children[0]
        if ConvertToPython.is_int(number):
            return self.to_typed_tree(tree, HedyType.integer)
        if ConvertToPython.is_float(number):
            return self.to_typed_tree(tree, HedyType.float)
        # We managed to parse a number that cannot be parsed by python
        raise exceptions.ParseException(level=self.level, location='', found=number)

    def subtraction(self, tree):
        return self.to_sum_typed_tree(tree, Command.subtraction)

    def addition(self, tree):
        return self.to_sum_typed_tree(tree, Command.addition)

    def multiplication(self, tree):
        return self.to_sum_typed_tree(tree, Command.multiplication)

    def division(self, tree):
        return self.to_sum_typed_tree(tree, Command.division)

    def to_sum_typed_tree(self, tree, command):
        rules = [int_to_float, input_to_int, input_to_float]
        prom_left_type, prom_right_type = self.validate_binary_command_args_type(command, tree, rules)
        return TypedTree(tree.data, tree.children, tree.meta, prom_left_type)

    def smaller(self, tree):
        return self.to_comparison_tree(Command.smaller, tree)

    def smaller_equal(self, tree):
        return self.to_comparison_tree(Command.smaller_equal, tree)

    def bigger(self, tree):
        return self.to_comparison_tree(Command.bigger, tree)

    def bigger_equal(self, tree):
        return self.to_comparison_tree(Command.bigger_equal, tree)

    def not_equal(self, tree):
        rules = [int_to_float, input_to_int, input_to_float, input_to_string]
        self.validate_binary_command_args_type(Command.not_equal, tree, rules)
        return self.to_typed_tree(tree, HedyType.boolean)

    def to_comparison_tree(self, command, tree):
        allowed_types = get_allowed_types(command, self.level)
        self.check_type_allowed(command, allowed_types, tree.children[0], tree.meta)
        self.check_type_allowed(command, allowed_types, tree.children[1], tree.meta)
        return self.to_typed_tree(tree, HedyType.boolean)

    def validate_binary_command_args_type(self, command, tree, type_promotion_rules):
        allowed_types = get_allowed_types(command, self.level)

        left_type = self.check_type_allowed(command, allowed_types, tree.children[0], tree.meta)
        right_type = self.check_type_allowed(command, allowed_types, tree.children[1], tree.meta)

        if self.ignore_type(left_type) or self.ignore_type(right_type):
            return HedyType.any, HedyType.any

        prom_left_type, prom_right_type = promote_types([left_type, right_type], type_promotion_rules)

        if prom_left_type != prom_right_type:
            left_arg = tree.children[0].children[0]
            right_arg = tree.children[1].children[0]
            raise hedy.exceptions.InvalidTypeCombinationException(command, left_arg, right_arg, left_type, right_type)
        return prom_left_type, prom_right_type

    def validate_args_type_allowed(self, command, children, meta):
        allowed_types = get_allowed_types(command, self.level)
        children = children if type(children) is list else [children]
        for child in children:
            self.check_type_allowed(command, allowed_types, child, meta)

    def check_type_allowed(self, command, allowed_types, tree, meta=None):
        arg_type = self.get_type(tree)
        if arg_type not in allowed_types and not self.ignore_type(arg_type):
            variable = tree.children[0]

            if command in translatable_commands:
                keywords = translatable_commands[command]
                result = hedy_translation.find_command_keywords(self.input_string, self.lang, self.level, keywords,
                                                                meta.line, meta.end_line, meta.column-1, meta.end_column-2)
                result = {k: v for k, v in result.items()}
                command = ' '.join([v.strip() for v in result.values() if v is not None])
            raise exceptions.InvalidArgumentTypeException(command=command, invalid_type=arg_type,
                                                          invalid_argument=variable, allowed_types=allowed_types)
        return arg_type

    def get_type(self, tree):
        # The rule var_access is used in the grammars definitions only in places where a variable needs to be accessed.
        # So, if it cannot be found in the lookup table, then it is an undefined variable for sure.
        if tree.data == 'var_access':
            var_name = tree.children[0]
            in_lookup, type_in_lookup = self.try_get_type_from_lookup(var_name)
            if in_lookup:
                return type_in_lookup
            else:
                raise hedy.exceptions.UndefinedVarException(name=var_name)

        # TypedTree with type 'None' and 'string' could be in the lookup because of the grammar definitions
        # If the tree has more than 1 child, then it is not a leaf node, so do not search in the lookup
        if tree.type_ in [HedyType.none, HedyType.string] and len(tree.children) == 1:
            in_lookup, type_in_lookup = self.try_get_type_from_lookup(tree.children[0])
            if in_lookup:
                return type_in_lookup
        # If the value is not in the lookup or the type is other than 'None' or 'string', return evaluated type
        return tree.type_

    def ignore_type(self, type_):
        return type_ in [HedyType.any, HedyType.none]

    def save_type_to_lookup(self, name, inferred_type):
        for entry in self.lookup:
            if entry.name == hash_var(name):
                entry.type_ = inferred_type

    # Usually, variable definitions are sequential and by the time we need the type of a lookup entry, it would already
    #  be inferred. However, there are valid cases in which the lookup entries will be accessed before their type
    #  is inferred. This is the case with for loops:
    #      for i in 1 to 10
    #          print i
    #  In the above case, we visit `print i`, before the definition of i in the for cycle. In this case, the tree of
    #  lookup entry is used to infer the type and continue the started validation. This approach might cause issues
    #  in case of cyclic references, e.g. b is b + 1. The flag `inferring` is used as a guard against these cases.
    def try_get_type_from_lookup(self, name):
        matches = [entry for entry in self.lookup if entry.name == hash_var(name)]
        if matches:
            match = matches[0]
            if not match.type_:
                if match.currently_inferring:  # there is a cyclic var reference, e.g. b = b + 1
                    raise exceptions.CyclicVariableDefinitionException(variable=match.name)
                else:
                    match.currently_inferring = True
                    try:
                        TypeValidator(self.lookup, self.level, self.lang, self.input_string).transform(match.tree)
                    except VisitError as ex:
                        raise ex.orig_exc
                    match.currently_inferring = False

            return True, self.lookup_type_fallback(matches[0].type_)
        return False, None

    def lookup_type_fallback(self, type_in_lookup):
        # If the entry is in the lookup table but its type has not been evaluated yet, then most probably this is a
        # variable referenced before it is defined. In this case, we rely on python to return an error. For now.
        return HedyType.any if type_in_lookup is None else type_in_lookup

    def to_typed_tree(self, tree, type_=HedyType.none):
        return TypedTree(tree.data, tree.children, tree.meta, type_)

    def __default__(self, data, children, meta):
        return TypedTree(data, children, meta, HedyType.none)


def flatten_list_of_lists_to_list(args):
    flat_list = []
    for element in args:
        if isinstance(element, str): #str needs a special case before list because a str is also a list and we don't want to split all letters out
            flat_list.append(element)
        elif isinstance(element, list):
            flat_list += flatten_list_of_lists_to_list(element)
        else:
            flat_list.append(element)
    return flat_list

def are_all_arguments_true(args):
    bool_arguments = [x[0] for x in args]
    arguments_of_false_nodes = flatten_list_of_lists_to_list([x[1] for x in args if not x[0]])
    return all(bool_arguments), arguments_of_false_nodes


# this class contains code shared between IsValid and IsComplete, which are quite similar
# because both filter out some types of 'wrong' nodes
@v_args(meta=True)
class Filter(Transformer):
    def __default__(self, data, children, meta):
        result, args = are_all_arguments_true(children)
        return result, args, meta

    def program(self, meta, args):
        bool_arguments = [x[0] for x in args]
        if all(bool_arguments):
            return [True] #all complete
        else:
            for a in args:
                if not a[0]:
                    return False, a[1]

    #leafs are treated differently, they are True + their arguments flattened
    def var(self, meta, args):
        return True, ''.join([str(c) for c in args]), meta

    def random(self, meta, args):
        return True, 'random', meta

    def punctuation(self, meta, args):
        return True, ''.join([c for c in args]), meta

    def number(self, meta, args):
        return True, ''.join([c for c in args]), meta

    def NEGATIVE_NUMBER(self, args):
        return True, ''.join([c for c in args]), None

    def text(self, meta, args):
        return all(args), ''.join([c for c in args]), meta


class UsesTurtle(Transformer):
    # returns true if Forward or Turn are in the tree, false otherwise
    def __default__(self, args, children, meta):
        if len(children) == 0:  # no children? you are a leaf that is not Turn or Forward, so you are no Turtle command
            return False
        else:
            if all(type(c) == bool for c in children):
                return any(children) # children? if any is true there is a Turtle leaf
            else:
                return False # some nodes like text and punctuation have text children (their letters) these are not turtles

    def forward(self, args):
        return True

    def color(self, args):
        return True

    def turn(self, args):
        return True

    # somehow tokens are not picked up by the default rule so they need their own rule
    def INT(self, args):
        return False

    def NAME(self, args):
        return False

    def NUMBER(self, args):
        return False

    def NEGATIVE_NUMBER(self, args):
        return False

class AllCommands(Transformer):
    def __init__(self, level):
        self.level = level

    def translate_keyword(self, keyword):
        # some keywords have names that are not a valid name for a command
        # that's why we call them differently in the grammar
        # we have to translate them to the regular names here for further communciation
        if keyword in ['assign', 'assign_list']:
            return 'is'
        if keyword == 'ifelse':
            return 'else'
        if keyword == 'ifs':
            return 'if'
        if keyword == 'elifs':
            return 'elif'
        if keyword == 'for_loop':
            return 'for'
        if keyword == 'for_list':
            return 'for'
        if keyword == 'or_condition':
            return 'or'
        if keyword == 'and_condition':
            return 'and'
        if keyword == 'while_loop':
            return 'while'
        if keyword == 'in_list_check':
            return 'in'
        if keyword == 'input_empty_brackets':
            return 'input'
        if keyword == 'print_empty_brackets':
            return 'print'
        return keyword

    def __default__(self, args, children, meta):
        # if we are matching a rule that is a command
        production_rule_name = self.translate_keyword(args)
        leaves = flatten_list_of_lists_to_list(children)
        operators = ['addition', 'subtraction', 'multiplication', 'division'] # for the achievements we want to be able to also detct which operators were used by a kid

        if production_rule_name in commands_per_level[self.level] or production_rule_name in operators:
            return [production_rule_name] + leaves
        else:
            return leaves # 'pop up' the children


    def command(self, args):
        return args

    def program(self, args):
        return flatten_list_of_lists_to_list(args)

    # somehow tokens are not picked up by the default rule so they need their own rule
    def INT(self, args):
        return []

    def NAME(self, args):
        return []

    def NUMBER(self, args):
        return []

    def NEGATIVE_NUMBER(self, args):
        return []

    def text(self, args):
        return []


def all_commands(input_string, level, lang='en'):
    input_string = process_input_string(input_string, level)
    program_root = parse_input(input_string, level, lang)

    return AllCommands(level).transform(program_root)

class AllPrintArguments(Transformer):
    def __init__(self, level):
        self.level = level

    def __default__(self, args, children, meta):
        leaves = flatten_list_of_lists_to_list(children)

        if args == 'print':
            return children
        else:
            return leaves # 'pop up' the children

    def program(self, args):
        return flatten_list_of_lists_to_list(args)

    # somehow tokens are not picked up by the default rule so they need their own rule
    def INT(self, args):
        return []

    def NAME(self, args):
        return []

    def NUMBER(self, args):
        return []

    def NEGATIVE_NUMBER(self, args):
        return []

    def text(self, args):
        return ''.join(args)



def all_print_arguments(input_string, level, lang='en'):
    input_string = process_input_string(input_string, level)
    program_root = parse_input(input_string, level, lang)

    return AllPrintArguments(level).transform(program_root)


@v_args(meta=True)
class IsValid(Filter):
    # all rules are valid except for the "Invalid" production rule
    # this function is used to generate more informative error messages
    # tree is transformed to a node of [Bool, args, command number]

    def error_invalid_space(self, meta, args):
        # return space to indicate that line starts in a space
        return False, InvalidInfo(" ", line=args[0][2].line, column=args[0][2].column), meta

    def error_print_nq(self, meta, args):
        # return error source to indicate what went wrong
        return False, InvalidInfo("print without quotes", line=args[0][2].line, column=args[0][2].column), meta

    def error_invalid(self, meta, args):
        # TODO: this will not work for misspelling 'at', needs to be improved!

        error = InvalidInfo('invalid command', args[0][1], [a[1] for a in args[1:]], meta.line, meta.column)
        return False, error, meta

    def error_unsupported_number(self, meta, args):
        error = InvalidInfo('unsupported number', arguments=[str(args[0])], line=meta.line, column=meta.column)
        return False, error, meta

    def error_condition(self, meta, args):
        error = InvalidInfo('invalid condition', arguments=[str(args[0])], line=meta.line, column=meta.column)
        return False, error, meta

    def error_repeat_no_command(self, meta, args):
        error = InvalidInfo('invalid repeat', arguments=[str(args[0])], line=meta.line, column=meta.column)
        return False, error, meta

    #other rules are inherited from Filter

def valid_echo(ast):
    commands = ast.children
    command_names = [x.children[0].data for x in commands]
    no_echo = not 'echo' in command_names

    #no echo is always ok!

    #otherwise, both have to be in the list and echo shold come after
    return no_echo or ('echo' in command_names and 'ask' in command_names) and command_names.index('echo') > command_names.index('ask')

@v_args(meta=True)
class IsComplete(Filter):
    def __init__(self, level):
        self.level = level
    # print, ask and echo can miss arguments and then are not complete
    # used to generate more informative error messages
    # tree is transformed to a node of [True] or [False, args, line_number]


    def ask(self, meta, args):
        # in level 1 ask without arguments means args == []
        # in level 2 and up, ask without arguments is a list of 1, namely the var name
        incomplete = (args == [] and self.level == 1) or (len(args) == 1 and self.level >= 2)
        if meta is not None:
            return not incomplete, ('ask', meta.line)
        else:
            return not incomplete, ('ask', 1)

    def print(self, meta, args):
        return args != [], ('print', meta.line)
    def input(self, meta, args):
        return len(args) > 1, ('input', meta.line)

    def length(self, meta, args):
        return args != [], ('len', meta.line)
    def error_print_nq(self, meta, args):
        return args != [], ('print level 2', meta.line)
    def echo(self, meta, args):
        #echo may miss an argument
        return True, ('echo', meta.line)

    #other rules are inherited from Filter

def process_characters_needing_escape(value):
    # defines what happens if a kids uses ' or \ in in a string
    for c in characters_that_need_escaping:
        value = value.replace(c, f'\\{c}')
    return value


def get_allowed_types(command, level):
    # get only the allowed types of the command for all levels before the requested level
    allowed = [values for key, values in commands_and_types_per_level[command].items() if key <= level]
    # use the allowed types of the highest level available
    return allowed[-1] if allowed else []


# decorator used to store each class in the lookup table
def hedy_transpiler(level):
    def decorator(c):
        TRANSPILER_LOOKUP[level] = c
        c.level = level
        return c
    return decorator

class ConvertToPython(Transformer):
    def __init__(self, punctuation_symbols, lookup):
        self.lookup = lookup

    def is_variable(self, name):
        all_names = [a.name for a in self.lookup]
        return hash_var(name) in all_names

    def process_variable(self, arg):
        # processes a variable by hashing and escaping when needed
        if self.is_variable(arg):
            return hash_var(arg)
        if ConvertToPython.is_quoted(arg):
            arg = arg[1:-1]
        return f"'{process_characters_needing_escape(arg)}'"

    def process_variable_for_fstring(self, name):
        if self.is_variable(name):
            return "{" + hash_var(name) + "}"
        else:
            return process_characters_needing_escape(name)

    def process_variable_for_fstring_padded(self, name):
        # used to transform variables in comparisons
        if self.is_variable(name):
            return f"str({hash_var(name)}).zfill(100)"
        elif ConvertToPython.is_float(name):
            return f"str({name}).zfill(100)"
        elif ConvertToPython.is_quoted(name):
            return f"{name}.zfill(100)"
        else:
            raise hedy.exceptions.UndefinedVarException(name)

    def make_f_string(self, args):
        argument_string = ''
        for argument in args:
            if self.is_variable(argument):
                # variables are placed in {} in the f string
                argument_string += "{" + hash_var(argument) + "}"
            else:
                # strings are written regularly
                # however we no longer need the enclosing quotes in the f-string
                # the quotes are only left on the argument to check if they are there.
                argument_string += argument.replace("'", '')

        return f"print(f'{argument_string}')"

    def get_fresh_var(self, name):
        while self.is_variable(name):
            name = '_' + name
        return name

    def check_var_usage(self, args):
        # this function checks whether arguments are valid
        # we can proceed if all arguments are either quoted OR all variables

        args_to_process = [a for a in args if not isinstance(a, Tree)]#we do not check trees (calcs) they are always ok

        unquoted_args = [a for a in args_to_process if not ConvertToPython.is_quoted(a)]
        unquoted_in_lookup = [self.is_variable(a) for a in unquoted_args]

        if unquoted_in_lookup == [] or all(unquoted_in_lookup):
            # all good? return for further processing
            return args
        else:
            # return first name with issue
            # note this is where issue #832 can be addressed by checking whether
            # first_unquoted_var ius similar to something in the lookup list
            first_unquoted_var = unquoted_args[0]
            raise exceptions.UndefinedVarException(name=first_unquoted_var)

    # static methods
    @staticmethod
    def is_quoted(s):
        return len(s) > 1 and ((s[0] == "'" and s[-1] == "'") or (s[0] == '"' and s[-1] == '"'))

    @staticmethod
    def is_int(n):
        try:
            int(n)
            return True
        except ValueError:
            return False

    @staticmethod
    def is_float(n):
        try:
            float(n)
            return True
        except ValueError:
            return False

    @staticmethod
    def is_random(s):
        return 'random.choice' in s

    @staticmethod
    def indent(s):
        lines = s.split('\n')
        return '\n'.join(['  ' + l for l in lines])



@hedy_transpiler(level=1)
class ConvertToPython_1(ConvertToPython):

    def __init__(self, punctuation_symbols, lookup):
        self.punctuation_symbols = punctuation_symbols
        self.lookup = lookup
        __class__.level = 1

    def program(self, args):
        return '\n'.join([str(c) for c in args])
    def command(self, args):
        return args[0]

    def text(self, args):
        return ''.join([str(c) for c in args])

    def integer(self, args):
        return str(int(args[0]))

    def number(self, args):
        return str(int(args[0]))

    def NEGATIVE_NUMBER(self, args):
        return str(int(args[0]))

    def print(self, args):
        # escape needed characters
        argument = process_characters_needing_escape(args[0])
        return "print('" + argument + "')"

    def ask(self, args):
        argument = process_characters_needing_escape(args[0])
        return "answer = input('" + argument + "')"

    def echo(self, args):
        if len(args) == 0:
            return "print(answer)" #no arguments, just print answer

        argument = process_characters_needing_escape(args[0])
        return "print('" + argument + " '+answer)"

    def comment(self, args):
        return f"#{''.join(args)}"

    def forward(self, args):
        if len(args) == 0:
            return sleep_after('t.forward(50)', False)
        return self.make_forward(int(args[0]))

    def color(self, args):
        if len(args) == 0:
            return "t.pencolor('black')"  # no arguments defaults to black ink

        arg = args[0].data
        if arg == 'black':
            return "t.pencolor('black')"
        elif arg == 'blue':
            return "t.pencolor('blue')"
        elif arg == 'brown':
            return "t.pencolor('brown')"
        elif arg == 'gray':
            return "t.pencolor('gray')"
        elif arg == 'green':
            return "t.pencolor('green')"
        elif arg == 'orange':
            return "t.pencolor('orange')"
        elif arg == 'pink':
            return "t.pencolor('pink')"
        elif arg == 'purple':
            return "t.pencolor('purple')"
        elif arg == 'red':
            return "t.pencolor('red')"
        elif arg == 'white':
            return "t.pencolor('white')"
        elif arg == 'yellow':
            return "t.pencolor('yellow')"
        else:
            # the TypeValidator should protect against reaching this line:
            raise exceptions.InvalidArgumentTypeException(command=Command.color, invalid_type='', invalid_argument=arg,
                                                          allowed_types=get_allowed_types(Command.color, self.level))

    def turn(self, args):
        if len(args) == 0:
            return "t.right(90)"  # no arguments defaults to a right turn

        arg = args[0].data
        if arg == 'left':
            return "t.left(90)"
        elif arg == 'right':
            return "t.right(90)"
        else:
            # the TypeValidator should protect against reaching this line:
            raise exceptions.InvalidArgumentTypeException(command=Command.turn, invalid_type='', invalid_argument=arg,
                                                          allowed_types=get_allowed_types(Command.turn, self.level))

    def make_turn(self, parameter):
        return self.make_turtle_command(parameter, Command.turn, 'right', False)

    def make_forward(self, parameter):
        return self.make_turtle_command(parameter, Command.forward, 'forward', True)

    def make_color(self, parameter):
        return self.make_turtle_command(parameter, Command.color, 'color', False)

    def make_turtle_command(self, parameter, command, command_text, add_sleep):
        variable = self.get_fresh_var('trtl')
        transpiled = textwrap.dedent(f"""\
            {variable} = {parameter}
            try:
              {variable} = int({variable})
            except ValueError:
              raise Exception(f'While running your program the command {style_closest_command(command)} received the value {style_closest_command('{'+variable+'}')} which is not allowed. Try changing the value to a number.')
            t.{command_text}(min(600, {variable}) if {variable} > 0 else max(-600, {variable}))""")
        if add_sleep:
            return sleep_after(transpiled, False)
        return transpiled



@hedy_transpiler(level=2)
class ConvertToPython_2(ConvertToPython_1):

    def error_ask_dep_2(self, args):
        # ask is no longer usable this way, raise!
        # ask_needs_var is an entry in lang.yaml in texts where we can add extra info on this error
        raise hedy.exceptions.WrongLevelException(1, 'ask', "ask_needs_var")
    def error_echo_dep_2(self, args):
        # echo is no longer usable this way, raise!
        # ask_needs_var is an entry in lang.yaml in texts where we can add extra info on this error
        raise hedy.exceptions.WrongLevelException(1,  'echo', "echo_out")

    def color(self, args):
        if len(args) == 0:
            return "t.pencolor('black')"
        arg = args[0]
        if self.is_variable(arg):
            return self.make_color(hash_var(arg))

    def turn(self, args):
        if len(args) == 0:
            return "t.right(90)"  # no arguments defaults to a right turn
        arg = args[0]
        if self.is_variable(arg):
            return self.make_turn(hash_var(arg))
        if arg.lstrip("-").isnumeric():
            return self.make_turn(arg)

    def punctuation(self, args):
        return ''.join([str(c) for c in args])
    def var(self, args):
        name = args[0]
        self.check_var_usage(args)
        return hash_var(name)
    def var_access(self, args):
        name = args[0]
        return hash_var(name)
    def print(self, args):
        argument_string = ""
        i = 0

        for argument in args:
            # final argument and punctuation arguments do not have to be separated with a space, other do
            if i == len(args)-1 or args[i+1] in self.punctuation_symbols:
                space = ''
            else:
                space = " "

            argument_string += self.process_variable_for_fstring(argument) + space

            i = i + 1

        return f"print(f'{argument_string}')"

    def ask(self, args):
        var = args[0]
        all_parameters = ["'" + process_characters_needing_escape(a) + "'" for a in args[1:]]
        return f'{var} = input(' + '+'.join(all_parameters) + ")"

    def forward(self, args):
        if len(args) == 0:
            return sleep_after('t.forward(50)', False)

        if ConvertToPython.is_int(args[0]):
            parameter = int(args[0])
        else:
            # if not an int, then it is a variable
            parameter = args[0]

        return self.make_forward(parameter)

    def assign(self, args):
        parameter = args[0]
        value = args[1]
        if self.is_random(value):
            return parameter + " = " + value
        else:
            if self.is_variable(value):
                value = self.process_variable(value)
                return parameter + " = " + value
            else:
                # if the assigned value is not a variable and contains single quotes, escape them
                value = process_characters_needing_escape(value)
                return parameter + " = '" + value + "'"

    def sleep(self, args):
        if not args:
            return "time.sleep(1)"
        else:
            value = f'"{args[0]}"' if self.is_int(args[0]) else args[0]
            return textwrap.dedent(f"""\
                try:
                  time.sleep(int({value}))
                except ValueError:
                  raise Exception(f'While running your program the command {style_closest_command(Command.sleep)} received the value {style_closest_command('{' + value + '}')} which is not allowed. Try changing the value to a number.')""")


@hedy_transpiler(level=3)
class ConvertToPython_3(ConvertToPython_2):
    def assign_list(self, args):
        parameter = args[0]
        values = [f"'{process_characters_needing_escape(a)}'" for a in args[1:]]
        return f"{parameter} = [{', '.join(values)}]"

    def list_access(self, args):
        args = [hash_var(a) for a in args]

        # check the arguments (except when they are random or numbers, that is not quoted nor a var but is allowed)
        self.check_var_usage(a for a in args if a != 'random' and not a.isnumeric())


        if args[1] == 'random':
            return 'random.choice(' + args[0] + ')'
        else:
            return args[0] + '[' + args[1] + '-1]'

    def add(self, args):
        value = self.process_variable(args[0])
        list_var = args[1]
        return f"{list_var}.append({value})"

    def remove(self, args):
        value = self.process_variable(args[0])
        list_var = args[1]
        return textwrap.dedent(f"""\
        try:
          {list_var}.remove({value})
        except:
          pass""")


#TODO: punctuation chars not be needed for level2 and up anymore, could be removed
@hedy_transpiler(level=4)
class ConvertToPython_4(ConvertToPython_3):

    def process_variable_for_fstring(self, name):
        if self.is_variable(name):
            return "{" + hash_var(name) + "}"
        else:
            if self.is_quoted(name):
                name = name[1:-1]
            return name.replace("'", "\\'")  # at level 4 backslashes are escaped in preprocessing, so we escape only '

    def var_access(self, args):
        name = args[0]
        return hash_var(name)

    def print_ask_args(self, args):
        args = self.check_var_usage(args)
        result = ''
        for argument in args:
            argument = self.process_variable_for_fstring(argument)
            result += argument
        return result

    def print(self, args):
        argument_string = self.print_ask_args(args)
        return f"print(f'{argument_string}')"

    def ask(self, args):
        var = args[0]
        argument_string = self.print_ask_args(args[1:])
        return f"{var} = input(f'{argument_string}')"

    def error_print_nq(self, args):
        return ConvertToPython_2.print(self, args)


@hedy_transpiler(level=5)
class ConvertToPython_5(ConvertToPython_4):
    def list_access_var(self, args):
        var = hash_var(args[0])
        if args[2].data == 'random':
            return var + ' = random.choice(' + args[1] + ')'
        else:
            return var + ' = ' + args[1] + '[' + args[2].children[0] + '-1]'

    def ifs(self, args):
        return f"""if {args[0]}:
{ConvertToPython.indent(args[1])}"""

    def ifelse(self, args):
        return f"""if {args[0]}:
{ConvertToPython.indent(args[1])}
else:
{ConvertToPython.indent(args[2])}"""

    def condition(self, args):
        return ' and '.join(args)

    def condition_spaces(self, args):
        arg0 = self.process_variable(args[0])
        arg1 = self.process_variable(' '.join(args[1:]))
        return f"{arg0} == {arg1}"

    def equality_check(self, args):
        arg0 = self.process_variable(args[0])
        arg1 = ' '.join([self.process_variable(a) for a in args[1:]])
        return f"{arg0} == {arg1}"
        #TODO, FH 2021: zelfde change moet ik ook nog ff maken voor equal. check in hogere levels

    def in_list_check(self, args):
        arg0 = self.process_variable(args[0])
        arg1 = self.process_variable(args[1])
        return f"{arg0} in {arg1}"

@hedy_transpiler(level=6)
class ConvertToPython_6(ConvertToPython_5):

    def print_ask_args(self, args):
        # we only check non-Tree (= non calculation) arguments
        self.check_var_usage(args)

        #force all to be printed as strings (since there can not be int arguments)
        args_new = []
        for a in args:
            if isinstance(a, Tree):
                args_new.append("{" + a.children[0] + "}")
            else:
                args_new.append(self.process_variable_for_fstring(a))

        return ''.join(args_new)

    def equality_check(self, args):
        arg0 = self.process_variable(args[0])
        remaining_text = ' '.join(args[1:])
        arg1 = self.process_variable(remaining_text)

        return f"str({arg0}) == str({arg1})"

    def assign(self, args):
        parameter = args[0]
        value = args[1]
        if type(value) is Tree:
            return parameter + " = " + value.children[0]
        else:
            if self.is_variable(value):
                value = self.process_variable(value)
                return parameter + " = " + value
            else:
                # if the assigned value is not a variable and contains single quotes, escape them
                value = process_characters_needing_escape(value)
                return parameter + " = '" + value + "'"
    
    def process_token_or_tree(self, argument):
        if type(argument) is Tree:
            return f'{str(argument.children[0])}'
        if argument.isnumeric():
            latin_numeral = int(argument)
            return f'int({latin_numeral})'
        return f'int({argument})'

    def process_calculation(self, args, operator):
        # arguments of a sum are either a token or a
        # tree resulting from earlier processing
        # for trees we need to grap the inner string
        # for tokens we add int around them

        args = [self.process_token_or_tree(a) for a in args]
        return Tree('sum', [f'{args[0]} {operator} {args[1]}'])

    def addition(self, args):
        return self.process_calculation(args, '+')

    def subtraction(self, args):
        return self.process_calculation(args, '-')

    def multiplication(self, args):
        return self.process_calculation(args, '*')

    def division(self, args):
        return self.process_calculation(args, '//')

def sleep_after(commands, indent=True):
    lines = commands.split()
    if lines[-1] == "time.sleep(0.1)": #we don't sleep double so skip if final line is a sleep already
        return commands

    sleep_command = "time.sleep(0.1)" if indent is False else "  time.sleep(0.1)"
    return commands + "\n" + sleep_command

@hedy_transpiler(level=7)
class ConvertToPython_7(ConvertToPython_6):
    def repeat(self, args):
        var_name = self.get_fresh_var('i')
        times = self.process_variable(args[0])
        command = args[1]
        # in level 7, repeats can only have 1 line as their arguments
        command = sleep_after(command, False)
        return f"""for {var_name} in range(int({str(times)})):
{ConvertToPython.indent(command)}"""

@hedy_transpiler(level=8)
@hedy_transpiler(level=9)
class ConvertToPython_8_9(ConvertToPython_7):
    def __init__(self, punctuation_symbols, lookup):
        self.punctuation_symbols = punctuation_symbols
        self.lookup = lookup

    def command(self, args):
        return "".join(args)

    def repeat(self, args):
        # todo fh, may 2022, could be merged with 7 if we make
        # indent a boolean parameter?

        var_name = self.get_fresh_var('i')
        times = self.process_variable(args[0])

        all_lines = [ConvertToPython.indent(x) for x in args[1:]]
        body = "\n".join(all_lines)
        body = sleep_after(body)

        return f"for {var_name} in range(int({times})):\n{body}"

    def ifs(self, args):
        args = [a for a in args if a != ""] # filter out in|dedent tokens

        all_lines = [ConvertToPython.indent(x) for x in args[1:]]

        return "if " + args[0] + ":\n" + "\n".join(all_lines)

    def elses(self, args):
        args = [a for a in args if a != ""] # filter out in|dedent tokens

        all_lines = [ConvertToPython.indent(x) for x in args]

        return "\nelse:\n" + "\n".join(all_lines)

    def var_access(self, args):
        if len(args) == 1: #accessing a var
            return hash_var(args[0])
        else:
        # this is list_access
            return hash_var(args[0]) + "[" + str(hash_var(args[1])) + "]" if type(args[1]) is not Tree else "random.choice(" + str(hash_var(args[0])) + ")"

@hedy_transpiler(level=10)
class ConvertToPython_10(ConvertToPython_8_9):
    def for_list(self, args):
      args = [a for a in args if a != ""]  # filter out in|dedent tokens
      times = self.process_variable(args[0])

      body = "\n".join([ConvertToPython.indent(x) for x in args[2:]])

      body = sleep_after(body, True)

      return f"for {times} in {args[1]}:\n{body}"

@hedy_transpiler(level=11)
class ConvertToPython_11(ConvertToPython_10):
    def for_loop(self, args):
        args = [a for a in args if a != ""]  # filter out in|dedent tokens
        iterator = hash_var(args[0])
        body = "\n".join([ConvertToPython.indent(x) for x in args[3:]])
        body = sleep_after(body)
        stepvar_name = self.get_fresh_var('step')
        begin = self.process_token_or_tree(args[1])
        end = self.process_token_or_tree(args[2])
        return f"""{stepvar_name} = 1 if {begin} < {end} else -1
for {iterator} in range({begin}, {end} + {stepvar_name}, {stepvar_name}):
{body}"""




@hedy_transpiler(level=12)
class ConvertToPython_12(ConvertToPython_11):
    def number(self, args):
        # try all ints? return ints
        try:
            all_int = [str(int(x)) == x for x in args]
            if all(all_int):
                return ''.join(args)
            else:
<<<<<<< HEAD
                # int succeeds but does nto return the same? these are non-latin numbers
                # and need to be casted
                return ''.join([str(int(x)) for x in args])
        except:
=======
                # int works (=does not throw) but returns a different number? these are non-latin numerals
                # cast and move on
                return ''.join(str(int(x)) for x in args)

        except Exception as E:
>>>>>>> e41df89d
            # if not? make into all floats
            numbers = [str(float(x)) for x in args]
            return ''.join(numbers)

    def NEGATIVE_NUMBER(self, args):
        numbers = [str(float(x)) for x in args]
        return ''.join(numbers)

    def text_in_quotes(self, args):
        # We need to re-add the quotes, so that the Python code becomes name = 'Jan' or "Jan's"
        text = args[0]
        if "'" in text:
            return f'"{text}"'
        return f"'{text}'"

    def process_token_or_tree(self, argument):
        if isinstance(argument, Tree):
            return f'{str(argument.children[0])}'
        else:
            return argument

    def print_ask_args(self, args):
        result = super().print_ask_args(args)
        if "'''" in result:
            raise exceptions.UnsupportedStringValue(invalid_value="'''")
        return result

    def print(self, args):
        argument_string = self.print_ask_args(args)
        return f"print(f'''{argument_string}''')"

    def ask(self, args):
        var = args[0]
        argument_string = self.print_ask_args(args[1:])
        assign = f"{var} = input(f'''{argument_string}''')"

        return textwrap.dedent(f"""\
        {assign}
        try:
          {var} = int({var})
        except ValueError:
          try:
            {var} = float({var})
          except ValueError:
            pass""")  # no number? leave as string

    def assign_list(self, args):
        parameter = args[0]
        values = args[1:]
        return parameter + " = [" + ", ".join(values) + "]"

    def assign(self, args):
        right_hand_side = args[1]
        left_hand_side = args[0]

        # we now need to check if the right hand side of te assign is
        # either a var or quoted, if it is not (and undefined var is raised)
        # the real issue is probably that the kid forgot quotes
        try:
            self.check_var_usage([right_hand_side]) #check_var_usage expects a list of arguments so place this one in a list.
        except exceptions.UndefinedVarException as E:
            # is the text a number? then no quotes are fine. if not, raise maar!

            if not (ConvertToPython.is_int(right_hand_side) or ConvertToPython.is_float(right_hand_side) or ConvertToPython.is_random(right_hand_side)):
                raise exceptions.UnquotedAssignTextException(text = args[1])

        if isinstance(right_hand_side, Tree):
            return left_hand_side + " = " + right_hand_side.children[0]
        else:
            # we no longer escape quotes here because they are now needed
            return left_hand_side + " = " + right_hand_side + ""

    def var(self, args):
        name = args[0]
        self.check_var_usage(args)
        self.check_var_usage(args)
        return hash_var(name)

@hedy_transpiler(level=13)
class ConvertToPython_13(ConvertToPython_12):
    def and_condition(self, args):
        return ' and '.join(args)
    def or_condition(self, args):
        return ' or '.join(args)

@hedy_transpiler(level=14)
class ConvertToPython_14(ConvertToPython_13):
    def process_comparison(self, args, operator):

        # we are generating an fstring now
        arg0 = self.process_variable_for_fstring_padded(args[0])
        arg1 = self.process_variable_for_fstring_padded(args[1])

        # zfill(100) in process_variable_for_fstring_padded leftpads variables to length 100 with zeroes (hence the z fill)
        # that is to make sure that string comparison works well "ish" for numbers
        # this at one point could be improved with a better type system, of course!
        # the issue is that we can't do everything in here because
        # kids submit things with the ask command that wew do not ask them to cast (yet)

        simple_comparison = arg0 + operator + arg1

        if len(args) == 2:
            return simple_comparison  # no and statements
        else:
            return f"{simple_comparison} and {args[2]}"

    def equality_check_dequals(self, args):
        return super().equality_check(args)

    def smaller(self, args):
        return self.process_comparison(args, "<")

    def bigger(self, args):
        return self.process_comparison(args, ">")

    def smaller_equal(self, args):
        return self.process_comparison(args, "<=")

    def bigger_equal(self, args):
        return self.process_comparison(args, ">=")

    def not_equal(self, args):
        return self.process_comparison(args, "!=")

@hedy_transpiler(level=15)
class ConvertToPython_15(ConvertToPython_14):
    def while_loop(self, args):
        args = [a for a in args if a != ""]  # filter out in|dedent tokens
        all_lines = [ConvertToPython.indent(x) for x in args[1:]]
        body = "\n".join(all_lines)
        body = sleep_after(body)
        return "while " + args[0] + ":\n" + body

@hedy_transpiler(level=16)
class ConvertToPython_16(ConvertToPython_15):
    def assign_list(self, args):
        parameter = args[0]
        values = [a for a in args[1:]]
        return parameter + " = [" + ", ".join(values) + "]"

    def change_list_item(self, args):
        return args[0] + '[' + args[1] + '-1] = ' + args[2]

@hedy_transpiler(level=17)
class ConvertToPython_17(ConvertToPython_16):
    def elifs(self, args):
        args = [a for a in args if a != ""]  # filter out in|dedent tokens
        all_lines = [ConvertToPython.indent(x) for x in args[1:]]
        return "\nelif " + args[0] + ":\n" + "\n".join(all_lines)

@hedy_transpiler(level=18)
class ConvertToPython_18(ConvertToPython_17):
    def input(self, args):
        return self.ask(args)

    def input_is(self, args):
        return self.input(args)

    def input_equals(self, args):
        return self.input(args)

    def input_empty_brackets(self, args):
        return self.input(args)
    
    def print_empty_brackets(self, args):
        return self.print(args)

def merge_grammars(grammar_text_1, grammar_text_2, level):
    # this function takes two grammar files and merges them into one
    # rules that are redefined in the second file are overridden
    # rules that are new in the second file are added (remaining_rules_grammar_2)

    merged_grammar = []

    rules_grammar_1 = grammar_text_1.split('\n')
    remaining_rules_grammar_2 = grammar_text_2.split('\n')
    for line_1 in rules_grammar_1:
        if line_1 == '' or line_1[0] == '/': #skip comments and empty lines:
            continue
        parts = line_1.split(':')
        name_1, definition_1 = parts[0], ''.join(parts[1:]) #get part before are after : (this is a join because there can be : in the rule)

        rules_grammar_2 = grammar_text_2.split('\n')
        override_found = False
        for line_2 in rules_grammar_2:
            if line_2 == '' or line_2[0] == '/':  # skip comments and empty lines:
                continue
            parts = line_2.split(':')
            name_2, definition_2 = parts[0], ''.join(parts[1]) #get part before are after :
            if name_1 == name_2:
                override_found = True
                if definition_1.strip() == definition_2.strip():
                    warn_message = f"The rule {name_1} is duplicated on level {level}. Please check!"
                    warnings.warn(warn_message)
                # Check if the rule is adding or substracting new rules                
                has_add_op = definition_2.startswith('+=')
                has_sub_op = has_add_op and '-=' in definition_2
                has_last_op = has_add_op and '>' in definition_2
                if has_sub_op:
                    # Get the rules we need to substract
                    part_list = definition_2.split('-=')
                    add_list, sub_list =  (part_list[0], part_list[1]) if has_sub_op else (part_list[0], '')
                    add_list = add_list[3:]  
                    # Get the rules that need to be last
                    sub_list = sub_list.split('>')  
                    sub_list, last_list = (sub_list[0], sub_list[1]) if has_last_op  else (sub_list[0], '')
                    sub_list = sub_list + '|' + last_list
                    result_cmd_list = get_remaining_rules(definition_1, sub_list)
                elif has_add_op:
                     # Get the rules that need to be last
                    part_list = definition_2.split('>')
                    add_list, sub_list =  (part_list[0], part_list[1]) if has_last_op else (part_list[0], '')
                    add_list = add_list[3:]
                    last_list = sub_list
                    result_cmd_list = get_remaining_rules(definition_1, sub_list)
                else:
                    result_cmd_list = definition_1

                if has_last_op:
                    new_rule = f"{name_1}: {result_cmd_list} | {add_list} | {last_list}"
                elif has_add_op:
                    new_rule = f"{name_1}: {result_cmd_list} | {add_list}"
                else:
                    new_rule = line_2
                #Already procesed so remove it
                remaining_rules_grammar_2.remove(line_2)
                break

        # new rule found? print that. nothing found? print org rule
        if override_found:
            merged_grammar.append(new_rule)
        else:
            merged_grammar.append(line_1)

    #all rules that were not overlapping are new in the grammar, add these too
    for rule in remaining_rules_grammar_2:
        if not(rule == '' or rule[0] == '/'):
            merged_grammar.append(rule)

    merged_grammar = sorted(merged_grammar)
    return '\n'.join(merged_grammar)

def get_remaining_rules(orig_def, sub_def):
    orig_cmd_list     = [command.strip() for command in orig_def.split('|')]                    
    unwanted_cmd_list = [command.strip() for command in sub_def.split('|')]                    
    result_cmd_list   = [cmd for cmd in orig_cmd_list if cmd not in unwanted_cmd_list]                    
    result_cmd_list   = ' | '.join(result_cmd_list) # turn the result list into a string
    return result_cmd_list


def create_grammar(level, lang="en"):
    # start with creating the grammar for level 1
    result = get_full_grammar_for_level(1)
    keywords = get_keywords_for_language(lang)

    result = merge_grammars(result, keywords, 1)
    # then keep merging new grammars in
    for i in range(2, level+1):
        grammar_text_i = get_additional_rules_for_level(i)
        result = merge_grammars(result, grammar_text_i, i)

    # ready? Save to file to ease debugging
    # this could also be done on each merge for performance reasons
    save_total_grammar_file(level, result, lang)

    return result

def save_total_grammar_file(level, grammar, lang):
    # Load Lark grammars relative to directory of current file
    script_dir = path.abspath(path.dirname(__file__))
    filename = "level" + str(level) + "." + lang + "-Total.lark"
    loc = path.join(script_dir, "grammars-Total", filename)
    file = open(loc, "w", encoding="utf-8")
    file.write(grammar)
    file.close()

def get_additional_rules_for_level(level, sub = 0):
    script_dir = path.abspath(path.dirname(__file__))
    if sub:
        filename = "level" + str(level) + "-" + str(sub) + "-Additions.lark"
    else:
        filename = "level" + str(level) + "-Additions.lark"
    with open(path.join(script_dir, "grammars", filename), "r", encoding="utf-8") as file:
        grammar_text = file.read()
    return grammar_text

def get_full_grammar_for_level(level):
    script_dir = path.abspath(path.dirname(__file__))
    filename = "level" + str(level) + ".lark"
    with open(path.join(script_dir, "grammars", filename), "r", encoding="utf-8") as file:
        grammar_text = file.read()
    return grammar_text

# TODO FH, May 2022. I feel there are other places in the code where we also do this
# opportunity to combine?
def get_keywords_for_language(language):
    script_dir = path.abspath(path.dirname(__file__))
    try:
        if not local_keywords_enabled:
            raise FileNotFoundError("Local keywords are not enabled")
        filename = "keywords-" + str(language) + ".lark"
        with open(path.join(script_dir, "grammars", filename), "r", encoding="utf-8") as file:
            keywords = file.read()
    except FileNotFoundError:
        filename = "keywords-en.lark"
        with open(path.join(script_dir, "grammars", filename), "r", encoding="utf-8") as file:
            keywords = file.read()
    return keywords

PARSER_CACHE = {}


def get_parser(level, lang="en", keep_all_tokens=False):
    """Return the Lark parser for a given level.

    Uses caching if Hedy is NOT running in development mode.
    """
    key = str(level) + "." + lang + '.' + str(keep_all_tokens)
    existing = PARSER_CACHE.get(key)
    if existing and not utils.is_debug_mode():
        return existing
    grammar = create_grammar(level, lang)
    ret = Lark(grammar, regex=True, propagate_positions=True, keep_all_tokens=keep_all_tokens) #ambiguity='explicit'
    PARSER_CACHE[key] = ret
    return ret

ParseResult = namedtuple('ParseResult', ['code', 'has_turtle'])

def transpile(input_string, level, lang="en"):
    transpile_result = transpile_inner(input_string, level, lang)
    return transpile_result

def translate_characters(s):
# this method is used to make it more clear to kids what is meant in error messages
# for example ' ' is hard to read, space is easier
# this could (should?) be localized so we can call a ' "Hoge komma" for example (Felienne, dd Feb 25, 2021)
    if s == ' ':
        return 'space'
    elif s == ',':
        return 'comma'
    elif s == '?':
        return 'question mark'
    elif s == '\n':
        return 'newline'
    elif s == '.':
        return 'period'
    elif s == '!':
        return 'exclamation mark'
    elif s == '*':
        return 'star'
    elif s == "'":
        return 'single quotes'
    elif s == '"':
        return 'double quotes'
    elif s == '/':
        return 'slash'
    elif s == '-':
        return 'dash'
    elif s >= 'a' and s <= 'z' or s >= 'A' and s <= 'Z':
        return s
    else:
        return s


def beautify_parse_error(character_found):
    character_found = translate_characters(character_found)
    return character_found

def find_indent_length(line):
    number_of_spaces = 0
    for x in line:
        if x == ' ':
            number_of_spaces += 1
        else:
            break
    return number_of_spaces

def needs_indentation(code):
    keywords_requiring_indentation = ['if', 'als', 'si', 'for', 'repeat', 'répète', 'repete', 'herhaal']
    # this is done a bit half-assed, clearly *parsing* the one line would be superior
    # because now a line like
    # repeat is 5 would also require indentation!
    all_words = code.split()
    if len(all_words) == 0:
        return False

    first_keyword = all_words[0]
    return first_keyword in keywords_requiring_indentation



def preprocess_blocks(code, level):
    processed_code = []
    lines = code.split("\n")
    current_number_of_indents = 0
    previous_number_of_indents = 0
    indent_size = 4 # set at 4 for now
    indent_size_adapted = False
    line_number = 0
    next_line_needs_indentation = False
    for line in lines:
        leading_spaces = find_indent_length(line)

        line_number += 1

        # first encounter sets indent size for this program
        if indent_size_adapted == False and leading_spaces > 0:
            indent_size = leading_spaces
            indent_size_adapted = True

        # ignore whitespace-only lines
        if leading_spaces == len(line):
            continue

        #calculate nuber of indents if possible
        if indent_size != None:
            if (leading_spaces % indent_size) != 0:
                # there is inconsistent indentation, not sure if that is too much or too little!
                if leading_spaces < current_number_of_indents * indent_size:
                    fixed_code = program_repair.fix_indent(code, line_number, leading_spaces, indent_size)
                    raise hedy.exceptions.NoIndentationException(line_number=line_number, leading_spaces=leading_spaces,
                                                                 indent_size=indent_size, fixed_code=fixed_code)
                else:
                    fixed_code = program_repair.fix_indent(code, line_number, leading_spaces, indent_size)
                    raise hedy.exceptions.IndentationException(line_number=line_number, leading_spaces=leading_spaces,
                                                                 indent_size=indent_size, fixed_code=fixed_code)

            current_number_of_indents = leading_spaces // indent_size
            if current_number_of_indents > 1 and level == hedy.LEVEL_STARTING_INDENTATION:
                raise hedy.exceptions.LockedLanguageFeatureException(concept="nested blocks")

        if next_line_needs_indentation and current_number_of_indents <= previous_number_of_indents:
            fixed_code = program_repair.fix_indent(code, line_number, leading_spaces, indent_size)
            raise hedy.exceptions.NoIndentationException(line_number=line_number, leading_spaces=leading_spaces,
                                                         indent_size=indent_size, fixed_code=fixed_code)

        if needs_indentation(line):
            next_line_needs_indentation = True
        else:
            next_line_needs_indentation = False

        if current_number_of_indents - previous_number_of_indents > 1:
            fixed_code = program_repair.fix_indent(code, line_number, leading_spaces, indent_size)
            raise hedy.exceptions.IndentationException(line_number=line_number, leading_spaces=leading_spaces,
                                            indent_size=indent_size, fixed_code=fixed_code)



        if current_number_of_indents < previous_number_of_indents:
            # we springen 'terug' dus er moeten end-blocken in
            # bij meerdere terugsprongen sluiten we ook meerdere blokken

            difference_in_indents = (previous_number_of_indents - current_number_of_indents)
            for i in range(difference_in_indents):
                processed_code.append('end-block')

        #save to compare for next line
        previous_number_of_indents = current_number_of_indents

        #if indent remains the same, do nothing, just add line
        processed_code.append(line)

    # if the last line is indented, the end of the program is also the end of all indents
    # so close all blocks
    for i in range(current_number_of_indents):
        processed_code.append('end-block')
    return "\n".join(processed_code)

def contains_blanks(code):
    return (" _ " in code) or (" _\n" in code)


def check_program_size_is_valid(input_string):
    number_of_lines = input_string.count('\n')
    # parser is not made for huge programs!
    if number_of_lines > MAX_LINES:
        raise exceptions.InputTooBigException(lines_of_code=number_of_lines, max_lines=MAX_LINES)


def process_input_string(input_string, level, escape_backslashes=True):
    result = input_string.replace('\r\n', '\n')

    if contains_blanks(result):
        raise exceptions.CodePlaceholdersPresentException()

    if escape_backslashes and level >= 4:
        result = result.replace("\\", "\\\\")

    # In level 8 we add indent-dedent blocks to the code before parsing
    if level >= hedy.LEVEL_STARTING_INDENTATION:
        result = preprocess_blocks(result, level)

    return result


def parse_input(input_string, level, lang):
    parser = get_parser(level, lang)
    try:
        parse_result = parser.parse(input_string + '\n')
        return parse_result.children[0]  # getting rid of the root could also be done in the transformer would be nicer
    except lark.UnexpectedEOF as e:
        lines = input_string.split('\n')
        last_line = len(lines)
        raise exceptions.UnquotedEqualityCheck(line_number=last_line)
    except UnexpectedCharacters as e:
        try:
            location = e.line, e.column
            characters_expected = str(e.allowed) #not yet in use, could be used in the future (when our parser rules are better organize, now it says ANON*__12 etc way too often!)
            character_found = beautify_parse_error(e.char)
            # print(e.args[0])
            # print(location, character_found, characters_expected)
            fixed_code = program_repair.remove_unexpected_char(input_string, location[0], location[1])
            raise exceptions.ParseException(level=level, location=location, found=character_found, fixed_code=fixed_code) from e
        except UnexpectedEOF:
            # this one can't be beautified (for now), so give up :)
            raise e


def is_program_valid(program_root, input_string, level, lang):
    # IsValid returns (True,) or (False, args)
    instance = IsValid()
    instance.level = level # TODO: could be done in a constructor once we are sure we will go this way
    is_valid = instance.transform(program_root)

    if not is_valid[0]:
        _, invalid_info = is_valid

        # Apparently, sometimes 'args' is a string, sometimes it's a list of
        # strings ( are these production rule names?). If it's a list of
        # strings, just take the first string and proceed.
        if isinstance(invalid_info, list):
            invalid_info = invalid_info[0]

        line = invalid_info.line
        column = invalid_info.column
        if invalid_info.error_type == ' ':

            # the error here is a space at the beginning of a line, we can fix that!
            fixed_code = program_repair.remove_leading_spaces(input_string)
            if fixed_code != input_string: #only if we have made a successful fix
                try:
                    fixed_result = transpile_inner(fixed_code, level, lang)
                    result = fixed_result
                    raise exceptions.InvalidSpaceException(level=level, line_number=line, fixed_code=fixed_code, fixed_result=result)
                except exceptions.HedyException:
                    invalid_info.error_type = None
                    transpile_inner(fixed_code, level)
                    # The fixed code contains another error. Only report the original error for now.
                    pass
            raise exceptions.InvalidSpaceException(level=level, line_number=line, fixed_code=fixed_code, fixed_result=result)
        elif invalid_info.error_type == 'invalid condition':
            raise exceptions.UnquotedEqualityCheck(line_number=line)
        elif invalid_info.error_type == 'invalid repeat':
            raise exceptions.MissingInnerCommandException(command='repeat', level=level, line_number=line)
        elif invalid_info.error_type == 'print without quotes':
            # grammar rule is agnostic of line number so we can't easily return that here
            raise exceptions.UnquotedTextException(level=level)
        elif invalid_info.error_type == 'unsupported number':
            raise exceptions.UnsupportedFloatException(value=''.join(invalid_info.arguments))
        else:
            invalid_command = invalid_info.command
            closest = closest_command(invalid_command, get_suggestions_for_language(lang, level))

            if closest == 'keyword':  # we couldn't find a suggestion
                if invalid_command == Command.turn:
                    arg = ''.join(invalid_info.arguments).strip()
                    raise hedy.exceptions.InvalidArgumentException(command=invalid_info.command,
                                                                   allowed_types=get_allowed_types(Command.turn, level),
                                                                   invalid_argument=arg)
                # clearly the error message here should be better or it should be a different one!
                raise exceptions.ParseException(level=level, location=[line, column], found=invalid_command)
            elif closest is None:
                raise exceptions.MissingCommandException(level=level, line_number=line)

            else:

                fixed_code = None
                result = None
                fixed_code = input_string.replace(invalid_command, closest)
                if fixed_code != input_string:  # only if we have made a successful fix
                    try:
                        fixed_result = transpile_inner(fixed_code, level)
                        result = fixed_result
                    except exceptions.HedyException:
                        # The fixed code contains another error. Only report the original error for now.
                        pass

            raise exceptions.InvalidCommandException(invalid_command=invalid_command, level=level,
                                                     guessed_command=closest, line_number=line,
                                                     fixed_code=fixed_code, fixed_result=result)


def is_program_complete(abstract_syntax_tree, level):
    is_complete = IsComplete(level).transform(abstract_syntax_tree)
    if not is_complete[0]:
        incomplete_command_and_line = is_complete[1][0]
        incomplete_command = incomplete_command_and_line[0]
        line = incomplete_command_and_line[1]
        raise exceptions.IncompleteCommandException(incomplete_command=incomplete_command, level=level,
                                                    line_number=line)


def create_lookup_table(abstract_syntax_tree, level, lang, input_string):
    visitor = LookupEntryCollector(level)
    visitor.visit_topdown(abstract_syntax_tree)
    entries = visitor.lookup

    TypeValidator(entries, level, lang, input_string).transform(abstract_syntax_tree)

    return entries


def transpile_inner(input_string, level, lang="en"):
    check_program_size_is_valid(input_string)

    punctuation_symbols = ['!', '?', '.']

    level = int(level)
    if level > HEDY_MAX_LEVEL:
        raise Exception(f'Levels over {HEDY_MAX_LEVEL} not implemented yet')

    input_string = process_input_string(input_string, level)

    program_root = parse_input(input_string, level, lang)
    
    is_program_valid(program_root, input_string, level, lang)

    try:
        abstract_syntax_tree = ExtractAST().transform(program_root)

        is_program_complete(abstract_syntax_tree, level)

        if not valid_echo(abstract_syntax_tree):
            raise exceptions.LonelyEchoException()

        lookup_table = create_lookup_table(abstract_syntax_tree, level, lang, input_string)

        # grab the right transpiler from the lookup
        transpiler = TRANSPILER_LOOKUP[level]
        python = transpiler(punctuation_symbols, lookup_table).transform(abstract_syntax_tree)


        has_turtle = UsesTurtle().transform(abstract_syntax_tree)
        return ParseResult(python, has_turtle)
    except VisitError as E:
        # Exceptions raised inside visitors are wrapped inside VisitError. Unwrap it if it is a
        # HedyException to show the intended error message.
        if isinstance(E.orig_exc, exceptions.HedyException):
            raise E.orig_exc
        else:
            raise E


def execute(input_string, level):
    python = transpile(input_string, level)
    if python.has_turtle:
        raise exceptions.HedyException("hedy.execute doesn't support turtle")
    exec(python.code)<|MERGE_RESOLUTION|>--- conflicted
+++ resolved
@@ -1633,18 +1633,10 @@
             if all(all_int):
                 return ''.join(args)
             else:
-<<<<<<< HEAD
                 # int succeeds but does nto return the same? these are non-latin numbers
                 # and need to be casted
                 return ''.join([str(int(x)) for x in args])
-        except:
-=======
-                # int works (=does not throw) but returns a different number? these are non-latin numerals
-                # cast and move on
-                return ''.join(str(int(x)) for x in args)
-
         except Exception as E:
->>>>>>> e41df89d
             # if not? make into all floats
             numbers = [str(float(x)) for x in args]
             return ''.join(numbers)
