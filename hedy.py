--- conflicted
+++ resolved
@@ -305,58 +305,11 @@
 
 
 # Commands per Hedy level which are used to suggest the closest command when kids make a mistake
-<<<<<<< HEAD
-# FH, dec 2023: TODO: Lots of duplication here! Could be made nicer?
-commands_per_level = {
-    1: ['print', 'ask', 'echo', 'turn', 'forward', 'color', 'play'],
-    2: ['print', 'ask', 'is', 'turn', 'forward', 'color', 'sleep', 'play'],
-    3: ['ask', 'is', 'print', 'forward', 'turn', 'color', 'sleep', 'at', 'random', 'add', 'to', 'remove', 'from',
-        'play'],
-    4: ['ask', 'is', 'print', 'forward', 'turn', 'color', 'sleep', 'at', 'random', 'add', 'to', 'remove', 'from',
-        'clear', 'play'],
-    5: ['ask', 'is', 'print', 'forward', 'turn', 'color', 'sleep', 'at', 'random', 'add', 'to', 'remove', 'from', 'in',
-        'not_in', 'if', 'else', 'if_pressed', 'assign_button', 'clear', 'play'],
-    6: ['ask', 'is', 'print', 'forward', 'turn', 'color', 'sleep', 'at', 'random', 'add', 'to', 'remove', 'from', 'in',
-        'not_in', 'if', 'else', 'if_pressed', 'assign_button', 'clear', 'play'],
-    7: ['ask', 'is', 'print', 'forward', 'turn', 'color', 'sleep', 'at', 'random', 'add', 'to', 'remove', 'from', 'in',
-        'not_in', 'if', 'else', 'if_pressed', 'assign_button', 'repeat', 'times', 'clear', 'play'],
-    8: ['ask', 'is', 'print', 'forward', 'turn', 'color', 'sleep', 'at', 'random', 'add', 'to', 'remove', 'from', 'in',
-        'not_in', 'if', 'else', 'if_pressed', 'assign_button', 'repeat', 'times', 'clear', 'play'],
-    9: ['ask', 'is', 'print', 'forward', 'turn', 'color', 'sleep', 'at', 'random', 'add', 'to', 'remove', 'from', 'in',
-        'not_in', 'if', 'else', 'if_pressed', 'assign_button', 'repeat', 'times', 'clear', 'play'],
-    10: ['ask', 'is', 'print', 'forward', 'turn', 'color', 'sleep', 'at', 'random', 'add', 'to', 'remove', 'from', 'in',
-         'not_in', 'if', 'else', 'if_pressed', 'assign_button', 'repeat', 'times', 'for', 'clear', 'play'],
-    11: ['ask', 'is', 'print', 'forward', 'turn', 'color', 'sleep', 'at', 'random', 'add', 'to', 'remove', 'from', 'in',
-         'not_in', 'if', 'else', 'if_pressed', 'assign_button', 'for', 'range', 'repeat', 'clear', 'play'],
-    12: ['ask', 'is', 'print', 'forward', 'turn', 'color', 'sleep', 'at', 'random', 'add', 'to', 'remove', 'from', 'in',
-         'not_in', 'if', 'else', 'if_pressed', 'assign_button', 'for', 'range', 'repeat', 'clear', 'define', 'call',
-         'play'],
-    13: ['ask', 'is', 'print', 'forward', 'turn', 'color', 'sleep', 'at', 'random', 'add', 'to', 'remove', 'from', 'in',
-         'not_in', 'if', 'else', 'if_pressed', 'assign_button', 'for', 'range', 'repeat', 'and', 'or', 'clear', 'define',
-         'call', 'play'],
-    14: ['ask', 'is', 'print', 'forward', 'turn', 'color', 'sleep', 'at', 'random', 'add', 'to', 'remove', 'from', 'in',
-         'not_in', 'if', 'else', 'if_pressed', 'assign_button', 'for', 'range', 'repeat', 'and', 'or', 'clear', 'define',
-         'call', 'play'],
-    15: ['ask', 'is', 'print', 'forward', 'turn', 'color', 'sleep', 'at', 'random', 'add', 'to', 'remove', 'from', 'in',
-         'not_in', 'if', 'else', 'if_pressed', 'assign_button', 'for', 'range', 'repeat', 'and', 'or', 'while', 'clear',
-         'define', 'call', 'play'],
-    16: ['ask', 'is', 'print', 'forward', 'turn', 'color', 'sleep', 'at', 'random', 'add', 'to', 'remove', 'from', 'in',
-         'not_in', 'if', 'else', 'if_pressed', 'assign_button', 'for', 'range', 'repeat', 'and', 'or', 'while', 'clear',
-         'define', 'call', 'play'],
-    17: ['ask', 'is', 'print', 'forward', 'turn', 'color', 'sleep', 'at', 'random', 'add', 'to', 'remove', 'from', 'in',
-         'not_in', 'if', 'else', 'if_pressed', 'assign_button', 'for', 'range', 'repeat', 'and', 'or', 'while', 'elif',
-         'clear', 'define', 'call', 'play'],
-    18: ['is', 'print', 'forward', 'turn', 'color', 'sleep', 'at', 'random', 'add', 'to', 'remove', 'from', 'in', 'if',
-         'not_in', 'else', 'for', 'if_pressed', 'assign_button', 'range', 'repeat', 'and', 'or', 'while', 'elif',
-         'input', 'clear', 'define', 'call', 'play'],
-
-}
-=======
 commands_per_level = {1: ['ask', 'color', 'echo', 'forward', 'play', 'print', 'turn']}
 add_level(commands_per_level, level=2, add=['is', 'sleep'], remove=['echo'])
 add_level(commands_per_level, level=3, add=['add', 'at', 'from', 'random', 'remove', 'to'])
 add_level(commands_per_level, level=4, add=['clear'])
-add_level(commands_per_level, level=5, add=['assign_button', 'else', 'if', 'ifpressed', 'in', 'not_in'])
+add_level(commands_per_level, level=5, add=['assign_button', 'else', 'if', 'if_pressed', 'in', 'not_in'])
 add_level(commands_per_level, level=6)
 add_level(commands_per_level, level=7, add=['repeat', 'times'])
 add_level(commands_per_level, level=8)
@@ -371,7 +324,6 @@
 add_level(commands_per_level, level=17, add=['elif'])
 add_level(commands_per_level, level=18, add=['input'], remove=['ask'])
 
->>>>>>> 346b0e9b
 
 command_turn_literals = ['right', 'left']
 english_colors = ['black', 'blue', 'brown', 'gray', 'green', 'orange', 'pink', 'purple', 'red', 'white', 'yellow']
