--- conflicted
+++ resolved
@@ -164,86 +164,6 @@
 
 
 
-<<<<<<< HEAD
-class HedyException(Exception):
-    def __init__(self, message, **arguments):
-        self.error_code = message
-        self.arguments = arguments
-
-class InvalidSpaceException(HedyException):
-    def __init__(self, level, line_number, fixed_code, has_turtle):
-        super().__init__('Invalid Space')
-        self.level = level
-        self.line_number = line_number
-        self.fixed_code = fixed_code
-        self.has_turtle = has_turtle
-
-class ParseException(HedyException):
-    def __init__(self, level, location, keyword_found=None, character_found=None):
-        super().__init__('Parse')
-        self.level = level
-        self.location = location
-        self.keyword_found = keyword_found
-        self.character_found = character_found
-
-class UndefinedVarException(HedyException):
-    def __init__(self, **arguments):
-        super().__init__('Var Undefined', **arguments)
-
-class RequiredArgumentTypeException(HedyException):
-    def __init__(self, **arguments):
-        super().__init__('Required Argument Type', **arguments)
-
-class InvalidArgumentTypeException(HedyException):
-    def __init__(self, **arguments):
-        super().__init__('Invalid Argument Type', **arguments)
-
-class WrongLevelException(HedyException):
-    def __init__(self, **arguments):
-        super().__init__('Wrong Level', **arguments)
-
-class InputTooBigException(HedyException):
-    def __init__(self, **arguments):
-        super().__init__('Too Big', **arguments)
-
-class InvalidCommandException(HedyException):
-    def __init__(self, **arguments):
-        super().__init__('Invalid', **arguments)
-
-class IncompleteCommandException(HedyException):
-    def __init__(self, **arguments):
-        super().__init__('Incomplete', **arguments)
-
-class UnquotedTextException(HedyException):
-    def __init__(self, **arguments):
-        super().__init__('Unquoted Text', **arguments)
-
-class EmptyProgramException(HedyException):
-    def __init__(self):
-        super().__init__('Empty Program')
-
-class LonelyEchoException(HedyException):
-    def __init__(self):
-        super().__init__('Lonely Echo')
-
-class CodePlaceholdersPresentException(HedyException):
-    def __init__(self):
-        super().__init__('Has Blanks')
-
-class IndentationException(HedyException):
-    def __init__(self, **arguments):
-        super().__init__('Unexpected Indentation', **arguments)
-
-class UnsupportedFloatException(HedyException):
-    def __init__(self, **arguments):
-        super().__init__('Unsupported Float', **arguments)
-
-class LockedLanguageFeatureException(HedyException):
-    def __init__(self, **arguments):
-        super().__init__('Locked Language Feature', **arguments)
-
-=======
->>>>>>> 1b89fe26
 class ExtractAST(Transformer):
     # simplifies the tree: f.e. flattens arguments of text, var and punctuation for further processing
     def text(self, args):
@@ -1691,11 +1611,7 @@
             fixed_code = repair(input_string)
             if fixed_code != input_string: #only if we have made a successful fix
                 result = transpile_inner(fixed_code, level)
-<<<<<<< HEAD
-            raise InvalidSpaceException(level, line, result.code, result.has_turtle)
-=======
             raise exceptions.InvalidSpaceException(level=level, line_number=line, fixed_code=fixed_code, fixed_result=result)
->>>>>>> 1b89fe26
         elif invalid_info.error_type == 'print without quotes':
             # grammar rule is agnostic of line number so we can't easily return that here
             raise exceptions.UnquotedTextException(level=level)
