--- conflicted
+++ resolved
@@ -2196,7 +2196,6 @@
 def line_requires_indentation(line, lang):
     # this is done a bit half-assed, clearly *parsing* the one line would be superior
     # because now a line like `repeat is 5` would also require indentation!
-<<<<<<< HEAD
 
     line = line.lstrip() #remove spaces since also `    for    ` requires indentation
     if not lang in indent_keywords.keys(): # some language like Greek or Czech do not have local keywords
@@ -2211,30 +2210,9 @@
         end_of_line_or_word = (len(line) > len(k) and (line[len(k)] == " " or line[len(k)] == ":")) or len(line) == len(k)
         if end_of_line_or_word and line[:len(k)] == k:
             return True
-
     return False
-=======
-
-    line = line.lstrip() #remove spaces since also `    for    ` requires indentation
-    if not lang in indent_keywords.keys(): # some language like Greek or Czech do not have local keywords
-        lang = 'en'
-
-    local_indent_keywords = indent_keywords[lang]
->>>>>>> d534ef18
-
-    for k in local_indent_keywords:
-        # does the line start with this keyword?
-        # We can't just split since some langs like French have keywords containing a space
-        # We also have to check space/lineending/: after or forward 100 wil also require indentation
-        end_of_line_or_word = (len(line) > len(k) and (line[len(k)] == " " or line[len(k)] == ":")) or len(line) == len(k)
-        if end_of_line_or_word and line[:len(k)] == k:
-            return True
-
-<<<<<<< HEAD
-=======
-    return False
-
->>>>>>> d534ef18
+
+
 def preprocess_blocks(code, level, lang):
     processed_code = []
     lines = code.split("\n")
