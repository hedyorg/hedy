import textwrap

import lark
from flask_babel import gettext
from lark import Lark
from lark.exceptions import UnexpectedEOF, UnexpectedCharacters, VisitError
from lark import Tree, Transformer, visitors, v_args
from os import path

import warnings
import hedy
import hedy_translation
from hedy_content import ALL_KEYWORD_LANGUAGES
import utils
from collections import namedtuple
import re
import regex
from dataclasses import dataclass, field
import exceptions
import program_repair
import yaml

# Some useful constants
from hedy_content import KEYWORDS

HEDY_MAX_LEVEL = 18
MAX_LINES = 100
LEVEL_STARTING_INDENTATION = 8

# Boolean variables to allow code which is under construction to not be executed
local_keywords_enabled = True

# dictionary to store transpilers
TRANSPILER_LOOKUP = {}

# builtins taken from 3.11.0 docs: https://docs.python.org/3/library/functions.html
PYTHON_BUILTIN_FUNCTIONS = [
    'abs',
    'aiter',
    'all',
    'any',
    'anext',
    'ascii',
    'bin',
    'bool',
    'breakpoint',
    'bytearray',
    'bytes',
    'callable',
    'chr',
    'classmethod',
    'compile',
    'complex',
    'delattr',
    'dict',
    'dir',
    'divmod',
    'enumerate',
    'eval',
    'exec',
    'filter',
    'float',
    'format',
    'frozenset',
    'getattr',
    'globals',
    'hasattr',
    'hash',
    'help',
    'hex',
    'id',
    'input',
    'int',
    'isinstance',
    'issubclass',
    'iter',
    'len',
    'list',
    'locals',
    'map',
    'max',
    'memoryview',
    'min',
    'next',
    'object',
    'oct',
    'open',
    'ord',
    'pow',
    'print',
    'property',
    'range',
    'repr',
    'reversed',
    'round',
    'set',
    'setattr',
    'slice',
    'sorted',
    'staticmethod',
    'str',
    'sum',
    'super',
    'tuple',
    'type',
    'vars',
    'zip']
PYTHON_KEYWORDS = [
    'and',
    'except',
    'lambda',
    'with',
    'as',
    'finally',
    'nonlocal',
    'while',
    'assert',
    'False',
    'None',
    'yield',
    'break',
    'for',
    'not',
    'class',
    'from',
    'or',
    'continue',
    'global',
    'pass',
    'def',
    'if',
    'raise',
    'del',
    'import',
    'return',
    'elif',
    'in',
    'True',
    'else',
    'is',
    'try',
    'int']
# Python keywords and function names need hashing when used as var names
reserved_words = set(PYTHON_BUILTIN_FUNCTIONS + PYTHON_KEYWORDS)

# Let's retrieve all keywords dynamically from the cached KEYWORDS dictionary
indent_keywords = {}
for lang, keywords in KEYWORDS.items():
    indent_keywords[lang] = []
    for keyword in ['if', 'elif', 'for', 'repeat', 'while', 'else', 'define', 'def']:
        indent_keywords[lang].append(keyword)  # always also check for En
        indent_keywords[lang].append(keywords.get(keyword))

# These are the preprocessor rules that we use to specify changes in the rules that
# are expected to work across several rules
# Example
# for<needs_colon> instead of defining the whole rule again.


def needs_colon(rule):
    pos = rule.find('_EOL (_SPACE command)')
    return f'{rule[0:pos]} _COLON {rule[pos:]}'


PREPROCESS_RULES = {
    'needs_colon': needs_colon
}


class Command:
    print = 'print'
    ask = 'ask'
    echo = 'echo'
    turn = 'turn'
    forward = 'forward'
    sleep = 'sleep'
    color = 'color'
    add_to_list = 'add to list'
    remove_from_list = 'remove from list'
    list_access = 'at random'
    in_list = 'in list'
    equality = 'is (equality)'
    repeat = 'repeat'
    for_list = 'for in'
    for_loop = 'for in range'
    addition = '+'
    subtraction = '-'
    multiplication = '*'
    division = '/'
    smaller = '<'
    smaller_equal = '<='
    bigger = '>'
    bigger_equal = '>='
    not_equal = '!='
    pressed = 'pressed'
    clear = 'clear'


translatable_commands = {Command.print: ['print'],
                         Command.ask: ['ask'],
                         Command.echo: ['echo'],
                         Command.turn: ['turn'],
                         Command.sleep: ['sleep'],
                         Command.color: ['color'],
                         Command.forward: ['forward'],
                         Command.add_to_list: ['add', 'to_list'],
                         Command.remove_from_list: ['remove', 'from'],
                         Command.list_access: ['at', 'random'],
                         Command.in_list: ['in'],
                         Command.equality: ['is', '=', '=='],
                         Command.repeat: ['repeat', 'times'],
                         Command.for_list: ['for', 'in'],
                         Command.for_loop: ['in', 'range', 'to']}


class HedyType:
    any = 'any'
    none = 'none'
    string = 'string'
    integer = 'integer'
    list = 'list'
    float = 'float'
    boolean = 'boolean'
    input = 'input'


# Type promotion rules are used to implicitly convert one type to another, e.g. integer should be auto converted
# to float in 1 + 1.5. Additionally, before level 12, we want to convert numbers to strings, e.g. in equality checks.
int_to_float = (HedyType.integer, HedyType.float)
int_to_string = (HedyType.integer, HedyType.string)
float_to_string = (HedyType.float, HedyType.string)
input_to_int = (HedyType.input, HedyType.integer)
input_to_float = (HedyType.input, HedyType.float)
input_to_string = (HedyType.input, HedyType.string)


def promote_types(types, rules):
    for (from_type, to_type) in rules:
        if to_type in types:
            types = [to_type if t == from_type else t for t in types]
    return types


# Commands per Hedy level which are used to suggest the closest command when kids make a mistake
commands_per_level = {
    1: ['print', 'ask', 'echo', 'turn', 'forward', 'color'],
    2: ['print', 'ask', 'is', 'turn', 'forward', 'color', 'sleep'],
    3: ['ask', 'is', 'print', 'forward', 'turn', 'color', 'sleep', 'at', 'random', 'add', 'to', 'remove', 'from'],
    4: ['ask', 'is', 'print', 'forward', 'turn', 'color', 'sleep', 'at', 'random', 'add', 'to', 'remove', 'from', 'clear'],
    5: ['ask', 'is', 'print', 'forward', 'turn', 'color', 'sleep', 'at', 'random', 'add', 'to', 'remove', 'from', 'in', 'not in', 'if', 'else', 'pressed', 'button', 'clear'],
    6: ['ask', 'is', 'print', 'forward', 'turn', 'color', 'sleep', 'at', 'random', 'add', 'to', 'remove', 'from', 'in', 'not in', 'if', 'else', 'pressed', 'button', 'clear'],
    7: ['ask', 'is', 'print', 'forward', 'turn', 'color', 'sleep', 'at', 'random', 'add', 'to', 'remove', 'from', 'in', 'not in', 'if', 'else', 'pressed', 'button', 'repeat', 'times', 'clear'],
    8: ['ask', 'is', 'print', 'forward', 'turn', 'color', 'sleep', 'at', 'random', 'add', 'to', 'remove', 'from', 'in', 'not in', 'if', 'else', 'pressed', 'button', 'repeat', 'times', 'clear'],
    9: ['ask', 'is', 'print', 'forward', 'turn', 'color', 'sleep', 'at', 'random', 'add', 'to', 'remove', 'from', 'in', 'not in', 'if', 'else', 'pressed', 'button', 'repeat', 'times', 'clear'],
    10: ['ask', 'is', 'print', 'forward', 'turn', 'color', 'sleep', 'at', 'random', 'add', 'to', 'remove', 'from', 'in', 'not in', 'if', 'else', 'pressed', 'button', 'repeat', 'times', 'for', 'clear'],
    11: ['ask', 'is', 'print', 'forward', 'turn', 'color', 'sleep', 'at', 'random', 'add', 'to', 'remove', 'from', 'in', 'not in', 'if', 'else', 'pressed', 'button', 'for', 'range', 'repeat', 'clear', 'define', 'call'],
    12: ['ask', 'is', 'print', 'forward', 'turn', 'color', 'sleep', 'at', 'random', 'add', 'to', 'remove', 'from', 'in', 'not in', 'if', 'else', 'pressed', 'button', 'for', 'range', 'repeat', 'clear', 'define', 'call'],
    13: ['ask', 'is', 'print', 'forward', 'turn', 'color', 'sleep', 'at', 'random', 'add', 'to', 'remove', 'from', 'in', 'not in', 'if', 'else', 'pressed', 'button', 'for', 'range', 'repeat', 'and', 'or', 'clear', 'define', 'call'],
    14: ['ask', 'is', 'print', 'forward', 'turn', 'color', 'sleep', 'at', 'random', 'add', 'to', 'remove', 'from', 'in', 'not in', 'if', 'else', 'pressed', 'button', 'for', 'range', 'repeat', 'and', 'or', 'clear', 'define', 'call'],
    15: ['ask', 'is', 'print', 'forward', 'turn', 'color', 'sleep', 'at', 'random', 'add', 'to', 'remove', 'from', 'in', 'not in', 'if', 'else', 'pressed', 'button', 'for', 'range', 'repeat', 'and', 'or', 'while', 'clear', 'define', 'call'],
    16: ['ask', 'is', 'print', 'forward', 'turn', 'color', 'sleep', 'at', 'random', 'add', 'to', 'remove', 'from', 'in', 'not in', 'if', 'else', 'pressed', 'button', 'for', 'range', 'repeat', 'and', 'or', 'while', 'clear', 'define', 'call'],
    17: ['ask', 'is', 'print', 'forward', 'turn', 'color', 'sleep', 'at', 'random', 'add', 'to', 'remove', 'from', 'in', 'not in', 'if', 'else', 'pressed', 'button', 'for', 'range', 'repeat', 'and', 'or', 'while', 'elif', 'clear', 'define', 'call'],
    18: ['is', 'print', 'forward', 'turn', 'color', 'sleep', 'at', 'random', 'add', 'to', 'remove', 'from', 'in', 'if', 'not in', 'else', 'for', 'pressed', 'button', 'range', 'repeat', 'and', 'or', 'while', 'elif', 'input', 'clear', 'define', 'call'],
}

command_turn_literals = ['right', 'left']
command_make_color = ['black', 'blue', 'brown', 'gray', 'green', 'orange', 'pink', 'purple', 'red', 'white', 'yellow']

# Commands and their types per level (only partially filled!)
commands_and_types_per_level = {
    Command.print: {
        1: [HedyType.string, HedyType.integer, HedyType.input],
        12: [HedyType.string, HedyType.integer, HedyType.input, HedyType.float],
        16: [HedyType.string, HedyType.integer, HedyType.input, HedyType.float, HedyType.list]
    },
    Command.ask: {
        1: [HedyType.string, HedyType.integer, HedyType.input],
        12: [HedyType.string, HedyType.integer, HedyType.input, HedyType.float],
        16: [HedyType.string, HedyType.integer, HedyType.input, HedyType.float, HedyType.list]
    },
    Command.turn: {1: command_turn_literals,
                   2: [HedyType.integer, HedyType.input],
                   12: [HedyType.integer, HedyType.input, HedyType.float]
                   },
    Command.color: {1: command_make_color,
                    2: [command_make_color, HedyType.string, HedyType.input]},
    Command.forward: {1: [HedyType.integer, HedyType.input],
                      12: [HedyType.integer, HedyType.input, HedyType.float]
                      },
    Command.sleep: {1: [HedyType.integer, HedyType.input]},
    Command.list_access: {1: [HedyType.list]},
    Command.in_list: {1: [HedyType.list]},
    Command.add_to_list: {1: [HedyType.list]},
    Command.remove_from_list: {1: [HedyType.list]},
    Command.equality: {1: [HedyType.string, HedyType.integer, HedyType.input, HedyType.float],
                       14: [HedyType.string, HedyType.integer, HedyType.input, HedyType.float, HedyType.list]},
    Command.addition: {
        6: [HedyType.integer, HedyType.input],
        12: [HedyType.string, HedyType.integer, HedyType.input, HedyType.float]
    },
    Command.subtraction: {
        1: [HedyType.integer, HedyType.input],
        12: [HedyType.integer, HedyType.float, HedyType.input],
    },
    Command.multiplication: {
        1: [HedyType.integer, HedyType.input],
        12: [HedyType.integer, HedyType.float, HedyType.input],
    },
    Command.division: {
        1: [HedyType.integer, HedyType.input],
        12: [HedyType.integer, HedyType.float, HedyType.input],
    },
    Command.repeat: {7: [HedyType.integer, HedyType.input]},
    Command.for_list: {10: {HedyType.list}},
    Command.for_loop: {11: [HedyType.integer, HedyType.input]},
    Command.smaller: {14: [HedyType.integer, HedyType.float, HedyType.input]},
    Command.smaller_equal: {14: [HedyType.integer, HedyType.float, HedyType.input]},
    Command.bigger: {14: [HedyType.integer, HedyType.float, HedyType.input]},
    Command.bigger_equal: {14: [HedyType.integer, HedyType.float, HedyType.input]},
    Command.not_equal: {14: [HedyType.integer, HedyType.float, HedyType.string, HedyType.input, HedyType.list]},
    Command.pressed: {5: [HedyType.string]}  # TODO: maybe use a seperate type character in the future.
}

# we generate Python strings with ' always, so ' needs to be escaped but " works fine
# \ also needs to be escaped because it eats the next character
characters_that_need_escaping = ["\\", "'"]

character_skulpt_cannot_parse = re.compile('[^a-zA-Z0-9_]')


def get_list_keywords(commands, to_lang):
    """ Returns a list with the local keywords of the argument 'commands'
    """

    translation_commands = []
    dir = path.abspath(path.dirname(__file__))
    path_keywords = dir + "/content/keywords"

    to_yaml_filesname_with_path = path.join(path_keywords, to_lang + '.yaml')
    en_yaml_filesname_with_path = path.join(path_keywords, 'en' + '.yaml')

    with open(en_yaml_filesname_with_path, 'r', encoding='utf-8') as stream:
        en_yaml_dict = yaml.safe_load(stream)

    try:
        with open(to_yaml_filesname_with_path, 'r', encoding='utf-8') as stream:
            to_yaml_dict = yaml.safe_load(stream)
        for command in commands:
            try:
                translation_commands.append(to_yaml_dict[command])
            except Exception:
                translation_commands.append(en_yaml_dict[command])
    except Exception:
        for command in commands:
            translation_commands.append(en_yaml_dict[command])

    return translation_commands


def get_suggestions_for_language(lang, level):
    if not local_keywords_enabled:
        lang = 'en'

    lang_commands = get_list_keywords(commands_per_level[level], lang)

    # if we allow multiple keyword languages:
    en_commands = get_list_keywords(commands_per_level[level], 'en')
    en_lang_commands = list(set(en_commands + lang_commands))

    return en_lang_commands


def escape_var(var):
    var_name = var.name if type(var) is LookupEntry else var
    return "_" + var_name if var_name in reserved_words else var_name


def closest_command(invalid_command, known_commands, threshold=2):
    # closest_command() searches for a similar command (distance smaller than threshold)
    # TODO: make the result value be tuple instead of a ugly None & string mix
    # returns None if the invalid command does not contain any known command.
    # returns 'keyword' if the invalid command is exactly a command (so shoudl not be suggested)

    min_command = closest_command_with_min_distance(invalid_command, known_commands, threshold)

    # Check if we are not returning the found command
    # In that case we have no suggestion
    # This is to prevent "print is not a command in Hedy level 3, did you mean print?" error message

    if min_command == invalid_command:
        return 'keyword'
    return min_command


def style_command(command):
    return f'<span class="command-highlighted">{command}</span>'


def closest_command_with_min_distance(invalid_command, commands, threshold):
    # FH, early 2020: simple string distance, could be more sophisticated MACHINE LEARNING!

    minimum_distance = 1000
    closest_command = None
    for command in commands:
        minimum_distance_for_command = calculate_minimum_distance(command, invalid_command)
        if minimum_distance_for_command < minimum_distance and minimum_distance_for_command <= threshold:
            minimum_distance = minimum_distance_for_command
            closest_command = command

    return closest_command


def calculate_minimum_distance(s1, s2):
    """Return string distance between 2 strings."""
    if len(s1) > len(s2):
        s1, s2 = s2, s1
    distances = range(len(s1) + 1)
    for index2, char2 in enumerate(s2):
        new_distances = [index2 + 1]
        for index1, char1 in enumerate(s1):
            if char1 == char2:
                new_distances.append(distances[index1])
            else:
                new_distances.append(1 + min((distances[index1], distances[index1 + 1], new_distances[-1])))
        distances = new_distances
    return distances[-1]


@dataclass
class InvalidInfo:
    error_type: str
    command: str = ''
    arguments: list = field(default_factory=list)
    line: int = 0
    column: int = 0


# used in to construct lookup table entries and infer their type
@dataclass
class LookupEntry:
    name: str
    tree: Tree
    linenumber: int
    skip_hashing: bool
    type_: str = None
    currently_inferring: bool = False  # used to detect cyclic type inference


class TypedTree(Tree):
    def __init__(self, data, children, meta, type_):
        super().__init__(data, children, meta)
        self.type_ = type_


@v_args(meta=True)
class ExtractAST(Transformer):
    # simplifies the tree: f.e. flattens arguments of text, var and punctuation for further processing
    def text(self, meta, args):
        return Tree('text', [' '.join([str(c) for c in args])], meta)

    def INT(self, args):
        return Tree('integer', [str(args)])

    def NUMBER(self, args):
        return Tree('number', [str(args)])

    def POSITIVE_NUMBER(self, args):
        return Tree('number', [str(args)])

    def NEGATIVE_NUMBER(self, args):
        return Tree('number', [str(args)])

    # level 2
    def var(self, meta, args):
        return Tree('var', [''.join([str(c) for c in args])], meta)

    def list_access(self, meta, args):
        # FH, may 2022 I don't fully understand why we remove INT here and just plemp
        # the number in the tree. should be improved but that requires rewriting the further processing code too (TODO)
        if type(args[1]) == Tree:
            if "random" in args[1].data:
                return Tree('list_access', [args[0], 'random'], meta)
            elif args[1].data == "var_access":
                return Tree('list_access', [args[0], args[1].children[0]], meta)
            else:
                # convert to latin int
                latin_int_index = str(int(args[1].children[0]))
                return Tree('list_access', [args[0], latin_int_index], meta)
        else:
            return Tree('list_access', [args[0], args[1]], meta)

    # level 5
    def error_unsupported_number(self, meta, args):
        return Tree('unsupported_number', [''.join([str(c) for c in args])], meta)


# This visitor collects all entries that should be part of the lookup table. It only stores the name of the entry
# (e.g. 'animal') and its value as a tree node (e.g. Tree['text', ['cat']]) which is later used to infer the type
# of the entry. This preliminary traversal is needed to avoid issues with loops in which an iterator variable is
# used in the inner commands which are visited before the iterator variable is added to the lookup.

class LookupEntryCollector(visitors.Visitor):
    def __init__(self, level):
        super().__init__()
        self.level = level
        self.lookup = []

    def ask(self, tree):
        # in level 1 there is no variable name on the left side of the ask command
        if self.level > 1:
            self.add_to_lookup(tree.children[0].children[0], tree, tree.meta.line)

    def input_empty_brackets(self, tree):
        self.input(tree)

    def input(self, tree):
        var_name = tree.children[0].children[0]
        self.add_to_lookup(var_name, tree, tree.meta.line)

    def assign(self, tree):
        var_name = tree.children[0].children[0]
        self.add_to_lookup(var_name, tree.children[1], tree.meta.line)

    def assign_list(self, tree):
        var_name = tree.children[0].children[0]
        self.add_to_lookup(var_name, tree, tree.meta.line)

    # list access is added to the lookup table not because it must be escaped
    # for example we print(dieren[1]) not print('dieren[1]')

    def list_access(self, tree):
        list_name = escape_var(tree.children[0].children[0])
        position_name = escape_var(tree.children[1])
        if position_name == 'random':
            name = f'random.choice({list_name})'
        else:
            # We want list access to be 1-based instead of 0-based, hence the -1
            name = f'{list_name}[int({position_name})-1]'
        self.add_to_lookup(name, tree, tree.meta.line, True)

    def change_list_item(self, tree):
        self.add_to_lookup(tree.children[0].children[0], tree, tree.meta.line, True)

    def for_list(self, tree):
        iterator = str(tree.children[0].children[0])
        # the tree is trimmed to skip contain the inner commands of the loop since
        # they are not needed to infer the type of the iterator variable
        trimmed_tree = Tree(tree.data, tree.children[0:2], tree.meta)
        self.add_to_lookup(iterator, trimmed_tree, tree.meta.line)

    def for_loop(self, tree):
        iterator = str(tree.children[0].children[0])
        # the tree is trimmed to skip contain the inner commands of the loop since
        # they are not needed to infer the type of the iterator variable
        trimmed_tree = Tree(tree.data, tree.children[0:3], tree.meta)
        self.add_to_lookup(iterator, trimmed_tree, tree.meta.line)

    def define(self, tree):
        # add function name to lookup
        self.add_to_lookup(str(tree.children[0].children[0]) + "()", tree, tree.meta.line)

        # add arguments to lookup
        if tree.children[1].data == 'arguments':
            for x in (c for c in tree.children[1].children if isinstance(c, Tree)):
                self.add_to_lookup(x.children[0], tree.children[1], tree.meta.line)

    def call(self, tree):
        function_name = tree.children[0].children[0]
        args_str = ""
        if len(tree.children) > 1:
            args_str = ", ".join(str(x.children[0]) if isinstance(x, Tree) else str(x)
                                 for x in tree.children[1].children)
        self.add_to_lookup(f"{function_name}({args_str})", tree, tree.meta.line)

    def add_to_lookup(self, name, tree, linenumber, skip_hashing=False):
        entry = LookupEntry(name, tree, linenumber, skip_hashing)
        hashed_name = escape_var(entry)
        entry.name = hashed_name
        self.lookup.append(entry)


# The transformer traverses the whole AST and infers the type of each node. It alters the lookup table entries with
# their inferred type. It also performs type validation for commands, e.g. 'text' + 1 results in error.
@v_args(tree=True)
class TypeValidator(Transformer):
    def __init__(self, lookup, level, lang, input_string):
        super().__init__()
        self.lookup = lookup
        self.level = level
        self.lang = lang
        self.input_string = input_string

    def print(self, tree):
        self.validate_args_type_allowed(Command.print, tree.children, tree.meta)

        return self.to_typed_tree(tree)

    def ask(self, tree):
        if self.level > 1:
            self.save_type_to_lookup(tree.children[0].children[0], HedyType.input)
        self.validate_args_type_allowed(Command.ask, tree.children[1:], tree.meta)
        return self.to_typed_tree(tree, HedyType.input)

    def input(self, tree):
        self.validate_args_type_allowed(Command.ask, tree.children[1:], tree.meta)
        return self.to_typed_tree(tree, HedyType.input)

    def forward(self, tree):
        if tree.children:
            self.validate_args_type_allowed(Command.forward, tree.children, tree.meta)
        return self.to_typed_tree(tree)

    def color(self, tree):
        if tree.children:
            self.validate_args_type_allowed(Command.color, tree.children, tree.meta)
        return self.to_typed_tree(tree)

    def turn(self, tree):
        if tree.children:
            name = tree.children[0].data
            if self.level > 1 or name not in command_turn_literals:
                self.validate_args_type_allowed(Command.turn, tree.children, tree.meta)
        return self.to_typed_tree(tree)

    def sleep(self, tree):
        if tree.children:
            self.validate_args_type_allowed(Command.sleep, tree.children, tree.meta)
        return self.to_typed_tree(tree)

    def assign(self, tree):
        try:
            type_ = self.get_type(tree.children[1])
            self.save_type_to_lookup(tree.children[0].children[0], type_)
        except hedy.exceptions.UndefinedVarException as ex:
            if self.level >= 12:
                raise hedy.exceptions.UnquotedAssignTextException(
                    text=ex.arguments['name'],
                    line_number=tree.meta.line)
            else:
                raise

        return self.to_typed_tree(tree, HedyType.none)

    def assign_list(self, tree):
        self.save_type_to_lookup(tree.children[0].children[0], HedyType.list)
        return self.to_typed_tree(tree, HedyType.list)

    def list_access(self, tree):
        self.validate_args_type_allowed(Command.list_access, tree.children[0], tree.meta)

        list_name = escape_var(tree.children[0].children[0])
        if tree.children[1] == 'random':
            name = f'random.choice({list_name})'
        else:
            # We want list access to be 1-based instead of 0-based, hence the -1
            name = f'{list_name}[int({tree.children[1]})-1]'
        self.save_type_to_lookup(name, HedyType.any)

        return self.to_typed_tree(tree, HedyType.any)

    def add(self, tree):
        self.validate_args_type_allowed(Command.add_to_list, tree.children[1], tree.meta)
        return self.to_typed_tree(tree)

    def remove(self, tree):
        self.validate_args_type_allowed(Command.remove_from_list, tree.children[1], tree.meta)
        return self.to_typed_tree(tree)

    def in_list_check(self, tree):
        self.validate_args_type_allowed(Command.in_list, tree.children[1], tree.meta)
        return self.to_typed_tree(tree, HedyType.boolean)

    def equality_check(self, tree):
        if self.level < 12:
            rules = [int_to_float, int_to_string, float_to_string, input_to_string, input_to_int, input_to_float]
        else:
            rules = [int_to_float, input_to_string, input_to_int, input_to_float]
        self.validate_binary_command_args_type(Command.equality, tree, rules)
        return self.to_typed_tree(tree, HedyType.boolean)

    def repeat(self, tree):
        command = Command.repeat
        allowed_types = get_allowed_types(command, self.level)
        self.check_type_allowed(command, allowed_types, tree.children[0], tree.meta)
        return self.to_typed_tree(tree, HedyType.none)

    def for_list(self, tree):
        command = Command.for_list
        allowed_types = get_allowed_types(command, self.level)
        self.check_type_allowed(command, allowed_types, tree.children[1], tree.meta)
        self.save_type_to_lookup(tree.children[0].children[0], HedyType.any)
        return self.to_typed_tree(tree, HedyType.none)

    def for_loop(self, tree):
        command = Command.for_loop
        allowed_types = get_allowed_types(command, self.level)

        start_type = self.check_type_allowed(command, allowed_types, tree.children[1], tree.meta)
        self.check_type_allowed(command, allowed_types, tree.children[2], tree.meta)

        iterator = str(tree.children[0])
        self.save_type_to_lookup(iterator, start_type)

        return self.to_typed_tree(tree, HedyType.none)

    def integer(self, tree):
        return self.to_typed_tree(tree, HedyType.integer)

    def text(self, tree):
        # under level 12 integers appear as text, so we parse them
        if self.level < 12:
            type_ = HedyType.integer if ConvertToPython.is_int(tree.children[0]) else HedyType.string
        else:
            type_ = HedyType.string
        return self.to_typed_tree(tree, type_)

    def text_in_quotes(self, tree):
        return self.to_typed_tree(tree.children[0], HedyType.string)

    def var_access(self, tree):
        return self.to_typed_tree(tree, HedyType.string)

    def var_access_print(self, tree):
        return self.var_access(tree)

    def var(self, tree):
        return self.to_typed_tree(tree, HedyType.none)

    def number(self, tree):
        number = tree.children[0]
        if ConvertToPython.is_int(number):
            return self.to_typed_tree(tree, HedyType.integer)
        if ConvertToPython.is_float(number):
            return self.to_typed_tree(tree, HedyType.float)
        # We managed to parse a number that cannot be parsed by python
        raise exceptions.ParseException(level=self.level, location='', found=number)

    def subtraction(self, tree):
        return self.to_sum_typed_tree(tree, Command.subtraction)

    def addition(self, tree):
        return self.to_sum_typed_tree(tree, Command.addition)

    def multiplication(self, tree):
        return self.to_sum_typed_tree(tree, Command.multiplication)

    def division(self, tree):
        return self.to_sum_typed_tree(tree, Command.division)

    def to_sum_typed_tree(self, tree, command):
        rules = [int_to_float, input_to_int, input_to_float]
        prom_left_type, prom_right_type = self.validate_binary_command_args_type(command, tree, rules)
        return TypedTree(tree.data, tree.children, tree.meta, prom_left_type)

    def smaller(self, tree):
        return self.to_comparison_tree(Command.smaller, tree)

    def smaller_equal(self, tree):
        return self.to_comparison_tree(Command.smaller_equal, tree)

    def bigger(self, tree):
        return self.to_comparison_tree(Command.bigger, tree)

    def bigger_equal(self, tree):
        return self.to_comparison_tree(Command.bigger_equal, tree)

    def not_equal(self, tree):
        rules = [int_to_float, input_to_int, input_to_float, input_to_string]
        self.validate_binary_command_args_type(Command.not_equal, tree, rules)
        return self.to_typed_tree(tree, HedyType.boolean)

    def to_comparison_tree(self, command, tree):
        allowed_types = get_allowed_types(command, self.level)
        self.check_type_allowed(command, allowed_types, tree.children[0], tree.meta)
        self.check_type_allowed(command, allowed_types, tree.children[1], tree.meta)
        return self.to_typed_tree(tree, HedyType.boolean)

    def validate_binary_command_args_type(self, command, tree, type_promotion_rules):
        allowed_types = get_allowed_types(command, self.level)

        left_type = self.check_type_allowed(command, allowed_types, tree.children[0], tree.meta)
        right_type = self.check_type_allowed(command, allowed_types, tree.children[1], tree.meta)

        if self.ignore_type(left_type) or self.ignore_type(right_type):
            return HedyType.any, HedyType.any

        prom_left_type, prom_right_type = promote_types([left_type, right_type], type_promotion_rules)

        if prom_left_type != prom_right_type:
            left_arg = tree.children[0].children[0]
            right_arg = tree.children[1].children[0]
            raise hedy.exceptions.InvalidTypeCombinationException(
                command, left_arg, right_arg, left_type, right_type, tree.meta.line)
        return prom_left_type, prom_right_type

    def validate_args_type_allowed(self, command, children, meta):
        allowed_types = get_allowed_types(command, self.level)
        children = children if type(children) is list else [children]
        for child in children:
            self.check_type_allowed(command, allowed_types, child, meta)

    def check_type_allowed(self, command, allowed_types, tree, meta=None):
        arg_type = self.get_type(tree)
        if arg_type not in allowed_types and not self.ignore_type(arg_type):
            variable = tree.children[0]

            if command in translatable_commands:
                keywords = translatable_commands[command]
                result = hedy_translation.find_command_keywords(
                    self.input_string,
                    self.lang,
                    self.level,
                    keywords,
                    meta.line,
                    meta.end_line,
                    meta.column - 1,
                    meta.end_column - 2)
                result = {k: v for k, v in result.items()}
                command = ' '.join([v.strip() for v in result.values() if v is not None])
            raise exceptions.InvalidArgumentTypeException(command=command, invalid_type=arg_type,
                                                          invalid_argument=variable, allowed_types=allowed_types, line_number=meta.line)
        return arg_type

    def get_type(self, tree):
        # The rule var_access is used in the grammars definitions only in places where a variable needs to be accessed.
        # So, if it cannot be found in the lookup table, then it is an undefined variable for sure.
        if tree.data == 'var_access':
            var_name = tree.children[0]
            in_lookup, type_in_lookup = self.try_get_type_from_lookup(var_name)
            if in_lookup:
                return type_in_lookup
            else:
                raise hedy.exceptions.UndefinedVarException(name=var_name, line_number=tree.meta.line)

        if tree.data == 'var_access_print':
            var_name = tree.children[0]
            in_lookup, type_in_lookup = self.try_get_type_from_lookup(var_name)
            if in_lookup:
                return type_in_lookup
            else:
                # is there a variable that is mildly similar?
                # if so, we probably meant that one

                # we first check if the list of vars is empty since that is cheaper than stringdistancing.
                # TODO: Can be removed since fall back handles that now
                if len(self.lookup) == 0:
                    raise hedy.exceptions.UnquotedTextException(
                        level=self.level, unquotedtext=var_name, line_number=tree.meta.line)
                else:
                    # TODO: decide when this runs for a while whether this distance small enough!
                    minimum_distance_allowed = 4
                    for var_in_lookup in self.lookup:
                        if calculate_minimum_distance(var_in_lookup.name, var_name) <= minimum_distance_allowed:
                            raise hedy.exceptions.UndefinedVarException(name=var_name, line_number=tree.meta.line)

                    # nothing found? fall back to UnquotedTextException
                    raise hedy.exceptions.UnquotedTextException(
                        level=self.level, unquotedtext=var_name, line_number=tree.meta.line)

        # TypedTree with type 'None' and 'string' could be in the lookup because of the grammar definitions
        # If the tree has more than 1 child, then it is not a leaf node, so do not search in the lookup
        if tree.type_ in [HedyType.none, HedyType.string] and len(tree.children) == 1:
            in_lookup, type_in_lookup = self.try_get_type_from_lookup(tree.children[0])
            if in_lookup:
                return type_in_lookup
        # If the value is not in the lookup or the type is other than 'None' or 'string', return evaluated type
        return tree.type_

    def ignore_type(self, type_):
        return type_ in [HedyType.any, HedyType.none]

    def save_type_to_lookup(self, name, inferred_type):
        for entry in self.lookup:
            if entry.name == escape_var(name):
                entry.type_ = inferred_type

    # Usually, variable definitions are sequential and by the time we need the type of a lookup entry, it would already
    #  be inferred. However, there are valid cases in which the lookup entries will be accessed before their type
    #  is inferred. This is the case with for loops:
    #      for i in 1 to 10
    #          print i
    #  In the above case, we visit `print i`, before the definition of i in the for cycle. In this case, the tree of
    #  lookup entry is used to infer the type and continue the started validation. This approach might cause issues
    #  in case of cyclic references, e.g. b is b + 1. The flag `inferring` is used as a guard against these cases.
    def try_get_type_from_lookup(self, name):
        matches = [entry for entry in self.lookup if entry.name == escape_var(name)]
        if matches:
            match = matches[0]
            if not match.type_:
                if match.currently_inferring:  # there is a cyclic var reference, e.g. b = b + 1
                    raise exceptions.CyclicVariableDefinitionException(
                        variable=match.name, line_number=match.tree.meta.line)
                else:
                    match.currently_inferring = True
                    try:
                        TypeValidator(self.lookup, self.level, self.lang, self.input_string).transform(match.tree)
                    except VisitError as ex:
                        raise ex.orig_exc
                    match.currently_inferring = False

            return True, self.lookup_type_fallback(matches[0].type_)
        return False, None

    def lookup_type_fallback(self, type_in_lookup):
        # If the entry is in the lookup table but its type has not been evaluated yet, then most probably this is a
        # variable referenced before it is defined. In this case, we rely on python to return an error. For now.
        return HedyType.any if type_in_lookup is None else type_in_lookup

    def to_typed_tree(self, tree, type_=HedyType.none):
        return TypedTree(tree.data, tree.children, tree.meta, type_)

    def __default__(self, data, children, meta):
        return TypedTree(data, children, meta, HedyType.none)


def flatten_list_of_lists_to_list(args):
    flat_list = []
    for element in args:
        if isinstance(
                element,
                str):  # str needs a special case before list because a str is also a list and we don't want to split all letters out
            flat_list.append(element)
        elif isinstance(element, list):
            flat_list += flatten_list_of_lists_to_list(element)
        else:
            flat_list.append(element)
    return flat_list


def are_all_arguments_true(args):
    bool_arguments = [x[0] for x in args]
    arguments_of_false_nodes = flatten_list_of_lists_to_list([x[1] for x in args if not x[0]])
    return all(bool_arguments), arguments_of_false_nodes


# this class contains code shared between IsValid and IsComplete, which are quite similar
# because both filter out some types of 'wrong' nodes
@v_args(meta=True)
class Filter(Transformer):
    def __default__(self, data, children, meta):
        result, args = are_all_arguments_true(children)
        return result, args, meta

    def program(self, meta, args):
        bool_arguments = [x[0] for x in args]
        if all(bool_arguments):
            return [True]  # all complete
        else:
            for a in args:
                if not a[0]:
                    return False, a[1]

    # leafs are treated differently, they are True + their arguments flattened
    def var(self, meta, args):
        return True, ''.join([str(c) for c in args]), meta

    def random(self, meta, args):
        return True, 'random', meta

    def number(self, meta, args):
        return True, ''.join([c for c in args]), meta

    def NEGATIVE_NUMBER(self, args):
        return True, ''.join([c for c in args]), None

    def text(self, meta, args):
        return all(args), ''.join([c for c in args]), meta


class UsesTurtle(Transformer):
    def __default__(self, args, children, meta):
        if len(children) == 0:  # no children? you are a leaf that is not Turn or Forward, so you are no Turtle command
            return False
        else:
            return any(type(c) == bool and c is True for c in children)

    # returns true if Forward or Turn are in the tree, false otherwise
    def forward(self, args):
        return True

    def color(self, args):
        return True

    def turn(self, args):
        return True

    # somehow tokens are not picked up by the default rule so they need their own rule
    def INT(self, args):
        return False

    def NAME(self, args):
        return False

    def NUMBER(self, args):
        return False

    def POSITIVE_NUMBER(self, args):
        return False

    def NEGATIVE_NUMBER(self, args):
        return False


class UsesPyGame(Transformer):
    command_prefix = (f"""\
pygame_end = False
while not pygame_end:
  pygame.display.update()
  event = pygame.event.wait()
  if event.type == pygame.QUIT:
    pygame_end = True
    pygame.quit()
    break""")

    def __default__(self, args, children, meta):
        if len(children) == 0:  # no children? you are a leaf that is not Pressed, so you are no PyGame command
            return False
        else:
            return any(type(c) == bool and c is True for c in children)

    def ifpressed(self, args):
        return True

    def ifpressed_else(self, args):
        return True

    def assign_button(self, args):
        return True


class AllCommands(Transformer):
    def __init__(self, level):
        self.level = level

    def translate_keyword(self, keyword):
        # some keywords have names that are not a valid name for a command
        # that's why we call them differently in the grammar
        # we have to translate them to the regular names here for further communciation
        if keyword in ['assign', 'assign_list']:
            return 'is'
        if keyword == 'ifelse':
            return 'else'
        if keyword == 'ifs':
            return 'if'
        if keyword == 'elifs':
            return 'elif'
        if keyword == 'for_loop':
            return 'for'
        if keyword == 'for_list':
            return 'for'
        if keyword == 'or_condition':
            return 'or'
        if keyword == 'and_condition':
            return 'and'
        if keyword == 'while_loop':
            return 'while'
        if keyword == 'in_list_check':
            return 'in'
        if keyword == 'input_empty_brackets':
            return 'input'
        if keyword == 'print_empty_brackets':
            return 'print'
        return str(keyword)

    def __default__(self, args, children, meta):
        # if we are matching a rule that is a command
        production_rule_name = self.translate_keyword(args)
        leaves = flatten_list_of_lists_to_list(children)
        # for the achievements we want to be able to also detct which operators were used by a kid
        operators = ['addition', 'subtraction', 'multiplication', 'division']

        if production_rule_name in commands_per_level[self.level] or production_rule_name in operators:
            if production_rule_name == 'else':  # use of else also has an if
                return ['if', 'else'] + leaves
            return [production_rule_name] + leaves
        else:
            return leaves  # 'pop up' the children

    def command(self, args):
        return args

    def program(self, args):
        return flatten_list_of_lists_to_list(args)

    # somehow tokens are not picked up by the default rule so they need their own rule
    def INT(self, args):
        return []

    def NAME(self, args):
        return []

    def NUMBER(self, args):
        return []

    def POSITIVE_NUMBER(self, args):
        return []

    def NEGATIVE_NUMBER(self, args):
        return []

    def text(self, args):
        return []


def all_commands(input_string, level, lang='en'):
    input_string = process_input_string(input_string, level, lang)
    program_root = parse_input(input_string, level, lang)

    return AllCommands(level).transform(program_root)


class AllPrintArguments(Transformer):
    def __init__(self, level):
        self.level = level

    def __default__(self, args, children, meta):
        leaves = flatten_list_of_lists_to_list(children)

        if args == 'print':
            return children
        else:
            return leaves  # 'pop up' the children

    def program(self, args):
        return flatten_list_of_lists_to_list(args)

    # somehow tokens are not picked up by the default rule so they need their own rule
    def INT(self, args):
        return []

    def NAME(self, args):
        return []

    def NUMBER(self, args):
        return []

    def POSITIVE_NUMBER(self, args):
        return []

    def NEGATIVE_NUMBER(self, args):
        return []

    def text(self, args):
        return ''.join(args)


def all_print_arguments(input_string, level, lang='en'):
    input_string = process_input_string(input_string, level, lang)
    program_root = parse_input(input_string, level, lang)

    return AllPrintArguments(level).transform(program_root)


@v_args(meta=True)
class IsValid(Filter):
    # all rules are valid except for the "Invalid" production rule
    # this function is used to generate more informative error messages
    # tree is transformed to a node of [Bool, args, command number]

    def error_invalid_space(self, meta, args):
        # return space to indicate that line starts in a space
        return False, InvalidInfo(" ", line=args[0][2].line, column=args[0][2].column), meta

    def error_print_nq(self, meta, args):
        words = [x[1] for x in args]  # second half of the list is the word
        text = ' '.join(words)
        return False, InvalidInfo("print without quotes", arguments=[
                                  text], line=meta.line, column=meta.column), meta

    def error_invalid(self, meta, args):
        # TODO: this will not work for misspelling 'at', needs to be improved!

        error = InvalidInfo('invalid command', command=args[0][1], arguments=[
                            [a[1] for a in args[1:]]], line=meta.line, column=meta.column)
        return False, error, meta

    def error_unsupported_number(self, meta, args):
        error = InvalidInfo('unsupported number', arguments=[str(args[0])], line=meta.line, column=meta.column)
        return False, error, meta

    def error_condition(self, meta, args):
        error = InvalidInfo('invalid condition', arguments=[str(args[0])], line=meta.line, column=meta.column)
        return False, error, meta

    def error_repeat_no_command(self, meta, args):
        error = InvalidInfo('invalid repeat', arguments=[str(args[0])], line=meta.line, column=meta.column)
        return False, error, meta

    def error_repeat_no_print(self, meta, args):
        error = InvalidInfo('repeat missing print', arguments=[str(args[0])], line=meta.line, column=meta.column)
        return False, error, meta

    def error_repeat_no_times(self, meta, args):
        error = InvalidInfo('repeat missing times', arguments=[str(args[0])], line=meta.line, column=meta.column)
        return False, error, meta

    def error_text_no_print(self, meta, args):
        error = InvalidInfo('lonely text', arguments=[str(args[0])], line=meta.line, column=meta.column)
        return False, error, meta

    def error_list_access_at(self, meta, args):
        error = InvalidInfo('invalid at keyword', arguments=[str(args[0])], line=meta.line, column=meta.column)
        return False, error, meta
    # other rules are inherited from Filter

    # flat if no longer allowed in level 8 and up
    def error_ifelse(self, meta, args):
        error = InvalidInfo('flat if', arguments=[str(args[0])], line=meta.line, column=meta.column)
        return False, error, meta

    def error_ifpressed_missing_else(self, meta, args):
        error = InvalidInfo('ifpressed missing else', arguments=[str(args[0])], line=meta.line, column=meta.column)
        return False, error, meta

    # other rules are inherited from Filter


@v_args(meta=True)
def valid_echo(ast):
    commands = ast.children
    command_names = [x.children[0].data for x in commands]
    no_echo = 'echo' not in command_names

    # no echo is always ok!

    # otherwise, both have to be in the list and echo should come after
    return no_echo or ('echo' in command_names and 'ask' in command_names) and command_names.index(
        'echo') > command_names.index('ask')


@v_args(meta=True)
class IsComplete(Filter):
    def __init__(self, level):
        self.level = level
    # print, ask and echo can miss arguments and then are not complete
    # used to generate more informative error messages
    # tree is transformed to a node of [True] or [False, args, line_number]

    def ask(self, meta, args):
        # in level 1 ask without arguments means args == []
        # in level 2 and up, ask without arguments is a list of 1, namely the var name
        incomplete = (args == [] and self.level == 1) or (len(args) == 1 and self.level >= 2)
        if meta is not None:
            return not incomplete, ('ask', meta.line)
        else:
            return not incomplete, ('ask', 1)

    def print(self, meta, args):
        return args != [], ('print', meta.line)

    def input(self, meta, args):
        return len(args) > 1, ('input', meta.line)

    def length(self, meta, args):
        return args != [], ('len', meta.line)

    def error_print_nq(self, meta, args):
        return args != [], ('print level 2', meta.line)

    def echo(self, meta, args):
        # echo may miss an argument
        return True, ('echo', meta.line)

    # other rules are inherited from Filter


def process_characters_needing_escape(value):
    # defines what happens if a kids uses ' or \ in in a string
    for c in characters_that_need_escaping:
        value = value.replace(c, f'\\{c}')
    return value


def get_allowed_types(command, level):
    # get only the allowed types of the command for all levels before the requested level
    allowed = [values for key, values in commands_and_types_per_level[command].items() if key <= level]
    # use the allowed types of the highest level available
    return allowed[-1] if allowed else []


# decorator used to store each class in the lookup table
def hedy_transpiler(level):
    def decorator(c):
        TRANSPILER_LOOKUP[level] = c
        c.level = level
        return c
    return decorator


@v_args(meta=True)
class ConvertToPython(Transformer):
    def __init__(self, lookup, numerals_language="Latin"):
        self.lookup = lookup
        self.numerals_language = numerals_language

    # default for line number is max lines so if it is not given, there
    # is no check on whether the var is defined
    def is_variable(self, variable_name, access_line_number=100):
        all_names = [a.name for a in self.lookup]
        all_names_before_access_line = [a.name for a in self.lookup if a.linenumber <= access_line_number]

        if variable_name in all_names and variable_name not in all_names_before_access_line:
            # referenced before assignment!
            definition_line_number = [a.linenumber for a in self.lookup if a.name == variable_name][0]
            raise hedy.exceptions.AccessBeforeAssign(
                name=variable_name,
                access_line_number=access_line_number,
                definition_line_number=definition_line_number)

        is_function = False
        if isinstance(variable_name, str):
            pattern = r'^([a-zA-Z_][a-zA-Z0-9_]*)\('
            match = re.match(pattern, variable_name)
            is_function = match and [a.name for a in self.lookup if match.group(1) + "()" == a.name]

        return escape_var(variable_name) in all_names_before_access_line or is_function

    def process_variable(self, arg, access_line_number=100):
        # processes a variable by hashing and escaping when needed
        if self.is_variable(arg, access_line_number):
            return escape_var(arg)
        if ConvertToPython.is_quoted(arg):
            arg = arg[1:-1]
        return f"'{process_characters_needing_escape(arg)}'"

    def process_variable_for_fstring(self, variable_name, access_line_number=100):
        if self.is_variable(variable_name, access_line_number):
            return "{" + escape_var(variable_name) + "}"
        else:
            return process_characters_needing_escape(variable_name)

    def process_variable_for_comparisons(self, name):
        # used to transform variables in comparisons
        if self.is_variable(name):
            return f"convert_numerals('{self.numerals_language}', {escape_var(name)})"
        elif ConvertToPython.is_float(name):
            return f"convert_numerals('{self.numerals_language}', {name})"
        elif ConvertToPython.is_quoted(name):
            return f"{name}"

    def make_f_string(self, args):
        argument_string = ''
        for argument in args:
            if self.is_variable(argument):
                # variables are placed in {} in the f string
                argument_string += "{" + escape_var(argument) + "}"
            else:
                # strings are written regularly
                # however we no longer need the enclosing quotes in the f-string
                # the quotes are only left on the argument to check if they are there.
                argument_string += argument.replace("'", '')

        return f"print(f'{argument_string}')"

    def get_fresh_var(self, name):
        while self.is_variable(name):
            name = '_' + name
        return name

    def check_var_usage(self, args, var_access_linenumber=100):
        # this function checks whether arguments are valid
        # we can proceed if all arguments are either quoted OR all variables

        def is_var_candidate(arg) -> bool:
            return not isinstance(arg, Tree) and \
                not ConvertToPython.is_int(arg) and \
                not ConvertToPython.is_float(arg)

        args_to_process = [a for a in args if is_var_candidate(a)]  # we do not check trees (calcs) they are always ok

        unquoted_args = [a for a in args_to_process if not ConvertToPython.is_quoted(a)]
        unquoted_in_lookup = [self.is_variable(a, var_access_linenumber) for a in unquoted_args]

        if unquoted_in_lookup == [] or all(unquoted_in_lookup):
            # all good? return for further processing
            return args
        else:
            # TODO: check whether this is really never raised??
            # return first name with issue
            first_unquoted_var = unquoted_args[0]
            raise exceptions.UndefinedVarException(name=first_unquoted_var, line_number=var_access_linenumber)

    # static methods
    @staticmethod
    def is_quoted(s):
        opening_quotes = ['‘', "'", '"', "“", "«"]
        closing_quotes = ['’', "'", '"', "”", "»"]
        return len(s) > 1 and (s[0] in opening_quotes and s[-1] in closing_quotes)

    @staticmethod
    def is_int(n):
        try:
            int(n)
            return True
        except ValueError:
            return False

    @staticmethod
    def is_float(n):
        try:
            float(n)
            return True
        except ValueError:
            return False

    @staticmethod
    def is_random(s):
        return 'random.choice' in s

    @staticmethod
    def is_list(s):
        return '[' in s and ']' in s

    @staticmethod
    def indent(s, spaces_amount=2):
        lines = s.split('\n')
        return '\n'.join([' ' * spaces_amount + line for line in lines])


@v_args(meta=True)
@hedy_transpiler(level=1)
class ConvertToPython_1(ConvertToPython):

    def __init__(self, lookup, numerals_language):
        self.numerals_language = numerals_language
        self.lookup = lookup
        __class__.level = 1

    def program(self, meta, args):
        return '\n'.join([str(c) for c in args])

    def command(self, meta, args):
        return args[0]

    def text(self, meta, args):
        return ''.join([str(c) for c in args])

    def integer(self, meta, args):
        # remove whitespaces
        return str(int(args[0].replace(' ', '')))

    def number(self, meta, args):
        return str(int(args[0]))

    def NEGATIVE_NUMBER(self, meta, args):
        return str(int(args[0]))

    def print(self, meta, args):
        # escape needed characters
        argument = process_characters_needing_escape(args[0])
        return "print('" + argument + "')"

    def ask(self, meta, args):
        argument = process_characters_needing_escape(args[0])
        return "answer = input('" + argument + "')"

    def echo(self, meta, args):
        if len(args) == 0:
            return "print(answer)"  # no arguments, just print answer

        argument = process_characters_needing_escape(args[0])
        return "print('" + argument + " '+answer)"

    def comment(self, meta, args):
        return f"#{''.join(args)}"

    def empty_line(self, meta, args):
        return ''

    def forward(self, meta, args):
        if len(args) == 0:
            return sleep_after('t.forward(50)', False)
        return self.make_forward(int(args[0]))

    def color(self, meta, args):
        if len(args) == 0:
            return "t.pencolor('black')"  # no arguments defaults to black ink

        arg = args[0].data
        if arg in command_make_color:
            return f"t.pencolor('{arg}')"
        else:
            # the TypeValidator should protect against reaching this line:
            raise exceptions.InvalidArgumentTypeException(command=Command.color, invalid_type='', invalid_argument=arg,
                                                          allowed_types=get_allowed_types(Command.color, self.level), line_number=meta.line)

    def turn(self, meta, args):
        if len(args) == 0:
            return "t.right(90)"  # no arguments defaults to a right turn

        arg = args[0].data
        if arg == 'left':
            return "t.left(90)"
        elif arg == 'right':
            return "t.right(90)"
        else:
            # the TypeValidator should protect against reaching this line:
            raise exceptions.InvalidArgumentTypeException(command=Command.turn, invalid_type='', invalid_argument=arg,
                                                          allowed_types=get_allowed_types(Command.turn, self.level), line_number=meta.line)

    def make_turn(self, parameter):
        return self.make_turtle_command(parameter, Command.turn, 'right', False, 'int')

    def make_forward(self, parameter):
        return self.make_turtle_command(parameter, Command.forward, 'forward', True, 'int')

    def make_color(self, parameter):
        return self.make_turtle_color_command(parameter, Command.color, 'pencolor')

    def make_turtle_command(self, parameter, command, command_text, add_sleep, type):
        exception = ''
        if isinstance(parameter, str):
            exception = self.make_catch_exception([parameter])
        variable = self.get_fresh_var('__trtl')
        transpiled = exception + textwrap.dedent(f"""\
            {variable} = {parameter}
            try:
              {variable} = {type}({variable})
            except ValueError:
              raise Exception(f'While running your program the command {style_command(command)} received the value {style_command('{' + variable + '}')} which is not allowed. Try changing the value to a number.')
            t.{command_text}(min(600, {variable}) if {variable} > 0 else max(-600, {variable}))""")
        if add_sleep:
            return sleep_after(transpiled, False)
        return transpiled

    def make_turtle_color_command(self, parameter, command, command_text):
        variable = self.get_fresh_var('__trtl')
        return textwrap.dedent(f"""\
            {variable} = f'{parameter}'
            if {variable} not in {command_make_color}:
              raise Exception(f'While running your program the command {style_command(command)} received the value {style_command('{' + variable + '}')} which is not allowed. Try using another color.')
            t.{command_text}({variable})""")

    def make_catch_exception(self, args):
        lists_names = []
        list_args = []
        var_regex = r"[\p{Lu}\p{Ll}\p{Lt}\p{Lm}\p{Lo}\p{Nl}_]+|[\p{Mn}\p{Mc}\p{Nd}\p{Pc}·]+"
        # List usage comes in indexation and random choice
        list_regex = fr"(({var_regex})+\[int\(({var_regex})\)-1\])|(random\.choice\(({var_regex})\))"
        for arg in args:
            # Expressions come inside a Tree object, so unpack them
            if isinstance(arg, Tree):
                arg = arg.children[0]
            for group in regex.findall(list_regex, arg):
                if group[0] != '':
                    list_args.append(group[0])
                    lists_names.append(group[1])
                else:
                    list_args.append(group[3])
                    lists_names.append(group[4])
        code = ""
        exception_text_template = gettext('catch_index_exception')
        for i, list_name in enumerate(lists_names):
            exception_text = exception_text_template.replace('{list_name}', style_command(list_name))
            code += textwrap.dedent(f"""\
            try:
              {list_args[i]}
            except IndexError:
              raise Exception('{exception_text}')
            """)
        return code


@v_args(meta=True)
@hedy_transpiler(level=2)
class ConvertToPython_2(ConvertToPython_1):

    def error_ask_dep_2(self, meta, args):
        # ask is no longer usable this way, raise!
        # ask_needs_var is an entry in lang.yaml in texts where we can add extra info on this error
        raise hedy.exceptions.WrongLevelException(1, 'ask', "ask_needs_var", meta.line)

    def error_echo_dep_2(self, meta, args):
        # echo is no longer usable this way, raise!
        # ask_needs_var is an entry in lang.yaml in texts where we can add extra info on this error
        raise hedy.exceptions.WrongLevelException(1, 'echo', "echo_out", meta.line)

    def color(self, meta, args):
        if len(args) == 0:
            return "t.pencolor('black')"
        arg = args[0]
        if type(arg) != str:
            arg = arg.data

        arg = self.process_variable_for_fstring(arg)

        return self.make_color(arg)

    def turn(self, meta, args):
        if len(args) == 0:
            return "t.right(90)"  # no arguments defaults to a right turn
        arg = args[0]
        if self.is_variable(arg):
            return self.make_turn(escape_var(arg))
        if arg.lstrip("-").isnumeric():
            return self.make_turn(arg)

    def var(self, meta, args):
        name = args[0]
        return escape_var(name)

    def var_access(self, meta, args):
        name = args[0]
        self.check_var_usage(args, meta.line)
        return escape_var(name)

    def var_access_print(self, meta, args):
        return self.var_access(meta, args)

    def print(self, meta, args):
        args_new = []
        for a in args:
            # list access has been already rewritten since it occurs lower in the tree
            # so when we encounter it as a child of print it will not be a subtree, but
            # transpiled code (for example: random.choice(dieren))
            # therefore we should not process it anymore and thread it as a variable:
            # we set the line number to 100 so there is never an issue with variable access before
            # assignment (regular code will not work since random.choice(dieren) is never defined as var as such)
            if "random.choice" in a or "[" in a:
                args_new.append(self.process_variable_for_fstring(a, meta.line))
            else:
                # this regex splits words from non-letter characters, such that name! becomes [name, !]
                res = regex.findall(
                    r"[·\p{Lu}\p{Ll}\p{Lt}\p{Lm}\p{Lo}\p{Nl}\p{Mn}\p{Mc}\p{Nd}\p{Pc}]+|[^·\p{Lu}\p{Ll}\p{Lt}\p{Lm}\p{Lo}\p{Nl}]+", a)
                args_new.append(''.join([self.process_variable_for_fstring(x, meta.line) for x in res]))
        exception = self.make_catch_exception(args)
        argument_string = ' '.join(args_new)
        return exception + f"print(f'{argument_string}')"

    def ask(self, meta, args):
        var = args[0]
        all_parameters = ["'" + process_characters_needing_escape(a) + "'" for a in args[1:]]
        return f'{var} = input(' + '+'.join(all_parameters) + ")"

    def forward(self, meta, args):
        if len(args) == 0:
            return sleep_after('t.forward(50)', False)

        if ConvertToPython.is_int(args[0]):
            parameter = int(args[0])
        else:
            # if not an int, then it is a variable
            parameter = args[0]

        return self.make_forward(parameter)

    def assign(self, meta, args):
        parameter = args[0]
        value = args[1]
        if self.is_random(value) or self.is_list(value):
            exception = self.make_catch_exception([value])
            return exception + parameter + " = " + value
        else:
            if self.is_variable(value):
                value = self.process_variable(value, meta.line)
                return parameter + " = " + value
            else:
                # if the assigned value is not a variable and contains single quotes, escape them
                value = process_characters_needing_escape(value)
                return parameter + " = '" + value + "'"

    def sleep(self, meta, args):
        if not args:
            return "time.sleep(1)"
        else:
            value = f'"{args[0]}"' if self.is_int(args[0]) else args[0]
            exceptions = self.make_catch_exception(args)
            try_prefix = "try:\n" + textwrap.indent(exceptions, "  ")
            code = try_prefix + textwrap.dedent(f"""\
                  time.sleep(int({value}))
                except ValueError:
                  raise Exception(f'While running your program the command {style_command(Command.sleep)} received the value {style_command('{' + value + '}')} which is not allowed. Try changing the value to a number.')""")
            return code


@v_args(meta=True)
@hedy_transpiler(level=3)
class ConvertToPython_3(ConvertToPython_2):
    def assign_list(self, meta, args):
        parameter = args[0]
        values = [f"'{process_characters_needing_escape(a)}'" for a in args[1:]]
        return f"{parameter} = [{', '.join(values)}]"

    def list_access(self, meta, args):
        args = [escape_var(a) for a in args]

        # check the arguments (except when they are random or numbers, that is not quoted nor a var but is allowed)
        self.check_var_usage([a for a in args if a != 'random' and not a.isnumeric()], meta.line)

        if args[1] == 'random':
            return 'random.choice(' + args[0] + ')'
        else:
            return args[0] + '[int(' + args[1] + ')-1]'

    def process_argument(self, meta, arg):
        # only call process_variable if arg is a string, else keep as is (ie.
        # don't change 5 into '5', my_list[1] into 'my_list[1]')
        if arg.isnumeric() and isinstance(arg, int):  # is int/float
            return arg
        elif (self.is_list(arg)):  # is list indexing
            before_index, after_index = arg.split(']', 1)
            return before_index + '-1' + ']' + after_index   # account for 1-based indexing
        else:
            return self.process_variable(arg, meta.line)

    def add(self, meta, args):
        value = self.process_argument(meta, args[0])
        list_var = args[1]
        return f"{list_var}.append({value})"

    def remove(self, meta, args):
        value = self.process_argument(meta, args[0])
        list_var = args[1]
        return textwrap.dedent(f"""\
        try:
          {list_var}.remove({value})
        except:
          pass""")


@v_args(meta=True)
@hedy_transpiler(level=4)
class ConvertToPython_4(ConvertToPython_3):

    def process_variable_for_fstring(self, name):
        if self.is_variable(name):
            if self.numerals_language == "Latin":
                converted = escape_var(name)
            else:
                converted = f'convert_numerals("{self.numerals_language}",{escape_var(name)})'
            return "{" + converted + "}"
        else:
            if self.is_quoted(name):
                name = name[1:-1]
            return name.replace("'", "\\'")  # at level 4 backslashes are escaped in preprocessing, so we escape only '

    def var_access(self, meta, args):
        name = args[0]
        return escape_var(name)

    def var_access_print(self, meta, args):
        name = args[0]
        return escape_var(name)

    def print_ask_args(self, meta, args):
        args = self.check_var_usage(args, meta.line)
        result = ''
        for argument in args:
            argument = self.process_variable_for_fstring(argument)
            result += argument
        return result

    def print(self, meta, args):
        argument_string = self.print_ask_args(meta, args)
        exceptions = self.make_catch_exception(args)
        return exceptions + f"print(f'{argument_string}')"

    def ask(self, meta, args):
        var = args[0]
        argument_string = self.print_ask_args(meta, args[1:])
        return f"{var} = input(f'{argument_string}')"

    def error_print_nq(self, meta, args):
        return ConvertToPython_2.print(self, meta, args)

    def clear(self, meta, args):
        return f"""extensions.clear()
try:
    # If turtle is being used, reset canvas
    t.hideturtle()
    turtle.resetscreen()
    t.left(90)
    t.showturtle()
except NameError:
    pass"""


@v_args(meta=True)
@hedy_transpiler(level=5)
class ConvertToPython_5(ConvertToPython_4):
    def __init__(self, lookup, numerals_language):
        super().__init__(lookup, numerals_language)

    def ifs(self, meta, args):
        return f"""if {args[0]}:
{ConvertToPython.indent(args[1])}"""

    def ifelse(self, meta, args):
        return f"""if {args[0]}:
{ConvertToPython.indent(args[1])}
else:
{ConvertToPython.indent(args[2])}"""

    def condition(self, meta, args):
        return ' and '.join(args)

    def condition_spaces(self, meta, args):
        arg0 = self.process_variable(args[0], meta.line)
        arg1 = self.process_variable(' '.join(args[1:]))
        return f"{arg0} == {arg1}"

    def equality_check(self, meta, args):
        arg0 = self.process_variable(args[0], meta.line)
        arg1 = ' '.join([self.process_variable(a) for a in args[1:]])
        return f"{arg0} == {arg1}"
        # TODO, FH 2021: zelfde change moet ik ook nog ff maken voor equal. check in hogere levels

    def in_list_check(self, meta, args):
        arg0 = self.process_variable(args[0], meta.line)
        arg1 = self.process_variable(args[1], meta.line)
        return f"{arg0} in {arg1}"

    def not_in_list_check(self, meta, args):
        arg0 = self.process_variable(args[0], meta.line)
        arg1 = self.process_variable(args[1], meta.line)
        return f"{arg0} not in {arg1}"

    def assign_button(self, meta, args):
        button_name = self.process_variable(args[0], meta.line)
        return f"""create_button({button_name})"""

    def make_ifpressed_command(self, command, button=False, add_command_prefix=True):
        if button:
            command = f"""\
  if event.type == pygame.USEREVENT:
{ConvertToPython.indent(command, 4)}
    # End of PyGame Event Handler"""
        else:
            command = f"""\
  if event.type == pygame.KEYDOWN:
{ConvertToPython.indent(command, 4)}
    # End of PyGame Event Handler"""

        if add_command_prefix:
            return UsesPyGame.command_prefix + "\n" + command
        else:
            return "\n" + command

    def ifpressed_else(self, meta, args):
        var_or_button = args[0]
        if self.is_variable(var_or_button):
            return self.make_ifpressed_command(f"""\
if event.key == {var_or_button}:
{ConvertToPython.indent(args[1])}
  break
else:
{ConvertToPython.indent(args[2])}
  break""", button=False)
        elif len(var_or_button) > 1:
            button_name = self.process_variable(args[0], meta.line)
            return self.make_ifpressed_command(f"""\
if event.key == {button_name}:
{ConvertToPython.indent(args[1])}
  break
else:
{ConvertToPython.indent(args[2])}
  break""", button=True)
        else:
            return self.make_ifpressed_command(f"""\
if event.unicode == '{args[0]}':
{ConvertToPython.indent(args[1])}
  break
else:
{ConvertToPython.indent(args[2])}
  break""", button=False)


@v_args(meta=True)
@hedy_transpiler(level=6)
class ConvertToPython_6(ConvertToPython_5):

    def print_ask_args(self, meta, args):
        # we only check non-Tree (= non calculation) arguments
        self.check_var_usage(args, meta.line)

        # force all to be printed as strings (since there can not be int arguments)
        args_new = []
        for a in args:
            if isinstance(a, Tree):
                if self.numerals_language == "Latin":
                    args_new.append("{" + a.children[0] + "}")
                else:
                    converted = f'convert_numerals("{self.numerals_language}",{a.children[0]})'
                    args_new.append("{" + converted + "}")
            else:
                args_new.append(self.process_variable_for_fstring(a))

        return ''.join(args_new)

    def equality_check(self, meta, args):
        arg0 = self.process_variable(args[0], meta.line)
        remaining_text = ' '.join(args[1:])
        arg1 = self.process_variable(remaining_text, meta.line)

        # FH, 2022 this used to be str but convert_numerals in needed to accept non-latin numbers
        # and works exactly as str for latin numbers (i.e. does nothing on str, makes 3 into '3')
        return f"convert_numerals('{self.numerals_language}', {arg0}) == convert_numerals('{self.numerals_language}', {arg1})"

    def assign(self, meta, args):
        parameter = args[0]
        value = args[1]
        if type(value) is Tree:
            return parameter + " = " + value.children[0]
        else:
            if self.is_variable(value):
                value = self.process_variable(value, meta.line)
                if self.is_list(value) or self.is_random(value):
                    exception = self.make_catch_exception([value])
                    return exception + parameter + " = " + value
                else:
                    return parameter + " = " + value
            else:
                # if the assigned value is not a variable and contains single quotes, escape them
                value = process_characters_needing_escape(value)
                return parameter + " = '" + value + "'"

    def process_token_or_tree(self, argument):
        if type(argument) is Tree:
            return f'{str(argument.children[0])}'
        if argument.isnumeric():
            latin_numeral = int(argument)
            return f'int({latin_numeral})'
        return f'int({argument})'

    def process_calculation(self, args, operator):
        # arguments of a sum are either a token or a
        # tree resulting from earlier processing
        # for trees we need to grap the inner string
        # for tokens we add int around them

        args = [self.process_token_or_tree(a) for a in args]
        return Tree('sum', [f'{args[0]} {operator} {args[1]}'])

    def addition(self, meta, args):
        return self.process_calculation(args, '+')

    def subtraction(self, meta, args):
        return self.process_calculation(args, '-')

    def multiplication(self, meta, args):
        return self.process_calculation(args, '*')

    def division(self, meta, args):
        return self.process_calculation(args, '//')

    def turn(self, meta, args):
        if len(args) == 0:
            return "t.right(90)"  # no arguments defaults to a right turn
        arg = args[0]
        if self.is_variable(arg):
            return self.make_turn(escape_var(arg))
        if isinstance(arg, Tree):
            return self.make_turn(arg.children[0])
        return self.make_turn(int(arg))

    def forward(self, meta, args):
        if len(args) == 0:
            return sleep_after('t.forward(50)', False)
        arg = args[0]
        if self.is_variable(arg):
            return self.make_forward(escape_var(arg))
        if isinstance(arg, Tree):
            return self.make_forward(arg.children[0])
        return self.make_forward(int(args[0]))


def sleep_after(commands, indent=True):
    lines = commands.split()
    if lines[-1] == "time.sleep(0.1)":  # we don't sleep double so skip if final line is a sleep already
        return commands

    sleep_command = "time.sleep(0.1)" if indent is False else "  time.sleep(0.1)"
    return commands + "\n" + sleep_command


@v_args(meta=True)
@hedy_transpiler(level=7)
class ConvertToPython_7(ConvertToPython_6):
    def repeat(self, meta, args):
        var_name = self.get_fresh_var('__i__')
        times = self.process_variable(args[0], meta.line)
        command = args[1]
        # in level 7, repeats can only have 1 line as their arguments
        command = sleep_after(command, False)
        return f"""for {var_name} in range(int({str(times)})):
{ConvertToPython.indent(command)}"""


@v_args(meta=True)
@hedy_transpiler(level=8)
@v_args(meta=True)
@hedy_transpiler(level=9)
class ConvertToPython_8_9(ConvertToPython_7):

    def command(self, meta, args):
        return "".join(args)

    def repeat(self, meta, args):
        # todo fh, may 2022, could be merged with 7 if we make
        # indent a boolean parameter?

        var_name = self.get_fresh_var('i')
        times = self.process_variable(args[0], meta.line)

        all_lines = [ConvertToPython.indent(x) for x in args[1:]]
        body = "\n".join(all_lines)
        body = sleep_after(body)

        return f"for {var_name} in range(int({times})):\n{body}"

    def ifs(self, meta, args):
        all_lines = [ConvertToPython.indent(x) for x in args[1:]]
        return "if " + args[0] + ":\n" + "\n".join(all_lines)

    def ifpressed(self, met, args):
        args = [a for a in args if a != ""]  # filter out in|dedent tokens

        all_lines = '\n'.join([x for x in args[1:]])
        all_lines = ConvertToPython.indent(all_lines)
        var_or_key = args[0]
        # if this is a variable, we assume it is a key (for now)
        if self.is_variable(var_or_key):
            return self.make_ifpressed_command(f"""\
if event.unicode == {args[0]}:
{all_lines}
  break""", button=False)
        elif len(var_or_key) == 1:  # one character? also a key!
            return self.make_ifpressed_command(f"""\
if event.unicode == '{args[0]}':
{all_lines}
  break""", button=False)
        else:  # otherwise we mean a button
            button_name = self.process_variable(args[0], met.line)
            return self.make_ifpressed_command(f"""\
if event.key == {button_name}:
{all_lines}
  break""", button=True)

    def ifpressed_else(self, met, args):
        args = [a for a in args if a != ""]  # filter out in|dedent tokens

        all_lines = '\n'.join([x for x in args[1:]])
        all_lines = ConvertToPython.indent(all_lines)

        if (len(args[0]) > 1):
            button_name = self.process_variable(args[0], met.line)
            return self.make_ifpressed_command(f"""\
if event.key == {button_name}:
{all_lines}
  break""", button=True)
        else:
            return self.make_ifpressed_command(f"""\
if event.unicode == '{args[0]}':
{all_lines}
  break""", button=False)

    def elses(self, meta, args):
        args = [a for a in args if a != ""]  # filter out in|dedent tokens
        all_lines = [ConvertToPython.indent(x) for x in args]

        return "\nelse:\n" + "\n".join(all_lines)

    def ifpressed_elses(self, meta, args):
        args = [a for a in args if a != ""]  # filter out in|dedent tokens
        args += ["  break"]

        all_lines = "\n".join(
            [ConvertToPython.indent(x, 4) for x in args]
        )

        return all_lines

    def var_access(self, meta, args):
        if len(args) == 1:  # accessing a var
            return escape_var(args[0])
        else:
            # this is list_access
            return escape_var(args[0]) + "[" + str(escape_var(args[1])) + "]" if type(args[1]
                                                                                      ) is not Tree else "random.choice(" + str(escape_var(args[0])) + ")"

    def var_access_print(self, meta, args):
        return self.var_access(meta, args)


@v_args(meta=True)
@hedy_transpiler(level=10)
class ConvertToPython_10(ConvertToPython_8_9):
    def for_list(self, meta, args):
        args = [a for a in args if a != ""]  # filter out in|dedent tokens
        times = self.process_variable(args[0], meta.line)

        body = "\n".join([ConvertToPython.indent(x) for x in args[2:]])

        body = sleep_after(body, True)
        return f"for {times} in {args[1]}:\n{body}"


@v_args(meta=True)
@hedy_transpiler(level=11)
class ConvertToPython_11(ConvertToPython_10):
    def define(self, meta, args):
        args = [a for a in args if a != ""]  # filter out in|dedent tokens
        all_lines = [ConvertToPython.indent(x) for x in args[1:]]
        body = "\n".join(all_lines)
        return "def " + args[0] + "():\n" + body

    def call(self, meta, args):
        return f"""{args[0]}()"""

    def for_loop(self, meta, args):
        args = [a for a in args if a != ""]  # filter out in|dedent tokens
        iterator = escape_var(args[0])
        body = "\n".join([ConvertToPython.indent(x) for x in args[3:]])
        body = sleep_after(body)
        stepvar_name = self.get_fresh_var('step')
        begin = self.process_token_or_tree(args[1])
        end = self.process_token_or_tree(args[2])
        return f"""{stepvar_name} = 1 if {begin} < {end} else -1
for {iterator} in range({begin}, {end} + {stepvar_name}, {stepvar_name}):
{body}"""


@v_args(meta=True)
@hedy_transpiler(level=12)
class ConvertToPython_12(ConvertToPython_11):
    def define(self, meta, args):
        function_name = args[0]
        args_str = ", ".join(str(x) for x in args[1].children) if isinstance(
            args[1], Tree) and args[1].data == "arguments" else ""

        lines = []
        for line in args[1 if args_str == "" else 2:]:
            lines.append(line)
        body = "\n".join(ConvertToPython.indent(x) for x in lines)

        return f"def {function_name}({args_str}):\n{body}"

    def call(self, meta, args):
        args_str = ""
        if len(args) > 1:
            args_str = ", ".join(str(x.children[0]) if isinstance(x, Tree) else str(x) for x in args[1].children)
        return f"{args[0]}({args_str})"

    def number(self, meta, args):
        # try all ints? return ints
        try:
            all_int = [str(int(x)) == x for x in args]
            if all(all_int):
                return ''.join(args)
            else:
                # int succeeds but does not return the same? these are non-latin numbers
                # and need to be casted
                return ''.join([str(int(x)) for x in args])
        except Exception:
            # if not? make into all floats
            numbers = [str(float(x)) for x in args]
            return ''.join(numbers)

    def NEGATIVE_NUMBER(self, meta, args):
        numbers = [str(float(x)) for x in args]
        return ''.join(numbers)

    def text_in_quotes(self, meta, args):
        # We need to re-add the quotes, so that the Python code becomes name = 'Jan' or "Jan's"
        text = args[0]
        if "'" in text:
            return f'"{text}"'
        return f"'{text}'"

    def process_token_or_tree(self, argument):
        if isinstance(argument, Tree):
            return f'{str(argument.children[0])}'
        else:
            return argument

    def print_ask_args(self, meta, args):
        result = super().print_ask_args(meta, args)
        if "'''" in result:
            raise exceptions.UnsupportedStringValue(invalid_value="'''")
        return result

    def print(self, meta, args):
        argument_string = self.print_ask_args(meta, args)
        exception = self.make_catch_exception(args)
        return exception + f"print(f'''{argument_string}''')"

    def ask(self, meta, args):
        var = args[0]
        argument_string = self.print_ask_args(meta, args[1:])
        assign = f"{var} = input(f'''{argument_string}''')"

        return textwrap.dedent(f"""\
        {assign}
        try:
          {var} = int({var})
        except ValueError:
          try:
            {var} = float({var})
          except ValueError:
            pass""")  # no number? leave as string

    def assign_list(self, meta, args):
        parameter = args[0]
        values = args[1:]
        return parameter + " = [" + ", ".join(values) + "]"

    def assign(self, meta, args):
        right_hand_side = args[1]
        left_hand_side = args[0]

        # we now need to check if the right hand side of te assign is
        # either a var or quoted, if it is not (and undefined var is raised)
        # the real issue is probably that the kid forgot quotes
        try:
            # check_var_usage expects a list of arguments so place this one in a list.
            self.check_var_usage([right_hand_side], meta.line)
        except exceptions.UndefinedVarException:
            # is the text a number? then no quotes are fine. if not, raise maar!

            if not (ConvertToPython.is_int(right_hand_side) or ConvertToPython.is_float(
                    right_hand_side) or ConvertToPython.is_random(right_hand_side)):
                raise exceptions.UnquotedAssignTextException(
                    text=args[1],
                    line_number=meta.line)

        if isinstance(right_hand_side, Tree):
            exception = self.make_catch_exception([right_hand_side.children[0]])
            return exception + left_hand_side + " = " + right_hand_side.children[0]
        else:
            # we no longer escape quotes here because they are now needed
            exception = self.make_catch_exception([right_hand_side])
            return exception + left_hand_side + " = " + right_hand_side + ""

    def var(self, meta, args):
        name = args[0]
        self.check_var_usage(args, meta.line)
        return escape_var(name)

    def turn(self, meta, args):
        if len(args) == 0:
            return "t.right(90)"  # no arguments defaults to a right turn
        arg = args[0]
        if self.is_variable(arg):
            return self.make_turn(escape_var(arg))
        if isinstance(arg, Tree):
            return self.make_turn(arg.children[0])
        return self.make_turn(float(arg))

    def forward(self, meta, args):
        if len(args) == 0:
            return sleep_after('t.forward(50)', False)
        arg = args[0]
        if self.is_variable(arg):
            return self.make_forward(escape_var(arg))
        if isinstance(arg, Tree):
            return self.make_forward(arg.children[0])
        return self.make_forward(float(args[0]))

    def make_turn(self, parameter):
        return self.make_turtle_command(parameter, Command.turn, 'right', False, 'float')

    def make_forward(self, parameter):
        return self.make_turtle_command(parameter, Command.forward, 'forward', True, 'float')

    def division(self, meta, args):
        return self.process_calculation(args, '/')


@v_args(meta=True)
@hedy_transpiler(level=13)
class ConvertToPython_13(ConvertToPython_12):
    def and_condition(self, meta, args):
        return ' and '.join(args)

    def or_condition(self, meta, args):
        return ' or '.join(args)


@v_args(meta=True)
@hedy_transpiler(level=14)
class ConvertToPython_14(ConvertToPython_13):
    def returns(self, meta, args):
        argument_string = self.print_ask_args(meta, args)
        exception = self.make_catch_exception(args)
        return exception + f"return f'''{argument_string}'''"

    def process_comparison(self, meta, args, operator):

        arg0 = self.process_variable_for_comparisons(args[0])
        arg1 = self.process_variable_for_comparisons(args[1])

        simple_comparison = arg0 + operator + arg1

        if len(args) == 2:
            return simple_comparison  # no and statements
        else:
            return f"{simple_comparison} and {args[2]}"

    def equality_check_dequals(self, meta, args):
        return super().equality_check(meta, args)

    def smaller(self, meta, args):
        return self.process_comparison(meta, args, "<")

    def bigger(self, meta, args):
        return self.process_comparison(meta, args, ">")

    def smaller_equal(self, meta, args):
        return self.process_comparison(meta, args, "<=")

    def bigger_equal(self, meta, args):
        return self.process_comparison(meta, args, ">=")

    def not_equal(self, meta, args):
        return self.process_comparison(meta, args, "!=")


@v_args(meta=True)
@hedy_transpiler(level=15)
class ConvertToPython_15(ConvertToPython_14):
    def while_loop(self, meta, args):
        args = [a for a in args if a != ""]  # filter out in|dedent tokens
        all_lines = [ConvertToPython.indent(x) for x in args[1:]]
        body = "\n".join(all_lines)
        body = sleep_after(body)
        exceptions = self.make_catch_exception([args[0]])
        return exceptions + "while " + args[0] + ":\n" + body

    def ifpressed(self, meta, args):
        button_name = self.process_variable(args[0], meta.line)
        var_or_button = args[0]
        all_lines = [ConvertToPython.indent(x) for x in args[1:]]
        body = "\n".join(all_lines)

        # for now we assume a var is a letter, we can check this lateron by searching for a ... = button
        if self.is_variable(var_or_button):
            return self.make_ifpressed_command(f"""\
if event.unicode == {args[0]}:
{body}
  break""", button=False)
        elif len(var_or_button) > 1:
            return self.make_ifpressed_command(f"""\
if event.key == {button_name}:
{body}
  break""", button=True)
        else:
            return self.make_ifpressed_command(f"""\
if event.unicode == '{args[0]}':
{body}
  break""", button=False)


@v_args(meta=True)
@hedy_transpiler(level=16)
class ConvertToPython_16(ConvertToPython_15):
    def assign_list(self, meta, args):
        parameter = args[0]
        values = [a for a in args[1:]]
        return parameter + " = [" + ", ".join(values) + "]"

    def change_list_item(self, meta, args):
        left_side = args[0] + '[' + args[1] + '-1]'
        right_side = args[2]
        exception_text = gettext('catch_index_exception').replace('{list_name}', style_command(args[0]))
        exception = textwrap.dedent(f"""\
        try:
          {left_side}
        except IndexError:
          raise Exception('{exception_text}')
        """)
        return exception + left_side + ' = ' + right_side

    def ifs(self, meta, args):
        all_lines = [ConvertToPython.indent(x) for x in args[1:]]
        exceptions = self.make_catch_exception([args[0]])
        return exceptions + "if " + args[0] + ":\n" + "\n".join(all_lines)


@v_args(meta=True)
@hedy_transpiler(level=17)
class ConvertToPython_17(ConvertToPython_16):
    def elifs(self, meta, args):
        args = [a for a in args if a != ""]  # filter out in|dedent tokens
        all_lines = [ConvertToPython.indent(x) for x in args[1:]]
        return "\nelif " + args[0] + ":\n" + "\n".join(all_lines)

    def ifpressed_elifs(self, meta, args):
        args = [a for a in args if a != ""]  # filter out in|dedent tokens

        all_lines = '\n'.join([x for x in args[1:]])
        all_lines = ConvertToPython.indent(all_lines)
        var_or_key = args[0]
        # if this is a variable, we assume it is a key (for now)
        if self.is_variable(var_or_key):
            return self.make_ifpressed_command(f"""\
if event.unicode == {args[0]}:
{all_lines}
  break""", button=False, add_command_prefix=False)
        elif len(var_or_key) == 1:  # one character? also a key!
            return self.make_ifpressed_command(f"""\
if event.unicode == '{args[0]}':
{all_lines}
  break""", button=False, add_command_prefix=False)
        else:  # otherwise we mean a button
            button_name = self.process_variable(args[0], meta.line)
            return self.make_ifpressed_command(f"""\
if event.key == {button_name}:
{all_lines}
  break""", button=True, add_command_prefix=False)


@v_args(meta=True)
@hedy_transpiler(level=18)
class ConvertToPython_18(ConvertToPython_17):
    def input(self, meta, args):
        return self.ask(meta, args)

    def input_is(self, meta, args):
        return self.input(meta, args)

    def input_equals(self, meta, args):
        return self.input(meta, args)

    def input_empty_brackets(self, meta, args):
        return self.input(meta, args)

    def print_empty_brackets(self, meta, args):
        return self.print(meta, args)


def merge_grammars(grammar_text_1, grammar_text_2, level):
    # this function takes two grammar files and merges them into one
    # rules that are redefined in the second file are overridden
    # rules that are new in the second file are added (remaining_rules_grammar_2)

    merged_grammar = []

    rules_grammar_1 = grammar_text_1.split('\n')
    remaining_rules_grammar_2 = grammar_text_2.split('\n')
    for line_1 in rules_grammar_1:
        if line_1 == '' or line_1[0] == '/':  # skip comments and empty lines:
            continue
        parts = line_1.split(':')
        # get part before are after : (this is a join because there can be : in the rule)
        name_1, definition_1 = parts[0], ''.join(parts[1:])

        rules_grammar_2 = grammar_text_2.split('\n')
        override_found = False
        for line_2 in rules_grammar_2:
            if line_2 == '' or line_2[0] == '/':  # skip comments and empty lines:
                continue

            needs_preprocessing = re.match(r'((\w|_)+)<((\w|_)+)>', line_2)
            if needs_preprocessing:
                name_2 = f'{needs_preprocessing.group(1)}'
                processor = needs_preprocessing.group(3)
            else:
                parts = line_2.split(':')
                name_2, definition_2 = parts[0], ''.join(parts[1])  # get part before are after :

            if name_1 == name_2:
                override_found = True
                if needs_preprocessing:
                    definition_2 = PREPROCESS_RULES[processor](definition_1)
                    line_2_processed = f'{name_2}: {definition_2}'
                else:
                    line_2_processed = line_2
                if definition_1.strip() == definition_2.strip():
                    warn_message = f"The rule {name_1} is duplicated on level {level}. Please check!"
                    warnings.warn(warn_message)
                # Used to compute the rules that use the merge operators in the grammar
                # namely +=, -= and >
                new_rule = merge_rules_operator(definition_1, definition_2, name_1, line_2_processed)
                # Already procesed so remove it
                remaining_rules_grammar_2.remove(line_2)
                break
        # new rule found? print that. nothing found? print org rule
        if override_found:
            merged_grammar.append(new_rule)
        else:
            merged_grammar.append(line_1)

    # all rules that were not overlapping are new in the grammar, add these too
    for rule in remaining_rules_grammar_2:
        if not (rule == '' or rule[0] == '/'):
            merged_grammar.append(rule)

    merged_grammar = sorted(merged_grammar)
    return '\n'.join(merged_grammar)


def merge_rules_operator(prev_definition, new_definition, name, complete_line):
    # Check if the rule is adding or substracting new rules
    has_add_op = new_definition.startswith('+=')
    has_sub_op = has_add_op and '-=' in new_definition
    has_last_op = has_add_op and '>' in new_definition
    if has_sub_op:
        # Get the rules we need to substract
        part_list = new_definition.split('-=')
        add_list, sub_list = (part_list[0], part_list[1]) if has_sub_op else (part_list[0], '')
        add_list = add_list[3:]
        # Get the rules that need to be last
        sub_list = sub_list.split('>')
        sub_list, last_list = (sub_list[0], sub_list[1]) if has_last_op else (sub_list[0], '')
        sub_list = sub_list + '|' + last_list
        result_cmd_list = get_remaining_rules(prev_definition, sub_list)
    elif has_add_op:
        # Get the rules that need to be last
        part_list = new_definition.split('>')
        add_list, sub_list = (part_list[0], part_list[1]) if has_last_op else (part_list[0], '')
        add_list = add_list[3:]
        last_list = sub_list
        result_cmd_list = get_remaining_rules(prev_definition, sub_list)
    else:
        result_cmd_list = prev_definition

    if has_last_op:
        new_rule = f"{name}: {result_cmd_list} | {add_list} | {last_list}"
    elif has_add_op:
        new_rule = f"{name}: {result_cmd_list} | {add_list}"
    else:
        new_rule = complete_line
    return new_rule


def get_remaining_rules(orig_def, sub_def):
    orig_cmd_list = [command.strip() for command in orig_def.split('|')]
    unwanted_cmd_list = [command.strip() for command in sub_def.split('|')]
    result_cmd_list = [cmd for cmd in orig_cmd_list if cmd not in unwanted_cmd_list]
    result_cmd_list = ' | '.join(result_cmd_list)  # turn the result list into a string
    return result_cmd_list


def create_grammar(level, lang="en"):
    # start with creating the grammar for level 1
    result = get_full_grammar_for_level(1)
    keywords = get_keywords_for_language(lang)

    result = merge_grammars(result, keywords, 1)
    # then keep merging new grammars in
    for i in range(2, level + 1):
        grammar_text_i = get_additional_rules_for_level(i)
        result = merge_grammars(result, grammar_text_i, i)

    # ready? Save to file to ease debugging
    # this could also be done on each merge for performance reasons
    save_total_grammar_file(level, result, lang)

    return result


def save_total_grammar_file(level, grammar, lang):
    # Load Lark grammars relative to directory of current file
    script_dir = path.abspath(path.dirname(__file__))
    filename = "level" + str(level) + "." + lang + "-Total.lark"
    loc = path.join(script_dir, "grammars-Total", filename)
    file = open(loc, "w", encoding="utf-8")
    file.write(grammar)
    file.close()


def get_additional_rules_for_level(level, sub=0):
    script_dir = path.abspath(path.dirname(__file__))
    if sub:
        filename = "level" + str(level) + "-" + str(sub) + "-Additions.lark"
    else:
        filename = "level" + str(level) + "-Additions.lark"
    with open(path.join(script_dir, "grammars", filename), "r", encoding="utf-8") as file:
        grammar_text = file.read()
    return grammar_text


def get_full_grammar_for_level(level):
    script_dir = path.abspath(path.dirname(__file__))
    filename = "level" + str(level) + ".lark"
    with open(path.join(script_dir, "grammars", filename), "r", encoding="utf-8") as file:
        grammar_text = file.read()
    return grammar_text

# TODO FH, May 2022. I feel there are other places in the code where we also do this
# opportunity to combine?


def get_keywords_for_language(language):
    script_dir = path.abspath(path.dirname(__file__))
    try:
        if not local_keywords_enabled:
            raise FileNotFoundError("Local keywords are not enabled")
        filename = "keywords-" + str(language) + ".lark"
        with open(path.join(script_dir, "grammars", filename), "r", encoding="utf-8") as file:
            keywords = file.read()
    except FileNotFoundError:
        filename = "keywords-en.lark"
        with open(path.join(script_dir, "grammars", filename), "r", encoding="utf-8") as file:
            keywords = file.read()
    return keywords


PARSER_CACHE = {}


def get_parser(level, lang="en", keep_all_tokens=False):
    """Return the Lark parser for a given level.

    Uses caching if Hedy is NOT running in development mode.
    """
    key = str(level) + "." + lang + '.' + str(keep_all_tokens)
    existing = PARSER_CACHE.get(key)
    if existing and not utils.is_debug_mode():
        return existing
    grammar = create_grammar(level, lang)
    ret = Lark(grammar, regex=True, propagate_positions=True, keep_all_tokens=keep_all_tokens)  # ambiguity='explicit'
    PARSER_CACHE[key] = ret
    return ret


ParseResult = namedtuple('ParseResult', ['code', 'has_turtle', 'has_pygame'])


def transpile(input_string, level, lang="en"):
    transpile_result = transpile_inner(input_string, level, lang)
    return transpile_result


def translate_characters(s):
    # this method is used to make it more clear to kids what is meant in error messages
    # for example ' ' is hard to read, space is easier
    commas = [',', "،", "，", "、"]
    if s == ' ':
        return 'space'
    elif s in commas:
        return 'comma'
    elif s == '?':
        return 'question mark'
    elif s == '\n':
        return 'newline'
    elif s == '.':
        return 'period'
    elif s == '!':
        return 'exclamation mark'
    elif s == '*':
        return 'star'
    elif s == "'":
        return 'single quotes'
    elif s == '"':
        return 'double quotes'
    elif s == '/':
        return 'slash'
    elif s == '-':
        return 'dash'
    elif s >= 'a' and s <= 'z' or s >= 'A' and s <= 'Z':
        return s
    else:
        return s


def beautify_parse_error(character_found):
    character_found = translate_characters(character_found)
    return character_found


def find_indent_length(line):
    number_of_spaces = 0
    for x in line:
        if x == ' ':
            number_of_spaces += 1
        else:
            break
    return number_of_spaces


def line_requires_indentation(line, lang):
    # this is done a bit half-assed, clearly *parsing* the one line would be superior
    # because now a line like `repeat is 5` would also require indentation!

    line = line.lstrip()  # remove spaces since also `    for    ` requires indentation
    if lang not in indent_keywords.keys():  # some language like Greek or Czech do not have local keywords
        lang = 'en'

    local_indent_keywords = indent_keywords[lang]

    for k in local_indent_keywords:
        # does the line start with this keyword?
        # We can't just split since some langs like French have keywords containing a space
        # We also have to check space/lineending/: after or forward 100 wil also require indentation
        end_of_line_or_word = (len(line) > len(k) and (
            line[len(k)] == " " or line[len(k)] == ":")) or len(line) == len(k)
        if end_of_line_or_word and line[:len(k)] == k:
            return True
    return False


def preprocess_blocks(code, level, lang):
    processed_code = []
    lines = code.split("\n")
    current_number_of_indents = 0
    previous_number_of_indents = 0
    indent_size = 4  # set at 4 for now
    indent_size_adapted = False  # FH We can remove this now since we changed in indenter a bit in Nov 2022
    line_number = 0
    next_line_needs_indentation = False
    for line in lines:
        if ' _ ' in line or line == '_':
            raise hedy.exceptions.CodePlaceholdersPresentException(line_number=line_number+1)

        leading_spaces = find_indent_length(line)

        line_number += 1

        # ignore whitespace-only lines
        if leading_spaces == len(line):
            processed_code.append('')
            continue

        # first encounter sets indent size for this program
        if not indent_size_adapted and leading_spaces > 0:
            indent_size = leading_spaces
            indent_size_adapted = True

        # indentation size not 4
        if (leading_spaces % indent_size) != 0:
            # there is inconsistent indentation, not sure if that is too much or too little!
            if leading_spaces < current_number_of_indents * indent_size:
                fixed_code = program_repair.fix_indent(code, line_number, leading_spaces, indent_size)
                raise hedy.exceptions.NoIndentationException(line_number=line_number, leading_spaces=leading_spaces,
                                                             indent_size=indent_size, fixed_code=fixed_code)
            else:
                fixed_code = program_repair.fix_indent(code, line_number, leading_spaces, indent_size)
                raise hedy.exceptions.IndentationException(line_number=line_number, leading_spaces=leading_spaces,
                                                           indent_size=indent_size, fixed_code=fixed_code)

        # happy path, multiple of 4 spaces:
        current_number_of_indents = leading_spaces // indent_size
        if current_number_of_indents > 1 and level == hedy.LEVEL_STARTING_INDENTATION:
            raise hedy.exceptions.LockedLanguageFeatureException(concept="nested blocks")

        if current_number_of_indents > previous_number_of_indents and not next_line_needs_indentation:
            # we are indenting, but this line is not following* one that even needs indenting, raise
            # * note that we have not yet updated the value of 'next line needs indenting' so if refers to this line!
            fixed_code = program_repair.fix_indent(code, line_number, leading_spaces, indent_size)
            raise hedy.exceptions.IndentationException(line_number=line_number, leading_spaces=leading_spaces,
                                                       indent_size=indent_size, fixed_code=fixed_code)

        if next_line_needs_indentation and current_number_of_indents <= previous_number_of_indents:
            fixed_code = program_repair.fix_indent(code, line_number, leading_spaces, indent_size)
            raise hedy.exceptions.NoIndentationException(line_number=line_number, leading_spaces=leading_spaces,
                                                         indent_size=indent_size, fixed_code=fixed_code)

        if current_number_of_indents - previous_number_of_indents > 1:
            fixed_code = program_repair.fix_indent(code, line_number, leading_spaces, indent_size)
            raise hedy.exceptions.IndentationException(line_number=line_number, leading_spaces=leading_spaces,
                                                       indent_size=indent_size, fixed_code=fixed_code)

        if current_number_of_indents < previous_number_of_indents:
            # we are dedenting ('jumping back) so we need to and an end-block
            # (multiple if multiple dedents are happening)

            difference_in_indents = (previous_number_of_indents - current_number_of_indents)
            for i in range(difference_in_indents):
                processed_code[-1] += '#ENDBLOCK'

        if line_requires_indentation(line, lang):
            next_line_needs_indentation = True
        else:
            next_line_needs_indentation = False

        # save to compare for next line
        previous_number_of_indents = current_number_of_indents

        # if indent remains the same, do nothing, just add line
        processed_code.append(line)

    # if the last line is indented, the end of the program is also the end of all indents
    # so close all blocks
    for i in range(current_number_of_indents):
        processed_code[-1] += '#ENDBLOCK'
    return "\n".join(processed_code)


def preprocess_ifs(code, lang='en'):
    processed_code = []
    lines = code.split("\n")

    def starts_with(command, line):
        if lang in ALL_KEYWORD_LANGUAGES:
            command_plus_translated_command = [command, KEYWORDS[lang].get(command)]
            for c in command_plus_translated_command:
                #  starts with the keyword and next character is a space
                if line[0:len(c)] == c and (len(c) == len(line) or line[len(c)] == ' '):
                    return True
            return False
        else:
            return line[0:len(command)] == command

    def starts_with_after_repeat(command, line):
        elements_in_line = line.split()
        keywords_in_lang = KEYWORDS.get(lang, KEYWORDS['en'])
        repeat_plus_translated = ['repeat', keywords_in_lang.get('repeat')]
        times_plus_translated = ['times', keywords_in_lang.get('times')]

        if len(elements_in_line) > 2 and elements_in_line[0] in repeat_plus_translated and elements_in_line[2] in times_plus_translated:
            line = ' '.join(elements_in_line[3:])

        if lang in ALL_KEYWORD_LANGUAGES:
            command_plus_translated_command = [command, KEYWORDS[lang].get(command)]
            for c in command_plus_translated_command:
                #  starts with the keyword and next character is a space
                if line[0:len(c)] == c and (len(c) == len(line) or line[len(c)] == ' '):
                    return True
            return False
        else:
            return line[0:len(command)] == command

    def contains(command, line):
        if lang in ALL_KEYWORD_LANGUAGES:
            command_plus_translated_command = [command, KEYWORDS[lang].get(command)]
            for c in command_plus_translated_command:
                if c in line:
                    return True
            return False
        else:
            return command in line

    def contains_two(command, line):
        if lang in ALL_KEYWORD_LANGUAGES:
            command_plus_translated_command = [command, KEYWORDS[lang].get(command)]
            for c in command_plus_translated_command:
<<<<<<< HEAD
                if line.count(' ' + c + ' ') >= 2: #surround in spaces since we dont want to mathc something like 'dishwasher is sophie'
=======
                if line.count(' ' + c + ' ') >= 2:  # surround in spaces since we dont want to mathc something like 'dishwasher is sophie'
>>>>>>> ad6cc6ce
                    return True
            return False

    def contains_any_of(commands, line):
        # translation is not needed here, happens in contains
        if lang in ALL_KEYWORD_LANGUAGES:
            for c in commands:
                if contains(c, line):
                    return True
            return False
        else:
            for c in commands:
                if contains(c, line):
                    return True
            return False

    for i in range(len(lines) - 1):
        line = lines[i]
        next_line = lines[i + 1]

        # if this line starts with if but does not contain an else, and the next line too is not an else.
        if (starts_with('if', line) or starts_with_after_repeat('if', line)) and (not starts_with('else', next_line)) and (not contains('else', line)):
            # is this line just a condition and no other keyword (because that is no problem)
            commands = ["print", "ask", "forward", "turn"]
            excluded_commands = ["pressed"]

            if (
<<<<<<< HEAD
                (contains_any_of(commands, line) or contains_two('is', line))  and not contains_any_of(excluded_commands, line)
=======
                (contains_any_of(commands, line) or contains_two('is', line)) and not contains_any_of(excluded_commands, line)
>>>>>>> ad6cc6ce
            ):  # and this should also (TODO) check for a second `is` cause that too is problematic.
                # a second command, but also no else in this line -> check next line!

                # no else in next line?
                # add a nop (like 'Pass' but we just insert a meaningless assign)
                line = line + " else x__x__x__x is 5"

        processed_code.append(line)
    processed_code.append(lines[-1])  # always add the last line (if it has if and no else that is no problem)
    return "\n".join(processed_code)


def location_of_first_blank(code_snippet):
    # returns 0 if the code does not contain _
    # otherwise returns the first location (line) of the blank
    lines = code_snippet.split('\n')
    for i in range(len(lines)):
        code = lines[i]
        if len(code) > 0:
            if (" _" in code) or ("_ " in code) or (code[-1] == "_"):
                return i+1
    return 0


def check_program_size_is_valid(input_string):
    number_of_lines = input_string.count('\n')
    # parser is not made for huge programs!
    if number_of_lines > MAX_LINES:
        raise exceptions.InputTooBigException(lines_of_code=number_of_lines, max_lines=MAX_LINES)


def process_input_string(input_string, level, lang, escape_backslashes=True, preprocess_ifs_enabled=True):
    result = input_string.replace('\r\n', '\n')

    location = location_of_first_blank(result)
    if location > 0:
        raise exceptions.CodePlaceholdersPresentException(line_number=location)

    if escape_backslashes and level >= 4:
        result = result.replace("\\", "\\\\")

    # In levels 5 to 7 we do not allow if without else, we add an empty print to make it possible in the parser
    if level >= 5 and level < 8 and preprocess_ifs_enabled:
        result = preprocess_ifs(result, lang)

    # In level 8 we add indent-dedent blocks to the code before parsing
    if level >= hedy.LEVEL_STARTING_INDENTATION:
        result = preprocess_blocks(result, level, lang)

    return result


def parse_input(input_string, level, lang):
    parser = get_parser(level, lang)
    try:
        parse_result = parser.parse(input_string + '\n')
        return parse_result.children[0]  # getting rid of the root could also be done in the transformer would be nicer
    except lark.UnexpectedEOF:
        lines = input_string.split('\n')
        last_line = len(lines)
        raise exceptions.UnquotedEqualityCheck(line_number=last_line)
    except UnexpectedCharacters as e:
        try:
            location = e.line, e.column
            # not yet in use, could be used in the future (when our parser rules are
            # better organize, now it says ANON*__12 etc way too often!)
            # characters_expected = str(e.allowed)
            character_found = beautify_parse_error(e.char)
            # print(e.args[0])
            # print(location, character_found, characters_expected)
            fixed_code = program_repair.remove_unexpected_char(input_string, location[0], location[1])
            raise exceptions.ParseException(
                level=level,
                location=location,
                found=character_found,
                fixed_code=fixed_code) from e
        except UnexpectedEOF:
            # this one can't be beautified (for now), so give up :)
            raise e


def is_program_valid(program_root, input_string, level, lang):
    # IsValid returns (True,) or (False, args)
    instance = IsValid()
    instance.level = level  # TODO: could be done in a constructor once we are sure we will go this way
    is_valid = instance.transform(program_root)

    if not is_valid[0]:
        _, invalid_info = is_valid

        # Apparently, sometimes 'args' is a string, sometimes it's a list of
        # strings ( are these production rule names?). If it's a list of
        # strings, just take the first string and proceed.
        if isinstance(invalid_info, list):
            invalid_info = invalid_info[0]

        line = invalid_info.line
        column = invalid_info.column
        if invalid_info.error_type == ' ':

            # the error here is a space at the beginning of a line, we can fix that!
            fixed_code = program_repair.remove_leading_spaces(input_string)
            if fixed_code != input_string:  # only if we have made a successful fix
                try:
                    fixed_result = transpile_inner(fixed_code, level, lang)
                    result = fixed_result
                    raise exceptions.InvalidSpaceException(
                        level=level, line_number=line, fixed_code=fixed_code, fixed_result=result)
                except exceptions.HedyException:
                    invalid_info.error_type = None
                    transpile_inner(fixed_code, level)
                    # The fixed code contains another error. Only report the original error for now.
                    pass
            raise exceptions.InvalidSpaceException(
                level=level, line_number=line, fixed_code=fixed_code, fixed_result=result)
        elif invalid_info.error_type == 'invalid condition':
            raise exceptions.UnquotedEqualityCheck(line_number=line)
        elif invalid_info.error_type == 'invalid repeat':
            raise exceptions.MissingInnerCommandException(command='repeat', level=level, line_number=line)
        elif invalid_info.error_type == 'repeat missing print':
            raise exceptions.IncompleteRepeatException(command='print', level=level, line_number=line)
        elif invalid_info.error_type == 'repeat missing times':
            raise exceptions.IncompleteRepeatException(command='times', level=level, line_number=line)
        elif invalid_info.error_type == 'print without quotes':
            unquotedtext = invalid_info.arguments[0]
            raise exceptions.UnquotedTextException(
                level=level, unquotedtext=unquotedtext, line_number=invalid_info.line)
        elif invalid_info.error_type == 'unsupported number':
            raise exceptions.UnsupportedFloatException(value=''.join(invalid_info.arguments))
        elif invalid_info.error_type == 'lonely text':
            raise exceptions.LonelyTextException(level=level, line_number=line)
        elif invalid_info.error_type == 'flat if':
            raise exceptions.WrongLevelException(
                offending_keyword='if',
                working_level=7,
                tip='no_more_flat_if',
                line_number=invalid_info.line)
        elif invalid_info.error_type == 'invalid at keyword':
            raise exceptions.InvalidAtCommandException(command='at', level=level, line_number=invalid_info.line)
        elif invalid_info.error_type == 'ifpressed missing else':
            raise exceptions.MissingElseForPressitException(
                command='ifpressed_else', level=level, line_number=invalid_info.line)
        else:
            invalid_command = invalid_info.command
            closest = closest_command(invalid_command, get_suggestions_for_language(lang, level))

            if closest == 'keyword':  # we couldn't find a suggestion
                invalid_command_en = hedy_translation.translate_keyword_to_en(invalid_command, lang)
                if invalid_command_en == Command.turn:
                    arg = invalid_info.arguments[0][0]
                    raise hedy.exceptions.InvalidArgumentException(command=invalid_info.command,
                                                                   allowed_types=get_allowed_types(Command.turn, level),
                                                                   invalid_argument=arg,
                                                                   line_number=invalid_info.line)
                # clearly the error message here should be better or it should be a different one!
                raise exceptions.ParseException(level=level, location=[line, column], found=invalid_command)
            elif closest is None:
                raise exceptions.MissingCommandException(level=level, line_number=line)

            else:

                fixed_code = None
                result = None
                fixed_code = input_string.replace(invalid_command, closest)
                if fixed_code != input_string:  # only if we have made a successful fix
                    try:
                        fixed_result = transpile_inner(fixed_code, level)
                        result = fixed_result
                    except exceptions.HedyException:
                        # The fixed code contains another error. Only report the original error for now.
                        pass

            raise exceptions.InvalidCommandException(invalid_command=invalid_command, level=level,
                                                     guessed_command=closest, line_number=line,
                                                     fixed_code=fixed_code, fixed_result=result)


def is_program_complete(abstract_syntax_tree, level):
    is_complete = IsComplete(level).transform(abstract_syntax_tree)
    if not is_complete[0]:
        incomplete_command_and_line = is_complete[1][0]
        incomplete_command = incomplete_command_and_line[0]
        line = incomplete_command_and_line[1]
        raise exceptions.IncompleteCommandException(incomplete_command=incomplete_command, level=level,
                                                    line_number=line)


def create_lookup_table(abstract_syntax_tree, level, lang, input_string):
    visitor = LookupEntryCollector(level)
    visitor.visit_topdown(abstract_syntax_tree)
    entries = visitor.lookup

    TypeValidator(entries, level, lang, input_string).transform(abstract_syntax_tree)

    return entries


def transpile_inner(input_string, level, lang="en"):
    check_program_size_is_valid(input_string)

    level = int(level)
    if level > HEDY_MAX_LEVEL:
        raise Exception(f'Levels over {HEDY_MAX_LEVEL} not implemented yet')

    input_string = process_input_string(input_string, level, lang)
    program_root = parse_input(input_string, level, lang)

    # checks whether any error production nodes are present in the parse tree
    is_program_valid(program_root, input_string, level, lang)

    try:
        abstract_syntax_tree = ExtractAST().transform(program_root)

        is_program_complete(abstract_syntax_tree, level)

        if not valid_echo(abstract_syntax_tree):
            raise exceptions.LonelyEchoException()

        lookup_table = create_lookup_table(abstract_syntax_tree, level, lang, input_string)

        # FH, may 2022. for now, we just out arabic numerals when the language is ar
        # this can be changed into a profile setting or could be detected
        # in usage of programs

        if lang == "ar":
            numerals_language = "Arabic"
        else:
            numerals_language = "Latin"
        # grab the right transpiler from the lookup
        convertToPython = TRANSPILER_LOOKUP[level]
        python = convertToPython(lookup_table, numerals_language).transform(abstract_syntax_tree)

        uses_turtle = UsesTurtle()
        has_turtle = uses_turtle.transform(abstract_syntax_tree)

        uses_pygame = UsesPyGame()
        has_pygame = uses_pygame.transform(abstract_syntax_tree)

        return ParseResult(python, has_turtle, has_pygame)
    except VisitError as E:
        # Exceptions raised inside visitors are wrapped inside VisitError. Unwrap it if it is a
        # HedyException to show the intended error message.
        if isinstance(E.orig_exc, exceptions.HedyException):
            raise E.orig_exc
        else:
            raise E


def execute(input_string, level):
    python = transpile(input_string, level)
    if python.has_turtle:
        raise exceptions.HedyException("hedy.execute doesn't support turtle")
    exec(python.code)<|MERGE_RESOLUTION|>--- conflicted
+++ resolved
@@ -2825,11 +2825,7 @@
         if lang in ALL_KEYWORD_LANGUAGES:
             command_plus_translated_command = [command, KEYWORDS[lang].get(command)]
             for c in command_plus_translated_command:
-<<<<<<< HEAD
-                if line.count(' ' + c + ' ') >= 2: #surround in spaces since we dont want to mathc something like 'dishwasher is sophie'
-=======
                 if line.count(' ' + c + ' ') >= 2:  # surround in spaces since we dont want to mathc something like 'dishwasher is sophie'
->>>>>>> ad6cc6ce
                     return True
             return False
 
@@ -2857,11 +2853,7 @@
             excluded_commands = ["pressed"]
 
             if (
-<<<<<<< HEAD
-                (contains_any_of(commands, line) or contains_two('is', line))  and not contains_any_of(excluded_commands, line)
-=======
                 (contains_any_of(commands, line) or contains_two('is', line)) and not contains_any_of(excluded_commands, line)
->>>>>>> ad6cc6ce
             ):  # and this should also (TODO) check for a second `is` cause that too is problematic.
                 # a second command, but also no else in this line -> check next line!
 
