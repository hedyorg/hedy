--- conflicted
+++ resolved
@@ -3513,12 +3513,7 @@
 
     return abstract_syntax_tree, lookup_table, commands
 
-<<<<<<< HEAD
 def determine_roles(lookup, input_string, level, lang):
-=======
-
-def determine_roles(AST, lookup, input_string, level, lang):
->>>>>>> d4d24f26
     all_vars = all_variables(input_string, level, lang)
     roles_dictionary = {}
     for var in all_vars:
