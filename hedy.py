--- conflicted
+++ resolved
@@ -149,11 +149,7 @@
     Command.smaller_equal: {14: [HedyType.integer, HedyType.float]},
     Command.bigger: {14: [HedyType.integer, HedyType.float]},
     Command.bigger_equal: {14: [HedyType.integer, HedyType.float]},
-<<<<<<< HEAD
     Command.not_equal: {14: [HedyType.integer, HedyType.float, HedyType.string]}
-=======
-    Command.not_equal: {14: [HedyType.integer, HedyType.float]}
->>>>>>> 4711ad21
 }
 
 # we generate Python strings with ' always, so ' needs to be escaped but " works fine
@@ -400,11 +396,7 @@
         if tree.children:
             name = tree.children[0].children[0]
             if self.level > 1 or name not in command_turn_literals:
-<<<<<<< HEAD
                 self.validate_args_type_allowed(tree.children, Command.turn)
-=======
-                self.validate_args_type(tree.children, Command.turn)
->>>>>>> 4711ad21
         return self.to_typed_tree(tree)
 
     def assign(self, tree):
@@ -418,11 +410,7 @@
 
     # TODO: list_access, list_access_var and repeat_list types can be inferred but for now use 'any'
     def list_access(self, tree):
-<<<<<<< HEAD
         self.validate_args_type_allowed(tree.children[0], Command.list_access)
-=======
-        self.validate_args_type(tree.children[0], Command.list_access)
->>>>>>> 4711ad21
 
         list_name = hash_var(tree.children[0].children[0])
         if tree.children[1] == 'random':
@@ -439,7 +427,6 @@
         return self.to_typed_tree(tree)
 
     def add(self, tree):
-<<<<<<< HEAD
         self.validate_args_type_allowed(tree.children[1], Command.add_to_list)
         return self.to_typed_tree(tree)
 
@@ -454,34 +441,6 @@
     def equality_check(self, tree):
         rules = [int_to_float, int_to_string, float_to_string] if self.level < 12 else [int_to_float]
         self.validate_binary_command_args_type(Command.equality, tree, rules)
-=======
-        self.validate_args_type(tree.children[1], Command.add_to_list)
-        return self.to_typed_tree(tree)
-
-    def remove(self, tree):
-        self.validate_args_type(tree.children[1], Command.remove_from_list)
-        return self.to_typed_tree(tree)
-
-    def in_list_check(self, tree):
-        self.validate_args_type(tree.children[1], Command.in_list)
-        return self.to_typed_tree(tree, HedyType.boolean)
-
-    def equality_check(self, tree):
-        command = Command.equality
-        allowed_types = get_allowed_types(command, self.level)
-
-        left_type = self.check_type_allowed(command, allowed_types, tree.children[0])
-        right_type = self.check_type_allowed(command, allowed_types, tree.children[1])
-
-        if not self.ignore_type(left_type) and not self.ignore_type(right_type):
-            # Until level 12, numbers should be converted to strings in equality checks
-            rules = [int_to_float, int_to_string, float_to_string] if self.level < 12 else [int_to_float]
-            prom_left_type, prom_right_type = promote_types([left_type, right_type], rules)
-            if prom_left_type != prom_right_type:
-                left_arg = tree.children[0].children[0]
-                right_arg = tree.children[1].children[0]
-                raise exceptions.InvalidTypeCombinationException(command, left_arg, right_arg, left_type, right_type)
->>>>>>> 4711ad21
         return self.to_typed_tree(tree, HedyType.boolean)
 
     def repeat_list(self, tree):
@@ -581,17 +540,10 @@
 
         prom_left_type, prom_right_type = promote_types([left_type, right_type], type_promotion_rules)
 
-<<<<<<< HEAD
-=======
-        rules = [int_to_float]
-        prom_left_type, prom_right_type = promote_types([left_type, right_type], rules)
-
->>>>>>> 4711ad21
         if prom_left_type != prom_right_type:
             left_arg = tree.children[0].children[0]
             right_arg = tree.children[1].children[0]
             raise hedy.exceptions.InvalidTypeCombinationException(command, left_arg, right_arg, left_type, right_type)
-<<<<<<< HEAD
         return prom_left_type, prom_right_type
 
     def validate_args_type_allowed(self, children, command):
@@ -599,30 +551,6 @@
         children = children if type(children) is list else [children]
         for child in children:
             self.check_type_allowed(command, allowed_types, child)
-=======
-        return prom_left_type
-
-    def smaller(self, tree):
-        return self.to_comparison_tree(Command.smaller, tree)
-
-    def smaller_equal(self, tree):
-        return self.to_comparison_tree(Command.smaller_equal, tree)
-
-    def bigger(self, tree):
-        return self.to_comparison_tree(Command.bigger, tree)
-
-    def bigger_equal(self, tree):
-        return self.to_comparison_tree(Command.bigger_equal, tree)
-
-    def not_equal(self, tree):
-        return self.to_comparison_tree(Command.not_equal, tree)
-
-    def to_comparison_tree(self, command, tree):
-        allowed_types = get_allowed_types(command, self.level)
-        self.check_type_allowed(command, allowed_types, tree.children[0])
-        self.check_type_allowed(command, allowed_types, tree.children[1])
-        return self.to_typed_tree(tree, HedyType.boolean)
->>>>>>> 4711ad21
 
     def check_type_allowed(self, command, allowed_types, tree):
         arg_type = self.get_type(tree)
@@ -632,15 +560,6 @@
                                                           invalid_argument=variable, allowed_types=allowed_types)
         return arg_type
 
-<<<<<<< HEAD
-=======
-    def validate_args_type(self, children, command):
-        allowed_types = get_allowed_types(command, self.level)
-        children = children if type(children) is list else [children]
-        for child in children:
-            self.check_type_allowed(command, allowed_types, child)
-
->>>>>>> 4711ad21
     def get_type(self, tree):
         # TypedTree with type 'None' and 'string' could be in the lookup
         if tree.type_ in [HedyType.none, HedyType.string]:
@@ -1701,7 +1620,7 @@
 
         for item, doc in documents.items():
          suggestions[item] = doc
-    
+
     return suggestions
 
 
