--- conflicted
+++ resolved
@@ -1312,17 +1312,11 @@
     def condition(self, args):
         return ' and '.join(args)
     def equality_check(self, args):
-<<<<<<< HEAD
         arg0 = self.process_variable(args[0])
-        arg1 = self.process_variable(args[1])
-        return f"{arg0} == {arg1}" #no and statements
-=======
-        arg0 = process_variable(args[0], self.lookup)
         remaining_text = ' '.join(args[1:])
-        arg1 = process_variable(remaining_text, self.lookup)
+        arg1 = self.process_variable(remaining_text)
         return f"{arg0} == {arg1}"
         #TODO, FH 2021: zelfde change moet ik ook nog ff maken voor equal. check in hogere levels
->>>>>>> 9344a79d
 
     def in_list_check(self, args):
         arg0 = self.process_variable(args[0])
@@ -1348,17 +1342,12 @@
         return ''.join(args_new)
 
     def equality_check(self, args):
-<<<<<<< HEAD
         arg0 = self.process_variable(args[0])
-        arg1 = self.process_variable(args[1])
-=======
-        arg0 = process_variable(args[0], self.lookup)
         remaining_text = ' '.join(args[1:])
-        arg1 = process_variable(remaining_text, self.lookup)
+        arg1 = self.process_variable(remaining_text)
 
         return f"str({arg0}) == str({arg1})"
 
->>>>>>> 9344a79d
         #TODO if we start using fstrings here, this str can go
 
 
