--- conflicted
+++ resolved
@@ -979,22 +979,10 @@
             return f"str({arg0}) == str({arg1}) and {args[2]}"
 
     def assign(self, args):
-<<<<<<< HEAD
         parameter = args[0]
         value = args[1]
         if type(value) is Tree:
-            return parameter + " = " + value.children
-=======
-        if len(args) == 2:
-            parameter = args[0]
-            value = args[1]
-            if type(value) is Tree:
-                return parameter + " = " + value.children[0]
-            else:
-                #assigns may contain string (accidentally) i.e. name = 'Hedy'
-                value = process_characters_needing_escape(value)
-                return parameter + " = '" + value + "'"
->>>>>>> f1f81b5d
+            return parameter + " = " + value.children[0]
         else:
             #assigns may contain string (accidentally) i.e. name = 'Hedy'
             value = process_characters_needing_escape(value)
@@ -1190,21 +1178,11 @@
             if not (is_int(right_hand_side) or is_float(right_hand_side) or is_random(right_hand_side)):
                 raise exceptions.UnquotedAssignTextException(text = args[1])
 
-<<<<<<< HEAD
         parameter = args[0]
         value = args[1]
-        if type(value) is Tree:
-            return parameter + " = " + value.children
-=======
-        if len(args) == 2:
-            parameter = args[0]
-            value = args[1]
-            if isinstance(value, Tree):
-                return parameter + " = " + value.children[0]
-            else:
-                # we no longer escape quotes here because they are now needed
-                return parameter + " = " + value + ""
->>>>>>> f1f81b5d
+
+        if isinstance(value, Tree):
+            return parameter + " = " + value.children[0]
         else:
             # we no longer escape quotes here because they are now needed
             return parameter + " = " + value + ""
