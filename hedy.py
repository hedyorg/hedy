import textwrap
from functools import lru_cache, cache

import lark
from flask_babel import gettext
from lark import Lark
from lark.exceptions import UnexpectedEOF, UnexpectedCharacters, VisitError
from lark import Tree, Transformer, visitors, v_args
from os import path, getenv

import warnings
import hedy
import hedy_translation
from utils import atomic_write_file
from hedy_content import ALL_KEYWORD_LANGUAGES
from collections import namedtuple
import re
import regex
from dataclasses import dataclass, field
import exceptions
import program_repair
import yaml
import hashlib
import os
import pickle
import sys
import tempfile
import utils

# Some useful constants
from hedy_content import KEYWORDS
from hedy_sourcemap import SourceMap, source_map_transformer

from prefixes.music import notes_mapping

HEDY_MAX_LEVEL = 18
HEDY_MAX_LEVEL_SKIPPING_FAULTY = 5
MAX_LINES = 100
LEVEL_STARTING_INDENTATION = 8

# Boolean variables to allow code which is under construction to not be executed
local_keywords_enabled = True

# dictionary to store transpilers
TRANSPILER_LOOKUP = {}

# define source-map
source_map = SourceMap()

# builtins taken from 3.11.0 docs: https://docs.python.org/3/library/functions.html
PYTHON_BUILTIN_FUNCTIONS = [
    'abs',
    'aiter',
    'all',
    'any',
    'anext',
    'ascii',
    'bin',
    'bool',
    'breakpoint',
    'bytearray',
    'bytes',
    'callable',
    'chr',
    'classmethod',
    'compile',
    'complex',
    'delattr',
    'dict',
    'dir',
    'divmod',
    'enumerate',
    'eval',
    'exec',
    'filter',
    'float',
    'format',
    'frozenset',
    'getattr',
    'globals',
    'hasattr',
    'hash',
    'help',
    'hex',
    'id',
    'input',
    'int',
    'isinstance',
    'issubclass',
    'iter',
    'len',
    'list',
    'locals',
    'map',
    'max',
    'memoryview',
    'min',
    'next',
    'object',
    'oct',
    'open',
    'ord',
    'pow',
    'print',
    'property',
    'range',
    'repr',
    'reversed',
    'round',
    'set',
    'setattr',
    'slice',
    'sorted',
    'staticmethod',
    'str',
    'sum',
    'super',
    'tuple',
    'type',
    'vars',
    'zip']
PYTHON_KEYWORDS = [
    'and',
    'except',
    'lambda',
    'with',
    'as',
    'finally',
    'nonlocal',
    'while',
    'assert',
    'False',
    'None',
    'yield',
    'break',
    'for',
    'not',
    'class',
    'from',
    'or',
    'continue',
    'global',
    'pass',
    'def',
    'if',
    'raise',
    'del',
    'import',
    'return',
    'elif',
    'in',
    'True',
    'else',
    'is',
    'try',
    'int']

LIBRARIES = ['time']
# Python keywords and function names need hashing when used as var names
reserved_words = set(PYTHON_BUILTIN_FUNCTIONS + PYTHON_KEYWORDS + LIBRARIES)

# Let's retrieve all keywords dynamically from the cached KEYWORDS dictionary
indent_keywords = {}
for lang, keywords in KEYWORDS.items():
    indent_keywords[lang] = []
    for keyword in ['if', 'elif', 'for', 'repeat', 'while', 'else', 'define', 'def']:
        indent_keywords[lang].append(keyword)  # always also check for En
        indent_keywords[lang].append(keywords.get(keyword))


# These are the preprocessor rules that we use to specify changes in the rules that
# are expected to work across several rules
# Example
# for<needs_colon> instead of defining the whole rule again.


def needs_colon(rule):
    pos = rule.find('_EOL (_SPACE command)')
    return f'{rule[0:pos]} _COLON {rule[pos:]}'


PREPROCESS_RULES = {
    'needs_colon': needs_colon
}


def translate_value_error(command, value, suggested_type):
    return translate_error(gettext('catch_value_exception'), [
        ('{command}', command, 1),
        ('{value}', value, 1),
        ('{suggestion}', translate_suggestion(suggested_type), 0)
    ])


def translate_values_error(command, suggested_type):
    return translate_error(gettext("catch_multiple_values_exception"), [
        ('{command}', command, 1),
        ('{value}', '{}', 1),
        ('{suggestion}', translate_suggestion(suggested_type), 0)
    ])


def translate_error(exception_text, variables):
    for template, value, is_highlighted in variables:
        result = style_command(value) if is_highlighted else value
        exception_text = exception_text.replace(template, result)
    # The error is transpiled in f-strings with ", ' and ''' quotes. The only option is to use """.
    return '"""' + exception_text + '"""'


def translate_suggestion(suggestion_type):
    # Right now we only have three types of suggestion
    # In the future we might change this if the number increases
    if suggestion_type == 'number':
        return gettext('suggestion_number')
    elif suggestion_type == 'color':
        return gettext('suggestion_color')
    elif suggestion_type == 'note':
        return gettext('suggestion_note')
    elif suggestion_type == 'numbers_or_strings':
        return gettext('suggestion_numbers_or_strings')
    return ''


class Command:
    print = 'print'
    ask = 'ask'
    echo = 'echo'
    turn = 'turn'
    forward = 'forward'
    sleep = 'sleep'
    color = 'color'
    add_to_list = 'add to list'
    remove_from_list = 'remove from list'
    list_access = 'at random'
    in_list = 'in list'
    not_in_list = 'not in list'
    equality = 'is (equality)'
    repeat = 'repeat'
    for_list = 'for in'
    for_loop = 'for in range'
    addition = '+'
    subtraction = '-'
    multiplication = '*'
    division = '/'
    smaller = '<'
    smaller_equal = '<='
    bigger = '>'
    bigger_equal = '>='
    not_equal = '!='
    pressed = 'pressed'
    clear = 'clear'
    define = 'define'
    call = 'call'
    returns = 'return'


translatable_commands = {Command.print: ['print'],
                         Command.ask: ['ask'],
                         Command.echo: ['echo'],
                         Command.turn: ['turn'],
                         Command.sleep: ['sleep'],
                         Command.color: ['color'],
                         Command.forward: ['forward'],
                         Command.add_to_list: ['add', 'to_list'],
                         Command.remove_from_list: ['remove', 'from'],
                         Command.list_access: ['at', 'random'],
                         Command.in_list: ['in'],
                         Command.not_in_list: ['not in'],
                         Command.equality: ['is', '=', '=='],
                         Command.repeat: ['repeat', 'times'],
                         Command.for_list: ['for', 'in'],
                         Command.for_loop: ['in', 'range', 'to'],
                         Command.define: ['define'],
                         Command.call: ['call'],
                         Command.returns: ['return'], }


class HedyType:
    any = 'any'
    none = 'none'
    string = 'string'
    integer = 'integer'
    list = 'list'
    float = 'float'
    boolean = 'boolean'
    input = 'input'


# Type promotion rules are used to implicitly convert one type to another, e.g. integer should be auto converted
# to float in 1 + 1.5. Additionally, before level 12, we want to convert numbers to strings, e.g. in equality checks.
int_to_float = (HedyType.integer, HedyType.float)
int_to_string = (HedyType.integer, HedyType.string)
float_to_string = (HedyType.float, HedyType.string)
input_to_int = (HedyType.input, HedyType.integer)
input_to_float = (HedyType.input, HedyType.float)
input_to_string = (HedyType.input, HedyType.string)


def promote_types(types, rules):
    for (from_type, to_type) in rules:
        if to_type in types:
            types = [to_type if t == from_type else t for t in types]
    return types


def add_level(commands, level, add=None, remove=None):
    # Adds the commands for the given level by taking the commands of the previous level
    # and adjusting the list based on which keywords need to be added or/and removed
    if not add:
        add = []
    if not remove:
        remove = []
    commands[level] = [c for c in commands[level-1] if c not in remove] + add


# Commands per Hedy level which are used to suggest the closest command when kids make a mistake
commands_per_level = {1: ['ask', 'color', 'echo', 'forward', 'play', 'print', 'turn']}
add_level(commands_per_level, level=2, add=['is', 'sleep'], remove=['echo'])
add_level(commands_per_level, level=3, add=['add', 'at', 'from', 'random', 'remove', 'to'])
add_level(commands_per_level, level=4, add=['clear'])
add_level(commands_per_level, level=5, add=['assign_button', 'else', 'if', 'ifpressed', 'in', 'not_in'])
add_level(commands_per_level, level=6)
add_level(commands_per_level, level=7, add=['repeat', 'times'])
add_level(commands_per_level, level=8)
add_level(commands_per_level, level=9)
add_level(commands_per_level, level=10, add=['for'])
add_level(commands_per_level, level=11, add=['range'], remove=['times'])
add_level(commands_per_level, level=12, add=['define', 'call'])
add_level(commands_per_level, level=13, add=['and', 'or'])
add_level(commands_per_level, level=14)
add_level(commands_per_level, level=15, add=['while'])
add_level(commands_per_level, level=16)
add_level(commands_per_level, level=17, add=['elif'])
add_level(commands_per_level, level=18, add=['input'], remove=['ask'])


command_turn_literals = ['right', 'left']
english_colors = ['black', 'blue', 'brown', 'gray', 'green', 'orange', 'pink', 'purple', 'red', 'white', 'yellow']


def color_commands_local(language):
    colors_local = [hedy_translation.translate_keyword_from_en(k, language) for k in english_colors]
    return colors_local


def command_make_color_local(language):
    if language == "en":
        return english_colors
    else:
        return english_colors + color_commands_local(language)


# Commands and their types per level (only partially filled!)
commands_and_types_per_level = {
    Command.print: {
        1: [HedyType.string, HedyType.integer, HedyType.input],
        12: [HedyType.string, HedyType.integer, HedyType.input, HedyType.float],
        16: [HedyType.string, HedyType.integer, HedyType.input, HedyType.float, HedyType.list]
    },
    Command.ask: {
        1: [HedyType.string, HedyType.integer, HedyType.input],
        12: [HedyType.string, HedyType.integer, HedyType.input, HedyType.float],
        16: [HedyType.string, HedyType.integer, HedyType.input, HedyType.float, HedyType.list]
    },
    Command.turn: {1: command_turn_literals,
                   2: [HedyType.integer, HedyType.input],
                   12: [HedyType.integer, HedyType.input, HedyType.float]
                   },
    Command.color: {1: english_colors,
                    2: [english_colors, HedyType.string, HedyType.input]},
    Command.forward: {1: [HedyType.integer, HedyType.input],
                      12: [HedyType.integer, HedyType.input, HedyType.float]
                      },
    Command.sleep: {1: [HedyType.integer, HedyType.input],
                    12: [HedyType.integer, HedyType.input, HedyType.float]
                    },
    Command.list_access: {1: [HedyType.list]},
    Command.in_list: {1: [HedyType.list]},
    Command.not_in_list: {1: [HedyType.list]},
    Command.add_to_list: {1: [HedyType.list]},
    Command.remove_from_list: {1: [HedyType.list]},
    Command.equality: {1: [HedyType.string, HedyType.integer, HedyType.input, HedyType.float],
                       14: [HedyType.string, HedyType.integer, HedyType.input, HedyType.float, HedyType.list]},
    Command.addition: {
        6: [HedyType.integer, HedyType.input],
        12: [HedyType.string, HedyType.integer, HedyType.input, HedyType.float]
    },
    Command.subtraction: {
        1: [HedyType.integer, HedyType.input],
        12: [HedyType.integer, HedyType.float, HedyType.input],
    },
    Command.multiplication: {
        1: [HedyType.integer, HedyType.input],
        12: [HedyType.integer, HedyType.float, HedyType.input],
    },
    Command.division: {
        1: [HedyType.integer, HedyType.input],
        12: [HedyType.integer, HedyType.float, HedyType.input],
    },
    Command.repeat: {7: [HedyType.integer, HedyType.input]},
    Command.for_list: {10: {HedyType.list}},
    Command.for_loop: {11: [HedyType.integer, HedyType.input]},
    Command.smaller: {14: [HedyType.integer, HedyType.float, HedyType.input]},
    Command.smaller_equal: {14: [HedyType.integer, HedyType.float, HedyType.input]},
    Command.bigger: {14: [HedyType.integer, HedyType.float, HedyType.input]},
    Command.bigger_equal: {14: [HedyType.integer, HedyType.float, HedyType.input]},
    Command.not_equal: {14: [HedyType.integer, HedyType.float, HedyType.string, HedyType.input, HedyType.list]},
    Command.pressed: {5: [HedyType.string]}  # TODO: maybe use a seperate type character in the future.
}

# we generate Python strings with ' always, so ' needs to be escaped but " works fine
# \ also needs to be escaped because it eats the next character
characters_that_need_escaping = ["\\", "'"]

character_skulpt_cannot_parse = re.compile('[^a-zA-Z0-9_]')


def get_list_keywords(commands, to_lang):
    """ Returns a list with the local keywords of the argument 'commands'
    """

    translation_commands = []
    dir = path.abspath(path.dirname(__file__))
    path_keywords = dir + "/content/keywords"

    to_yaml_filesname_with_path = path.join(path_keywords, to_lang + '.yaml')
    en_yaml_filesname_with_path = path.join(path_keywords, 'en' + '.yaml')

    with open(en_yaml_filesname_with_path, 'r', encoding='utf-8') as stream:
        en_yaml_dict = yaml.safe_load(stream)

    try:
        with open(to_yaml_filesname_with_path, 'r', encoding='utf-8') as stream:
            to_yaml_dict = yaml.safe_load(stream)
        for command in commands:
            if command == 'ifpressed':  # TODO: this is a bit of a hack
                command = 'pressed'  # since in the yamls they are called pressed
            if command == 'assign_button':  # but in the grammar 'ifpressed'
                command = 'button'  # should be changed in the yaml eventually!
            try:
                translation_commands.append(to_yaml_dict[command])
            except Exception:
                translation_commands.append(en_yaml_dict[command])
    except Exception:
        for command in commands:
            translation_commands.append(en_yaml_dict[command])

    return translation_commands


def get_suggestions_for_language(lang, level):
    if not local_keywords_enabled:
        lang = 'en'

    lang_commands = get_list_keywords(commands_per_level[level], lang)

    # if we allow multiple keyword languages:
    en_commands = get_list_keywords(commands_per_level[level], 'en')
    en_lang_commands = list(set(en_commands + lang_commands))

    return en_lang_commands


def escape_var(var):
    var_name = var
    if isinstance(var, LookupEntry):
        var_name = var.name
    return "_" + var_name if var_name in reserved_words else var_name


def style_command(command):
    return f'<span class="command-highlighted">{command}</span>'


def closest_command(input_, known_commands, threshold=2):
    # Find the closest command to the input, i.e. the one with the smallest distance within the threshold. Returns:
    #  (None, _)  No suggestion. There is no command similar enough to the input. For example, the distance
    #             between 'eechoooo' and 'echo' is higher than the specified threshold.
    #  (False, _) Invalid suggestion. The suggested command is identical to the input, so it is not a suggestion.
    #             This is to prevent "print is not a command in Hedy level 3, did you mean print?" error message.
    #  (True, 'sug') Valid suggestion. A command is similar enough to the input but not identical, e.g. 'aks' -> 'ask'

    # FH, early 2020: simple string distance, could be more sophisticated MACHINE LEARNING!
    minimum_distance = 1000
    result = None
    for command in known_commands:
        minimum_distance_for_command = calculate_minimum_distance(command, input_)
        if minimum_distance_for_command < minimum_distance and minimum_distance_for_command <= threshold:
            minimum_distance = minimum_distance_for_command
            result = command

    if result:
        if result != input_:
            return True, result  # Valid suggestion
        return False, ''  # Invalid suggestion
    return None, ''  # No suggestion


def calculate_minimum_distance(s1, s2):
    """Return string distance between 2 strings."""
    if len(s1) > len(s2):
        s1, s2 = s2, s1
    distances = range(len(s1) + 1)
    for index2, char2 in enumerate(s2):
        new_distances = [index2 + 1]
        for index1, char1 in enumerate(s1):
            if char1 == char2:
                new_distances.append(distances[index1])
            else:
                new_distances.append(1 + min((distances[index1], distances[index1 + 1], new_distances[-1])))
        distances = new_distances
    return distances[-1]


@dataclass
class InvalidInfo:
    error_type: str
    command: str = ''
    arguments: list = field(default_factory=list)
    line: int = 0
    column: int = 0


# used in to construct lookup table entries and infer their type
@dataclass
class LookupEntry:
    name: str
    tree: Tree
    definition_line: int
    access_line: int
    skip_hashing: bool
    type_: str = None
    currently_inferring: bool = False  # used to detect cyclic type inference


class TypedTree(Tree):
    def __init__(self, data, children, meta, type_):
        super().__init__(data, children, meta)
        self.type_ = type_


@v_args(meta=True)
class ExtractAST(Transformer):
    # simplifies the tree: f.e. flattens arguments of text, var and punctuation for further processing
    def text(self, meta, args):
        return Tree('text', [' '.join([str(c) for c in args])], meta)

    def INT(self, args):
        return Tree('integer', [str(args)])

    def NUMBER(self, args):
        return Tree('number', [str(args)])

    def POSITIVE_NUMBER(self, args):
        return Tree('number', [str(args)])

    def NEGATIVE_NUMBER(self, args):
        return Tree('number', [str(args)])

    # level 2
    def var(self, meta, args):
        return Tree('var', [''.join([str(c) for c in args])], meta)

    def list_access(self, meta, args):
        # FH, may 2022 I don't fully understand why we remove INT here and just plemp
        # the number in the tree. should be improved but that requires rewriting the further processing code too (TODO)
        if isinstance(args[1], Tree):
            if "random" in args[1].data:
                return Tree('list_access', [args[0], 'random'], meta)
            elif args[1].data == "var_access":
                return Tree('list_access', [args[0], args[1].children[0]], meta)
            else:
                # convert to latin int
                latin_int_index = str(int(args[1].children[0]))
                return Tree('list_access', [args[0], latin_int_index], meta)
        else:
            return Tree('list_access', [args[0], args[1]], meta)

    # level 5
    def error_unsupported_number(self, meta, args):
        return Tree('unsupported_number', [''.join([str(c) for c in args])], meta)


# This visitor collects all entries that should be part of the lookup table. It only stores the name of the entry
# (e.g. 'animal') and its value as a tree node (e.g. Tree['text', ['cat']]) which is later used to infer the type
# of the entry. This preliminary traversal is needed to avoid issues with loops in which an iterator variable is
# used in the inner commands which are visited before the iterator variable is added to the lookup.

class LookupEntryCollector(visitors.Visitor):
    def __init__(self, level):
        super().__init__()
        self.level = level
        self.lookup = []

    def ask(self, tree):
        # in level 1 there is no variable name on the left side of the ask command
        if self.level > 1:
            self.add_to_lookup(tree.children[0].children[0], tree, tree.meta.line)

    def input_empty_brackets(self, tree):
        self.input(tree)

    def input(self, tree):
        var_name = tree.children[0].children[0]
        self.add_to_lookup(var_name, tree, tree.meta.line)

    # def var_access(self, tree):
    #     variable_name = tree.children[0].children[0]
    #     # store the line of access (or string value) in the lookup table
    #     # so we know what variable is used where
    #     vars = [a for a in self.lookup if a.name == variable_name]
    #     if vars:
    #         corresponding_lookup_entry = vars[0]
    #         corresponding_lookup_entry.access_line = tree.meta.line

    def assign(self, tree):
        var_name = tree.children[0].children[0]
        self.add_to_lookup(var_name, tree.children[1], tree.meta.line)

    def assign_list(self, tree):
        var_name = tree.children[0].children[0]
        self.add_to_lookup(var_name, tree, tree.meta.line)

    # list access is added to the lookup table not because it must be escaped
    # for example we print(dieren[1]) not print('dieren[1]')

    def list_access(self, tree):
        list_name = escape_var(tree.children[0].children[0])
        position_name = escape_var(tree.children[1])
        if position_name == 'random':
            name = f'random.choice({list_name})'
        else:
            # We want list access to be 1-based instead of 0-based, hence the -1
            name = f'{list_name}[int({position_name})-1]'
        self.add_to_lookup(name, tree, tree.meta.line, True)

    def change_list_item(self, tree):
        self.add_to_lookup(tree.children[0].children[0], tree, tree.meta.line, True)

    def for_list(self, tree):
        iterator = str(tree.children[0].children[0])
        # the tree is trimmed to skip contain the inner commands of the loop since
        # they are not needed to infer the type of the iterator variable
        trimmed_tree = Tree(tree.data, tree.children[0:2], tree.meta)
        self.add_to_lookup(iterator, trimmed_tree, tree.meta.line)

    def for_loop(self, tree):
        iterator = str(tree.children[0].children[0])
        # the tree is trimmed to skip contain the inner commands of the loop since
        # they are not needed to infer the type of the iterator variable
        trimmed_tree = Tree(tree.data, tree.children[0:3], tree.meta)
        self.add_to_lookup(iterator, trimmed_tree, tree.meta.line)

    def define(self, tree):
        self.add_to_lookup(str(tree.children[0].children[0]) + "()", tree, tree.meta.line)

        # add arguments to lookup
        if tree.children[1].data == 'arguments':
            for x in (c for c in tree.children[1].children if isinstance(c, Tree)):
                self.add_to_lookup(x.children[0], tree.children[1], tree.meta.line)

    def call(self, tree):
        function_name = tree.children[0].children[0]
        names = [x.name for x in self.lookup]
        if function_name + "()" not in names:
            raise exceptions.UndefinedFunctionException(function_name, tree.meta.line)

        args_str = ""
        if len(tree.children) > 1:
            args_str = ", ".join(str(x.children[0]) if isinstance(x, Tree) else str(x)
                                 for x in tree.children[1].children)
        self.add_to_lookup(f"{function_name}({args_str})", tree, tree.meta.line)

    def add_to_lookup(self, name, tree, definition_line=None, access_line=None, skip_hashing=False):
        entry = LookupEntry(name, tree, definition_line, access_line, skip_hashing)
        hashed_name = escape_var(entry)
        entry.name = hashed_name
        self.lookup.append(entry)


# The transformer traverses the whole AST and infers the type of each node. It alters the lookup table entries with
# their inferred type. It also performs type validation for commands, e.g. 'text' + 1 results in error.
@v_args(tree=True)
class TypeValidator(Transformer):
    def __init__(self, lookup, level, lang, input_string):
        super().__init__()
        self.lookup = lookup
        self.level = level
        self.lang = lang
        self.input_string = input_string

    def print(self, tree):
        self.validate_args_type_allowed(Command.print, tree.children, tree.meta)

        return self.to_typed_tree(tree)

    def ask(self, tree):
        if self.level > 1:
            self.save_type_to_lookup(tree.children[0].children[0], HedyType.input)
        self.validate_args_type_allowed(Command.ask, tree.children[1:], tree.meta)
        return self.to_typed_tree(tree, HedyType.input)

    def input(self, tree):
        self.validate_args_type_allowed(Command.ask, tree.children[1:], tree.meta)
        return self.to_typed_tree(tree, HedyType.input)

    def forward(self, tree):
        if tree.children:
            self.validate_args_type_allowed(Command.forward, tree.children, tree.meta)
        return self.to_typed_tree(tree)

    def color(self, tree):
        if tree.children:
            self.validate_args_type_allowed(Command.color, tree.children, tree.meta)
        return self.to_typed_tree(tree)

    def turn(self, tree):
        if tree.children:
            name = tree.children[0].data
            if self.level > 1 or name not in command_turn_literals:
                self.validate_args_type_allowed(Command.turn, tree.children, tree.meta)
        return self.to_typed_tree(tree)

    def sleep(self, tree):
        if tree.children:
            self.validate_args_type_allowed(Command.sleep, tree.children, tree.meta)
        return self.to_typed_tree(tree)

    def assign(self, tree):
        try:
            type_ = self.get_type(tree.children[1])
            self.save_type_to_lookup(tree.children[0].children[0], type_)
        except hedy.exceptions.UndefinedVarException as ex:
            if self.level >= 12:
                raise hedy.exceptions.UnquotedAssignTextException(
                    text=ex.arguments['name'],
                    line_number=tree.meta.line)
            else:
                raise

        return self.to_typed_tree(tree, HedyType.none)

    def assign_list(self, tree):
        self.save_type_to_lookup(tree.children[0].children[0], HedyType.list)
        return self.to_typed_tree(tree, HedyType.list)

    def list_access(self, tree):
        self.validate_args_type_allowed(Command.list_access, tree.children[0], tree.meta)

        list_name = escape_var(tree.children[0].children[0])
        if tree.children[1] == 'random':
            name = f'random.choice({list_name})'
        else:
            # We want list access to be 1-based instead of 0-based, hence the -1
            name = f'{list_name}[int({tree.children[1]})-1]'
        self.save_type_to_lookup(name, HedyType.any)

        return self.to_typed_tree(tree, HedyType.any)

    def add(self, tree):
        self.validate_args_type_allowed(Command.add_to_list, tree.children[1], tree.meta)
        return self.to_typed_tree(tree)

    def remove(self, tree):
        self.validate_args_type_allowed(Command.remove_from_list, tree.children[1], tree.meta)
        return self.to_typed_tree(tree)

    def in_list_check(self, tree):
        self.validate_args_type_allowed(Command.in_list, tree.children[1], tree.meta)
        return self.to_typed_tree(tree, HedyType.boolean)

    def not_in_list_check(self, tree):
        self.validate_args_type_allowed(Command.not_in_list, tree.children[1], tree.meta)
        return self.to_typed_tree(tree, HedyType.boolean)

    def equality_check(self, tree):
        if self.level < 12:
            rules = [int_to_float, int_to_string, float_to_string, input_to_string, input_to_int, input_to_float]
        else:
            rules = [int_to_float, input_to_string, input_to_int, input_to_float]
        self.validate_binary_command_args_type(Command.equality, tree, rules)
        return self.to_typed_tree(tree, HedyType.boolean)

    def repeat(self, tree):
        command = Command.repeat
        allowed_types = get_allowed_types(command, self.level)
        self.check_type_allowed(command, allowed_types, tree.children[0], tree.meta)
        return self.to_typed_tree(tree, HedyType.none)

    def for_list(self, tree):
        command = Command.for_list
        allowed_types = get_allowed_types(command, self.level)
        self.check_type_allowed(command, allowed_types, tree.children[1], tree.meta)
        self.save_type_to_lookup(tree.children[0].children[0], HedyType.any)
        return self.to_typed_tree(tree, HedyType.none)

    def for_loop(self, tree):
        command = Command.for_loop
        allowed_types = get_allowed_types(command, self.level)

        start_type = self.check_type_allowed(command, allowed_types, tree.children[1], tree.meta)
        self.check_type_allowed(command, allowed_types, tree.children[2], tree.meta)

        iterator = str(tree.children[0])
        self.save_type_to_lookup(iterator, start_type)

        return self.to_typed_tree(tree, HedyType.none)

    def integer(self, tree):
        return self.to_typed_tree(tree, HedyType.integer)

    def text(self, tree):
        # under level 12 integers appear as text, so we parse them
        if self.level < 12:
            type_ = HedyType.integer if ConvertToPython.is_int(tree.children[0]) else HedyType.string
        else:
            type_ = HedyType.string
        return self.to_typed_tree(tree, type_)

    def text_in_quotes(self, tree):
        return self.to_typed_tree(tree.children[0], HedyType.string)

    def var_access(self, tree):
        return self.to_typed_tree(tree, HedyType.string)

    def var_access_print(self, tree):
        return self.var_access(tree)

    def var(self, tree):
        return self.to_typed_tree(tree, HedyType.none)

    def number(self, tree):
        number = tree.children[0]
        if ConvertToPython.is_int(number):
            return self.to_typed_tree(tree, HedyType.integer)
        if ConvertToPython.is_float(number):
            return self.to_typed_tree(tree, HedyType.float)
        # We managed to parse a number that cannot be parsed by python
        raise exceptions.ParseException(level=self.level, location='', found=number)

    def subtraction(self, tree):
        return self.to_sum_typed_tree(tree, Command.subtraction)

    def addition(self, tree):
        return self.to_sum_typed_tree(tree, Command.addition)

    def multiplication(self, tree):
        return self.to_sum_typed_tree(tree, Command.multiplication)

    def division(self, tree):
        return self.to_sum_typed_tree(tree, Command.division)

    def to_sum_typed_tree(self, tree, command):
        rules = [int_to_float, input_to_int, input_to_float, input_to_string]
        prom_left_type, prom_right_type = self.validate_binary_command_args_type(command, tree, rules)
        return TypedTree(tree.data, tree.children, tree.meta, prom_left_type)

    def smaller(self, tree):
        return self.to_comparison_tree(Command.smaller, tree)

    def smaller_equal(self, tree):
        return self.to_comparison_tree(Command.smaller_equal, tree)

    def bigger(self, tree):
        return self.to_comparison_tree(Command.bigger, tree)

    def bigger_equal(self, tree):
        return self.to_comparison_tree(Command.bigger_equal, tree)

    def not_equal(self, tree):
        rules = [int_to_float, input_to_int, input_to_float, input_to_string]
        self.validate_binary_command_args_type(Command.not_equal, tree, rules)
        return self.to_typed_tree(tree, HedyType.boolean)

    def to_comparison_tree(self, command, tree):
        allowed_types = get_allowed_types(command, self.level)
        self.check_type_allowed(command, allowed_types, tree.children[0], tree.meta)
        self.check_type_allowed(command, allowed_types, tree.children[1], tree.meta)
        return self.to_typed_tree(tree, HedyType.boolean)

    def validate_binary_command_args_type(self, command, tree, type_promotion_rules):
        allowed_types = get_allowed_types(command, self.level)

        left_type = self.check_type_allowed(command, allowed_types, tree.children[0], tree.meta)
        right_type = self.check_type_allowed(command, allowed_types, tree.children[1], tree.meta)

        if self.ignore_type(left_type) or self.ignore_type(right_type):
            return HedyType.any, HedyType.any

        prom_left_type, prom_right_type = promote_types([left_type, right_type], type_promotion_rules)

        if prom_left_type != prom_right_type:
            left_arg = tree.children[0].children[0]
            right_arg = tree.children[1].children[0]
            raise hedy.exceptions.InvalidTypeCombinationException(
                command, left_arg, right_arg, left_type, right_type, tree.meta.line)
        return prom_left_type, prom_right_type

    def validate_args_type_allowed(self, command, children, meta):
        allowed_types = get_allowed_types(command, self.level)
        children = children if type(children) is list else [children]
        for child in children:
            self.check_type_allowed(command, allowed_types, child, meta)

    def check_type_allowed(self, command, allowed_types, tree, meta=None):
        arg_type = self.get_type(tree)
        if arg_type not in allowed_types and not self.ignore_type(arg_type):
            variable = tree.children[0]

            if command in translatable_commands:
                keywords = translatable_commands[command]
                result = hedy_translation.find_command_keywords(
                    self.input_string,
                    self.lang,
                    self.level,
                    keywords,
                    meta.line,
                    meta.end_line,
                    meta.column - 1,
                    meta.end_column - 2)
                result = {k: v for k, v in result.items()}
                command = ' '.join([v.strip() for v in result.values() if v is not None])
            raise exceptions.InvalidArgumentTypeException(command=command, invalid_type=arg_type,
                                                          invalid_argument=variable, allowed_types=allowed_types,
                                                          line_number=meta.line)
        return arg_type

    def get_type(self, tree):
        # The rule var_access is used in the grammars definitions only in places where a variable needs to be accessed.
        # var_access_print is identical to var_access and is introduced only to differentiate error messages.
        # So, if it cannot be found in the lookup table, then it is an undefined variable for sure.
        if tree.data in ['var_access', 'var_access_print']:
            var_name = tree.children[0]
            in_lookup, type_in_lookup = self.try_get_type_from_lookup(var_name)
            if in_lookup:
                return type_in_lookup
            else:
                self.get_var_access_error(tree, var_name)

        # TypedTree with type 'None' and 'string' could be in the lookup because of the grammar definitions
        # If the tree has more than 1 child, then it is not a leaf node, so do not search in the lookup
        if tree.type_ in [HedyType.none, HedyType.string] and len(tree.children) == 1:
            in_lookup, type_in_lookup = self.try_get_type_from_lookup(tree.children[0])
            if in_lookup:
                return type_in_lookup
        # If the value is not in the lookup or the type is other than 'None' or 'string', return evaluated type
        return tree.type_

    def get_var_access_error(self, tree, var_name):
        # var_access_print is a var_access used in print statements to provide the following better error messages
        if tree.data == 'var_access_print':
            # is there a variable that is mildly similar? if so, we probably meant that one
            minimum_distance_allowed = 4
            for var_in_lookup in self.lookup:
                if calculate_minimum_distance(var_in_lookup.name, var_name) <= minimum_distance_allowed:
                    raise hedy.exceptions.UndefinedVarException(name=var_name, line_number=tree.meta.line)

            # no variable which looks similar? Then, fall back to UnquotedTextException
            raise hedy.exceptions.UnquotedTextException(
                level=self.level, unquotedtext=var_name, line_number=tree.meta.line)

        # for all other var_access instances, use UndefinedVarException
        raise hedy.exceptions.UndefinedVarException(name=var_name, line_number=tree.meta.line)

    def ignore_type(self, type_):
        return type_ in [HedyType.any, HedyType.none]

    def save_type_to_lookup(self, name, inferred_type):
        for entry in self.lookup:
            if entry.name == escape_var(name):
                entry.type_ = inferred_type

    # Usually, variable definitions are sequential and by the time we need the type of a lookup entry, it would already
    #  be inferred. However, there are valid cases in which the lookup entries will be accessed before their type
    #  is inferred. This is the case with for loops:
    #      for i in 1 to 10
    #          print i
    #  In the above case, we visit `print i`, before the definition of i in the for cycle. In this case, the tree of
    #  lookup entry is used to infer the type and continue the started validation. This approach might cause issues
    #  in case of cyclic references, e.g. b is b + 1. The flag `inferring` is used as a guard against these cases.
    def try_get_type_from_lookup(self, name):
        matches = [entry for entry in self.lookup if entry.name == escape_var(name)]
        if matches:
            match = matches[0]
            if not match.type_:
                if match.currently_inferring:  # there is a cyclic var reference, e.g. b = b + 1
                    raise exceptions.CyclicVariableDefinitionException(
                        variable=match.name, line_number=match.tree.meta.line)
                else:
                    match.currently_inferring = True
                    try:
                        TypeValidator(self.lookup, self.level, self.lang, self.input_string).transform(match.tree)
                    except VisitError as ex:
                        raise ex.orig_exc
                    match.currently_inferring = False

            return True, self.lookup_type_fallback(matches[0].type_)
        return False, None

    def lookup_type_fallback(self, type_in_lookup):
        # If the entry is in the lookup table but its type has not been evaluated yet, then most probably this is a
        # variable referenced before it is defined. In this case, we rely on python to return an error. For now.
        return HedyType.any if type_in_lookup is None else type_in_lookup

    def to_typed_tree(self, tree, type_=HedyType.none):
        return TypedTree(tree.data, tree.children, tree.meta, type_)

    def __default__(self, data, children, meta):
        return TypedTree(data, children, meta, HedyType.none)


def flatten_list_of_lists_to_list(args):
    flat_list = []
    for element in args:
        if isinstance(
                element,
                str):  # str needs a special case before list because a str is also a list and we don't want to split all letters out
            flat_list.append(element)
        elif isinstance(element, list):
            flat_list += flatten_list_of_lists_to_list(element)
        else:
            flat_list.append(element)
    return flat_list


def are_all_arguments_true(args):
    bool_arguments = [x[0] for x in args]
    arguments_of_false_nodes = flatten_list_of_lists_to_list([x[1] for x in args if not x[0]])
    return all(bool_arguments), arguments_of_false_nodes


# this class contains code shared between IsValid and IsComplete, which are quite similar
# because both filter out some types of 'wrong' nodes
@v_args(meta=True)
class Filter(Transformer):
    def __default__(self, data, children, meta):
        result, args = are_all_arguments_true(children)
        return result, args, meta

    def program(self, meta, args):
        bool_arguments = [x[0] for x in args]
        if all(bool_arguments):
            return [True]  # all complete
        else:
            for a in args:
                if not a[0]:
                    return False, a[1]

    # leafs are treated differently, they are True + their arguments flattened
    def var(self, meta, args):
        return True, ''.join([str(c) for c in args]), meta

    def random(self, meta, args):
        return True, 'random', meta

    def number(self, meta, args):
        return True, ''.join([c for c in args]), meta

    def NEGATIVE_NUMBER(self, args):
        return True, ''.join([c for c in args]), None

    def text(self, meta, args):
        return all(args), ''.join([c for c in args]), meta


class UsesPyGame(Transformer):
    command_prefix = (f"""\
pygame_end = False
while not pygame_end:
  pygame.display.update()
  event = pygame.event.wait()
  if event.type == pygame.QUIT:
    pygame_end = True
    pygame.quit()
    break""")


class AllCommands(Transformer):
    def __init__(self, level):
        self.level = level

    def standardize_keyword(self, keyword):
        # some keywords have names that are not a valid name for a command
        # that's why we call them differently in the grammar
        # we have to translate them to the regular names here for further communciation
        if keyword in ['assign', 'assign_list']:
            return 'is'
        if keyword == 'ifelse':
            return 'else'
        if keyword == 'ifs':
            return 'if'
        if keyword == 'elifs':
            return 'elif'
        if keyword == 'for_loop':
            return 'for'
        if keyword == 'for_list':
            return 'for'
        if keyword == 'or_condition':
            return 'or'
        if keyword == 'and_condition':
            return 'and'
        if keyword == 'while_loop':
            return 'while'
        if keyword == 'in_list_check':
            return 'in'
        if keyword == 'input_empty_brackets':
            return 'input'
        if keyword == 'print_empty_brackets':
            return 'print'
        return str(keyword)

    def __default__(self, args, children, meta):
        # if we are matching a rule that is a command
        production_rule_name = self.standardize_keyword(args)
        leaves = flatten_list_of_lists_to_list(children)
        # for the achievements we want to be able to also detect which operators were used by a kid
        operators = ['addition', 'subtraction', 'multiplication', 'division']

        if production_rule_name in commands_per_level[
                self.level] or production_rule_name in operators or production_rule_name == 'ifpressed_else':
            # ifpressed_else is not in the yamls, upsetting lookup code to get an alternative later
            # lookup should be fixed instead, making a special case for now
            if production_rule_name == 'else':  # use of else also has an if
                return ['if', 'else'] + leaves
            return [production_rule_name] + leaves
        else:
            return leaves  # 'pop up' the children

    def command(self, args):
        return args

    def program(self, args):
        return flatten_list_of_lists_to_list(args)

    # somehow tokens are not picked up by the default rule so they need their own rule
    def INT(self, args):
        return []

    def NAME(self, args):
        return []

    def NUMBER(self, args):
        return []

    def POSITIVE_NUMBER(self, args):
        return []

    def NEGATIVE_NUMBER(self, args):
        return []

    def text(self, args):
        return []


def all_commands(input_string, level, lang='en'):
    """Return the commands used in a program string.

    This function is still used in the web frontend, and some tests, but no longer by 'transpile'.
    """
    input_string = process_input_string(input_string, level, lang)
    program_root = parse_input(input_string, level, lang)

    return AllCommands(level).transform(program_root)


@v_args(meta=True)
class IsValid(Filter):
    # all rules are valid except for the "Invalid" production rule
    # this function is used to generate more informative error messages
    # tree is transformed to a node of [Bool, args, command number]

    def __init__(self, level, lang, input_string):
        self.level = level
        self.lang = lang
        self.input_string = input_string

    def error_invalid_space(self, meta, args):
        line = args[0][2].line
        # the error here is a space at the beginning of a line, we can fix that!
        fixed_code, result = repair_leading_space(self.input_string, self.lang, self.level, line)
        raise exceptions.InvalidSpaceException(
            level=self.level, line_number=line, fixed_code=fixed_code, fixed_result=result)

    def error_ask_missing_variable(self, meta, args):
        raise exceptions.MissingVariableException(command='is ask', level=self.level, line_number=meta.line)

    def error_print_nq(self, meta, args):
        words = [str(x[1]) for x in args]  # second half of the list is the word
        text = ' '.join(words)

        raise exceptions.UnquotedTextException(
            level=self.level,
            unquotedtext=text,
            line_number=meta.line
        )

    def error_list_access(self, meta, args):
        raise exceptions.MisspelledAtCommand(command='at', arg1=str(args[1][1]), line_number=meta.line)

    def error_add_missing_to(self, meta, args):
        raise exceptions.MissingAdditionalCommand(command='add', missing_command='to', line_number=meta.line)

    def error_remove_missing_from(self, meta, args):
        raise exceptions.MissingAdditionalCommand(command='remove', missing_command='from', line_number=meta.line)

    def error_non_decimal(self, meta, args):
        raise exceptions.NonDecimalVariable(line_number=meta.line)

    def error_invalid(self, meta, args):
        invalid_command = args[0][1]
        sug_exists, suggestion = closest_command(invalid_command, get_suggestions_for_language(self.lang, self.level))

        if sug_exists is None:  # there is no suggestion
            raise exceptions.MissingCommandException(level=self.level, line_number=meta.line)
        if not sug_exists:  # the suggestion is invalid, i.e. identical to the command
            invalid_command_en = hedy_translation.translate_keyword_to_en(invalid_command, lang)
            if invalid_command_en == Command.turn:
                arg = args[0][0]
                raise hedy.exceptions.InvalidArgumentException(
                    command=invalid_command,
                    allowed_types=get_allowed_types(Command.turn, self.level),
                    invalid_argument=arg,
                    line_number=meta.line)
            # clearly the error message here should be better or it should be a different one!
            raise exceptions.ParseException(level=self.level, location=[meta.line, meta.column], found=invalid_command)
        else:  # there is a valid suggestion
            result = None
            fixed_code = self.input_string.replace(invalid_command, suggestion)
            if fixed_code != self.input_string:  # only if we have made a successful fix
                try:
                    fixed_result = transpile_inner(fixed_code, self.level)
                    result = fixed_result
                except exceptions.HedyException:
                    # The fixed code contains another error. Only report the original error for now.
                    pass

        raise exceptions.InvalidCommandException(invalid_command=invalid_command, level=self.level,
                                                 guessed_command=suggestion, line_number=meta.line,
                                                 fixed_code=fixed_code, fixed_result=result)

    def error_unsupported_number(self, meta, args):
        # add in , line=meta.line, column=meta.column
        raise exceptions.UnsupportedFloatException(value=''.join(str(args[0])))

    def error_condition(self, meta, args):
        raise exceptions.UnquotedEqualityCheckException(line_number=meta.line)

    def error_repeat_no_command(self, meta, args):
        raise exceptions.MissingInnerCommandException(command='repeat', level=self.level, line_number=meta.line)

    def error_repeat_no_print(self, meta, args):
        raise exceptions.IncompleteRepeatException(command='print', level=self.level, line_number=meta.line)

    def error_repeat_no_times(self, meta, args):
        raise exceptions.IncompleteRepeatException(command='times', level=self.level, line_number=meta.line)

    def error_repeat_dep_8(self, meta, args):
        # repeat is no longer usable this way, raise!
        raise hedy.exceptions.WrongLevelException(7, 'repeat', "repeat_dep", meta.line)

    def error_text_no_print(self, meta, args):
        raise exceptions.LonelyTextException(level=self.level, line_number=meta.line)

    def error_list_access_at(self, meta, args):
        raise exceptions.InvalidAtCommandException(command='at', level=self.level, line_number=meta.line)

    # flat if no longer allowed in level 8 and up
    def error_ifelse(self, meta, args):
        raise exceptions.WrongLevelException(
            offending_keyword='if',
            working_level=7,
            tip='no_more_flat_if',
            line_number=meta.line)

    def error_ifpressed_missing_else(self, meta, args):
        raise exceptions.MissingElseForPressitException(
            command='ifpressed_else', level=self.level, line_number=meta.line)

    def error_for_missing_in(self, meta, args):
        raise exceptions.MissingAdditionalCommand(command='for', missing_command='in', line_number=meta.line)

    def error_for_missing_to(self, meta, args):
        raise exceptions.MissingAdditionalCommand(command='for', missing_command='to', line_number=meta.line)

    def error_for_missing_command(self, meta, args):
        raise exceptions.IncompleteCommandException(incomplete_command='for', level=self.level, line_number=meta.line)

    def error_assign_list_missing_brackets(self, meta, args):
        raise exceptions.MissingBracketsException(level=self.level, line_number=meta.line)

    def error_nested_define(self, meta, args):
        raise exceptions.NestedFunctionException()

    # other rules are inherited from Filter


@v_args(meta=True)
def valid_echo(ast):
    commands = ast.children
    command_names = [x.children[0].data for x in commands]
    no_echo = 'echo' not in command_names

    # no echo is always ok!

    # otherwise, both have to be in the list and echo should come after
    return no_echo or ('echo' in command_names and 'ask' in command_names) and command_names.index(
        'echo') > command_names.index('ask')


@v_args(meta=True)
class IsComplete(Filter):
    def __init__(self, level):
        self.level = level

    # ah so we actually have 2 types of "error productions"!
    # true ones that live in the grammar like error_ask_dep_2
    # and these ones where the parser combines valid and not valid
    # versions, like print: _PRINT (text)?

    # print, ask and echo can miss arguments and then are not complete
    # used to generate more informative error messages
    # tree is transformed to a node of [True] or [False, args, line_number]

    def ask(self, meta, args):
        # in level 1 ask without arguments means args == []
        # in level 2 and up, ask without arguments is a list of 1, namely the var name
        incomplete = (args == [] and self.level == 1) or (len(args) == 1 and self.level >= 2)
        if meta is not None:
            return not incomplete, ('ask', meta.line)
        else:
            return not incomplete, ('ask', 1)

    def print(self, meta, args):
        return args != [], ('print', meta.line)

    def input(self, meta, args):
        return len(args) > 1, ('input', meta.line)

    def length(self, meta, args):
        return args != [], ('len', meta.line)

    def error_print_nq(self, meta, args):
        return args != [], ('print level 2', meta.line)

    def echo(self, meta, args):
        # echo may miss an argument
        return True, ('echo', meta.line)

    # other rules are inherited from Filter


def process_characters_needing_escape(value):
    # defines what happens if a kids uses ' or \ in in a string
    for c in characters_that_need_escaping:
        value = value.replace(c, f'\\{c}')
    return value


def get_allowed_types(command, level):
    # get only the allowed types of the command for all levels before the requested level
    allowed = [values for key, values in commands_and_types_per_level[command].items() if key <= level]
    # use the allowed types of the highest level available
    return allowed[-1] if allowed else []


# decorator used to store each class in the lookup table
def hedy_transpiler(level):
    def decorator(c):
        TRANSPILER_LOOKUP[level] = c
        c.level = level
        return c

    return decorator


@v_args(meta=True)
class ConvertToPython(Transformer):
    def __init__(self, lookup, language="en", numerals_language="Latin", is_debug=False, microbit=False, questions=''):
        self.questions = questions
        self.lookup = lookup
        self.language = language
        self.numerals_language = numerals_language
        self.is_debug = is_debug
        self.microbit = microbit

    def add_debug_breakpoint(self):
        if self.is_debug:
            return f" # __BREAKPOINT__"
        else:
            return ""

    # default for line number is max lines so if it is not given, there
    # is no check on whether the var is defined
    def is_variable(self, variable_name, access_line_number=100):
        all_names = [a.name for a in self.lookup]
        all_names_before_access_line = [a.name for a in self.lookup if a.definition_line <= access_line_number]
        if variable_name in all_names and variable_name not in all_names_before_access_line:
            # referenced before assignment!
            definition_line_number = [a.definition_line for a in self.lookup if a.name == variable_name][0]
            raise hedy.exceptions.AccessBeforeAssignException(
                name=variable_name,
                access_line_number=access_line_number,
                definition_line_number=definition_line_number)
        else:
            # valid use, store!
            self.add_variable_access_location(variable_name, access_line_number)

        is_function = False
        if isinstance(variable_name, str):
            pattern = r'^([a-zA-Z_][a-zA-Z0-9_]*)\('
            match = re.match(pattern, variable_name)
            is_function = match and [a.name for a in self.lookup if match.group(1) + "()" == a.name]

        return escape_var(variable_name) in all_names_before_access_line or is_function

    def process_variable(self, arg, access_line_number=100):
        # processes a variable by hashing and escaping when needed
        if self.is_variable(arg, access_line_number):
            # add this access line to the lookup table
            self.add_variable_access_location(arg, access_line_number)
            return escape_var(arg)
        if ConvertToPython.is_quoted(arg):
            arg = arg[1:-1]
        return f"'{process_characters_needing_escape(arg)}'"

    def process_variable_without_quotes(self, arg, access_line_number=100):
        if self.is_variable(arg, access_line_number):
            # add this access line to the lookup table
            self.add_variable_access_location(arg, access_line_number)
            return escape_var(arg)
        return arg

    def process_variable_for_fstring(self, variable_name, access_line_number=100):
        self.add_variable_access_location(variable_name, access_line_number)

        if self.is_variable(variable_name, access_line_number):
            return "{" + escape_var(variable_name) + "}"
        else:
            return process_characters_needing_escape(variable_name)

    def add_variable_access_location(self, variable_name, access_line_number):
        # store the line of access (or string value) in the lookup table
        # so we know what variable is used where
        if isinstance(variable_name, str):
            vars = [a for a in self.lookup if isinstance(a.name, str) and a.name[:len(variable_name)] == variable_name]
            for v in vars:  # vars can be defined multiple times, access validates all of them
                corresponding_lookup_entry = v
                corresponding_lookup_entry.access_line = access_line_number

    def process_variable_for_comparisons(self, name):
        # used to transform variables in comparisons
        if self.is_variable(name):
            return f"convert_numerals('{self.numerals_language}', {escape_var(name)})"
        elif ConvertToPython.is_float(name):
            return f"convert_numerals('{self.numerals_language}', {name})"
        elif ConvertToPython.is_quoted(name):
            return f"{name}"

    def get_fresh_var(self, name):
        while self.is_variable(name):
            name = '_' + name
        return name

    def check_var_usage(self, args, var_access_linenumber=100):
        # This function should be used up until level 11 where quotes around strings are NOT required
        # It succeeds if all args are valid. An arg is valid if it is either quoted or a variable
        # If an unquoted arg is not present in the lookup table, an UndefinedVarException is raised

        def is_var_candidate(arg) -> bool:
            return not isinstance(arg, Tree) and \
                not ConvertToPython.is_int(arg) and \
                not ConvertToPython.is_float(arg)

        args_to_process = [a for a in args if is_var_candidate(a)]  # we do not check trees (calcs) they are always ok

        unquoted_args = [a for a in args_to_process if not ConvertToPython.is_quoted(a)]
        unquoted_in_lookup = [self.is_variable(a, var_access_linenumber) for a in unquoted_args]

        if unquoted_in_lookup == [] or all(unquoted_in_lookup):

            # # all good? store location
            for a in args:
                self.add_variable_access_location(str(a), var_access_linenumber)
            # return for further processing
            return args
        else:
            # return first name with issue
            for index, a in enumerate(unquoted_args):
                current_arg = unquoted_in_lookup[index]
                if current_arg is None:
                    first_unquoted_var = a
                    raise exceptions.UndefinedVarException(name=first_unquoted_var, line_number=var_access_linenumber)

    def check_var_usage_when_quotes_are_required(self, arg, meta):
        # This method should be used from level 12 and up where quotes around strings are required
        # The arg is valid if it is either an int, a float, the 'random' operator, a quoted string,
        # or a variable. If the arg is an unquoted string which is not in the lookup table, an
        # UnquotedAssignTextException is raised. Most likely the real is that the kid forgot to add quotes.
        try:
            self.check_var_usage([arg], meta.line)
        except exceptions.UndefinedVarException:
            if not (ConvertToPython.is_int(arg) or
                    ConvertToPython.is_float(arg) or
                    ConvertToPython.is_random(arg)):
                raise exceptions.UnquotedAssignTextException(text=arg, line_number=meta.line)

    def code_to_ensure_variable_type(self, arg, expected_type, command, suggested_type):
        if not self.is_variable(arg):
            return ""
        exception = translate_value_error(command, f'{{{arg}}}', suggested_type)
        return textwrap.dedent(f"""\
            try:
              {expected_type}({arg})
            except ValueError:
              raise Exception(f{exception})
            """)

    # static methods

    @staticmethod
    def check_if_error_skipped(tree):
        return hasattr(IsValid, tree.data)

    @staticmethod
    def is_quoted(s):
        opening_quotes = ['‘', "'", '"', "“", "«", "„"]
        closing_quotes = ['’', "'", '"', "”", "»", "“"]
        return len(s) > 1 and (s[0] in opening_quotes and s[-1] in closing_quotes)

    @staticmethod
    def is_int(n):
        try:
            int(n)
            return True
        except ValueError:
            return False

    @staticmethod
    def is_float(n):
        try:
            float(n)
            return True
        except ValueError:
            return False

    @staticmethod
    def is_random(s):
        return 'random.choice' in s

    @staticmethod
    def is_list(s):
        return '[' in s and ']' in s

    @staticmethod
    def indent(s, spaces_amount=2):
        lines = s.split('\n')
        return '\n'.join([' ' * spaces_amount + line for line in lines])


@v_args(meta=True)
@hedy_transpiler(level=1)
@source_map_transformer(source_map)
class ConvertToPython_1(ConvertToPython):

    def __init__(self, lookup, language, numerals_language, is_debug, microbit=False, argument=None):
        self.argument = argument
        self.numerals_language = numerals_language
        self.language = language
        self.lookup = lookup
        self.is_debug = is_debug
        self.microbit = microbit
        __class__.level = 1

    def program(self, meta, args):
        return '\n'.join([str(c) for c in args])

    def command(self, meta, args):
        return args[0]

    def text(self, meta, args):
        return ''.join([str(c) for c in args])

    def integer(self, meta, args):
        # remove whitespaces
        return str(int(args[0].replace(' ', '')))

    def number(self, meta, args):
        return str(int(args[0]))

    def NEGATIVE_NUMBER(self, meta, args):
        return str(int(args[0]))

    def print(self, meta, args):
        # escape needed characters
        argument = process_characters_needing_escape(args[0])
        if not self.microbit:
            return f"print('" + argument + "')" + self.add_debug_breakpoint()
        else:
            return textwrap.dedent(f"""\
                display.scroll('{argument}')""")

    def ask(self, meta, args):
        if not self.microbit:
            # escape needed characters
            argument = process_characters_needing_escape(args[0])
            return f"answer = input('" + argument + "')" + self.add_debug_breakpoint()
        else:
            self.argument = process_characters_needing_escape(args[0])
            return ""
            # mbit = f"answer_M = display.show('" + self.argument + "')" + self.add_debug_breakpoint()
            # return (f"answers = input('" + argument + "')" + self.add_debug_breakpoint() and
            #         textwrap.dedent(f"""\
            #         display.scroll('{argument}')"""))

    def echo(self, meta, args):
        if len(args) == 0:
            if not self.microbit:
                return f"print(answer){self.add_debug_breakpoint()}"
            else:
                user_answer = input(self.argument)
                return textwrap.dedent(f"""\
                            display.show('{self.argument}')
                            speech.say('{user_answer}')""")
        else:
            if not self.microbit:
                argument = process_characters_needing_escape(args[0])
                return f"print('" + argument + " '+answer)" + self.add_debug_breakpoint()
            else:
                return "do we ever reach here"

    def play(self, meta, args):
        if len(args) == 0:
            return self.make_play('C4', meta) + self.add_debug_breakpoint()

        note = args[0].upper()  # will we also support multiple notes at once?
        return self.make_play(note, meta) + self.add_debug_breakpoint()

    def comment(self, meta, args):
        return f"#{''.join(args)}"

    def empty_line(self, meta, args):
        return ''

    def forward(self, meta, args):
        if len(args) == 0:
            return add_sleep_to_command(f't.forward(50){self.add_debug_breakpoint()}', False, self.is_debug,
                                        location="after")
        return self.make_forward(int(args[0]))

    def color(self, meta, args):
        if len(args) == 0:
            return f"t.pencolor('black'){self.add_debug_breakpoint()}"  # no arguments defaults to black ink

        arg = args[0].data
        if arg in command_make_color_local(self.language):
            return f"t.pencolor('{arg}'){self.add_debug_breakpoint()}"
        else:
            # the TypeValidator should protect against reaching this line:
            raise exceptions.InvalidArgumentTypeException(command=Command.color, invalid_type='', invalid_argument=arg,
                                                          allowed_types=get_allowed_types(Command.color, self.level),
                                                          line_number=meta.line)

    def turn(self, meta, args):
        if len(args) == 0:
            return f"t.right(90){self.add_debug_breakpoint()}"  # no arguments defaults to a right turn

        arg = args[0].data
        if arg == 'left':
            return f"t.left(90){self.add_debug_breakpoint()}"
        elif arg == 'right':
            return f"t.right(90){self.add_debug_breakpoint()}"
        else:
            # the TypeValidator should protect against reaching this line:
            raise exceptions.InvalidArgumentTypeException(command=Command.turn, invalid_type='', invalid_argument=arg,
                                                          allowed_types=get_allowed_types(Command.turn, self.level),
                                                          line_number=meta.line)

    def make_turn(self, parameter):
        return self.make_turtle_command(parameter, Command.turn, 'right', False, 'int')

    def make_forward(self, parameter):
        return self.make_turtle_command(parameter, Command.forward, 'forward', True, 'int')

    def make_play(self, note, meta):
        exception_text = translate_value_error('play', note, 'note')

        return textwrap.dedent(f"""\
                if '{note}' not in notes_mapping.keys() and '{note}' not in notes_mapping.values():
                    raise Exception({exception_text})
                play(notes_mapping.get(str('{note}'), str('{note}')))
                time.sleep(0.5)""")

    def make_play_var(self, note, meta):
        exception_text = translate_value_error('play', note, 'note')
        self.check_var_usage([note], meta.line)
        chosen_note = note.children[0] if isinstance(note, Tree) else note

        return textwrap.dedent(f"""\
                chosen_note = str({chosen_note}).upper()
                if chosen_note not in notes_mapping.keys() and chosen_note not in notes_mapping.values():
                    raise Exception({exception_text})
                play(notes_mapping.get(chosen_note, chosen_note))
                time.sleep(0.5)""")

    def make_color(self, parameter, language):
        return self.make_turtle_color_command(parameter, Command.color, 'pencolor', language)

    def make_turtle_command(self, parameter, command, command_text, add_sleep, type):
        exception = ''
        if isinstance(parameter, str):
            exception = self.make_index_error_check_if_list([parameter])
        variable = self.get_fresh_var('__trtl')
        exception_text = translate_value_error(command, variable, 'number')
        transpiled = exception + textwrap.dedent(f"""\
            {variable} = {parameter}
            try:
              {variable} = {type}({variable})
            except ValueError:
              raise Exception({exception_text})
            t.{command_text}(min(600, {variable}) if {variable} > 0 else max(-600, {variable})){self.add_debug_breakpoint()}""")
        if add_sleep and not self.is_debug:
            return add_sleep_to_command(transpiled, False, self.is_debug, location="after")
        return transpiled

    def make_turtle_color_command(self, parameter, command, command_text, language):
        both_colors = command_make_color_local(language)
        variable = self.get_fresh_var('__trtl')

        # we translate the color value to English at runtime, since it might be decided at runtime
        # coming from a random list or ask

        color_dict = {hedy_translation.translate_keyword_from_en(x, language): x for x in english_colors}
        exception_text = translate_value_error(command, parameter, 'color')
        return textwrap.dedent(f"""\
            {variable} = f'{parameter}'
            color_dict = {color_dict}
            if {variable} not in {both_colors}:
              raise Exception({exception_text})
            else:
              if not {variable} in {english_colors}:
                {variable} = color_dict[{variable}]
            t.{command_text}({variable}){self.add_debug_breakpoint()}""")

    def make_index_error_check_if_list(self, args):
        lists_names = []
        list_args = []
        # List usage comes in indexation and random choice
        var_regex = r"[\p{Lu}\p{Ll}\p{Lt}\p{Lm}\p{Lo}\p{Nl}_]+|[\p{Mn}\p{Mc}\p{Nd}\p{Pc}·]+"
        list_access_with_int_cast = fr"(({var_regex})+\[int\(({var_regex})\)-1\])"
        list_access_without_cast = fr"(({var_regex})+\[({var_regex})-1\])"
        list_access_random = fr"(random\.choice\(({var_regex})\))"
        list_regex = f"{list_access_with_int_cast}|{list_access_without_cast}|{list_access_random}"
        for arg in args:
            # Expressions come inside a Tree object, so unpack them
            if isinstance(arg, Tree):
                arg = arg.children[0]
            for group in regex.findall(list_regex, arg):
                match = [e for e in group if e][:2]
                list_args.append(match[0])
                lists_names.append(match[1])

        errors = [self.make_index_error(list_args[i], list_name) for i, list_name in enumerate(lists_names)]
        return ''.join(errors)

    def make_index_error(self, code, list_name):
        exception_text = translate_error(gettext('catch_index_exception'), [('{list_name}', list_name, 1)])
        return textwrap.dedent(f"""\
            try:
              {code}
            except IndexError:
              raise Exception({exception_text})
            """)


@v_args(meta=True)
@hedy_transpiler(level=2)
@source_map_transformer(source_map)
class ConvertToPython_2(ConvertToPython_1):

    # ->>> why doesn't this live in isvalid? refactor now that isvalid is cleaned up!
    def __init__(self, lookup, language, numerals_language, is_debug, microbit=False, argument=None):
        super().__init__(lookup, language, numerals_language, is_debug, microbit, argument)
        self.answers = {}
        self.answer = ''
        self.variable = ''

    def error_ask_dep_2(self, meta, args):
        # ask is no longer usable this way, raise!
        # ask_needs_var is an entry in lang.yaml in texts where we can add extra info on this error
        raise hedy.exceptions.WrongLevelException(1, 'ask', "ask_needs_var", meta.line)

    def error_echo_dep_2(self, meta, args):
        # echo is no longer usable this way, raise!
        # ask_needs_var is an entry in lang.yaml in texts where we can add extra info on this error
        raise hedy.exceptions.WrongLevelException(1, 'echo', "echo_out", meta.line)

    def color(self, meta, args):
        if len(args) == 0:
            return f"t.pencolor('black'){self.add_debug_breakpoint()}"
        arg = args[0]
        if not isinstance(arg, str):
            arg = arg.data

        arg = self.process_variable_for_fstring(arg)

        return self.make_color(arg, self.language)

    def turn(self, meta, args):
        if len(args) == 0:
            return f"t.right(90){self.add_debug_breakpoint()}"  # no arguments defaults to a right turn
        arg = args[0]
        if self.is_variable(arg, meta.line):
            return self.make_turn(escape_var(arg))
        if arg.lstrip("-").isnumeric():
            return self.make_turn(arg)

    def var(self, meta, args):
        name = args[0]
        return escape_var(name)

    def var_access(self, meta, args):
        name = args[0]
        self.check_var_usage(args, meta.line)
        return escape_var(name)

    def var_access_print(self, meta, args):
        return self.var_access(meta, args)

    def print(self, meta, args):
        args_new = []
        for a in args:
            # list access has been already rewritten since it occurs lower in the tree
            # so when we encounter it as a child of print it will not be a subtree, but
            # transpiled code (for example: random.choice(dieren))
            # therefore we should not process it anymore and thread it as a variable:
            # we set the line number to 100 so there is never an issue with variable access before
            # assignment (regular code will not work since random.choice(dieren) is never defined as var as such)
            if "random.choice" in a or "[" in a:
                args_new.append(self.process_variable_for_fstring(a, meta.line))
            else:
                # this regex splits words from non-letter characters, such that name! becomes [name, !]
                res = regex.findall(
                    r"[·\p{Lu}\p{Ll}\p{Lt}\p{Lm}\p{Lo}\p{Nl}\p{Mn}\p{Mc}\p{Nd}\p{Pc}]+|[^·\p{Lu}\p{Ll}\p{Lt}\p{Lm}\p{"
                    r"Lo}\p{Nl}]+",
                    a)
                args_new.append(''.join([self.process_variable_for_fstring(x, meta.line) for x in res]))
        exception = self.make_index_error_check_if_list(args)
        argument_string = ' '.join(args_new)
        if not self.microbit:
            argument_string += f" {self.variable}"
            return exception + f"print(f'{argument_string}'){self.add_debug_breakpoint()}"
        else:
            clean_argument_string = ' '.join(args)
            if hasattr(self, 'answers') and isinstance(self.answers, dict):
                for var_name, answer in self.answers.items():
                    # Use word boundaries around the variable names to ensure we replace only whole words
                    pattern = r'\b' + re.escape(var_name) + r'\b'
                    clean_argument_string = re.sub(pattern, str(answer), clean_argument_string)
            clean_argument_string = re.sub(r'\{[^}]*\}', '', clean_argument_string)
            return textwrap.dedent(f"""\
                               display.scroll("{clean_argument_string} ")""")

    def ask(self, meta, args):
        var = args[0]
        all_parameters = ["'" + process_characters_needing_escape(a) + "'" for a in args[1:]]
        if not self.microbit:
            return f'{var} = input(' + '+'.join(all_parameters) + ")" + self.add_debug_breakpoint()
        else:
            display_code = ""
            for i in range(1, len(args), 2):
                question = args[i]
                self.variable = args[i-1]
                self.answer = input(question)
                self.answers[self.variable] = self.answer  # Store the answer with the variable as key
                display_question = textwrap.dedent(f"""\
<<<<<<< HEAD
                               display.show("{question}")""")
=======
                               display.show('{question}')""")
>>>>>>> 8e583c81
                display_code += display_question
            return display_code

    def forward(self, meta, args):
        if len(args) == 0:
            return add_sleep_to_command(f't.forward(50){self.add_debug_breakpoint()}', False, self.is_debug,
                                        location="after")

        if ConvertToPython.is_int(args[0]):
            parameter = int(args[0])
        else:
            # if not an int, then it is a variable
            parameter = args[0]
            self.add_variable_access_location(parameter, meta.line)

        return self.make_forward(parameter)

    def play(self, meta, args):
        if len(args) == 0:
            return self.make_play('C4', meta) + self.add_debug_breakpoint()

        # if ConvertToPython.is_int(args[0]): #handig ff laten staan als ik nog integers ga ondersteunen in this PR or the next
        #     parameter = int(args[0])
        # else:
        # if not an int, then it is a variable

        note = args[0]
        if isinstance(note, str):
            uppercase_note = note.upper()
            if uppercase_note in list(notes_mapping.values()) + list(notes_mapping.keys()):  # this is a supported note
                return self.make_play(uppercase_note, meta) + self.add_debug_breakpoint()

        # no note? it must be a variable!
        self.add_variable_access_location(note, meta.line)
        return self.make_play_var(note, meta) + self.add_debug_breakpoint()

    def assign(self, meta, args):
        variable_name = args[0]
        value = args[1]

        if self.is_random(value) or self.is_list(value):
            exception = self.make_index_error_check_if_list([value])
            return exception + variable_name + " = " + value + self.add_debug_breakpoint()
        else:
            if self.is_variable(value, meta.line):  # if the value is a variable, this is a reassign
                value = self.process_variable(value, meta.line)
                return variable_name + " = " + value + self.add_debug_breakpoint()
            else:
                # if the assigned value is not a variable and contains single quotes, escape them
                value = process_characters_needing_escape(value)
                return variable_name + " = '" + value + "'" + self.add_debug_breakpoint()

    def sleep(self, meta, args):

        if not args:
            return f"time.sleep(1){self.add_debug_breakpoint()}"
        else:
            value = f'"{args[0]}"' if self.is_int(args[0]) else args[0]
            if not self.is_int(args[0]):
                self.add_variable_access_location(value, meta.line)
            exceptions = self.make_index_error_check_if_list(args)
            try_prefix = "try:\n" + textwrap.indent(exceptions, "  ")
            exception_text = translate_value_error(Command.sleep, value, 'number')
            code = try_prefix + textwrap.dedent(f"""\
                  time.sleep(int({value})){self.add_debug_breakpoint()}
                except ValueError:
                  raise Exception({exception_text})""")
            return code


@v_args(meta=True)
@hedy_transpiler(level=3)
@source_map_transformer(source_map)
class ConvertToPython_3(ConvertToPython_2):
    def assign_list(self, meta, args):
        parameter = args[0]
        values = [f"'{process_characters_needing_escape(a)}'" for a in args[1:]]
        return f"{parameter} = [{', '.join(values)}]{self.add_debug_breakpoint()}"

    def list_access(self, meta, args):
        args = [escape_var(a) for a in args]
        listname = str(args[0])
        location = str(args[0])

        # check the arguments (except when they are random or numbers, that is not quoted nor a var but is allowed)
        self.check_var_usage([a for a in args if a != 'random' and not a.isnumeric()], meta.line)

        # store locations of both parts (can be list at var)
        self.add_variable_access_location(listname, meta.line)
        self.add_variable_access_location(location, meta.line)

        if args[1] == 'random':
            return 'random.choice(' + listname + ')'
        else:
            return listname + '[int(' + args[1] + ')-1]'

    def process_argument(self, meta, arg):
        # only call process_variable if arg is a string, else keep as is (ie.
        # don't change 5 into '5', my_list[1] into 'my_list[1]')
        if arg.isnumeric() and isinstance(arg, int):  # is int/float
            return arg
        elif (self.is_list(arg)):  # is list indexing
            list_name = arg.split('[')[0]
            self.add_variable_access_location(list_name, meta.line)
            before_index, after_index = arg.split(']', 1)
            return before_index + '-1' + ']' + after_index  # account for 1-based indexing
        else:
            return self.process_variable(arg, meta.line)

    def add(self, meta, args):
        value = self.process_argument(meta, args[0])
        list_var = args[1]

        # both sides have been used now
        self.add_variable_access_location(value, meta.line)
        self.add_variable_access_location(list_var, meta.line)
        return f"{list_var}.append({value}){self.add_debug_breakpoint()}"

    def remove(self, meta, args):
        value = self.process_argument(meta, args[0])
        list_var = args[1]

        # both sides have been used now
        self.add_variable_access_location(value, meta.line)
        self.add_variable_access_location(list_var, meta.line)

        return textwrap.dedent(f"""\
        try:
          {list_var}.remove({value}){self.add_debug_breakpoint()}
        except:
          pass""")


@v_args(meta=True)
@hedy_transpiler(level=4)
@source_map_transformer(source_map)
class ConvertToPython_4(ConvertToPython_3):

    def process_variable_for_fstring(self, name):
        if self.is_variable(name):
            if self.numerals_language == "Latin":
                converted = escape_var(name)
            else:
                converted = f'convert_numerals("{self.numerals_language}",{escape_var(name)})'
            return "{" + converted + "}"
        else:
            if self.is_quoted(name):
                name = name[1:-1]
            return name.replace("'", "\\'")  # at level 4 backslashes are escaped in preprocessing, so we escape only '

    def var_access(self, meta, args):
        name = args[0]
        return escape_var(name)

    def var_access_print(self, meta, args):
        name = args[0]
        return escape_var(name)

    def print_ask_args(self, meta, args):
        args = self.check_var_usage(args, meta.line)
        result = ''
        for argument in args:
            argument = self.process_variable_for_fstring(argument)
            result += argument
        return result

    def print(self, meta, args):
        argument_string = self.print_ask_args(meta, args)
        exceptions = self.make_index_error_check_if_list(args)
        if not self.microbit:
            return exceptions + f"print(f'{argument_string}'){self.add_debug_breakpoint()}"
        else:
            return textwrap.dedent(f"""\
                    display.scroll('{argument_string}')""")

    def ask(self, meta, args):
        var = args[0]
        argument_string = self.print_ask_args(meta, args[1:])
        return f"{var} = input(f'{argument_string}'){self.add_debug_breakpoint()}"

    def error_print_nq(self, meta, args):
        return ConvertToPython_2.print(self, meta, args)

    def clear(self, meta, args):
        command = "extensions.clear()"

        # add two sleeps, one is a bit brief
        command = add_sleep_to_command(command, False, self.is_debug, "before")
        command = add_sleep_to_command(command, False, self.is_debug, "before")

        return f"""{command}{self.add_debug_breakpoint()}
try:
    # If turtle is being used, reset canvas
    t.hideturtle()
    turtle.resetscreen()
    t.left(90)
    t.showturtle()
except NameError:
    pass"""


@v_args(meta=True)
@hedy_transpiler(level=5)
@source_map_transformer(source_map)
class ConvertToPython_5(ConvertToPython_4):

    def __init__(self, lookup, language, numerals_language, is_debug, microbit):
        super().__init__(lookup, language, numerals_language, is_debug, microbit)

    def ifs(self, meta, args):  # might be worth asking if we want a debug breakpoint here
        return f"""if {args[0]}:{self.add_debug_breakpoint()}
{ConvertToPython.indent(args[1])}"""

    def ifelse(self, meta, args):
        return f"""if {args[0]}:{self.add_debug_breakpoint()}
{ConvertToPython.indent(args[1])}
else:{self.add_debug_breakpoint()}
{ConvertToPython.indent(args[2])}"""

    def condition(self, meta, args):
        return ' and '.join(args)

    def condition_spaces(self, meta, args):
        arg0 = self.process_variable(args[0], meta.line)
        arg1 = self.process_variable(' '.join(args[1:]))
        return f"{arg0} == {arg1}"

    def equality_check(self, meta, args):
        arg0 = self.process_variable(args[0], meta.line)
        arg1 = ' '.join([self.process_variable(a) for a in args[1:]])
        return f"{arg0} == {arg1}"
        # TODO, FH 2021: zelfde change moet ik ook nog ff maken voor equal. check in hogere levels

    def in_list_check(self, meta, args):
        arg0 = self.process_variable(args[0], meta.line)
        arg1 = self.process_variable(args[1], meta.line)
        return f"{arg0} in {arg1}"

    def not_in_list_check(self, meta, args):
        arg0 = self.process_variable(args[0], meta.line)
        arg1 = self.process_variable(args[1], meta.line)
        return f"{arg0} not in {arg1}"

    def assign_button(self, meta, args):
        button_name = self.process_variable(args[0], meta.line)
        return f"""create_button({button_name})"""

    def make_ifpressed_command(self, command, button=False, add_command_prefix=True):
        if button:
            command = f"""\
  if event.type == pygame.USEREVENT:
{ConvertToPython.indent(command, 4)}
    # End of PyGame Event Handler"""
        else:
            command = f"""\
  if event.type == pygame.KEYDOWN:
{ConvertToPython.indent(command, 4)}
    # End of PyGame Event Handler"""

        if add_command_prefix:
            return UsesPyGame.command_prefix + "\n" + command
        else:
            return "\n" + command

    def ifpressed_else(self, meta, args):
        var_or_button = args[0]
        if self.is_variable(var_or_button, meta.line):
            return self.make_ifpressed_command(f"""\
if event.key == {var_or_button}:
{ConvertToPython.indent(args[1])}
  break
else:
{ConvertToPython.indent(args[2])}
  break""", button=False)
        elif len(var_or_button) > 1:
            button_name = self.process_variable(args[0], meta.line)
            return self.make_ifpressed_command(f"""\
if event.key == {button_name}:
{ConvertToPython.indent(args[1])}
  break
else:
{ConvertToPython.indent(args[2])}
  break""", button=True)
        else:
            return self.make_ifpressed_command(f"""\
if event.unicode == '{args[0]}':
{ConvertToPython.indent(args[1])}
  break
else:
{ConvertToPython.indent(args[2])}
  break""", button=False)


@v_args(meta=True)
@hedy_transpiler(level=6)
@source_map_transformer(source_map)
class ConvertToPython_6(ConvertToPython_5):

    def convert_tree_to_number(self, a):
        # takes a calculation tree coming from the process_calculation() method, and turns it into numbers
        # we do that late in the tree to deal with different numeral systems

        if self.numerals_language == "Latin":
            return "{" + a.children[0] + "}"
        else:
            converted = f'convert_numerals("{self.numerals_language}",{a.children[0]})'
            return "{" + converted + "}"

    def sleep(self, meta, args):
        if not args:
            return "time.sleep(1)"
        else:
            if type(args[0]) is Tree:
                if self.check_if_error_skipped(args[0]):
                    raise hedy.exceptions.InvalidErrorSkippedException
                else:
                    args[0] = args[0].children[0]
                    value = f'{args[0]}'
            else:
                value = f'"{args[0]}"' if self.is_int(args[0]) else args[0]
                if not self.is_int(args[0]):
                    self.add_variable_access_location(value, meta.line)

            exceptions = self.make_index_error_check_if_list(args)
            try_prefix = "try:\n" + textwrap.indent(exceptions, "  ")
            exception_text = translate_value_error(Command.sleep, value, 'number')
            code = try_prefix + textwrap.dedent(f"""\
                  time.sleep(int({value}))
                except ValueError:
                  raise Exception({exception_text})""")
            return code

    def print_ask_args(self, meta, args):
        # we only check non-Tree (= non calculation) arguments
        self.check_var_usage(args, meta.line)

        # force all to be printed as strings (since there can not be int arguments)
        args_new = []
        for a in args:
            if isinstance(a, Tree):
                args_new.append(self.convert_tree_to_number(a))
            else:
                args_new.append(self.process_variable_for_fstring(a))

        return ''.join(args_new)

    def equality_check(self, meta, args):
        arg0 = self.process_variable(args[0], meta.line)
        remaining_text = ' '.join(args[1:])
        arg1 = self.process_variable(remaining_text, meta.line)

        # FH, 2022 this used to be str but convert_numerals in needed to accept non-latin numbers
        # and works exactly as str for latin numbers (i.e. does nothing on str, makes 3 into '3')
        return f"convert_numerals('{self.numerals_language}', {arg0}) == convert_numerals('{self.numerals_language}', {arg1})"

    def assign(self, meta, args):
        parameter = args[0]
        value = args[1]
        if type(value) is Tree:
            return parameter + " = " + value.children[0] + self.add_debug_breakpoint()
        else:
            if self.is_variable(value, meta.line):
                value = self.process_variable(value, meta.line)
                if self.is_list(value) or self.is_random(value):
                    exception = self.make_index_error_check_if_list([value])
                    return exception + parameter + " = " + value + self.add_debug_breakpoint()
                else:
                    return parameter + " = " + value
            else:
                # if the assigned value is not a variable and contains single quotes, escape them
                value = process_characters_needing_escape(value)
                return parameter + " = '" + value + "'" + self.add_debug_breakpoint()

    def process_token_or_tree(self, argument, meta):
        if type(argument) is Tree:
            return f'{str(argument.children[0])}'
        if argument.isnumeric():
            latin_numeral = int(argument)
            return f'int({latin_numeral})'
        # this is a variable
        self.add_variable_access_location(argument, meta.line)
        return f'int({argument})'

    def process_token_or_tree_for_calculation(self, argument, command, meta):
        if type(argument) is Tree:
            return f'{str(argument.children[0])}'
        if argument.isnumeric():
            latin_numeral = int(argument)
            return f'int({latin_numeral})'
        self.add_variable_access_location(argument, meta.line)
        exception_text = translate_value_error(command, argument, 'number')
        return f'int_with_error({argument}, {exception_text})'

    def process_calculation(self, args, operator, meta):
        # arguments of a sum are either a token or a
        # tree resulting from earlier processing
        # for trees we need to grap the inner string
        # for tokens we add int around them

        args = [self.process_token_or_tree_for_calculation(a, operator, meta) for a in args]
        return Tree('sum', [f'{args[0]} {operator} {args[1]}'])

    def addition(self, meta, args):
        return self.process_calculation(args, '+', meta)

    def subtraction(self, meta, args):
        return self.process_calculation(args, '-', meta)

    def multiplication(self, meta, args):
        return self.process_calculation(args, '*', meta)

    def division(self, meta, args):
        return self.process_calculation(args, '//', meta)

    def turn(self, meta, args):
        if len(args) == 0:
            return "t.right(90)" + self.add_debug_breakpoint()  # no arguments defaults to a right turn
        arg = args[0]
        if self.is_variable(arg, meta.line):
            return self.make_turn(escape_var(arg))
        if isinstance(arg, Tree):
            return self.make_turn(arg.children[0])
        return self.make_turn(int(arg))

    def forward(self, meta, args):
        if len(args) == 0:
            return add_sleep_to_command('t.forward(50)' + self.add_debug_breakpoint(), False, self.is_debug,
                                        location="after")
        arg = args[0]
        if self.is_variable(arg, meta.line):
            return self.make_forward(escape_var(arg))
        if isinstance(arg, Tree):
            return self.make_forward(arg.children[0])
        return self.make_forward(int(args[0]))


def add_sleep_to_command(commands, indent=True, is_debug=False, location="after"):
    if is_debug:
        return commands

    lines = commands.split()
    if lines[-1] == "time.sleep(0.1)":  # we don't sleep double so skip if final line is a sleep already
        return commands

    sleep_command = "time.sleep(0.1)" if indent is False else "  time.sleep(0.1)"
    if location == "after":
        return commands + "\n" + sleep_command
    else:  # location is before
        return sleep_command + "\n" + commands


@v_args(meta=True)
@hedy_transpiler(level=7)
@source_map_transformer(source_map)
class ConvertToPython_7(ConvertToPython_6):
    def make_repeat(self, meta, args, multiline):
        var_name = self.get_fresh_var('__i')
        times = self.process_variable(args[0], meta.line)

        # In level 7, repeat can only have 1 line in its body
        if not multiline:
            body = self.indent(args[1])
        # In level 8 and up, repeat can have multiple lines in its body
        else:
            body = "\n".join([self.indent(x) for x in args[1:]])

        body = add_sleep_to_command(body, indent=True, is_debug=self.is_debug, location="after")
        type_check = self.code_to_ensure_variable_type(times, 'int', Command.repeat, 'number')
        return f"{type_check}for {var_name} in range(int({times})):{self.add_debug_breakpoint()}\n{body}"

    def repeat(self, meta, args):
        return self.make_repeat(meta, args, multiline=False)


@v_args(meta=True)
@hedy_transpiler(level=8)
@v_args(meta=True)
@hedy_transpiler(level=9)
@source_map_transformer(source_map)
class ConvertToPython_8_9(ConvertToPython_7):

    def command(self, meta, args):
        return "".join(args)

    def repeat(self, meta, args):
        return self.make_repeat(meta, args, multiline=True)

    def ifs(self, meta, args):
        all_lines = [ConvertToPython.indent(x) for x in args[1:]]
        return "if " + args[0] + ":" + self.add_debug_breakpoint() + "\n" + "\n".join(all_lines)

    def ifpressed(self, meta, args):
        args = [a for a in args if a != ""]  # filter out in|dedent tokens

        all_lines = '\n'.join([x for x in args[1:]])
        all_lines = ConvertToPython.indent(all_lines)
        var_or_key = args[0]
        # if this is a variable, we assume it is a key (for now)
        if self.is_variable(var_or_key, meta.line):
            return self.make_ifpressed_command(f"""\
if event.unicode == {args[0]}:
{all_lines}
  break""", button=False)
        elif len(var_or_key) == 1:  # one character? also a key!
            return self.make_ifpressed_command(f"""\
if event.unicode == '{args[0]}':
{all_lines}
  break""", button=False)
        else:  # otherwise we mean a button
            button_name = self.process_variable(args[0], meta.line)
            return self.make_ifpressed_command(f"""\
if event.key == {button_name}:
{all_lines}
  break""", button=True)

    def ifpressed_else(self, met, args):
        args = [a for a in args if a != ""]  # filter out in|dedent tokens

        all_lines = '\n'.join([x for x in args[1:]])
        all_lines = ConvertToPython.indent(all_lines)

        if (len(args[0]) > 1):
            button_name = self.process_variable(args[0], met.line)
            return self.make_ifpressed_command(f"""\
if event.key == {button_name}:
{all_lines}
  break""", button=True)
        else:
            return self.make_ifpressed_command(f"""\
if event.unicode == '{args[0]}':
{all_lines}
  break""", button=False)

    def elses(self, meta, args):
        args = [a for a in args if a != ""]  # filter out in|dedent tokens
        all_lines = [ConvertToPython.indent(x) for x in args]

        return "\nelse:\n" + "\n".join(all_lines)

    def ifpressed_elses(self, meta, args):
        args = [a for a in args if a != ""]  # filter out in|dedent tokens
        args += ["  break"]

        all_lines = "\n".join(
            [ConvertToPython.indent(x, 4) for x in args]
        )

        return all_lines

    def var_access(self, meta, args):
        if len(args) == 1:  # accessing a var
            return escape_var(args[0])
        else:
            # this is list_access
            return escape_var(args[0]) + "[" + str(escape_var(args[1])) + "]" if type(args[1]
                                                                                      ) is not Tree else "random.choice(" + str(
                escape_var(args[0])) + ")"

    def var_access_print(self, meta, args):
        return self.var_access(meta, args)


@v_args(meta=True)
@hedy_transpiler(level=10)
@source_map_transformer(source_map)
class ConvertToPython_10(ConvertToPython_8_9):
    def for_list(self, meta, args):
        args = [a for a in args if a != ""]  # filter out in|dedent tokens
        times = self.process_variable(args[0], meta.line)

        # add the list to the lookup table, this used now too
        self.add_variable_access_location(args[1], meta.line)

        body = "\n".join([ConvertToPython.indent(x) for x in args[2:]])

        body = add_sleep_to_command(body, True, self.is_debug, location="after")
        return f"for {times} in {args[1]}:{self.add_debug_breakpoint()}\n{body}"


@v_args(meta=True)
@hedy_transpiler(level=11)
@source_map_transformer(source_map)
class ConvertToPython_11(ConvertToPython_10):
    def for_loop(self, meta, args):
        args = [a for a in args if a != ""]  # filter out in|dedent tokens
        iterator = escape_var(args[0])
        # iterator is always a used variable
        self.add_variable_access_location(iterator, meta.line)

        body = "\n".join([ConvertToPython.indent(x) for x in args[3:]])
        body = add_sleep_to_command(body, True, self.is_debug, location="after")
        stepvar_name = self.get_fresh_var('step')
        begin = self.process_token_or_tree(args[1], meta)
        end = self.process_token_or_tree(args[2], meta)
        return f"""{stepvar_name} = 1 if {begin} < {end} else -1
for {iterator} in range({begin}, {end} + {stepvar_name}, {stepvar_name}):{self.add_debug_breakpoint()}
{body}"""


@v_args(meta=True)
@hedy_transpiler(level=12)
@source_map_transformer(source_map)
class ConvertToPython_12(ConvertToPython_11):
    def define(self, meta, args):
        function_name = args[0]
        args_str = ", ".join(str(x) for x in args[1].children) if isinstance(
            args[1], Tree) and args[1].data == "arguments" else ""

        lines = []
        for line in args[1 if args_str == "" else 2:]:
            lines.append(line)
        body = "\n".join(ConvertToPython.indent(x) for x in lines)

        return f"def {function_name}({args_str}):\n{body}"

    def call(self, meta, args):
        args_str = ""
        self.add_variable_access_location(args[0], meta.line)

        function_name = args[0]
        function_tree = [x.tree for x in self.lookup if x.name == function_name + "()"]
        tree_arguments = [x for x in function_tree[0].children if x.data == 'arguments']

        number_of_defined_arguments = 0 if tree_arguments == [] else len(tree_arguments[0].children)
        number_of_used_arguments = 0 if len(args) == 1 else len(args[1].children)

        if number_of_used_arguments != number_of_defined_arguments:
            raise hedy.exceptions.WrongNumberofArguments(
                name=function_name,
                defined_number=number_of_defined_arguments,
                used_number=number_of_used_arguments,
                line_number=meta.line)

        if len(args) > 1:
            args_str = ", ".join(str(x.children[0]) if isinstance(x, Tree) else str(x) for x in args[1].children)
            for x in args[1].children:
                self.add_variable_access_location(str(x), meta.line)

        return f"{function_name}({args_str})"

    def returns(self, meta, args):
        argument_string = self.print_ask_args(meta, args)
        exception = self.make_index_error_check_if_list(args)
        return exception + f"return f'''{argument_string}'''"

    def number(self, meta, args):
        # try all ints? return ints
        try:
            all_int = [str(int(x)) == x for x in args]
            if all(all_int):
                return ''.join(args)
            else:
                # int succeeds but does not return the same? these are non-latin numbers
                # and need to be casted
                return ''.join([str(int(x)) for x in args])
        except Exception:
            # if not? make into all floats
            numbers = [str(float(x)) for x in args]
            return ''.join(numbers)

    def NEGATIVE_NUMBER(self, meta, args):
        numbers = [str(float(x)) for x in args]
        return ''.join(numbers)

    def text_in_quotes(self, meta, args):
        # We need to re-add the quotes, so that the Python code becomes name = 'Jan' or "Jan's"
        text = args[0]
        if "'" in text:
            return f'"{text}"'
        return f"'{text}'"

    def print_ask_args(self, meta, args):
        result = super().print_ask_args(meta, args)
        if "'''" in result:
            raise exceptions.UnsupportedStringValue(invalid_value="'''")
        return result

    def print(self, meta, args):
        argument_string = self.print_ask_args(meta, args)
        exception = self.make_index_error_check_if_list(args)
        if not self.microbit:
            return exception + f"print(f'''{argument_string}''')" + self.add_debug_breakpoint()
        else:
            return textwrap.dedent(f"""\
                    display.scroll('{argument_string}')""")

    def ask(self, meta, args):
        var = args[0]
        argument_string = self.print_ask_args(meta, args[1:])
        assign = f"{var} = input(f'''{argument_string}''')" + self.add_debug_breakpoint()

        return textwrap.dedent(f"""\
        {assign}
        try:
          {var} = int({var})
        except ValueError:
          try:
            {var} = float({var})
          except ValueError:
            pass""")  # no number? leave as string

    def assign_list(self, meta, args):
        parameter = args[0]
        values = args[1:]
        return parameter + " = [" + ", ".join(values) + "]" + self.add_debug_breakpoint()

    def in_list_check(self, meta, args):
        left_hand_side = args[0]
        right_hand_side = args[1]
        self.check_var_usage_when_quotes_are_required(left_hand_side, meta)
        self.check_var_usage_when_quotes_are_required(right_hand_side, meta)
        return f"{left_hand_side} in {right_hand_side}"

    def not_in_list_check(self, meta, args):
        left_hand_side = args[0]
        right_hand_side = args[1]
        self.check_var_usage_when_quotes_are_required(left_hand_side, meta)
        self.check_var_usage_when_quotes_are_required(right_hand_side, meta)
        return f"{left_hand_side} not in {right_hand_side}"

    def assign(self, meta, args):
        right_hand_side = args[1]
        left_hand_side = args[0]

        self.check_var_usage_when_quotes_are_required(right_hand_side, meta)

        if isinstance(right_hand_side, Tree):
            exception = self.make_index_error_check_if_list([right_hand_side.children[0]])
            return exception + left_hand_side + " = " + right_hand_side.children[0] + self.add_debug_breakpoint()
        else:
            # we no longer escape quotes here because they are now needed
            exception = self.make_index_error_check_if_list([right_hand_side])
            return exception + left_hand_side + " = " + right_hand_side + "" + self.add_debug_breakpoint()

    def var(self, meta, args):
        name = args[0]
        # self.check_var_usage(args, meta.line)
        return escape_var(name)

    def turn(self, meta, args):
        if len(args) == 0:
            return "t.right(90)" + self.add_debug_breakpoint()  # no arguments defaults to a right turn
        arg = args[0]
        if self.is_variable(arg, meta.line):
            return self.make_turn(escape_var(arg))
        if isinstance(arg, Tree):
            return self.make_turn(arg.children[0])
        return self.make_turn(float(arg))

    def forward(self, meta, args):
        if len(args) == 0:
            return add_sleep_to_command('t.forward(50)' + self.add_debug_breakpoint(), False, self.is_debug,
                                        location="after")
        arg = args[0]
        if self.is_variable(arg, meta.line):
            return self.make_forward(escape_var(arg))
        if isinstance(arg, Tree):
            return self.make_forward(arg.children[0])
        return self.make_forward(float(args[0]))

    def make_turn(self, parameter):
        return self.make_turtle_command(parameter, Command.turn, 'right', False, 'float')

    def make_forward(self, parameter):
        return self.make_turtle_command(parameter, Command.forward, 'forward', True, 'float')

    def process_token_or_tree(self, argument, meta):
        if isinstance(argument, Tree):
            return f'{str(argument.children[0])}'
        else:
            # this is a variable, add to the table
            self.add_variable_access_location(argument, meta.line)
            return argument

    def process_token_or_tree_for_calculation(self, argument, command, meta):
        if type(argument) is Tree:
            return f'{str(argument.children[0])}'
        else:
            # this is a variable, add to the table
            self.add_variable_access_location(argument, meta.line)
            exception_text = translate_value_error(command, argument, 'number')
            return f'number_with_error({argument}, {exception_text})'

    def process_token_or_tree_for_addition(self, argument, meta):
        if type(argument) is Tree:
            return f'{str(argument.children[0])}'
        else:
            # this is a variable, add to the table
            self.add_variable_access_location(argument, meta.line)
            return argument

    # From level 12 concatenation should also work, so the args could be either numbers or strings
    def addition(self, meta, args):
        args = [self.process_token_or_tree_for_addition(a, meta) for a in args]
        if all([self.is_int(a) or self.is_float(a) for a in args]):
            return Tree('sum', [f'{args[0]} + {args[1]}'])
        else:
            exception_text = translate_values_error(Command.addition, 'numbers_or_strings')
            return Tree('sum', [f'sum_with_error({args[0]}, {args[1]}, {exception_text})'])

    def division(self, meta, args):
        return self.process_calculation(args, '/', meta)


@v_args(meta=True)
@hedy_transpiler(level=13)
@source_map_transformer(source_map)
class ConvertToPython_13(ConvertToPython_12):
    def and_condition(self, meta, args):
        return ' and '.join(args)

    def or_condition(self, meta, args):
        return ' or '.join(args)


@v_args(meta=True)
@hedy_transpiler(level=14)
@source_map_transformer(source_map)
class ConvertToPython_14(ConvertToPython_13):
    def process_comparison(self, meta, args, operator):

        arg0 = self.process_variable_for_comparisons(args[0])
        arg1 = self.process_variable_for_comparisons(args[1])

        simple_comparison = arg0 + operator + arg1

        if len(args) == 2:
            return simple_comparison  # no and statements
        else:
            return f"{simple_comparison} and {args[2]}"

    def equality_check_dequals(self, meta, args):
        return super().equality_check(meta, args)

    def smaller(self, meta, args):
        return self.process_comparison(meta, args, "<")

    def bigger(self, meta, args):
        return self.process_comparison(meta, args, ">")

    def smaller_equal(self, meta, args):
        return self.process_comparison(meta, args, "<=")

    def bigger_equal(self, meta, args):
        return self.process_comparison(meta, args, ">=")

    def not_equal(self, meta, args):
        return self.process_comparison(meta, args, "!=")


@v_args(meta=True)
@hedy_transpiler(level=15)
@source_map_transformer(source_map)
class ConvertToPython_15(ConvertToPython_14):
    def while_loop(self, meta, args):
        args = [a for a in args if a != ""]  # filter out in|dedent tokens
        all_lines = [ConvertToPython.indent(x) for x in args[1:]]
        body = "\n".join(all_lines)
        body = add_sleep_to_command(body, True, self.is_debug, location="after")
        exceptions = self.make_index_error_check_if_list([args[0]])
        return exceptions + "while " + args[0] + ":" + self.add_debug_breakpoint() + "\n" + body

    def ifpressed(self, meta, args):
        button_name = self.process_variable(args[0], meta.line)
        var_or_button = args[0]
        all_lines = [ConvertToPython.indent(x) for x in args[1:]]
        body = "\n".join(all_lines)

        # for now we assume a var is a letter, we can check this lateron by searching for a ... = button
        if self.is_variable(var_or_button, meta.line):
            return self.make_ifpressed_command(f"""\
if event.unicode == {args[0]}:
{body}
  break""", button=False)
        elif len(var_or_button) > 1:
            return self.make_ifpressed_command(f"""\
if event.key == {button_name}:
{body}
  break""", button=True)
        else:
            return self.make_ifpressed_command(f"""\
if event.unicode == '{args[0]}':
{body}
  break""", button=False)


@v_args(meta=True)
@hedy_transpiler(level=16)
@source_map_transformer(source_map)
class ConvertToPython_16(ConvertToPython_15):
    def assign_list(self, meta, args):
        parameter = args[0]
        values = [a for a in args[1:]]
        return parameter + " = [" + ", ".join(values) + "]" + self.add_debug_breakpoint()

    def change_list_item(self, meta, args):
        left_side = args[0] + '[' + args[1] + '-1]'
        right_side = args[2]

        self.add_variable_access_location(args[0], meta.line)
        self.add_variable_access_location(args[1], meta.line)
        self.add_variable_access_location(args[2], meta.line)

        exception = self.make_index_error_check_if_list([left_side])
        return exception + left_side + ' = ' + right_side + self.add_debug_breakpoint()

    def ifs(self, meta, args):
        all_lines = [ConvertToPython.indent(x) for x in args[1:]]
        exceptions = self.make_index_error_check_if_list([args[0]])
        return exceptions + "if " + args[0] + ":" + self.add_debug_breakpoint() + "\n" + "\n".join(all_lines)


@v_args(meta=True)
@hedy_transpiler(level=17)
@source_map_transformer(source_map)
class ConvertToPython_17(ConvertToPython_16):
    def elifs(self, meta, args):
        args = [a for a in args if a != ""]  # filter out in|dedent tokens
        all_lines = [ConvertToPython.indent(x) for x in args[1:]]
        return "\nelif " + args[0] + ":" + self.add_debug_breakpoint() + "\n" + "\n".join(all_lines)

    def ifpressed_elifs(self, meta, args):
        args = [a for a in args if a != ""]  # filter out in|dedent tokens

        all_lines = '\n'.join([x for x in args[1:]])
        all_lines = ConvertToPython.indent(all_lines)
        var_or_key = args[0]
        # if this is a variable, we assume it is a key (for now)
        if self.is_variable(var_or_key, meta.line):
            return self.make_ifpressed_command(f"""\
if event.unicode == {args[0]}:
{all_lines}
  break""", button=False, add_command_prefix=False)
        elif len(var_or_key) == 1:  # one character? also a key!
            return self.make_ifpressed_command(f"""\
if event.unicode == '{args[0]}':
{all_lines}
  break""", button=False, add_command_prefix=False)
        else:  # otherwise we mean a button
            button_name = self.process_variable(args[0], meta.line)
            return self.make_ifpressed_command(f"""\
if event.key == {button_name}:
{all_lines}
  break""", button=True, add_command_prefix=False)


@v_args(meta=True)
@hedy_transpiler(level=18)
@source_map_transformer(source_map)
class ConvertToPython_18(ConvertToPython_17):
    def input(self, meta, args):
        return self.ask(meta, args)

    def input_is(self, meta, args):
        return self.input(meta, args)

    def input_equals(self, meta, args):
        return self.input(meta, args)

    def input_empty_brackets(self, meta, args):
        return self.input(meta, args)

    def print_empty_brackets(self, meta, args):
        return self.print(meta, args)


def get_rule_from_string(s):
    parts = s.split(':')
    # get part before and after : (this is a join because there can be : in the rule)
    if len(parts) <= 1:
        return s, s
    return parts[0], ''.join(parts[1])


def merge_grammars(grammar_text_1, grammar_text_2):
    # this function takes two grammar files and merges them into one
    # rules that are redefined in the second file are overridden
    # rules that are new in the second file are added (remaining_rules_grammar_2)
    merged_grammar = []

    deletables = []
    # this list collects rules we no longer need,
    # they will be removed when we encounter them

    rules_grammar_1 = grammar_text_1.split('\n')
    remaining_rules_grammar_2 = grammar_text_2.split('\n')
    for line_1 in rules_grammar_1:
        if line_1 == '' or line_1[0] == '/':  # skip comments and empty lines:
            continue

        name_1, definition_1 = get_rule_from_string(line_1)

        rules_grammar_2 = grammar_text_2.split('\n')
        override_found = False
        for line_2 in rules_grammar_2:
            if line_2 == '' or line_2[0] == '/':  # skip comments and empty lines:
                continue

            needs_preprocessing = re.match(r'((\w|_)+)<((\w|_)+)>', line_2)
            if needs_preprocessing:
                name_2 = f'{needs_preprocessing.group(1)}'
                processor = needs_preprocessing.group(3)
            else:
                name_2, definition_2 = get_rule_from_string(line_2)

            if name_1 == name_2:
                override_found = True
                if needs_preprocessing:
                    definition_2 = PREPROCESS_RULES[processor](definition_1)
                    line_2_processed = f'{name_2}: {definition_2}'
                else:
                    line_2_processed = line_2
                if definition_1.strip() == definition_2.strip():
                    warn_message = f"The rule {name_1} is duplicated: {definition_1} and {definition_2}. Please check!"
                    warnings.warn(warn_message)
                # Used to compute the rules that use the merge operators in the grammar, namely +=, -= and >>
                new_rule, new_deletables = merge_rules_operator(definition_1, definition_2, name_1, line_2_processed)
                if new_deletables:
                    deletables += new_deletables
                # Already processed, so remove it
                remaining_rules_grammar_2.remove(line_2)
                break

        # new rule found? print that. nothing found? print org rule
        if override_found:
            merged_grammar.append(new_rule)
        else:
            merged_grammar.append(line_1)

    # all rules that were not overlapping are new in the grammar, add these too
    for rule in remaining_rules_grammar_2:
        if not (rule == '' or rule[0] == '/'):
            merged_grammar.append(rule)

    merged_grammar = sorted(merged_grammar)
    # filter deletable rules
    rules_to_keep = [rule for rule in merged_grammar if get_rule_from_string(rule)[0] not in deletables]
    return '\n'.join(rules_to_keep)


ADD_GRAMMAR_MERGE_OP = '+='
REMOVE_GRAMMAR_MERGE_OP = '-='
LAST_GRAMMAR_MERGE_OP = '>>'
GRAMMAR_MERGE_OPERATORS = [ADD_GRAMMAR_MERGE_OP, REMOVE_GRAMMAR_MERGE_OP, LAST_GRAMMAR_MERGE_OP]


def merge_rules_operator(prev_definition, new_definition, name, complete_line):
    op_to_arg = get_operator_to_argument(new_definition)

    add_arg = op_to_arg.get(ADD_GRAMMAR_MERGE_OP, '')
    remove_arg = op_to_arg.get(REMOVE_GRAMMAR_MERGE_OP, '')
    last_arg = op_to_arg.get(LAST_GRAMMAR_MERGE_OP, '')
    remaining_commands = get_remaining_rules(prev_definition, remove_arg, last_arg)
    ordered_commands = split_rule(remaining_commands, add_arg, last_arg)

    new_rule = f"{name}: {' | '.join(ordered_commands)}" if bool(op_to_arg) else complete_line
    deletable = split_rule(remove_arg)
    return new_rule, deletable


def get_operator_to_argument(definition):
    # Creates a map of all used operators and their respective arguments e.g. {'+=': 'print | play', '>>': 'echo'}
    operator_to_index = [(op, definition.find(op)) for op in GRAMMAR_MERGE_OPERATORS if op in definition]
    result = {}
    for i, (op, index) in enumerate(operator_to_index):
        start_index = index + len(op)
        if i + 1 < len(operator_to_index):
            _, next_index = operator_to_index[i + 1]
            result[op] = definition[start_index:next_index].strip()
        else:
            result[op] = definition[start_index:].strip()
    return result


def get_remaining_rules(orig_def, *sub_def):
    original_commands = split_rule(orig_def)
    commands_after_minus = split_rule(*sub_def)
    misses = [c for c in commands_after_minus if c not in original_commands]
    if misses:
        raise Exception(f"Command(s) {'|'.join(misses)} do not exist in the previous definition")
    remaining_commands = [cmd for cmd in original_commands if cmd not in commands_after_minus]
    remaining_commands = ' | '.join(remaining_commands)  # turn the result list into a string
    return remaining_commands


def split_rule(*rules):
    return [c.strip() for rule in rules for c in rule.split('|') if c.strip() != '']


# this is only a couple of MB in total, safe to cache
@cache
def create_grammar(level, lang, skip_faulty):
    # start with creating the grammar for level 1
    merged_grammars = get_full_grammar_for_level(1)

    # then keep merging new grammars in
    for i in range(2, level + 1):
        grammar_text_i = get_additional_rules_for_level(i)
        merged_grammars = merge_grammars(merged_grammars, grammar_text_i)

    # keyword and other terminals never have mergable rules, so we can just add them at the end
    keywords = get_keywords_for_language(lang)
    terminals = get_terminals()
    merged_grammars = merged_grammars + '\n' + keywords + '\n' + terminals

    # Change the grammar if skipping faulty is enabled
    if skip_faulty:
        # Make sure to change the meaning of error_invalid
        # this way more text will be 'catched'
        error_invalid_rules = re.findall(r'^error_invalid.-100:.*?\n', merged_grammars, re.MULTILINE)
        if len(error_invalid_rules) > 0:
            error_invalid_rule = error_invalid_rules[0]
            error_invalid_rule_changed = 'error_invalid.-100: textwithoutspaces _SPACE* text?\n'
            merged_grammars = merged_grammars.replace(error_invalid_rule, error_invalid_rule_changed)

        # from level 12:
        # Make sure that all keywords in the language are added to the rules:
        # textwithspaces & textwithoutspaces, so that these do not fall into the error_invalid rule
        if level > 12:
            textwithspaces_rules = re.findall(r'^textwithspaces:.*?\n', merged_grammars, re.MULTILINE)
            if len(textwithspaces_rules) > 0:
                textwithspaces_rule = textwithspaces_rules[0]
                textwithspaces_rule_changed = r'textwithspaces: /(?:[^#\n،,，、 ]| (?!SKIP1))+/ -> text' + '\n'
                merged_grammars = merged_grammars.replace(textwithspaces_rule, textwithspaces_rule_changed)

            textwithoutspaces_rules = re.findall(r'^textwithoutspaces:.*?\n', merged_grammars, re.MULTILINE)
            if len(textwithoutspaces_rules) > 0:
                textwithoutspaces_rule = textwithoutspaces_rules[0]
                textwithoutspaces_rule_changed = (
                    r'textwithoutspaces: /(?:[^#\n،,，、 *+\-\/eiіиలేไamfnsbअ否אو]|SKIP2)+/ -> text' + '\n'
                )
                merged_grammars = merged_grammars.replace(textwithoutspaces_rule, textwithoutspaces_rule_changed)

            non_allowed_words = re.findall(r'".*?"', keywords)
            non_allowed_words = list(set(non_allowed_words))

            non_allowed_words = [x.replace('"', '') for x in non_allowed_words]
            non_allowed_words_with_space = '|'.join(non_allowed_words)
            merged_grammars = merged_grammars.replace('SKIP1', non_allowed_words_with_space)

            letters_done = []
            string_words = ''

            for word in non_allowed_words:
                # go through all words and add them in groups by their first letter
                first_letter = word[0]
                if first_letter not in letters_done:
                    string_words += f'|{first_letter}(?!{word[1:]})'
                    letters_done.append(first_letter)
                else:
                    string_words = string_words.replace(f'|{word[0]}(?!', f'|{word[0]}(?!{word[1:]}|')

            string_words = string_words.replace('|)', ')')  # remove empty regex expressions
            string_words = string_words[1:]  # remove first |

            merged_grammars = merged_grammars.replace('SKIP2', string_words)

        # Make sure that the error_invalid is added to the command rule
        # to function as a 'bucket' for faulty text
        command_rules = re.findall(r'^command:.*?\n', merged_grammars, re.MULTILINE)
        if len(command_rules) > 0:
            command_rule = command_rules[0]
            command_rule_with_error_invalid = command_rule.replace('\n', '') + " | error_invalid\n"
            merged_grammars = merged_grammars.replace(command_rule, command_rule_with_error_invalid)

        # Make sure that the error_invalid is added to the if_less_command rule
        # to function as a 'bucket' for faulty if body commands
        if_less_command_rules = re.findall(r'^_if_less_command:.*?\n', merged_grammars, re.MULTILINE)
        if len(if_less_command_rules) > 0:
            if_less_command_rule = if_less_command_rules[0]
            if_less_command_rule_with_error_invalid = if_less_command_rule.replace('\n', '') + " | error_invalid\n"
            merged_grammars = merged_grammars.replace(if_less_command_rule, if_less_command_rule_with_error_invalid)

        # Make sure that the _non_empty_program rule does not contain error_invalid rules
        # so that all errors will be catches by error_invalid instead of _non_empty_program_skipping
        non_empty_program_rules = re.findall(r'^_non_empty_program:.*?\n', merged_grammars, re.MULTILINE)
        if len(non_empty_program_rules) > 0:
            non_empty_program_rule = non_empty_program_rules[0]
            non_empty_program_rule_changed = (
                '_non_empty_program: _EOL* (command) _SPACE* (_EOL+ command _SPACE*)* _EOL*\n'
            )
            merged_grammars = merged_grammars.replace(non_empty_program_rule, non_empty_program_rule_changed)

    # ready? Save to file to ease debugging
    # this could also be done on each merge for performance reasons
    save_total_grammar_file(level, merged_grammars, lang)
    return merged_grammars


def save_total_grammar_file(level, grammar, lang_):
    write_file(grammar, 'grammars-Total', f'level{level}.{lang_}-Total.lark')


def get_additional_rules_for_level(level):
    return read_file('grammars', f'level{level}-Additions.lark')


def get_full_grammar_for_level(level):
    return read_file('grammars', f'level{level}.lark')


def get_keywords_for_language(language):
    if not local_keywords_enabled:
        language = 'en'
    try:
        return read_file('grammars', f'keywords-{language}.lark')
    except FileNotFoundError:
        return read_file('grammars', f'keywords-en.lark')


def get_terminals():
    return read_file('grammars', 'terminals.lark')


def read_file(*paths):
    script_dir = path.abspath(path.dirname(__file__))
    path_ = path.join(script_dir, *paths)
    with open(path_, "r", encoding="utf-8") as file:
        return file.read()


def write_file(content, *paths):
    script_dir = path.abspath(path.dirname(__file__))
    path_ = path.join(script_dir, *paths)
    with open(path_, "w", encoding="utf-8") as file:
        file.write(content)


PARSER_CACHE = {}


def _get_parser_cache_directory():
    # TODO we should maybe store this to .test-cache so we can
    # re-use them in github actions caches for faster CI.
    # We can do this after #4574 is merged.
    return tempfile.gettempdir()


def _save_parser_to_file(lark, pickle_file):
    # Store the parser to a file, a bit hacky because it is not
    # pickle-able out of the box
    # See https://github.com/lark-parser/lark/issues/1348

    # Note that if Lark ever implements the cache for Earley parser
    # or if we switch to a LALR parser we don't need this hack anymore

    full_path = os.path.join(_get_parser_cache_directory(), pickle_file)

    # These attributes can not be pickled as they are a module
    lark.parser.parser.lexer_conf.re_module = None
    lark.parser.lexer_conf.re_module = None

    try:
        with atomic_write_file(full_path) as fp:
            pickle.dump(lark, fp)
    except OSError:
        # Ignore errors if another process already moved the file
        # or if the destination already exist.
        # These scenarios can happen under concurrent execution.
        pass

    # Restore the unpickle-able bits.
    # Keep this in sync with the restore method!
    lark.parser.parser.lexer_conf.re_module = regex
    lark.parser.lexer_conf.re_module = regex


def _restore_parser_from_file_if_present(pickle_file):
    full_path = os.path.join(_get_parser_cache_directory(), pickle_file)
    if os.path.isfile(full_path):
        try:
            with open(full_path, "rb") as fp:
                lark = pickle.load(fp)
            # Restore the unpickle-able bits.
            # Keep this in sync with the save method!
            lark.parser.parser.lexer_conf.re_module = regex
            lark.parser.lexer_conf.re_module = regex
            return lark
        except Exception:
            # If anything goes wrong try to remove the file
            # and we will try again in the next cycle
            try:
                os.unlink(full_path)
            except Exception:
                pass
    return None


@lru_cache(maxsize=0 if utils.is_production() else 100)
def get_parser(level, lang="en", keep_all_tokens=False, skip_faulty=False):
    """Return the Lark parser for a given level.
    Parser generation takes about 0.5 seconds depending on the level so
    we want to cache it, or we have latency of 500ms on the calculations
    and a high server load, and CI runs of 5+ hours.

    We used to cache this to RAM but because of all the permutations we
    had 1000s of parsers and got into out-of-memory issue in the
    production environment.

    Now we cache a limited number of the parsers to RAM, but introduce
    a second tier of cache to disk.

    This is not implemented by Lark natively for the Earley parser.
    See https://github.com/lark-parser/lark/issues/1348.
    """
    grammar = create_grammar(level, lang, skip_faulty)
    parser_opts = {
        "regex": True,
        "propagate_positions": True,
        "keep_all_tokens": keep_all_tokens,
    }
    unique_parser_hash = hashlib.sha1("_".join((
        grammar,
        str(sys.version_info[:2]),
        str(parser_opts),
    )).encode()).hexdigest()

    cached_parser_file = f"cached-parser-{level}-{lang}-{unique_parser_hash}.pkl"

    use_cache = True
    lark = None
    if use_cache:
        lark = _restore_parser_from_file_if_present(cached_parser_file)
    if lark is None:
        lark = Lark(grammar, **parser_opts)  # ambiguity='explicit'
        if use_cache:
            _save_parser_to_file(lark, cached_parser_file)

    return lark


ParseResult = namedtuple('ParseResult', ['code', 'source_map', 'has_turtle',
                                         'has_pygame', 'has_clear', 'has_music', 'commands'])


def transpile_inner_with_skipping_faulty(input_string, level, lang="en", unused_allowed=True):
    def skipping_faulty(meta, args):
        return [True]

    defined_errors = [method for method in dir(IsValid) if method.startswith('error')]
    defined_errors_original = dict()

    def set_error_to_allowed():
        # override IsValid methods to always be valid & store original
        for error in defined_errors:
            defined_errors_original[error] = getattr(IsValid, error)
            setattr(IsValid, error, skipping_faulty)

    def set_errors_to_original():
        # revert IsValid methods to original
        for error in defined_errors:
            setattr(IsValid, error, defined_errors_original[error])

    try:
        set_error_to_allowed()
        transpile_result = transpile_inner(
            input_string, level, lang, populate_source_map=True, unused_allowed=unused_allowed
        )
    finally:
        # make sure to always revert IsValid methods to original
        set_errors_to_original()

    # If transpiled successfully while allowing errors, transpile mapped code again to get original error
    # If none is found, raise error so that original error will be returned
    at_least_one_error_found = False

    for hedy_source_code, python_source_code in source_map.map.copy().items():
        if hedy_source_code.error is not None or python_source_code.code == 'pass':
            try:
                transpile_inner(hedy_source_code.code, source_map.level, source_map.language)
            except Exception as e:
                hedy_source_code.error = e

            if hedy_source_code.error is not None:
                at_least_one_error_found = True

    if not at_least_one_error_found:
        raise Exception('Could not find original error for skipped code')

    return transpile_result


def transpile(input_string, level, lang="en", skip_faulty=True, is_debug=False, unused_allowed=False, microbit=False):
    """
    Function that transpiles the Hedy code to Python

    The first time we try to transpile the code without skipping faulty code
    If an exception is caught (the Hedy code contains faults) an exception is raised

    The second time, after the non-skipping approach raised an exception,
    we try transpile the code with skipping faulty code, if skip_faulty is True.
    After that either the partial program is returned or the original error
    """

    try:
        source_map.set_skip_faulty(False)
        transpile_result = transpile_inner(input_string, level, lang, populate_source_map=True,
                                           is_debug=is_debug, unused_allowed=unused_allowed, microbit=microbit)

    except Exception as original_error:
        hedy_amount_lines = len(input_string.strip().split('\n'))

        if getenv('ENABLE_SKIP_FAULTY', False) and skip_faulty and hedy_amount_lines > 1:
            if isinstance(original_error, source_map.exceptions_not_to_skip):
                raise original_error
            try:
                source_map.set_skip_faulty(True)
                transpile_result = transpile_inner_with_skipping_faulty(input_string, level, lang)
            except Exception:
                raise original_error  # we could not skip faulty code, raise original exception
        else:
            raise original_error

    return transpile_result


def translate_characters(s):
    # this method is used to make it more clear to kids what is meant in error messages
    # for example ' ' is hard to read, space is easier
    commas = [',', "،", "，", "、"]
    if s == ' ':
        return 'space'
    elif s in commas:
        return 'comma'
    elif s == '?':
        return 'question mark'
    elif s == '\n':
        return 'newline'
    elif s == '.':
        return 'period'
    elif s == '!':
        return 'exclamation mark'
    elif s == '*':
        return 'star'
    elif s == "'":
        return 'single quotes'
    elif s == '"':
        return 'double quotes'
    elif s == '/':
        return 'slash'
    elif s == '-':
        return 'dash'
    elif s >= 'a' and s <= 'z' or s >= 'A' and s <= 'Z':
        return s
    else:
        return s


def beautify_parse_error(character_found):
    character_found = translate_characters(character_found)
    return character_found


def find_indent_length(line):
    number_of_spaces = 0
    for x in line:
        if x == ' ':
            number_of_spaces += 1
        else:
            break
    return number_of_spaces


def line_requires_indentation(line, lang):
    # this is done a bit half-assed, clearly *parsing* the one line would be superior
    # because now a line like `repeat is 5` would also require indentation!

    line = line.lstrip()  # remove spaces since also `    for    ` requires indentation
    if lang not in indent_keywords.keys():  # some language like Greek or Czech do not have local keywords
        lang = 'en'

    local_indent_keywords = indent_keywords[lang]

    for k in local_indent_keywords:
        # does the line start with this keyword?
        # We can't just split since some langs like French have keywords containing a space
        # We also have to check space/lineending/: after or forward 100 wil also require indentation
        end_of_line_or_word = (len(line) > len(k) and (
            line[len(k)] == " " or line[len(k)] == ":")) or len(line) == len(k)
        if end_of_line_or_word and line[:len(k)] == k:
            return True
    return False


def preprocess_blocks(code, level, lang):
    processed_code = []
    lines = code.split("\n")
    current_number_of_indents = 0
    previous_number_of_indents = 0
    indent_size = 4  # set at 4 for now
    indent_size_adapted = False  # FH We can remove this now since we changed in indenter a bit in Nov 2022
    line_number = 0
    next_line_needs_indentation = False
    for line in lines:
        if ' _ ' in line or line == '_':
            raise hedy.exceptions.CodePlaceholdersPresentException(line_number=line_number + 1)

        leading_spaces = find_indent_length(line)

        line_number += 1

        # ignore whitespace-only lines
        if leading_spaces == len(line):
            processed_code.append('')
            continue

        # first encounter sets indent size for this program
        if not indent_size_adapted and leading_spaces > 0:
            indent_size = leading_spaces
            indent_size_adapted = True

        # indentation size not 4
        if (leading_spaces % indent_size) != 0:
            # there is inconsistent indentation, not sure if that is too much or too little!
            if leading_spaces < current_number_of_indents * indent_size:
                fixed_code = program_repair.fix_indent(code, line_number, leading_spaces, indent_size)
                raise hedy.exceptions.NoIndentationException(line_number=line_number, leading_spaces=leading_spaces,
                                                             indent_size=indent_size, fixed_code=fixed_code)
            else:
                fixed_code = program_repair.fix_indent(code, line_number, leading_spaces, indent_size)
                raise hedy.exceptions.IndentationException(line_number=line_number, leading_spaces=leading_spaces,
                                                           indent_size=indent_size, fixed_code=fixed_code)

        # happy path, multiple of 4 spaces:
        current_number_of_indents = leading_spaces // indent_size
        if current_number_of_indents > 1 and level == hedy.LEVEL_STARTING_INDENTATION:
            raise hedy.exceptions.LockedLanguageFeatureException(concept="nested blocks")

        if current_number_of_indents > previous_number_of_indents and not next_line_needs_indentation:
            # we are indenting, but this line is not following* one that even needs indenting, raise
            # * note that we have not yet updated the value of 'next line needs indenting' so if refers to this line!
            fixed_code = program_repair.fix_indent(code, line_number, leading_spaces, indent_size)
            raise hedy.exceptions.IndentationException(line_number=line_number, leading_spaces=leading_spaces,
                                                       indent_size=indent_size, fixed_code=fixed_code)

        if next_line_needs_indentation and current_number_of_indents <= previous_number_of_indents:
            fixed_code = program_repair.fix_indent(code, line_number, leading_spaces, indent_size)
            raise hedy.exceptions.NoIndentationException(line_number=line_number, leading_spaces=leading_spaces,
                                                         indent_size=indent_size, fixed_code=fixed_code)

        if current_number_of_indents - previous_number_of_indents > 1:
            fixed_code = program_repair.fix_indent(code, line_number, leading_spaces, indent_size)
            raise hedy.exceptions.IndentationException(line_number=line_number, leading_spaces=leading_spaces,
                                                       indent_size=indent_size, fixed_code=fixed_code)

        if current_number_of_indents < previous_number_of_indents:
            # we are dedenting ('jumping back) so we need to and an end-block
            # (multiple if multiple dedents are happening)

            difference_in_indents = (previous_number_of_indents - current_number_of_indents)
            for i in range(difference_in_indents):
                processed_code[-1] += '#ENDBLOCK'

        if line_requires_indentation(line, lang):
            next_line_needs_indentation = True
        else:
            next_line_needs_indentation = False

        # save to compare for next line
        previous_number_of_indents = current_number_of_indents

        # if indent remains the same, do nothing, just add line
        processed_code.append(line)

    # if the last line is indented, the end of the program is also the end of all indents
    # so close all blocks
    for i in range(current_number_of_indents):
        processed_code[-1] += '#ENDBLOCK'
    return "\n".join(processed_code)


def preprocess_ifs(code, lang='en'):
    processed_code = []
    lines = code.split("\n")

    def starts_with(command, line):
        if lang in ALL_KEYWORD_LANGUAGES:
            command_plus_translated_command = [command, KEYWORDS[lang].get(command)]
            for c in command_plus_translated_command:
                #  starts with the keyword and next character is a space
                if line[0:len(c)] == c and (len(c) == len(line) or line[len(c)] == ' '):
                    return True
            return False
        else:
            return line[0:len(command)] == command

    def starts_with_after_repeat(command, line):
        elements_in_line = line.split()
        keywords_in_lang = KEYWORDS.get(lang, KEYWORDS['en'])
        repeat_plus_translated = ['repeat', keywords_in_lang.get('repeat')]
        times_plus_translated = ['times', keywords_in_lang.get('times')]

        if len(elements_in_line) > 2 and elements_in_line[0] in repeat_plus_translated and elements_in_line[
                2] in times_plus_translated:
            line = ' '.join(elements_in_line[3:])

        if lang in ALL_KEYWORD_LANGUAGES:
            command_plus_translated_command = [command, KEYWORDS[lang].get(command)]
            for c in command_plus_translated_command:
                #  starts with the keyword and next character is a space
                if line[0:len(c)] == c and (len(c) == len(line) or line[len(c)] == ' '):
                    return True
            return False
        else:
            return line[0:len(command)] == command

    def contains(command, line):
        if lang in ALL_KEYWORD_LANGUAGES:
            if not command == '=':
                command_plus_translated_command = [command, KEYWORDS[lang].get(command)]
            else:
                command_plus_translated_command = [command]
            for c in command_plus_translated_command:
                if c in line:
                    return True
            return False
        else:
            return command in line

    def contains_two(command, line):
        if lang in ALL_KEYWORD_LANGUAGES:
            command_plus_translated_command = [command, KEYWORDS[lang].get(command)]
            for c in command_plus_translated_command:
                if line.count(
                        ' ' + c + ' ') >= 2:  # surround in spaces since we dont want to mathc something like 'dishwasher is sophie'
                    return True
            return False

    def contains_any_of(commands, line):
        # translation is not needed here, happens in contains
        if lang in ALL_KEYWORD_LANGUAGES:
            for c in commands:
                if contains(c, line):
                    return True
            return False
        else:
            for c in commands:
                if contains(c, line):
                    return True
            return False

    def next_non_empty_line(lines, start_line_number):
        if start_line_number > len(lines):
            return ''  # end of code, return empty so that starts_with doesnt find anything
        else:
            for i in range(start_line_number + 1, len(lines)):
                if lines[i] == '':
                    continue
                else:
                    return lines[i]

        return ''  # nothing found? return empty so that starts_with doesnt find anything

    for i in range(len(lines) - 1):
        line = lines[i]

        # if this line starts with if but does not contain an else, and the next non-empty line too is not an else.
        if (starts_with('if', line) or starts_with_after_repeat('if', line)) and (
                not starts_with('else', next_non_empty_line(lines, i))) and (not contains('else', line)):
            # is this line just a condition and no other keyword (because that is no problem)
            commands = ["print", "ask", "forward", "turn", "play"]
            excluded_commands = ["pressed"]

            if (
                (contains_any_of(commands, line) or contains_two('is', line)
                 or (contains('is', line) and contains('=', line)))
                and not contains_any_of(excluded_commands, line)
            ):
                # a second command, but also no else in this line -> check next line!

                # no else in next line?
                # add a nop (like 'Pass' but we just insert a meaningless assign)
                line = line + " else x__x__x__x is 5"

        processed_code.append(line)
    processed_code.append(lines[-1])  # always add the last line (if it has if and no else that is no problem)
    return "\n".join(processed_code)


def location_of_first_blank(code_snippet):
    # returns 0 if the code does not contain _
    # otherwise returns the first location (line) of the blank
    lines = code_snippet.split('\n')
    for i in range(len(lines)):
        code = lines[i]
        if len(code) > 0:
            if (" _" in code) or ("_ " in code) or (code[-1] == "_"):
                return i + 1
    return 0


def check_program_size_is_valid(input_string):
    number_of_lines = input_string.count('\n')
    # parser is not made for huge programs!
    if number_of_lines > MAX_LINES:
        raise exceptions.InputTooBigException(lines_of_code=number_of_lines, max_lines=MAX_LINES)


def process_input_string(input_string, level, lang, preprocess_ifs_enabled=True):
    result = input_string.replace('\r\n', '\n')

    location = location_of_first_blank(result)
    if location > 0:
        raise exceptions.CodePlaceholdersPresentException(line_number=location)

    if level >= 4:
        result = result.replace("\\", "\\\\")

    # In levels 5 to 7 we do not allow if without else, we add an empty print to make it possible in the parser
    if level >= 5 and level < 8 and preprocess_ifs_enabled:
        result = preprocess_ifs(result, lang)

    # In level 8 we add indent-dedent blocks to the code before parsing
    if level >= hedy.LEVEL_STARTING_INDENTATION:
        result = preprocess_blocks(result, level, lang)

    return result


def parse_input(input_string, level, lang):
    parser = get_parser(level, lang, skip_faulty=source_map.skip_faulty)
    try:
        parse_result = parser.parse(input_string + '\n')
        return parse_result.children[0]  # getting rid of the root could also be done in the transformer would be nicer
    except lark.UnexpectedEOF:
        lines = input_string.split('\n')
        last_line = len(lines)
        raise exceptions.UnquotedEqualityCheckException(line_number=last_line)
    except UnexpectedCharacters as e:
        try:
            location = e.line, e.column
            # not yet in use, could be used in the future (when our parser rules are
            # better organize, now it says ANON*__12 etc way too often!)
            # characters_expected = str(e.allowed)
            character_found = beautify_parse_error(e.char)
            # print(e.args[0])
            # print(location, character_found, characters_expected)
            fixed_code = program_repair.remove_unexpected_char(input_string, location[0], location[1])
            raise exceptions.ParseException(
                level=level,
                location=location,
                found=character_found,
                fixed_code=fixed_code) from e
        except UnexpectedEOF:
            # this one can't be beautified (for now), so give up :)
            raise e


def is_program_valid(program_root, input_string, level, lang):
    # IsValid raises the appropriate exception when an error production (starting with error_)
    # is found in the parse tree
    IsValid(level, lang, input_string).transform(program_root)


def repair_leading_space(input_string, lang, level, line):
    fixed_code = program_repair.remove_leading_spaces(input_string)
    result = None
    if fixed_code != input_string:  # only if we have made a successful fix
        try:
            fixed_result = transpile_inner(fixed_code, level, lang)
            result = fixed_result
            raise exceptions.InvalidSpaceException(
                level=level, line_number=line, fixed_code=fixed_code, fixed_result=result)
        except exceptions.HedyException as E:
            if type(E) is not exceptions.InvalidSpaceException:
                transpile_inner(fixed_code, level)
                # The fixed code contains another error. Only report the original error for now.
    return fixed_code, result


def is_program_complete(abstract_syntax_tree, level):
    is_complete = IsComplete(level).transform(abstract_syntax_tree)
    if not is_complete[0]:
        incomplete_command_and_line = is_complete[1][0]
        incomplete_command = incomplete_command_and_line[0]
        line = incomplete_command_and_line[1]
        raise exceptions.IncompleteCommandException(incomplete_command=incomplete_command, level=level,
                                                    line_number=line)


def create_lookup_table(abstract_syntax_tree, level, lang, input_string):
    visitor = LookupEntryCollector(level)
    visitor.visit_topdown(abstract_syntax_tree)
    entries = visitor.lookup

    TypeValidator(entries, level, lang, input_string).transform(abstract_syntax_tree)

    return entries


def create_AST(input_string, level, lang="en"):
    program_root = parse_input(input_string, level, lang)

    # checks whether any error production nodes are present in the parse tree
    is_program_valid(program_root, input_string, level, lang)
    abstract_syntax_tree = ExtractAST().transform(program_root)
    is_program_complete(abstract_syntax_tree, level)

    if not valid_echo(abstract_syntax_tree):
        raise exceptions.LonelyEchoException()

    lookup_table = create_lookup_table(abstract_syntax_tree, level, lang, input_string)
    commands = AllCommands(level).transform(program_root)
    # FH, dec 2023. I don't love how AllCommands works on program root and not on AST,
    # but his will do for now. One day we should really start to clean up our AST!

    return abstract_syntax_tree, lookup_table, commands


def transpile_inner(input_string, level, lang="en", populate_source_map=False, is_debug=False, unused_allowed=False,
                    microbit=False):
    check_program_size_is_valid(input_string)
    input_string = process_input_string(input_string, level, lang)

    level = int(level)
    if level > HEDY_MAX_LEVEL:
        raise Exception(f'Levels over {HEDY_MAX_LEVEL} not implemented yet')

    if populate_source_map:
        source_map.clear()
        source_map.set_level(level)
        source_map.set_language(lang)
        source_map.set_hedy_input(input_string)

    # FH, May 2022. for now, we just output arabic numerals when the language is ar
    # this can be changed into a profile setting or could be detected
    # in usage of programs
    if lang == "ar":
        numerals_language = "Arabic"
    else:
        numerals_language = "Latin"

    try:
        abstract_syntax_tree, lookup_table, commands = create_AST(input_string, level, lang)

        # grab the right transpiler from the lookup
        convertToPython = TRANSPILER_LOOKUP[level]
        python = convertToPython(lookup_table, lang, numerals_language, is_debug,
                                 microbit).transform(abstract_syntax_tree)

        has_clear = "clear" in commands
        has_turtle = "forward" in commands or "turn" in commands or "color" in commands
        has_pygame = "ifpressed" in commands or "ifpressed_else" in commands or "assign_button" in commands
        has_music = "play" in commands

        parse_result = ParseResult(python, source_map, has_turtle, has_pygame, has_clear, has_music, commands)

        if populate_source_map:
            source_map.set_python_output(python)

        if not unused_allowed:
            for x in lookup_table:
                if isinstance(x.name, str) and x.access_line is None and x.name != 'x__x__x__x':
                    raise hedy.exceptions.UnusedVariableException(
                        level, x.definition_line, x.name, fixed_code=python, fixed_result=parse_result)

        return parse_result
    except VisitError as E:
        if isinstance(E, VisitError):
            # Exceptions raised inside visitors are wrapped inside VisitError. Unwrap it if it is a
            # HedyException to show the intended error message.
            if isinstance(E.orig_exc, exceptions.HedyException):
                raise E.orig_exc
            else:
                raise E


def execute(input_string, level):
    python = transpile(input_string, level)
    if python.has_turtle:
        raise exceptions.HedyException("hedy.execute doesn't support turtle")
    exec(python.code)


def transpile_and_return_python(input_string, level):
    python = transpile(input_string, level, microbit=True)
    return str(python.code)<|MERGE_RESOLUTION|>--- conflicted
+++ resolved
@@ -1779,12 +1779,6 @@
 class ConvertToPython_2(ConvertToPython_1):
 
     # ->>> why doesn't this live in isvalid? refactor now that isvalid is cleaned up!
-    def __init__(self, lookup, language, numerals_language, is_debug, microbit=False, argument=None):
-        super().__init__(lookup, language, numerals_language, is_debug, microbit, argument)
-        self.answers = {}
-        self.answer = ''
-        self.variable = ''
-
     def error_ask_dep_2(self, meta, args):
         # ask is no longer usable this way, raise!
         # ask_needs_var is an entry in lang.yaml in texts where we can add extra info on this error
@@ -1841,25 +1835,16 @@
             else:
                 # this regex splits words from non-letter characters, such that name! becomes [name, !]
                 res = regex.findall(
-                    r"[·\p{Lu}\p{Ll}\p{Lt}\p{Lm}\p{Lo}\p{Nl}\p{Mn}\p{Mc}\p{Nd}\p{Pc}]+|[^·\p{Lu}\p{Ll}\p{Lt}\p{Lm}\p{"
-                    r"Lo}\p{Nl}]+",
+                    r"[·\p{Lu}\p{Ll}\p{Lt}\p{Lm}\p{Lo}\p{Nl}\p{Mn}\p{Mc}\p{Nd}\p{Pc}]+|[^·\p{Lu}\p{Ll}\p{Lt}\p{Lm}\p{Lo}\p{Nl}]+",
                     a)
                 args_new.append(''.join([self.process_variable_for_fstring(x, meta.line) for x in res]))
         exception = self.make_index_error_check_if_list(args)
         argument_string = ' '.join(args_new)
         if not self.microbit:
-            argument_string += f" {self.variable}"
             return exception + f"print(f'{argument_string}'){self.add_debug_breakpoint()}"
         else:
-            clean_argument_string = ' '.join(args)
-            if hasattr(self, 'answers') and isinstance(self.answers, dict):
-                for var_name, answer in self.answers.items():
-                    # Use word boundaries around the variable names to ensure we replace only whole words
-                    pattern = r'\b' + re.escape(var_name) + r'\b'
-                    clean_argument_string = re.sub(pattern, str(answer), clean_argument_string)
-            clean_argument_string = re.sub(r'\{[^}]*\}', '', clean_argument_string)
             return textwrap.dedent(f"""\
-                               display.scroll("{clean_argument_string} ")""")
+                    display.scroll('{argument_string}')""")
 
     def ask(self, meta, args):
         var = args[0]
@@ -1870,15 +1855,8 @@
             display_code = ""
             for i in range(1, len(args), 2):
                 question = args[i]
-                self.variable = args[i-1]
-                self.answer = input(question)
-                self.answers[self.variable] = self.answer  # Store the answer with the variable as key
                 display_question = textwrap.dedent(f"""\
-<<<<<<< HEAD
-                               display.show("{question}")""")
-=======
                                display.show('{question}')""")
->>>>>>> 8e583c81
                 display_code += display_question
             return display_code
 
