--- conflicted
+++ resolved
@@ -785,8 +785,6 @@
         return False
 
 
-<<<<<<< HEAD
-=======
 class AllCommands(Transformer):
     def __init__(self, level):
         self.level = level
@@ -888,8 +886,6 @@
     return AllPrintArguments(level).transform(program_root)
 
 
-@v_args(meta=True)
->>>>>>> 8718ec5a
 class IsValid(Filter):
     # all rules are valid except for the "Invalid" production rule
     # this function is used to generate more informative error messages
@@ -899,32 +895,14 @@
             return False, InvalidInfo("empty program")
         return super().program(args)
 
-<<<<<<< HEAD
-    def invalid_space(self, args):
-=======
     def error_invalid_space(self, args, meta):
->>>>>>> 8718ec5a
         # return space to indicate that line starts in a space
         return False, InvalidInfo(" ", line=args[0][2].line, column=args[0][2].column)
 
-<<<<<<< HEAD
-    def print_nq(self, args):
-=======
     def error_print_nq(self, args, meta):
->>>>>>> 8718ec5a
         # return error source to indicate what went wrong
         return False, InvalidInfo("print without quotes", line=args[0][2].line, column=args[0][2].column)
 
-<<<<<<< HEAD
-    def invalid(self, args):
-        # TODO: this will not work for misspelling 'at', needs to be improved!
-        # TODO: add more information to the InvalidInfo
-        error = InvalidInfo('invalid command', args[0][1], [a[1] for a in args[1:]], args[0][2].line, args[0][2].column)
-        return False, error
-
-    def unsupported_number(self, args):
-        error = InvalidInfo('unsupported number', arguments=[str(args[0])], line=args[0][2].line, column=args[0][2].column)
-=======
     def error_invalid(self, args, meta):
         # TODO: this will not work for misspelling 'at', needs to be improved!
         # TODO: add more information to the InvalidInfo
@@ -935,7 +913,6 @@
 
     def error_unsupported_number(self, args, meta):
         error = InvalidInfo('unsupported number', arguments=[str(args[0])], line=meta.line, column=meta.column)
->>>>>>> 8718ec5a
         return False, error
 
     #other rules are inherited from Filter
