import textwrap
from functools import lru_cache, cache

import lark
from flask_babel import gettext
from lark import Lark
from lark.exceptions import UnexpectedEOF, UnexpectedCharacters, VisitError
from lark import Tree, Transformer, visitors, v_args
from os import path, getenv

import warnings
import hedy
import hedy_translation
from utils import atomic_write_file
from hedy_content import ALL_KEYWORD_LANGUAGES
from collections import namedtuple
import re
import regex
from dataclasses import dataclass, field
import exceptions
import program_repair
import yaml
import hashlib
import os
import pickle
import sys
import tempfile
import utils

# Some useful constants
from hedy_content import KEYWORDS
from hedy_sourcemap import SourceMap, source_map_transformer

HEDY_MAX_LEVEL = 18
HEDY_MAX_LEVEL_SKIPPING_FAULTY = 5
MAX_LINES = 100
LEVEL_STARTING_INDENTATION = 8

# Boolean variables to allow code which is under construction to not be executed
local_keywords_enabled = True

# dictionary to store transpilers
TRANSPILER_LOOKUP = {}

# define source-map
source_map = SourceMap()

# builtins taken from 3.11.0 docs: https://docs.python.org/3/library/functions.html
PYTHON_BUILTIN_FUNCTIONS = [
    'abs',
    'aiter',
    'all',
    'any',
    'anext',
    'ascii',
    'bin',
    'bool',
    'breakpoint',
    'bytearray',
    'bytes',
    'callable',
    'chr',
    'classmethod',
    'compile',
    'complex',
    'delattr',
    'dict',
    'dir',
    'divmod',
    'enumerate',
    'eval',
    'exec',
    'filter',
    'float',
    'format',
    'frozenset',
    'getattr',
    'globals',
    'hasattr',
    'hash',
    'help',
    'hex',
    'id',
    'input',
    'int',
    'isinstance',
    'issubclass',
    'iter',
    'len',
    'list',
    'locals',
    'map',
    'max',
    'memoryview',
    'min',
    'next',
    'object',
    'oct',
    'open',
    'ord',
    'pow',
    'print',
    'property',
    'range',
    'repr',
    'reversed',
    'round',
    'set',
    'setattr',
    'slice',
    'sorted',
    'staticmethod',
    'str',
    'sum',
    'super',
    'tuple',
    'type',
    'vars',
    'zip']
PYTHON_KEYWORDS = [
    'and',
    'except',
    'lambda',
    'with',
    'as',
    'finally',
    'nonlocal',
    'while',
    'assert',
    'False',
    'None',
    'yield',
    'break',
    'for',
    'not',
    'class',
    'from',
    'or',
    'continue',
    'global',
    'pass',
    'def',
    'if',
    'raise',
    'del',
    'import',
    'return',
    'elif',
    'in',
    'True',
    'else',
    'is',
    'try',
    'int']

LIBRARIES = ['time']
# Python keywords and function names need hashing when used as var names
reserved_words = set(PYTHON_BUILTIN_FUNCTIONS + PYTHON_KEYWORDS + LIBRARIES)

# Let's retrieve all keywords dynamically from the cached KEYWORDS dictionary
indent_keywords = {}
for lang, keywords in KEYWORDS.items():
    indent_keywords[lang] = []
    for keyword in ['if', 'elif', 'for', 'repeat', 'while', 'else', 'define', 'def']:
        indent_keywords[lang].append(keyword)  # always also check for En
        indent_keywords[lang].append(keywords.get(keyword))

# These are the preprocessor rules that we use to specify changes in the rules that
# are expected to work across several rules
# Example
# for<needs_colon> instead of defining the whole rule again.


def needs_colon(rule):
    pos = rule.find('_EOL (_SPACE command)')
    return f'{rule[0:pos]} _COLON {rule[pos:]}'


def _translate_index_error(code, list_name):
    exception_text = gettext('catch_index_exception').replace('{list_name}', style_command(list_name))
    return textwrap.dedent(f"""\
        try:
          {code}
        except IndexError:
          raise Exception({repr(exception_text)})
        """)


def translate_value_error(command, value, suggestion_type):
    exception_text = gettext('catch_value_exception')
    # Right now we only have two types of suggestion
    # In the future we might change this if the number increases
    if suggestion_type == 'number':
        suggestion_text = gettext('suggestion_number')
    elif suggestion_type == 'color':
        suggestion_text = gettext('suggestion_color')

    exception_text = exception_text.replace('{command}', style_command(command))
    exception_text = exception_text.replace('{value}', style_command(value))
    exception_text = exception_text.replace('{suggestion}', suggestion_text)

    return repr(exception_text)


PREPROCESS_RULES = {
    'needs_colon': needs_colon
}


class Command:
    print = 'print'
    ask = 'ask'
    echo = 'echo'
    turn = 'turn'
    forward = 'forward'
    sleep = 'sleep'
    color = 'color'
    add_to_list = 'add to list'
    remove_from_list = 'remove from list'
    list_access = 'at random'
    in_list = 'in list'
    equality = 'is (equality)'
    repeat = 'repeat'
    for_list = 'for in'
    for_loop = 'for in range'
    addition = '+'
    subtraction = '-'
    multiplication = '*'
    division = '/'
    smaller = '<'
    smaller_equal = '<='
    bigger = '>'
    bigger_equal = '>='
    not_equal = '!='
    pressed = 'pressed'
    clear = 'clear'
    define = 'define'
    call = 'call'
    returns = 'return'


translatable_commands = {Command.print: ['print'],
                         Command.ask: ['ask'],
                         Command.echo: ['echo'],
                         Command.turn: ['turn'],
                         Command.sleep: ['sleep'],
                         Command.color: ['color'],
                         Command.forward: ['forward'],
                         Command.add_to_list: ['add', 'to_list'],
                         Command.remove_from_list: ['remove', 'from'],
                         Command.list_access: ['at', 'random'],
                         Command.in_list: ['in'],
                         Command.equality: ['is', '=', '=='],
                         Command.repeat: ['repeat', 'times'],
                         Command.for_list: ['for', 'in'],
                         Command.for_loop: ['in', 'range', 'to'],
                         Command.define: ['define'],
                         Command.call: ['call'],
                         Command.returns: ['return'], }


class HedyType:
    any = 'any'
    none = 'none'
    string = 'string'
    integer = 'integer'
    list = 'list'
    float = 'float'
    boolean = 'boolean'
    input = 'input'


# Type promotion rules are used to implicitly convert one type to another, e.g. integer should be auto converted
# to float in 1 + 1.5. Additionally, before level 12, we want to convert numbers to strings, e.g. in equality checks.
int_to_float = (HedyType.integer, HedyType.float)
int_to_string = (HedyType.integer, HedyType.string)
float_to_string = (HedyType.float, HedyType.string)
input_to_int = (HedyType.input, HedyType.integer)
input_to_float = (HedyType.input, HedyType.float)
input_to_string = (HedyType.input, HedyType.string)


def promote_types(types, rules):
    for (from_type, to_type) in rules:
        if to_type in types:
            types = [to_type if t == from_type else t for t in types]
    return types


# Commands per Hedy level which are used to suggest the closest command when kids make a mistake
commands_per_level = {
    1: ['print', 'ask', 'echo', 'turn', 'forward', 'color'],
    2: ['print', 'ask', 'is', 'turn', 'forward', 'color', 'sleep'],
    3: ['ask', 'is', 'print', 'forward', 'turn', 'color', 'sleep', 'at', 'random', 'add', 'to', 'remove', 'from'],
    4: ['ask', 'is', 'print', 'forward', 'turn', 'color', 'sleep', 'at', 'random', 'add', 'to', 'remove', 'from', 'clear'],
    5: ['ask', 'is', 'print', 'forward', 'turn', 'color', 'sleep', 'at', 'random', 'add', 'to', 'remove', 'from', 'in', 'not in', 'if', 'else', 'ifpressed', 'assign_button', 'clear'],
    6: ['ask', 'is', 'print', 'forward', 'turn', 'color', 'sleep', 'at', 'random', 'add', 'to', 'remove', 'from', 'in', 'not in', 'if', 'else', 'ifpressed', 'assign_button', 'clear'],
    7: ['ask', 'is', 'print', 'forward', 'turn', 'color', 'sleep', 'at', 'random', 'add', 'to', 'remove', 'from', 'in', 'not in', 'if', 'else', 'ifpressed', 'assign_button', 'repeat', 'times', 'clear'],
    8: ['ask', 'is', 'print', 'forward', 'turn', 'color', 'sleep', 'at', 'random', 'add', 'to', 'remove', 'from', 'in', 'not in', 'if', 'else', 'ifpressed', 'assign_button', 'repeat', 'times', 'clear'],
    9: ['ask', 'is', 'print', 'forward', 'turn', 'color', 'sleep', 'at', 'random', 'add', 'to', 'remove', 'from', 'in', 'not in', 'if', 'else', 'ifpressed', 'assign_button', 'repeat', 'times', 'clear'],
    10: ['ask', 'is', 'print', 'forward', 'turn', 'color', 'sleep', 'at', 'random', 'add', 'to', 'remove', 'from', 'in', 'not in', 'if', 'else', 'ifpressed', 'assign_button', 'repeat', 'times', 'for', 'clear'],
    11: ['ask', 'is', 'print', 'forward', 'turn', 'color', 'sleep', 'at', 'random', 'add', 'to', 'remove', 'from', 'in', 'not in', 'if', 'else', 'ifpressed', 'assign_button', 'for', 'range', 'repeat', 'clear'],
    12: ['ask', 'is', 'print', 'forward', 'turn', 'color', 'sleep', 'at', 'random', 'add', 'to', 'remove', 'from', 'in', 'not in', 'if', 'else', 'ifpressed', 'assign_button', 'for', 'range', 'repeat', 'clear', 'define', 'call'],
    13: ['ask', 'is', 'print', 'forward', 'turn', 'color', 'sleep', 'at', 'random', 'add', 'to', 'remove', 'from', 'in', 'not in', 'if', 'else', 'ifpressed', 'assign_button', 'for', 'range', 'repeat', 'and', 'or', 'clear', 'define', 'call'],
    14: ['ask', 'is', 'print', 'forward', 'turn', 'color', 'sleep', 'at', 'random', 'add', 'to', 'remove', 'from', 'in', 'not in', 'if', 'else', 'ifpressed', 'assign_button', 'for', 'range', 'repeat', 'and', 'or', 'clear', 'define', 'call'],
    15: ['ask', 'is', 'print', 'forward', 'turn', 'color', 'sleep', 'at', 'random', 'add', 'to', 'remove', 'from', 'in', 'not in', 'if', 'else', 'ifpressed', 'assign_button', 'for', 'range', 'repeat', 'and', 'or', 'while', 'clear', 'define', 'call'],
    16: ['ask', 'is', 'print', 'forward', 'turn', 'color', 'sleep', 'at', 'random', 'add', 'to', 'remove', 'from', 'in', 'not in', 'if', 'else', 'ifpressed', 'assign_button', 'for', 'range', 'repeat', 'and', 'or', 'while', 'clear', 'define', 'call'],
    17: ['ask', 'is', 'print', 'forward', 'turn', 'color', 'sleep', 'at', 'random', 'add', 'to', 'remove', 'from', 'in', 'not in', 'if', 'else', 'ifpressed', 'assign_button', 'for', 'range', 'repeat', 'and', 'or', 'while', 'elif', 'clear', 'define', 'call'],
    18: ['is', 'print', 'forward', 'turn', 'color', 'sleep', 'at', 'random', 'add', 'to', 'remove', 'from', 'in', 'if', 'not in', 'else', 'for', 'ifpressed', 'assign_button', 'range', 'repeat', 'and', 'or', 'while', 'elif', 'input', 'clear', 'define', 'call'],
}

command_turn_literals = ['right', 'left']
english_colors = ['black', 'blue', 'brown', 'gray', 'green', 'orange', 'pink', 'purple', 'red', 'white', 'yellow']


def color_commands_local(language):
    colors_local = [hedy_translation.translate_keyword_from_en(k, language) for k in english_colors]
    return colors_local


def command_make_color_local(language):
    if language == "en":
        return english_colors
    else:
        return english_colors + color_commands_local(language)


# Commands and their types per level (only partially filled!)
commands_and_types_per_level = {
    Command.print: {
        1: [HedyType.string, HedyType.integer, HedyType.input],
        12: [HedyType.string, HedyType.integer, HedyType.input, HedyType.float],
        16: [HedyType.string, HedyType.integer, HedyType.input, HedyType.float, HedyType.list]
    },
    Command.ask: {
        1: [HedyType.string, HedyType.integer, HedyType.input],
        12: [HedyType.string, HedyType.integer, HedyType.input, HedyType.float],
        16: [HedyType.string, HedyType.integer, HedyType.input, HedyType.float, HedyType.list]
    },
    Command.turn: {1: command_turn_literals,
                   2: [HedyType.integer, HedyType.input],
                   12: [HedyType.integer, HedyType.input, HedyType.float]
                   },
    Command.color: {1: english_colors,
                    2: [english_colors, HedyType.string, HedyType.input]},
    Command.forward: {1: [HedyType.integer, HedyType.input],
                      12: [HedyType.integer, HedyType.input, HedyType.float]
                      },
    Command.sleep:    {1: [HedyType.integer, HedyType.input],
                       12: [HedyType.integer, HedyType.input, HedyType.float]
                       },
    Command.list_access: {1: [HedyType.list]},
    Command.in_list: {1: [HedyType.list]},
    Command.add_to_list: {1: [HedyType.list]},
    Command.remove_from_list: {1: [HedyType.list]},
    Command.equality: {1: [HedyType.string, HedyType.integer, HedyType.input, HedyType.float],
                       14: [HedyType.string, HedyType.integer, HedyType.input, HedyType.float, HedyType.list]},
    Command.addition: {
        6: [HedyType.integer, HedyType.input],
        12: [HedyType.string, HedyType.integer, HedyType.input, HedyType.float]
    },
    Command.subtraction: {
        1: [HedyType.integer, HedyType.input],
        12: [HedyType.integer, HedyType.float, HedyType.input],
    },
    Command.multiplication: {
        1: [HedyType.integer, HedyType.input],
        12: [HedyType.integer, HedyType.float, HedyType.input],
    },
    Command.division: {
        1: [HedyType.integer, HedyType.input],
        12: [HedyType.integer, HedyType.float, HedyType.input],
    },
    Command.repeat: {7: [HedyType.integer, HedyType.input]},
    Command.for_list: {10: {HedyType.list}},
    Command.for_loop: {11: [HedyType.integer, HedyType.input]},
    Command.smaller: {14: [HedyType.integer, HedyType.float, HedyType.input]},
    Command.smaller_equal: {14: [HedyType.integer, HedyType.float, HedyType.input]},
    Command.bigger: {14: [HedyType.integer, HedyType.float, HedyType.input]},
    Command.bigger_equal: {14: [HedyType.integer, HedyType.float, HedyType.input]},
    Command.not_equal: {14: [HedyType.integer, HedyType.float, HedyType.string, HedyType.input, HedyType.list]},
    Command.pressed: {5: [HedyType.string]}  # TODO: maybe use a seperate type character in the future.
}

# we generate Python strings with ' always, so ' needs to be escaped but " works fine
# \ also needs to be escaped because it eats the next character
characters_that_need_escaping = ["\\", "'"]

character_skulpt_cannot_parse = re.compile('[^a-zA-Z0-9_]')


def get_list_keywords(commands, to_lang):
    """ Returns a list with the local keywords of the argument 'commands'
    """

    translation_commands = []
    dir = path.abspath(path.dirname(__file__))
    path_keywords = dir + "/content/keywords"

    to_yaml_filesname_with_path = path.join(path_keywords, to_lang + '.yaml')
    en_yaml_filesname_with_path = path.join(path_keywords, 'en' + '.yaml')

    with open(en_yaml_filesname_with_path, 'r', encoding='utf-8') as stream:
        en_yaml_dict = yaml.safe_load(stream)

    try:
        with open(to_yaml_filesname_with_path, 'r', encoding='utf-8') as stream:
            to_yaml_dict = yaml.safe_load(stream)
        for command in commands:
            if command == 'ifpressed':  # TODO: this is a bit of a hack
                command = 'pressed'    # since in the yamls they are called pressed
            if command == 'assign_button':  # but in the grammar 'ifpressed'
                command = 'button'         # should be changed in the yaml eventually!
            try:
                translation_commands.append(to_yaml_dict[command])
            except Exception:
                translation_commands.append(en_yaml_dict[command])
    except Exception:
        for command in commands:
            translation_commands.append(en_yaml_dict[command])

    return translation_commands


def get_suggestions_for_language(lang, level):
    if not local_keywords_enabled:
        lang = 'en'

    lang_commands = get_list_keywords(commands_per_level[level], lang)

    # if we allow multiple keyword languages:
    en_commands = get_list_keywords(commands_per_level[level], 'en')
    en_lang_commands = list(set(en_commands + lang_commands))

    return en_lang_commands


def escape_var(var):
    var_name = var.name if type(var) is LookupEntry else var
    return "_" + var_name if var_name in reserved_words else var_name


def closest_command(invalid_command, known_commands, threshold=2):
    # closest_command() searches for a similar command (distance smaller than threshold)
    # TODO: make the result value be tuple instead of a ugly None & string mix
    # returns None if the invalid command does not contain any known command.
    # returns 'keyword' if the invalid command is exactly a command (so shoudl not be suggested)

    min_command = closest_command_with_min_distance(invalid_command, known_commands, threshold)

    # Check if we are not returning the found command
    # In that case we have no suggestion
    # This is to prevent "print is not a command in Hedy level 3, did you mean print?" error message

    if min_command == invalid_command:
        return 'keyword'
    return min_command


def style_command(command):
    return f'<span class="command-highlighted">{command}</span>'


def closest_command_with_min_distance(invalid_command, commands, threshold):
    # FH, early 2020: simple string distance, could be more sophisticated MACHINE LEARNING!

    minimum_distance = 1000
    closest_command = None
    for command in commands:
        minimum_distance_for_command = calculate_minimum_distance(command, invalid_command)
        if minimum_distance_for_command < minimum_distance and minimum_distance_for_command <= threshold:
            minimum_distance = minimum_distance_for_command
            closest_command = command

    return closest_command


def calculate_minimum_distance(s1, s2):
    """Return string distance between 2 strings."""
    if len(s1) > len(s2):
        s1, s2 = s2, s1
    distances = range(len(s1) + 1)
    for index2, char2 in enumerate(s2):
        new_distances = [index2 + 1]
        for index1, char1 in enumerate(s1):
            if char1 == char2:
                new_distances.append(distances[index1])
            else:
                new_distances.append(1 + min((distances[index1], distances[index1 + 1], new_distances[-1])))
        distances = new_distances
    return distances[-1]


@dataclass
class InvalidInfo:
    error_type: str
    command: str = ''
    arguments: list = field(default_factory=list)
    line: int = 0
    column: int = 0


# used in to construct lookup table entries and infer their type
@dataclass
class LookupEntry:
    name: str
    tree: Tree
    definition_line: int
    access_line: int
    skip_hashing: bool
    type_: str = None
    currently_inferring: bool = False  # used to detect cyclic type inference


class TypedTree(Tree):
    def __init__(self, data, children, meta, type_):
        super().__init__(data, children, meta)
        self.type_ = type_


@v_args(meta=True)
class ExtractAST(Transformer):
    # simplifies the tree: f.e. flattens arguments of text, var and punctuation for further processing
    def text(self, meta, args):
        return Tree('text', [' '.join([str(c) for c in args])], meta)

    def INT(self, args):
        return Tree('integer', [str(args)])

    def NUMBER(self, args):
        return Tree('number', [str(args)])

    def POSITIVE_NUMBER(self, args):
        return Tree('number', [str(args)])

    def NEGATIVE_NUMBER(self, args):
        return Tree('number', [str(args)])

    # level 2
    def var(self, meta, args):
        return Tree('var', [''.join([str(c) for c in args])], meta)

    def list_access(self, meta, args):
        # FH, may 2022 I don't fully understand why we remove INT here and just plemp
        # the number in the tree. should be improved but that requires rewriting the further processing code too (TODO)
        if isinstance(args[1], Tree):
            if "random" in args[1].data:
                return Tree('list_access', [args[0], 'random'], meta)
            elif args[1].data == "var_access":
                return Tree('list_access', [args[0], args[1].children[0]], meta)
            else:
                # convert to latin int
                latin_int_index = str(int(args[1].children[0]))
                return Tree('list_access', [args[0], latin_int_index], meta)
        else:
            return Tree('list_access', [args[0], args[1]], meta)

    # level 5
    def error_unsupported_number(self, meta, args):
        return Tree('unsupported_number', [''.join([str(c) for c in args])], meta)


# This visitor collects all entries that should be part of the lookup table. It only stores the name of the entry
# (e.g. 'animal') and its value as a tree node (e.g. Tree['text', ['cat']]) which is later used to infer the type
# of the entry. This preliminary traversal is needed to avoid issues with loops in which an iterator variable is
# used in the inner commands which are visited before the iterator variable is added to the lookup.

class LookupEntryCollector(visitors.Visitor):
    def __init__(self, level):
        super().__init__()
        self.level = level
        self.lookup = []

    def ask(self, tree):
        # in level 1 there is no variable name on the left side of the ask command
        if self.level > 1:
            self.add_to_lookup(tree.children[0].children[0], tree, tree.meta.line)

    def input_empty_brackets(self, tree):
        self.input(tree)

    def input(self, tree):
        var_name = tree.children[0].children[0]
        self.add_to_lookup(var_name, tree, tree.meta.line)

    # def var_access(self, tree):
    #     variable_name = tree.children[0].children[0]
    #     # store the line of access (or string value) in the lookup table
    #     # so we know what variable is used where
    #     vars = [a for a in self.lookup if a.name == variable_name]
    #     if vars:
    #         corresponding_lookup_entry = vars[0]
    #         corresponding_lookup_entry.access_line = tree.meta.line

    def assign(self, tree):
        var_name = tree.children[0].children[0]
        self.add_to_lookup(var_name, tree.children[1], tree.meta.line)

    def assign_list(self, tree):
        var_name = tree.children[0].children[0]
        self.add_to_lookup(var_name, tree, tree.meta.line)

    # list access is added to the lookup table not because it must be escaped
    # for example we print(dieren[1]) not print('dieren[1]')

    def list_access(self, tree):
        list_name = escape_var(tree.children[0].children[0])
        position_name = escape_var(tree.children[1])
        if position_name == 'random':
            name = f'random.choice({list_name})'
        else:
            # We want list access to be 1-based instead of 0-based, hence the -1
            name = f'{list_name}[int({position_name})-1]'
        self.add_to_lookup(name, tree, tree.meta.line, True)

    def change_list_item(self, tree):
        self.add_to_lookup(tree.children[0].children[0], tree, tree.meta.line, True)

    def for_list(self, tree):
        iterator = str(tree.children[0].children[0])
        # the tree is trimmed to skip contain the inner commands of the loop since
        # they are not needed to infer the type of the iterator variable
        trimmed_tree = Tree(tree.data, tree.children[0:2], tree.meta)
        self.add_to_lookup(iterator, trimmed_tree, tree.meta.line)

    def for_loop(self, tree):
        iterator = str(tree.children[0].children[0])
        # the tree is trimmed to skip contain the inner commands of the loop since
        # they are not needed to infer the type of the iterator variable
        trimmed_tree = Tree(tree.data, tree.children[0:3], tree.meta)
        self.add_to_lookup(iterator, trimmed_tree, tree.meta.line)

    def define(self, tree):
        self.add_to_lookup(str(tree.children[0].children[0]) + "()", tree, tree.meta.line)

        # add arguments to lookup
        if tree.children[1].data == 'arguments':
            for x in (c for c in tree.children[1].children if isinstance(c, Tree)):
                self.add_to_lookup(x.children[0], tree.children[1], tree.meta.line)

    def call(self, tree):
        function_name = tree.children[0].children[0]
        args_str = ""
        if len(tree.children) > 1:
            args_str = ", ".join(str(x.children[0]) if isinstance(x, Tree) else str(x)
                                 for x in tree.children[1].children)
        self.add_to_lookup(f"{function_name}({args_str})", tree, tree.meta.line)

    def add_to_lookup(self, name, tree, definition_line=None, access_line=None, skip_hashing=False):
        entry = LookupEntry(name, tree, definition_line, access_line, skip_hashing)
        hashed_name = escape_var(entry)
        entry.name = hashed_name
        self.lookup.append(entry)


# The transformer traverses the whole AST and infers the type of each node. It alters the lookup table entries with
# their inferred type. It also performs type validation for commands, e.g. 'text' + 1 results in error.
@v_args(tree=True)
class TypeValidator(Transformer):
    def __init__(self, lookup, level, lang, input_string):
        super().__init__()
        self.lookup = lookup
        self.level = level
        self.lang = lang
        self.input_string = input_string

    def print(self, tree):
        self.validate_args_type_allowed(Command.print, tree.children, tree.meta)

        return self.to_typed_tree(tree)

    def ask(self, tree):
        if self.level > 1:
            self.save_type_to_lookup(tree.children[0].children[0], HedyType.input)
        self.validate_args_type_allowed(Command.ask, tree.children[1:], tree.meta)
        return self.to_typed_tree(tree, HedyType.input)

    def input(self, tree):
        self.validate_args_type_allowed(Command.ask, tree.children[1:], tree.meta)
        return self.to_typed_tree(tree, HedyType.input)

    def forward(self, tree):
        if tree.children:
            self.validate_args_type_allowed(Command.forward, tree.children, tree.meta)
        return self.to_typed_tree(tree)

    def color(self, tree):
        if tree.children:
            self.validate_args_type_allowed(Command.color, tree.children, tree.meta)
        return self.to_typed_tree(tree)

    def turn(self, tree):
        if tree.children:
            name = tree.children[0].data
            if self.level > 1 or name not in command_turn_literals:
                self.validate_args_type_allowed(Command.turn, tree.children, tree.meta)
        return self.to_typed_tree(tree)

    def sleep(self, tree):
        if tree.children:
            self.validate_args_type_allowed(Command.sleep, tree.children, tree.meta)
        return self.to_typed_tree(tree)

    def assign(self, tree):
        try:
            type_ = self.get_type(tree.children[1])
            self.save_type_to_lookup(tree.children[0].children[0], type_)
        except hedy.exceptions.UndefinedVarException as ex:
            if self.level >= 12:
                raise hedy.exceptions.UnquotedAssignTextException(
                    text=ex.arguments['name'],
                    line_number=tree.meta.line)
            else:
                raise

        return self.to_typed_tree(tree, HedyType.none)

    def assign_list(self, tree):
        self.save_type_to_lookup(tree.children[0].children[0], HedyType.list)
        return self.to_typed_tree(tree, HedyType.list)

    def list_access(self, tree):
        self.validate_args_type_allowed(Command.list_access, tree.children[0], tree.meta)

        list_name = escape_var(tree.children[0].children[0])
        if tree.children[1] == 'random':
            name = f'random.choice({list_name})'
        else:
            # We want list access to be 1-based instead of 0-based, hence the -1
            name = f'{list_name}[int({tree.children[1]})-1]'
        self.save_type_to_lookup(name, HedyType.any)

        return self.to_typed_tree(tree, HedyType.any)

    def add(self, tree):
        self.validate_args_type_allowed(Command.add_to_list, tree.children[1], tree.meta)
        return self.to_typed_tree(tree)

    def remove(self, tree):
        self.validate_args_type_allowed(Command.remove_from_list, tree.children[1], tree.meta)
        return self.to_typed_tree(tree)

    def in_list_check(self, tree):
        self.validate_args_type_allowed(Command.in_list, tree.children[1], tree.meta)
        return self.to_typed_tree(tree, HedyType.boolean)

    def equality_check(self, tree):
        if self.level < 12:
            rules = [int_to_float, int_to_string, float_to_string, input_to_string, input_to_int, input_to_float]
        else:
            rules = [int_to_float, input_to_string, input_to_int, input_to_float]
        self.validate_binary_command_args_type(Command.equality, tree, rules)
        return self.to_typed_tree(tree, HedyType.boolean)

    def repeat(self, tree):
        command = Command.repeat
        allowed_types = get_allowed_types(command, self.level)
        self.check_type_allowed(command, allowed_types, tree.children[0], tree.meta)
        return self.to_typed_tree(tree, HedyType.none)

    def for_list(self, tree):
        command = Command.for_list
        allowed_types = get_allowed_types(command, self.level)
        self.check_type_allowed(command, allowed_types, tree.children[1], tree.meta)
        self.save_type_to_lookup(tree.children[0].children[0], HedyType.any)
        return self.to_typed_tree(tree, HedyType.none)

    def for_loop(self, tree):
        command = Command.for_loop
        allowed_types = get_allowed_types(command, self.level)

        start_type = self.check_type_allowed(command, allowed_types, tree.children[1], tree.meta)
        self.check_type_allowed(command, allowed_types, tree.children[2], tree.meta)

        iterator = str(tree.children[0])
        self.save_type_to_lookup(iterator, start_type)

        return self.to_typed_tree(tree, HedyType.none)

    def integer(self, tree):
        return self.to_typed_tree(tree, HedyType.integer)

    def text(self, tree):
        # under level 12 integers appear as text, so we parse them
        if self.level < 12:
            type_ = HedyType.integer if ConvertToPython.is_int(tree.children[0]) else HedyType.string
        else:
            type_ = HedyType.string
        return self.to_typed_tree(tree, type_)

    def text_in_quotes(self, tree):
        return self.to_typed_tree(tree.children[0], HedyType.string)

    def var_access(self, tree):
        return self.to_typed_tree(tree, HedyType.string)

    def var_access_print(self, tree):
        return self.var_access(tree)

    def var(self, tree):
        return self.to_typed_tree(tree, HedyType.none)

    def number(self, tree):
        number = tree.children[0]
        if ConvertToPython.is_int(number):
            return self.to_typed_tree(tree, HedyType.integer)
        if ConvertToPython.is_float(number):
            return self.to_typed_tree(tree, HedyType.float)
        # We managed to parse a number that cannot be parsed by python
        raise exceptions.ParseException(level=self.level, location='', found=number)

    def subtraction(self, tree):
        return self.to_sum_typed_tree(tree, Command.subtraction)

    def addition(self, tree):
        return self.to_sum_typed_tree(tree, Command.addition)

    def multiplication(self, tree):
        return self.to_sum_typed_tree(tree, Command.multiplication)

    def division(self, tree):
        return self.to_sum_typed_tree(tree, Command.division)

    def to_sum_typed_tree(self, tree, command):
        rules = [int_to_float, input_to_int, input_to_float]
        prom_left_type, prom_right_type = self.validate_binary_command_args_type(command, tree, rules)
        return TypedTree(tree.data, tree.children, tree.meta, prom_left_type)

    def smaller(self, tree):
        return self.to_comparison_tree(Command.smaller, tree)

    def smaller_equal(self, tree):
        return self.to_comparison_tree(Command.smaller_equal, tree)

    def bigger(self, tree):
        return self.to_comparison_tree(Command.bigger, tree)

    def bigger_equal(self, tree):
        return self.to_comparison_tree(Command.bigger_equal, tree)

    def not_equal(self, tree):
        rules = [int_to_float, input_to_int, input_to_float, input_to_string]
        self.validate_binary_command_args_type(Command.not_equal, tree, rules)
        return self.to_typed_tree(tree, HedyType.boolean)

    def to_comparison_tree(self, command, tree):
        allowed_types = get_allowed_types(command, self.level)
        self.check_type_allowed(command, allowed_types, tree.children[0], tree.meta)
        self.check_type_allowed(command, allowed_types, tree.children[1], tree.meta)
        return self.to_typed_tree(tree, HedyType.boolean)

    def validate_binary_command_args_type(self, command, tree, type_promotion_rules):
        allowed_types = get_allowed_types(command, self.level)

        left_type = self.check_type_allowed(command, allowed_types, tree.children[0], tree.meta)
        right_type = self.check_type_allowed(command, allowed_types, tree.children[1], tree.meta)

        if self.ignore_type(left_type) or self.ignore_type(right_type):
            return HedyType.any, HedyType.any

        prom_left_type, prom_right_type = promote_types([left_type, right_type], type_promotion_rules)

        if prom_left_type != prom_right_type:
            left_arg = tree.children[0].children[0]
            right_arg = tree.children[1].children[0]
            raise hedy.exceptions.InvalidTypeCombinationException(
                command, left_arg, right_arg, left_type, right_type, tree.meta.line)
        return prom_left_type, prom_right_type

    def validate_args_type_allowed(self, command, children, meta):
        allowed_types = get_allowed_types(command, self.level)
        children = children if type(children) is list else [children]
        for child in children:
            self.check_type_allowed(command, allowed_types, child, meta)

    def check_type_allowed(self, command, allowed_types, tree, meta=None):
        arg_type = self.get_type(tree)
        if arg_type not in allowed_types and not self.ignore_type(arg_type):
            variable = tree.children[0]

            if command in translatable_commands:
                keywords = translatable_commands[command]
                result = hedy_translation.find_command_keywords(
                    self.input_string,
                    self.lang,
                    self.level,
                    keywords,
                    meta.line,
                    meta.end_line,
                    meta.column - 1,
                    meta.end_column - 2)
                result = {k: v for k, v in result.items()}
                command = ' '.join([v.strip() for v in result.values() if v is not None])
            raise exceptions.InvalidArgumentTypeException(command=command, invalid_type=arg_type,
                                                          invalid_argument=variable, allowed_types=allowed_types, line_number=meta.line)
        return arg_type

    def get_type(self, tree):
        # The rule var_access is used in the grammars definitions only in places where a variable needs to be accessed.
        # So, if it cannot be found in the lookup table, then it is an undefined variable for sure.
        if tree.data == 'var_access':
            var_name = tree.children[0]
            in_lookup, type_in_lookup = self.try_get_type_from_lookup(var_name)
            if in_lookup:
                return type_in_lookup
            else:
                raise hedy.exceptions.UndefinedVarException(name=var_name, line_number=tree.meta.line)

        if tree.data == 'var_access_print':
            var_name = tree.children[0]
            in_lookup, type_in_lookup = self.try_get_type_from_lookup(var_name)
            if in_lookup:
                return type_in_lookup
            else:
                # is there a variable that is mildly similar?
                # if so, we probably meant that one

                # we first check if the list of vars is empty since that is cheaper than stringdistancing.
                # TODO: Can be removed since fall back handles that now
                if len(self.lookup) == 0:
                    raise hedy.exceptions.UnquotedTextException(
                        level=self.level, unquotedtext=var_name, line_number=tree.meta.line)
                else:
                    # TODO: decide when this runs for a while whether this distance small enough!
                    minimum_distance_allowed = 4
                    for var_in_lookup in self.lookup:
                        if calculate_minimum_distance(var_in_lookup.name, var_name) <= minimum_distance_allowed:
                            raise hedy.exceptions.UndefinedVarException(name=var_name, line_number=tree.meta.line)

                    # nothing found? fall back to UnquotedTextException
                    raise hedy.exceptions.UnquotedTextException(
                        level=self.level, unquotedtext=var_name, line_number=tree.meta.line)

        # TypedTree with type 'None' and 'string' could be in the lookup because of the grammar definitions
        # If the tree has more than 1 child, then it is not a leaf node, so do not search in the lookup
        if tree.type_ in [HedyType.none, HedyType.string] and len(tree.children) == 1:
            in_lookup, type_in_lookup = self.try_get_type_from_lookup(tree.children[0])
            if in_lookup:
                return type_in_lookup
        # If the value is not in the lookup or the type is other than 'None' or 'string', return evaluated type
        return tree.type_

    def ignore_type(self, type_):
        return type_ in [HedyType.any, HedyType.none]

    def save_type_to_lookup(self, name, inferred_type):
        for entry in self.lookup:
            if entry.name == escape_var(name):
                entry.type_ = inferred_type

    # Usually, variable definitions are sequential and by the time we need the type of a lookup entry, it would already
    #  be inferred. However, there are valid cases in which the lookup entries will be accessed before their type
    #  is inferred. This is the case with for loops:
    #      for i in 1 to 10
    #          print i
    #  In the above case, we visit `print i`, before the definition of i in the for cycle. In this case, the tree of
    #  lookup entry is used to infer the type and continue the started validation. This approach might cause issues
    #  in case of cyclic references, e.g. b is b + 1. The flag `inferring` is used as a guard against these cases.
    def try_get_type_from_lookup(self, name):
        matches = [entry for entry in self.lookup if entry.name == escape_var(name)]
        if matches:
            match = matches[0]
            if not match.type_:
                if match.currently_inferring:  # there is a cyclic var reference, e.g. b = b + 1
                    raise exceptions.CyclicVariableDefinitionException(
                        variable=match.name, line_number=match.tree.meta.line)
                else:
                    match.currently_inferring = True
                    try:
                        TypeValidator(self.lookup, self.level, self.lang, self.input_string).transform(match.tree)
                    except VisitError as ex:
                        raise ex.orig_exc
                    match.currently_inferring = False

            return True, self.lookup_type_fallback(matches[0].type_)
        return False, None

    def lookup_type_fallback(self, type_in_lookup):
        # If the entry is in the lookup table but its type has not been evaluated yet, then most probably this is a
        # variable referenced before it is defined. In this case, we rely on python to return an error. For now.
        return HedyType.any if type_in_lookup is None else type_in_lookup

    def to_typed_tree(self, tree, type_=HedyType.none):
        return TypedTree(tree.data, tree.children, tree.meta, type_)

    def __default__(self, data, children, meta):
        return TypedTree(data, children, meta, HedyType.none)


def flatten_list_of_lists_to_list(args):
    flat_list = []
    for element in args:
        if isinstance(
                element,
                str):  # str needs a special case before list because a str is also a list and we don't want to split all letters out
            flat_list.append(element)
        elif isinstance(element, list):
            flat_list += flatten_list_of_lists_to_list(element)
        else:
            flat_list.append(element)
    return flat_list


def are_all_arguments_true(args):
    bool_arguments = [x[0] for x in args]
    arguments_of_false_nodes = flatten_list_of_lists_to_list([x[1] for x in args if not x[0]])
    return all(bool_arguments), arguments_of_false_nodes


# this class contains code shared between IsValid and IsComplete, which are quite similar
# because both filter out some types of 'wrong' nodes
@v_args(meta=True)
class Filter(Transformer):
    def __default__(self, data, children, meta):
        result, args = are_all_arguments_true(children)
        return result, args, meta

    def program(self, meta, args):
        bool_arguments = [x[0] for x in args]
        if all(bool_arguments):
            return [True]  # all complete
        else:
            for a in args:
                if not a[0]:
                    return False, a[1]

    # leafs are treated differently, they are True + their arguments flattened
    def var(self, meta, args):
        return True, ''.join([str(c) for c in args]), meta

    def random(self, meta, args):
        return True, 'random', meta

    def number(self, meta, args):
        return True, ''.join([c for c in args]), meta

    def NEGATIVE_NUMBER(self, args):
        return True, ''.join([c for c in args]), None

    def text(self, meta, args):
        return all(args), ''.join([c for c in args]), meta


class UsesPyGame(Transformer):
    command_prefix = (f"""\
pygame_end = False
while not pygame_end:
  pygame.display.update()
  event = pygame.event.wait()
  if event.type == pygame.QUIT:
    pygame_end = True
    pygame.quit()
    break""")


class AllCommands(Transformer):
    def __init__(self, level):
        self.level = level

    def standardize_keyword(self, keyword):
        # some keywords have names that are not a valid name for a command
        # that's why we call them differently in the grammar
        # we have to translate them to the regular names here for further communciation
        if keyword in ['assign', 'assign_list']:
            return 'is'
        if keyword == 'ifelse':
            return 'else'
        if keyword == 'ifs':
            return 'if'
        if keyword == 'elifs':
            return 'elif'
        if keyword == 'for_loop':
            return 'for'
        if keyword == 'for_list':
            return 'for'
        if keyword == 'or_condition':
            return 'or'
        if keyword == 'and_condition':
            return 'and'
        if keyword == 'while_loop':
            return 'while'
        if keyword == 'in_list_check':
            return 'in'
        if keyword == 'input_empty_brackets':
            return 'input'
        if keyword == 'print_empty_brackets':
            return 'print'
        return str(keyword)

    def __default__(self, args, children, meta):
        # if we are matching a rule that is a command
        production_rule_name = self.standardize_keyword(args)
        leaves = flatten_list_of_lists_to_list(children)
        # for the achievements we want to be able to also detect which operators were used by a kid
        operators = ['addition', 'subtraction', 'multiplication', 'division']

        if production_rule_name in commands_per_level[self.level] or production_rule_name in operators or production_rule_name == 'ifpressed_else':
            # ifpressed_else is not in the yamls, upsetting lookup code to get an alternative later
            # lookup should be fixed instead, making a special case for now
            if production_rule_name == 'else':  # use of else also has an if
                return ['if', 'else'] + leaves
            return [production_rule_name] + leaves
        else:
            return leaves  # 'pop up' the children

    def command(self, args):
        return args

    def program(self, args):
        return flatten_list_of_lists_to_list(args)

    # somehow tokens are not picked up by the default rule so they need their own rule
    def INT(self, args):
        return []

    def NAME(self, args):
        return []

    def NUMBER(self, args):
        return []

    def POSITIVE_NUMBER(self, args):
        return []

    def NEGATIVE_NUMBER(self, args):
        return []

    def text(self, args):
        return []


def all_commands(input_string, level, lang='en'):
    """Return the commands used in a program string.

    This function is still used in the web frontend, and some tests, but no longer by 'transpile'.
    """
    input_string = process_input_string(input_string, level, lang)
    program_root = parse_input(input_string, level, lang)

    return AllCommands(level).transform(program_root)


@v_args(meta=True)
class IsValid(Filter):
    # all rules are valid except for the "Invalid" production rule
    # this function is used to generate more informative error messages
    # tree is transformed to a node of [Bool, args, command number]

    def __init__(self, level, lang, input_string):
        self.level = level
        self.lang = lang
        self.input_string = input_string

    def error_invalid_space(self, meta, args):
        line = args[0][2].line
        # the error here is a space at the beginning of a line, we can fix that!
        fixed_code, result = repair_leading_space(self.input_string, self.lang, self.level, line)
        raise exceptions.InvalidSpaceException(
            level=self.level, line_number=line, fixed_code=fixed_code, fixed_result=result)

    def error_print_nq(self, meta, args):
        words = [str(x[1]) for x in args]  # second half of the list is the word
        text = ' '.join(words)

        raise exceptions.UnquotedTextException(
            level=self.level,
            unquotedtext=text,
            line_number=meta.line
        )

    def error_list_access(self, meta, args):
        raise exceptions.MisspelledAtCommand(command='at', arg1=str(args[1][1]), line_number=meta.line)

    def error_non_decimal(self, meta, args):
        raise exceptions.NonDecimalVariable(line_number=meta.line)

    def error_invalid(self, meta, args):
        invalid_command = args[0][1]
        closest = closest_command(invalid_command, get_suggestions_for_language(self.lang, self.level))

        if closest == 'keyword':  # we couldn't find a suggestion
            invalid_command_en = hedy_translation.translate_keyword_to_en(invalid_command, lang)
            if invalid_command_en == Command.turn:
                arg = args[0][0]
                raise hedy.exceptions.InvalidArgumentException(command=invalid_command,
                                                               allowed_types=get_allowed_types(
                                                                   Command.turn, self.level),
                                                               invalid_argument=arg,
                                                               line_number=meta.line)
            # clearly the error message here should be better or it should be a different one!
            raise exceptions.ParseException(level=self.level, location=[meta.line, meta.column], found=invalid_command)
        elif closest is None:
            raise exceptions.MissingCommandException(level=self.level, line_number=meta.line)
        else:
            result = None
            fixed_code = self.input_string.replace(invalid_command, closest)
            if fixed_code != self.input_string:  # only if we have made a successful fix
                try:
                    fixed_result = transpile_inner(fixed_code, self.level)
                    result = fixed_result
                except exceptions.HedyException:
                    # The fixed code contains another error. Only report the original error for now.
                    pass

        raise exceptions.InvalidCommandException(invalid_command=invalid_command, level=self.level,
                                                 guessed_command=closest, line_number=meta.line,
                                                 fixed_code=fixed_code, fixed_result=result)

    def error_unsupported_number(self, meta, args):
        # add in , line=meta.line, column=meta.column
        raise exceptions.UnsupportedFloatException(value=''.join(str(args[0])))

    def error_condition(self, meta, args):
        raise exceptions.UnquotedEqualityCheckException(line_number=meta.line)

    def error_repeat_no_command(self, meta, args):
        raise exceptions.MissingInnerCommandException(command='repeat', level=self.level, line_number=meta.line)

    def error_repeat_no_print(self, meta, args):
        raise exceptions.IncompleteRepeatException(command='print', level=self.level, line_number=meta.line)

    def error_repeat_no_times(self, meta, args):
        raise exceptions.IncompleteRepeatException(command='times', level=self.level, line_number=meta.line)

    def error_text_no_print(self, meta, args):
        raise exceptions.LonelyTextException(level=self.level, line_number=meta.line)

    def error_list_access_at(self, meta, args):
        raise exceptions.InvalidAtCommandException(command='at', level=self.level, line_number=meta.line)

    # flat if no longer allowed in level 8 and up
    def error_ifelse(self, meta, args):
        raise exceptions.WrongLevelException(
            offending_keyword='if',
            working_level=7,
            tip='no_more_flat_if',
            line_number=meta.line)

    def error_ifpressed_missing_else(self, meta, args):
        raise exceptions.MissingElseForPressitException(
            command='ifpressed_else', level=self.level, line_number=meta.line)

    def error_nested_define(self, meta, args):
        raise exceptions.NestedFunctionException()

    # other rules are inherited from Filter


@v_args(meta=True)
def valid_echo(ast):
    commands = ast.children
    command_names = [x.children[0].data for x in commands]
    no_echo = 'echo' not in command_names

    # no echo is always ok!

    # otherwise, both have to be in the list and echo should come after
    return no_echo or ('echo' in command_names and 'ask' in command_names) and command_names.index(
        'echo') > command_names.index('ask')


@v_args(meta=True)
class IsComplete(Filter):
    def __init__(self, level):
        self.level = level
    # print, ask and echo can miss arguments and then are not complete
    # used to generate more informative error messages
    # tree is transformed to a node of [True] or [False, args, line_number]

    def ask(self, meta, args):
        # in level 1 ask without arguments means args == []
        # in level 2 and up, ask without arguments is a list of 1, namely the var name
        incomplete = (args == [] and self.level == 1) or (len(args) == 1 and self.level >= 2)
        if meta is not None:
            return not incomplete, ('ask', meta.line)
        else:
            return not incomplete, ('ask', 1)

    def print(self, meta, args):
        return args != [], ('print', meta.line)

    def input(self, meta, args):
        return len(args) > 1, ('input', meta.line)

    def length(self, meta, args):
        return args != [], ('len', meta.line)

    def error_print_nq(self, meta, args):
        return args != [], ('print level 2', meta.line)

    def echo(self, meta, args):
        # echo may miss an argument
        return True, ('echo', meta.line)

    # other rules are inherited from Filter


def process_characters_needing_escape(value):
    # defines what happens if a kids uses ' or \ in in a string
    for c in characters_that_need_escaping:
        value = value.replace(c, f'\\{c}')
    return value


def get_allowed_types(command, level):
    # get only the allowed types of the command for all levels before the requested level
    allowed = [values for key, values in commands_and_types_per_level[command].items() if key <= level]
    # use the allowed types of the highest level available
    return allowed[-1] if allowed else []


# decorator used to store each class in the lookup table
def hedy_transpiler(level):
    def decorator(c):
        TRANSPILER_LOOKUP[level] = c
        c.level = level
        return c
    return decorator


@v_args(meta=True)
class ConvertToPython(Transformer):
    def __init__(self, lookup, language="en", numerals_language="Latin", is_debug=False):
        self.lookup = lookup
        self.language = language
        self.numerals_language = numerals_language
        self.is_debug = is_debug

    def add_debug_breakpoint(self):
        if self.is_debug:
            return f" # __BREAKPOINT__"
        else:
            return ""

    # default for line number is max lines so if it is not given, there
    # is no check on whether the var is defined
    def is_variable(self, variable_name, access_line_number=100):
        all_names = [a.name for a in self.lookup]
        all_names_before_access_line = [a.name for a in self.lookup if a.definition_line <= access_line_number]
        if variable_name in all_names and variable_name not in all_names_before_access_line:
            # referenced before assignment!
            definition_line_number = [a.definition_line for a in self.lookup if a.name == variable_name][0]
            raise hedy.exceptions.AccessBeforeAssignException(
                name=variable_name,
                access_line_number=access_line_number,
                definition_line_number=definition_line_number)
        else:
            # valid use, store!
            self.add_variable_access_location(variable_name, access_line_number)

        is_function = False
        if isinstance(variable_name, str):
            pattern = r'^([a-zA-Z_][a-zA-Z0-9_]*)\('
            match = re.match(pattern, variable_name)
            is_function = match and [a.name for a in self.lookup if match.group(1) + "()" == a.name]

        return escape_var(variable_name) in all_names_before_access_line or is_function

    def process_variable(self, arg, access_line_number=100):
        # processes a variable by hashing and escaping when needed
        if self.is_variable(arg, access_line_number):
            # add this access line to the lookup table
            self.add_variable_access_location(arg, access_line_number)
            return escape_var(arg)
        if ConvertToPython.is_quoted(arg):
            arg = arg[1:-1]
        return f"'{process_characters_needing_escape(arg)}'"

    def process_variable_for_fstring(self, variable_name, access_line_number=100):
        self.add_variable_access_location(variable_name, access_line_number)

        if self.is_variable(variable_name, access_line_number):
            return "{" + escape_var(variable_name) + "}"
        else:
            return process_characters_needing_escape(variable_name)

    def add_variable_access_location(self, variable_name, access_line_number):
        # store the line of access (or string value) in the lookup table
        # so we know what variable is used where
        variable_name = escape_var(variable_name)
<<<<<<< HEAD
        if isinstance(variable_name, str):
            vars = [a for a in self.lookup if isinstance(a.name, str) and a.name[:len(variable_name)] == variable_name]
            for v in vars: #vars can be defined multiple times, access validates all of them
                corresponding_lookup_entry = v
                corresponding_lookup_entry.access_line = access_line_number
=======
        vars = [a for a in self.lookup if a.name[:len(variable_name)] == variable_name]
        for v in vars:  # vars can be defined multiple times, access validates all of them
            corresponding_lookup_entry = v
            corresponding_lookup_entry.access_line = access_line_number
>>>>>>> e62ba00b

    def process_variable_for_comparisons(self, name):
        # used to transform variables in comparisons
        if self.is_variable(name):
            return f"convert_numerals('{self.numerals_language}', {escape_var(name)})"
        elif ConvertToPython.is_float(name):
            return f"convert_numerals('{self.numerals_language}', {name})"
        elif ConvertToPython.is_quoted(name):
            return f"{name}"

    def make_f_string(self, args):
        argument_string = ''
        for argument in args:
            if self.is_variable(argument):
                # variables are placed in {} in the f string
                argument_string += "{" + escape_var(argument) + "}"
            else:
                # strings are written regularly
                # however we no longer need the enclosing quotes in the f-string
                # the quotes are only left on the argument to check if they are there.
                argument_string += argument.replace("'", '')

        return f"print(f'{argument_string}')"

    def get_fresh_var(self, name):
        while self.is_variable(name):
            name = '_' + name
        return name

    def check_var_usage(self, args, var_access_linenumber=100):
        # this function checks whether arguments are valid
        # we can proceed if all arguments are either quoted OR all variables

        def is_var_candidate(arg) -> bool:
            return not isinstance(arg, Tree) and \
                not ConvertToPython.is_int(arg) and \
                not ConvertToPython.is_float(arg)

        args_to_process = [a for a in args if is_var_candidate(a)]  # we do not check trees (calcs) they are always ok

        unquoted_args = [a for a in args_to_process if not ConvertToPython.is_quoted(a)]
        unquoted_in_lookup = [self.is_variable(a, var_access_linenumber) for a in unquoted_args]

        if unquoted_in_lookup == [] or all(unquoted_in_lookup):

            # all good? store location
            for a in args:
                self.add_variable_access_location(str(a), var_access_linenumber)
            # return for further processing
            return args
        else:
            # return first name with issue
            for index, a in enumerate(unquoted_args):
                current_arg = unquoted_in_lookup[index]
                if current_arg is None:
                    first_unquoted_var = a
                    raise exceptions.UndefinedVarException(name=first_unquoted_var, line_number=var_access_linenumber)

    # static methods

    @staticmethod
    def check_if_error_skipped(tree):
        return hasattr(IsValid, tree.data)

    @staticmethod
    def is_quoted(s):
        opening_quotes = ['‘', "'", '"', "“", "«"]
        closing_quotes = ['’', "'", '"', "”", "»"]
        return len(s) > 1 and (s[0] in opening_quotes and s[-1] in closing_quotes)

    @staticmethod
    def is_int(n):
        try:
            int(n)
            return True
        except ValueError:
            return False

    @staticmethod
    def is_float(n):
        try:
            float(n)
            return True
        except ValueError:
            return False

    @staticmethod
    def is_random(s):
        return 'random.choice' in s

    @staticmethod
    def is_list(s):
        return '[' in s and ']' in s

    @staticmethod
    def indent(s, spaces_amount=2):
        lines = s.split('\n')
        return '\n'.join([' ' * spaces_amount + line for line in lines])


@v_args(meta=True)
@hedy_transpiler(level=1)
@source_map_transformer(source_map)
class ConvertToPython_1(ConvertToPython):

    def __init__(self, lookup, language, numerals_language, is_debug):
        self.numerals_language = numerals_language
        self.language = language
        self.lookup = lookup
        self.is_debug = is_debug
        __class__.level = 1

    def program(self, meta, args):
        return '\n'.join([str(c) for c in args])

    def command(self, meta, args):
        return args[0]

    def text(self, meta, args):
        return ''.join([str(c) for c in args])

    def integer(self, meta, args):
        # remove whitespaces
        return str(int(args[0].replace(' ', '')))

    def number(self, meta, args):
        return str(int(args[0]))

    def NEGATIVE_NUMBER(self, meta, args):
        return str(int(args[0]))

    def print(self, meta, args):
        # escape needed characters
        argument = process_characters_needing_escape(args[0])
        return f"print('" + argument + "')" + self.add_debug_breakpoint()

    def ask(self, meta, args):
        argument = process_characters_needing_escape(args[0])
        return "answer = input('" + argument + "')" + self.add_debug_breakpoint()

    def echo(self, meta, args):
        if len(args) == 0:
            return f"print(answer){self.add_debug_breakpoint()}"  # no arguments, just print answer

        argument = process_characters_needing_escape(args[0])
        return "print('" + argument + " '+answer)" + self.add_debug_breakpoint()

    def comment(self, meta, args):
        return f"#{''.join(args)}"

    def empty_line(self, meta, args):
        return ''

    def forward(self, meta, args):
        if len(args) == 0:
            return add_sleep_to_command(f't.forward(50){self.add_debug_breakpoint()}', False, self.is_debug, location="after")
        return self.make_forward(int(args[0]))

    def color(self, meta, args):
        if len(args) == 0:
            return f"t.pencolor('black'){self.add_debug_breakpoint()}"  # no arguments defaults to black ink

        arg = args[0].data
        if arg in command_make_color_local(self.language):
            return f"t.pencolor('{arg}'){self.add_debug_breakpoint()}"
        else:
            # the TypeValidator should protect against reaching this line:
            raise exceptions.InvalidArgumentTypeException(command=Command.color, invalid_type='', invalid_argument=arg,
                                                          allowed_types=get_allowed_types(Command.color, self.level), line_number=meta.line)

    def turn(self, meta, args):
        if len(args) == 0:
            return f"t.right(90){self.add_debug_breakpoint()}"  # no arguments defaults to a right turn

        arg = args[0].data
        if arg == 'left':
            return f"t.left(90){self.add_debug_breakpoint()}"
        elif arg == 'right':
            return f"t.right(90){self.add_debug_breakpoint()}"
        else:
            # the TypeValidator should protect against reaching this line:
            raise exceptions.InvalidArgumentTypeException(command=Command.turn, invalid_type='', invalid_argument=arg,
                                                          allowed_types=get_allowed_types(Command.turn, self.level), line_number=meta.line)

    def make_turn(self, parameter):
        return self.make_turtle_command(parameter, Command.turn, 'right', False, 'int')

    def make_forward(self, parameter):
        return self.make_turtle_command(parameter, Command.forward, 'forward', True, 'int')

    def make_color(self, parameter, language):
        return self.make_turtle_color_command(parameter, Command.color, 'pencolor', language)

    def make_turtle_command(self, parameter, command, command_text, add_sleep, type):
        exception = ''
        if isinstance(parameter, str):
            exception = self.make_catch_exception([parameter])
        variable = self.get_fresh_var('__trtl')
        exception_text = translate_value_error(command, variable, 'number')
        transpiled = exception + textwrap.dedent(f"""\
            {variable} = {parameter}
            try:
              {variable} = {type}({variable})
            except ValueError:
              raise Exception({exception_text})
            t.{command_text}(min(600, {variable}) if {variable} > 0 else max(-600, {variable})){self.add_debug_breakpoint()}""")
        if add_sleep and not self.is_debug:
            return add_sleep_to_command(transpiled, False, self.is_debug, location="after")
        return transpiled

    def make_turtle_color_command(self, parameter, command, command_text, language):
        both_colors = command_make_color_local(language)
        variable = self.get_fresh_var('__trtl')

        # we translate the color value to English at runtime, since it might be decided at runtime
        # coming from a random list or ask

        color_dict = {hedy_translation.translate_keyword_from_en(x, language): x for x in english_colors}
        exception_text = translate_value_error(command, parameter, 'color')
        return textwrap.dedent(f"""\
            {variable} = f'{parameter}'
            color_dict = {color_dict}
            if {variable} not in {both_colors}:
              raise Exception({exception_text})
            else:
              if not {variable} in {english_colors}:
                {variable} = color_dict[{variable}]
            t.{command_text}({variable}){self.add_debug_breakpoint()}""")

    def make_catch_exception(self, args):
        lists_names = []
        list_args = []
        var_regex = r"[\p{Lu}\p{Ll}\p{Lt}\p{Lm}\p{Lo}\p{Nl}_]+|[\p{Mn}\p{Mc}\p{Nd}\p{Pc}·]+"
        # List usage comes in indexation and random choice
        list_regex = fr"(({var_regex})+\[int\(({var_regex})\)-1\])|(random\.choice\(({var_regex})\))"
        for arg in args:
            # Expressions come inside a Tree object, so unpack them
            if isinstance(arg, Tree):
                arg = arg.children[0]
            for group in regex.findall(list_regex, arg):
                if group[0] != '':
                    list_args.append(group[0])
                    lists_names.append(group[1])
                else:
                    list_args.append(group[3])
                    lists_names.append(group[4])
        code = ""
        for i, list_name in enumerate(lists_names):
            code += _translate_index_error(list_args[i], list_name)
        return code


@v_args(meta=True)
@hedy_transpiler(level=2)
@source_map_transformer(source_map)
class ConvertToPython_2(ConvertToPython_1):

    # ->>> why doesn't this live in isvalid? refactor now that isvalid is cleaned up!
    def error_ask_dep_2(self, meta, args):
        # ask is no longer usable this way, raise!
        # ask_needs_var is an entry in lang.yaml in texts where we can add extra info on this error
        raise hedy.exceptions.WrongLevelException(1, 'ask', "ask_needs_var", meta.line)

    def error_echo_dep_2(self, meta, args):
        # echo is no longer usable this way, raise!
        # ask_needs_var is an entry in lang.yaml in texts where we can add extra info on this error
        raise hedy.exceptions.WrongLevelException(1, 'echo', "echo_out", meta.line)

    def color(self, meta, args):
        if len(args) == 0:
            return f"t.pencolor('black'){self.add_debug_breakpoint()}"
        arg = args[0]
        if not isinstance(arg, str):
            arg = arg.data

        arg = self.process_variable_for_fstring(arg)

        return self.make_color(arg, self.language)

    def turn(self, meta, args):
        if len(args) == 0:
            return f"t.right(90){self.add_debug_breakpoint()}"  # no arguments defaults to a right turn
        arg = args[0]
        if self.is_variable(arg):
            return self.make_turn(escape_var(arg))
        if arg.lstrip("-").isnumeric():
            return self.make_turn(arg)

    def var(self, meta, args):
        name = args[0]
        return escape_var(name)

    def var_access(self, meta, args):
        name = args[0]
        self.check_var_usage(args, meta.line)
        return escape_var(name)

    def var_access_print(self, meta, args):
        return self.var_access(meta, args)

    def print(self, meta, args):
        args_new = []
        for a in args:
            # list access has been already rewritten since it occurs lower in the tree
            # so when we encounter it as a child of print it will not be a subtree, but
            # transpiled code (for example: random.choice(dieren))
            # therefore we should not process it anymore and thread it as a variable:
            # we set the line number to 100 so there is never an issue with variable access before
            # assignment (regular code will not work since random.choice(dieren) is never defined as var as such)
            if "random.choice" in a or "[" in a:
                args_new.append(self.process_variable_for_fstring(a, meta.line))
            else:
                # this regex splits words from non-letter characters, such that name! becomes [name, !]
                res = regex.findall(
                    r"[·\p{Lu}\p{Ll}\p{Lt}\p{Lm}\p{Lo}\p{Nl}\p{Mn}\p{Mc}\p{Nd}\p{Pc}]+|[^·\p{Lu}\p{Ll}\p{Lt}\p{Lm}\p{Lo}\p{Nl}]+", a)
                args_new.append(''.join([self.process_variable_for_fstring(x, meta.line) for x in res]))
        exception = self.make_catch_exception(args)
        argument_string = ' '.join(args_new)
        return exception + f"print(f'{argument_string}'){self.add_debug_breakpoint()}"

    def ask(self, meta, args):
        var = args[0]
        all_parameters = ["'" + process_characters_needing_escape(a) + "'" for a in args[1:]]
        return f'{var} = input(' + '+'.join(all_parameters) + ")" + self.add_debug_breakpoint()

    def forward(self, meta, args):
        if len(args) == 0:
            return add_sleep_to_command(f't.forward(50){self.add_debug_breakpoint()}', False, self.is_debug, location="after")

        if ConvertToPython.is_int(args[0]):
            parameter = int(args[0])
        else:
            # if not an int, then it is a variable
            parameter = args[0]
            self.add_variable_access_location(parameter, meta.line)

        return self.make_forward(parameter)

    def assign(self, meta, args):
        variable_name = args[0]
        value = args[1]

        if self.is_random(value) or self.is_list(value):
            exception = self.make_catch_exception([value])
            return exception + variable_name + " = " + value + self.add_debug_breakpoint()
        else:
            if self.is_variable(value):  # if the value is a variable, this is a reassign
                value = self.process_variable(value, meta.line)
                return variable_name + " = " + value + self.add_debug_breakpoint()
            else:
                # if the assigned value is not a variable and contains single quotes, escape them
                value = process_characters_needing_escape(value)
                return variable_name + " = '" + value + "'" + self.add_debug_breakpoint()

    def sleep(self, meta, args):

        if not args:
            return f"time.sleep(1){self.add_debug_breakpoint()}"
        else:
            value = f'"{args[0]}"' if self.is_int(args[0]) else args[0]
            if not self.is_int(args[0]):
                self.add_variable_access_location(value, meta.line)
            exceptions = self.make_catch_exception(args)
            try_prefix = "try:\n" + textwrap.indent(exceptions, "  ")
            exception_text = translate_value_error(Command.sleep, value, 'number')
            code = try_prefix + textwrap.dedent(f"""\
                  time.sleep(int({value})){self.add_debug_breakpoint()}
                except ValueError:
                  raise Exception({exception_text})""")
            return code


@v_args(meta=True)
@hedy_transpiler(level=3)
@source_map_transformer(source_map)
class ConvertToPython_3(ConvertToPython_2):
    def assign_list(self, meta, args):
        parameter = args[0]
        values = [f"'{process_characters_needing_escape(a)}'" for a in args[1:]]
        return f"{parameter} = [{', '.join(values)}]{self.add_debug_breakpoint()}"

    def list_access(self, meta, args):
        args = [escape_var(a) for a in args]
        listname = str(args[0])
        location = str(args[0])

        # check the arguments (except when they are random or numbers, that is not quoted nor a var but is allowed)
        self.check_var_usage([a for a in args if a != 'random' and not a.isnumeric()], meta.line)

        # store locations of both parts (can be list at var)
        self.add_variable_access_location(listname, meta.line)
        self.add_variable_access_location(location, meta.line)

        if args[1] == 'random':
            return 'random.choice(' + listname + ')'
        else:
            return listname + '[int(' + args[1] + ')-1]'

    def process_argument(self, meta, arg):
        # only call process_variable if arg is a string, else keep as is (ie.
        # don't change 5 into '5', my_list[1] into 'my_list[1]')
        if arg.isnumeric() and isinstance(arg, int):  # is int/float
            return arg
        elif (self.is_list(arg)):  # is list indexing
            before_index, after_index = arg.split(']', 1)
            return before_index + '-1' + ']' + after_index   # account for 1-based indexing
        else:
            return self.process_variable(arg, meta.line)

    def add(self, meta, args):
        value = self.process_argument(meta, args[0])
        list_var = args[1]
        return f"{list_var}.append({value}){self.add_debug_breakpoint()}"

    def remove(self, meta, args):
        value = self.process_argument(meta, args[0])
        list_var = args[1]
        return textwrap.dedent(f"""\
        try:
          {list_var}.remove({value}){self.add_debug_breakpoint()}
        except:
          pass""")


@v_args(meta=True)
@hedy_transpiler(level=4)
@source_map_transformer(source_map)
class ConvertToPython_4(ConvertToPython_3):

    def process_variable_for_fstring(self, name):
        if self.is_variable(name):
            if self.numerals_language == "Latin":
                converted = escape_var(name)
            else:
                converted = f'convert_numerals("{self.numerals_language}",{escape_var(name)})'
            return "{" + converted + "}"
        else:
            if self.is_quoted(name):
                name = name[1:-1]
            return name.replace("'", "\\'")  # at level 4 backslashes are escaped in preprocessing, so we escape only '

    def var_access(self, meta, args):
        name = args[0]
        return escape_var(name)

    def var_access_print(self, meta, args):
        name = args[0]
        return escape_var(name)

    def print_ask_args(self, meta, args):
        args = self.check_var_usage(args, meta.line)
        result = ''
        for argument in args:
            argument = self.process_variable_for_fstring(argument)
            result += argument
        return result

    def print(self, meta, args):
        argument_string = self.print_ask_args(meta, args)
        exceptions = self.make_catch_exception(args)
        return exceptions + f"print(f'{argument_string}'){self.add_debug_breakpoint()}"

    def ask(self, meta, args):
        var = args[0]
        argument_string = self.print_ask_args(meta, args[1:])
        return f"{var} = input(f'{argument_string}'){self.add_debug_breakpoint()}"

    def error_print_nq(self, meta, args):
        return ConvertToPython_2.print(self, meta, args)

    def clear(self, meta, args):
        command = "extensions.clear()"

        # add two sleeps, one is a bit brief
        command = add_sleep_to_command(command, False, self.is_debug, "before")
        command = add_sleep_to_command(command, False, self.is_debug, "before")

        return f"""{command}{self.add_debug_breakpoint()}
try:
    # If turtle is being used, reset canvas
    t.hideturtle()
    turtle.resetscreen()
    t.left(90)
    t.showturtle()
except NameError:
    pass"""


@v_args(meta=True)
@hedy_transpiler(level=5)
@source_map_transformer(source_map)
class ConvertToPython_5(ConvertToPython_4):
    def __init__(self, lookup, language, numerals_language, is_debug):
        super().__init__(lookup, language, numerals_language, is_debug)

    def ifs(self, meta, args):  # might be worth asking if we want a debug breakpoint here
        return f"""if {args[0]}:{self.add_debug_breakpoint()}
{ConvertToPython.indent(args[1])}"""

    def ifelse(self, meta, args):
        return f"""if {args[0]}:{self.add_debug_breakpoint()}
{ConvertToPython.indent(args[1])}
else:{self.add_debug_breakpoint()}
{ConvertToPython.indent(args[2])}"""

    def condition(self, meta, args):
        return ' and '.join(args)

    def condition_spaces(self, meta, args):
        arg0 = self.process_variable(args[0], meta.line)
        arg1 = self.process_variable(' '.join(args[1:]))
        return f"{arg0} == {arg1}"

    def equality_check(self, meta, args):
        arg0 = self.process_variable(args[0], meta.line)
        arg1 = ' '.join([self.process_variable(a) for a in args[1:]])
        return f"{arg0} == {arg1}"
        # TODO, FH 2021: zelfde change moet ik ook nog ff maken voor equal. check in hogere levels

    def in_list_check(self, meta, args):
        arg0 = self.process_variable(args[0], meta.line)
        arg1 = self.process_variable(args[1], meta.line)
        return f"{arg0} in {arg1}"

    def not_in_list_check(self, meta, args):
        arg0 = self.process_variable(args[0], meta.line)
        arg1 = self.process_variable(args[1], meta.line)
        return f"{arg0} not in {arg1}"

    def assign_button(self, meta, args):
        button_name = self.process_variable(args[0], meta.line)
        return f"""create_button({button_name})"""

    def make_ifpressed_command(self, command, button=False, add_command_prefix=True):
        if button:
            command = f"""\
  if event.type == pygame.USEREVENT:
{ConvertToPython.indent(command, 4)}
    # End of PyGame Event Handler"""
        else:
            command = f"""\
  if event.type == pygame.KEYDOWN:
{ConvertToPython.indent(command, 4)}
    # End of PyGame Event Handler"""

        if add_command_prefix:
            return UsesPyGame.command_prefix + "\n" + command
        else:
            return "\n" + command

    def ifpressed_else(self, meta, args):
        var_or_button = args[0]
        if self.is_variable(var_or_button):
            return self.make_ifpressed_command(f"""\
if event.key == {var_or_button}:
{ConvertToPython.indent(args[1])}
  break
else:
{ConvertToPython.indent(args[2])}
  break""", button=False)
        elif len(var_or_button) > 1:
            button_name = self.process_variable(args[0], meta.line)
            return self.make_ifpressed_command(f"""\
if event.key == {button_name}:
{ConvertToPython.indent(args[1])}
  break
else:
{ConvertToPython.indent(args[2])}
  break""", button=True)
        else:
            return self.make_ifpressed_command(f"""\
if event.unicode == '{args[0]}':
{ConvertToPython.indent(args[1])}
  break
else:
{ConvertToPython.indent(args[2])}
  break""", button=False)


@v_args(meta=True)
@hedy_transpiler(level=6)
@source_map_transformer(source_map)
class ConvertToPython_6(ConvertToPython_5):

    def convert_tree_to_number(self, a):
        # takes a calculation tree coming from the process_calculation() method, and turns it into numbers
        # we do that late in the tree to deal with different numeral systems

        if self.numerals_language == "Latin":
            return "{" + a.children[0] + "}"
        else:
            converted = f'convert_numerals("{self.numerals_language}",{a.children[0]})'
            return "{" + converted + "}"

    def sleep(self, meta, args):
        if not args:
            return "time.sleep(1)"
        else:
            if type(args[0]) is Tree:
                if self.check_if_error_skipped(args[0]):
                    raise hedy.exceptions.InvalidErrorSkippedException
                else:
                    args[0] = args[0].children[0]
                    value = f'{args[0]}'
            else:
                value = f'"{args[0]}"' if self.is_int(args[0]) else args[0]
                if not self.is_int(args[0]):
                    self.add_variable_access_location(value, meta.line)

            exceptions = self.make_catch_exception(args)
            try_prefix = "try:\n" + textwrap.indent(exceptions, "  ")
            exception_text = translate_value_error(Command.sleep, value, 'number')
            code = try_prefix + textwrap.dedent(f"""\
                  time.sleep(int({value}))
                except ValueError:
                  raise Exception({exception_text})""")
            return code

    def print_ask_args(self, meta, args):
        # we only check non-Tree (= non calculation) arguments
        self.check_var_usage(args, meta.line)

        # force all to be printed as strings (since there can not be int arguments)
        args_new = []
        for a in args:
            if isinstance(a, Tree):
                args_new.append(self.convert_tree_to_number(a))
            else:
                args_new.append(self.process_variable_for_fstring(a))

        return ''.join(args_new)

    def equality_check(self, meta, args):
        arg0 = self.process_variable(args[0], meta.line)
        remaining_text = ' '.join(args[1:])
        arg1 = self.process_variable(remaining_text, meta.line)

        # FH, 2022 this used to be str but convert_numerals in needed to accept non-latin numbers
        # and works exactly as str for latin numbers (i.e. does nothing on str, makes 3 into '3')
        return f"convert_numerals('{self.numerals_language}', {arg0}) == convert_numerals('{self.numerals_language}', {arg1})"

    def assign(self, meta, args):
        parameter = args[0]
        value = args[1]
        if type(value) is Tree:
            return parameter + " = " + value.children[0] + self.add_debug_breakpoint()
        else:
            if self.is_variable(value):
                value = self.process_variable(value, meta.line)
                if self.is_list(value) or self.is_random(value):
                    exception = self.make_catch_exception([value])
                    return exception + parameter + " = " + value + self.add_debug_breakpoint()
                else:
                    return parameter + " = " + value
            else:
                # if the assigned value is not a variable and contains single quotes, escape them
                value = process_characters_needing_escape(value)
                return parameter + " = '" + value + "'" + self.add_debug_breakpoint()

    def process_token_or_tree(self, argument):
        if type(argument) is Tree:
            return f'{str(argument.children[0])}'
        if argument.isnumeric():
            latin_numeral = int(argument)
            return f'int({latin_numeral})'
        # this is a variable
        self.add_variable_access_location(argument, 0)
        return f'int({argument})'

    def process_calculation(self, args, operator):
        # arguments of a sum are either a token or a
        # tree resulting from earlier processing
        # for trees we need to grap the inner string
        # for tokens we add int around them

        args = [self.process_token_or_tree(a) for a in args]
        return Tree('sum', [f'{args[0]} {operator} {args[1]}'])

    def addition(self, meta, args):
        return self.process_calculation(args, '+')

    def subtraction(self, meta, args):
        return self.process_calculation(args, '-')

    def multiplication(self, meta, args):
        return self.process_calculation(args, '*')

    def division(self, meta, args):
        return self.process_calculation(args, '//')

    def turn(self, meta, args):
        if len(args) == 0:
            return "t.right(90)" + self.add_debug_breakpoint()  # no arguments defaults to a right turn
        arg = args[0]
        if self.is_variable(arg):
            return self.make_turn(escape_var(arg))
        if isinstance(arg, Tree):
            return self.make_turn(arg.children[0])
        return self.make_turn(int(arg))

    def forward(self, meta, args):
        if len(args) == 0:
            return add_sleep_to_command('t.forward(50)' + self.add_debug_breakpoint(), False, self.is_debug, location="after")
        arg = args[0]
        if self.is_variable(arg):
            return self.make_forward(escape_var(arg))
        if isinstance(arg, Tree):
            return self.make_forward(arg.children[0])
        return self.make_forward(int(args[0]))


def add_sleep_to_command(commands, indent=True, is_debug=False, location="after"):
    if is_debug:
        return commands

    lines = commands.split()
    if lines[-1] == "time.sleep(0.1)":  # we don't sleep double so skip if final line is a sleep already
        return commands

    sleep_command = "time.sleep(0.1)" if indent is False else "  time.sleep(0.1)"
    if location == "after":
        return commands + "\n" + sleep_command
    else:  # location is before
        return sleep_command + "\n" + commands


@v_args(meta=True)
@hedy_transpiler(level=7)
@source_map_transformer(source_map)
class ConvertToPython_7(ConvertToPython_6):
    def repeat(self, meta, args):
        var_name = self.get_fresh_var('__i__')
        times = self.process_variable(args[0], meta.line)
        command = args[1]
        # in level 7, repeats can only have 1 line as their arguments
        command = add_sleep_to_command(command, False, self.is_debug, location="after")
        return f"""for {var_name} in range(int({str(times)})):{self.add_debug_breakpoint()}
{ConvertToPython.indent(command)}"""


@v_args(meta=True)
@hedy_transpiler(level=8)
@v_args(meta=True)
@hedy_transpiler(level=9)
@source_map_transformer(source_map)
class ConvertToPython_8_9(ConvertToPython_7):

    def command(self, meta, args):
        return "".join(args)

    def repeat(self, meta, args):
        # todo fh, may 2022, could be merged with 7 if we make
        # indent a boolean parameter?

        var_name = self.get_fresh_var('i')
        times = self.process_variable(args[0], meta.line)

        all_lines = [ConvertToPython.indent(x) for x in args[1:]]
        body = "\n".join(all_lines)
        body = add_sleep_to_command(body, indent=True, is_debug=self.is_debug, location="after")

        return f"for {var_name} in range(int({times})):{self.add_debug_breakpoint()}\n{body}"

    def ifs(self, meta, args):
        all_lines = [ConvertToPython.indent(x) for x in args[1:]]
        return "if " + args[0] + ":" + self.add_debug_breakpoint() + "\n" + "\n".join(all_lines)

    def ifpressed(self, met, args):
        args = [a for a in args if a != ""]  # filter out in|dedent tokens

        all_lines = '\n'.join([x for x in args[1:]])
        all_lines = ConvertToPython.indent(all_lines)
        var_or_key = args[0]
        # if this is a variable, we assume it is a key (for now)
        if self.is_variable(var_or_key):
            return self.make_ifpressed_command(f"""\
if event.unicode == {args[0]}:
{all_lines}
  break""", button=False)
        elif len(var_or_key) == 1:  # one character? also a key!
            return self.make_ifpressed_command(f"""\
if event.unicode == '{args[0]}':
{all_lines}
  break""", button=False)
        else:  # otherwise we mean a button
            button_name = self.process_variable(args[0], met.line)
            return self.make_ifpressed_command(f"""\
if event.key == {button_name}:
{all_lines}
  break""", button=True)

    def ifpressed_else(self, met, args):
        args = [a for a in args if a != ""]  # filter out in|dedent tokens

        all_lines = '\n'.join([x for x in args[1:]])
        all_lines = ConvertToPython.indent(all_lines)

        if (len(args[0]) > 1):
            button_name = self.process_variable(args[0], met.line)
            return self.make_ifpressed_command(f"""\
if event.key == {button_name}:
{all_lines}
  break""", button=True)
        else:
            return self.make_ifpressed_command(f"""\
if event.unicode == '{args[0]}':
{all_lines}
  break""", button=False)

    def elses(self, meta, args):
        args = [a for a in args if a != ""]  # filter out in|dedent tokens
        all_lines = [ConvertToPython.indent(x) for x in args]

        return "\nelse:\n" + "\n".join(all_lines)

    def ifpressed_elses(self, meta, args):
        args = [a for a in args if a != ""]  # filter out in|dedent tokens
        args += ["  break"]

        all_lines = "\n".join(
            [ConvertToPython.indent(x, 4) for x in args]
        )

        return all_lines

    def var_access(self, meta, args):
        if len(args) == 1:  # accessing a var
            return escape_var(args[0])
        else:
            # this is list_access
            return escape_var(args[0]) + "[" + str(escape_var(args[1])) + "]" if type(args[1]
                                                                                      ) is not Tree else "random.choice(" + str(escape_var(args[0])) + ")"

    def var_access_print(self, meta, args):
        return self.var_access(meta, args)


@v_args(meta=True)
@hedy_transpiler(level=10)
@source_map_transformer(source_map)
class ConvertToPython_10(ConvertToPython_8_9):
    def for_list(self, meta, args):
        args = [a for a in args if a != ""]  # filter out in|dedent tokens
        times = self.process_variable(args[0], meta.line)

        # add the list to the lookup table, this used now too
        self.add_variable_access_location(args[1], meta.line)

        body = "\n".join([ConvertToPython.indent(x) for x in args[2:]])

        body = add_sleep_to_command(body, True, self.is_debug, location="after")
        return f"for {times} in {args[1]}:{ self.add_debug_breakpoint() }\n{body}"


@v_args(meta=True)
@hedy_transpiler(level=11)
@source_map_transformer(source_map)
class ConvertToPython_11(ConvertToPython_10):
    def for_loop(self, meta, args):
        args = [a for a in args if a != ""]  # filter out in|dedent tokens
        iterator = escape_var(args[0])
        # iterator is always a used variable
        self.add_variable_access_location(iterator, meta.line)

        body = "\n".join([ConvertToPython.indent(x) for x in args[3:]])
        body = add_sleep_to_command(body, True, self.is_debug, location="after")
        stepvar_name = self.get_fresh_var('step')
        begin = self.process_token_or_tree(args[1])
        end = self.process_token_or_tree(args[2])
        return f"""{stepvar_name} = 1 if {begin} < {end} else -1
for {iterator} in range({begin}, {end} + {stepvar_name}, {stepvar_name}):{self.add_debug_breakpoint()}
{body}"""


@v_args(meta=True)
@hedy_transpiler(level=12)
@source_map_transformer(source_map)
class ConvertToPython_12(ConvertToPython_11):
    def define(self, meta, args):
        function_name = args[0]
        args_str = ", ".join(str(x) for x in args[1].children) if isinstance(
            args[1], Tree) and args[1].data == "arguments" else ""

        lines = []
        for line in args[1 if args_str == "" else 2:]:
            lines.append(line)
        body = "\n".join(ConvertToPython.indent(x) for x in lines)

        return f"def {function_name}({args_str}):\n{body}"

    def call(self, meta, args):
        args_str = ""
        self.add_variable_access_location(args[0], meta.line)

        if len(args) > 1:
            args_str = ", ".join(str(x.children[0]) if isinstance(x, Tree) else str(x) for x in args[1].children)
        return f"{args[0]}({args_str})"

    def returns(self, meta, args):
        argument_string = self.print_ask_args(meta, args)
        exception = self.make_catch_exception(args)
        return exception + f"return f'''{argument_string}'''"

    def number(self, meta, args):
        # try all ints? return ints
        try:
            all_int = [str(int(x)) == x for x in args]
            if all(all_int):
                return ''.join(args)
            else:
                # int succeeds but does not return the same? these are non-latin numbers
                # and need to be casted
                return ''.join([str(int(x)) for x in args])
        except Exception:
            # if not? make into all floats
            numbers = [str(float(x)) for x in args]
            return ''.join(numbers)

    def NEGATIVE_NUMBER(self, meta, args):
        numbers = [str(float(x)) for x in args]
        return ''.join(numbers)

    def text_in_quotes(self, meta, args):
        # We need to re-add the quotes, so that the Python code becomes name = 'Jan' or "Jan's"
        text = args[0]
        if "'" in text:
            return f'"{text}"'
        return f"'{text}'"

    def process_token_or_tree(self, argument):
        if isinstance(argument, Tree):
            return f'{str(argument.children[0])}'
        else:
            return argument

    def print_ask_args(self, meta, args):
        result = super().print_ask_args(meta, args)
        if "'''" in result:
            raise exceptions.UnsupportedStringValue(invalid_value="'''")
        return result

    def print(self, meta, args):
        argument_string = self.print_ask_args(meta, args)
        exception = self.make_catch_exception(args)
        return exception + f"print(f'''{argument_string}''')" + self.add_debug_breakpoint()

    def ask(self, meta, args):
        var = args[0]
        argument_string = self.print_ask_args(meta, args[1:])
        assign = f"{var} = input(f'''{argument_string}''')" + self.add_debug_breakpoint()

        return textwrap.dedent(f"""\
        {assign}
        try:
          {var} = int({var})
        except ValueError:
          try:
            {var} = float({var})
          except ValueError:
            pass""")  # no number? leave as string

    def assign_list(self, meta, args):
        parameter = args[0]
        values = args[1:]
        return parameter + " = [" + ", ".join(values) + "]" + self.add_debug_breakpoint()

    def assign(self, meta, args):
        right_hand_side = args[1]
        left_hand_side = args[0]

        # we now need to check if the right hand side of te assign is
        # either a var or quoted, if it is not (and undefined var is raised)
        # the real issue is probably that the kid forgot quotes
        try:
            # check_var_usage expects a list of arguments so place this one in a list.
            self.check_var_usage([right_hand_side], meta.line)
        except exceptions.UndefinedVarException:
            # is the text a number? then no quotes are fine. if not, raise maar!

            if not (ConvertToPython.is_int(right_hand_side) or ConvertToPython.is_float(
                    right_hand_side) or ConvertToPython.is_random(right_hand_side)):
                raise exceptions.UnquotedAssignTextException(
                    text=args[1],
                    line_number=meta.line)

        if isinstance(right_hand_side, Tree):
            exception = self.make_catch_exception([right_hand_side.children[0]])
            return exception + left_hand_side + " = " + right_hand_side.children[0] + self.add_debug_breakpoint()
        else:
            # we no longer escape quotes here because they are now needed
            exception = self.make_catch_exception([right_hand_side])
            return exception + left_hand_side + " = " + right_hand_side + "" + self.add_debug_breakpoint()

    def var(self, meta, args):
        name = args[0]
        self.check_var_usage(args, meta.line)
        return escape_var(name)

    def turn(self, meta, args):
        if len(args) == 0:
            return "t.right(90)" + self.add_debug_breakpoint()  # no arguments defaults to a right turn
        arg = args[0]
        if self.is_variable(arg):
            return self.make_turn(escape_var(arg))
        if isinstance(arg, Tree):
            return self.make_turn(arg.children[0])
        return self.make_turn(float(arg))

    def forward(self, meta, args):
        if len(args) == 0:
            return add_sleep_to_command('t.forward(50)' + self.add_debug_breakpoint(), False, self.is_debug, location="after")
        arg = args[0]
        if self.is_variable(arg):
            return self.make_forward(escape_var(arg))
        if isinstance(arg, Tree):
            return self.make_forward(arg.children[0])
        return self.make_forward(float(args[0]))

    def make_turn(self, parameter):
        return self.make_turtle_command(parameter, Command.turn, 'right', False, 'float')

    def make_forward(self, parameter):
        return self.make_turtle_command(parameter, Command.forward, 'forward', True, 'float')

    def division(self, meta, args):
        return self.process_calculation(args, '/')


@v_args(meta=True)
@hedy_transpiler(level=13)
@source_map_transformer(source_map)
class ConvertToPython_13(ConvertToPython_12):
    def and_condition(self, meta, args):
        return ' and '.join(args)

    def or_condition(self, meta, args):
        return ' or '.join(args)


@v_args(meta=True)
@hedy_transpiler(level=14)
@source_map_transformer(source_map)
class ConvertToPython_14(ConvertToPython_13):
    def process_comparison(self, meta, args, operator):

        arg0 = self.process_variable_for_comparisons(args[0])
        arg1 = self.process_variable_for_comparisons(args[1])

        simple_comparison = arg0 + operator + arg1

        if len(args) == 2:
            return simple_comparison  # no and statements
        else:
            return f"{simple_comparison} and {args[2]}"

    def equality_check_dequals(self, meta, args):
        return super().equality_check(meta, args)

    def smaller(self, meta, args):
        return self.process_comparison(meta, args, "<")

    def bigger(self, meta, args):
        return self.process_comparison(meta, args, ">")

    def smaller_equal(self, meta, args):
        return self.process_comparison(meta, args, "<=")

    def bigger_equal(self, meta, args):
        return self.process_comparison(meta, args, ">=")

    def not_equal(self, meta, args):
        return self.process_comparison(meta, args, "!=")


@v_args(meta=True)
@hedy_transpiler(level=15)
@source_map_transformer(source_map)
class ConvertToPython_15(ConvertToPython_14):
    def while_loop(self, meta, args):
        args = [a for a in args if a != ""]  # filter out in|dedent tokens
        all_lines = [ConvertToPython.indent(x) for x in args[1:]]
        body = "\n".join(all_lines)
        body = add_sleep_to_command(body, True, self.is_debug, location="after")
        exceptions = self.make_catch_exception([args[0]])
        return exceptions + "while " + args[0] + ":" + self.add_debug_breakpoint() + "\n" + body

    def ifpressed(self, meta, args):
        button_name = self.process_variable(args[0], meta.line)
        var_or_button = args[0]
        all_lines = [ConvertToPython.indent(x) for x in args[1:]]
        body = "\n".join(all_lines)

        # for now we assume a var is a letter, we can check this lateron by searching for a ... = button
        if self.is_variable(var_or_button):
            return self.make_ifpressed_command(f"""\
if event.unicode == {args[0]}:
{body}
  break""", button=False)
        elif len(var_or_button) > 1:
            return self.make_ifpressed_command(f"""\
if event.key == {button_name}:
{body}
  break""", button=True)
        else:
            return self.make_ifpressed_command(f"""\
if event.unicode == '{args[0]}':
{body}
  break""", button=False)


@v_args(meta=True)
@hedy_transpiler(level=16)
@source_map_transformer(source_map)
class ConvertToPython_16(ConvertToPython_15):
    def assign_list(self, meta, args):
        parameter = args[0]
        values = [a for a in args[1:]]
        return parameter + " = [" + ", ".join(values) + "]" + self.add_debug_breakpoint()

    def change_list_item(self, meta, args):
        left_side = args[0] + '[' + args[1] + '-1]'
        right_side = args[2]
        exception = _translate_index_error(left_side, args[0])
        return exception + left_side + ' = ' + right_side + self.add_debug_breakpoint()

    def ifs(self, meta, args):
        all_lines = [ConvertToPython.indent(x) for x in args[1:]]
        exceptions = self.make_catch_exception([args[0]])
        return exceptions + "if " + args[0] + ":" + self.add_debug_breakpoint() + "\n" + "\n".join(all_lines)


@v_args(meta=True)
@hedy_transpiler(level=17)
@source_map_transformer(source_map)
class ConvertToPython_17(ConvertToPython_16):
    def elifs(self, meta, args):
        args = [a for a in args if a != ""]  # filter out in|dedent tokens
        all_lines = [ConvertToPython.indent(x) for x in args[1:]]
        return "\nelif " + args[0] + ":" + self.add_debug_breakpoint() + "\n" + "\n".join(all_lines)

    def ifpressed_elifs(self, meta, args):
        args = [a for a in args if a != ""]  # filter out in|dedent tokens

        all_lines = '\n'.join([x for x in args[1:]])
        all_lines = ConvertToPython.indent(all_lines)
        var_or_key = args[0]
        # if this is a variable, we assume it is a key (for now)
        if self.is_variable(var_or_key):
            return self.make_ifpressed_command(f"""\
if event.unicode == {args[0]}:
{all_lines}
  break""", button=False, add_command_prefix=False)
        elif len(var_or_key) == 1:  # one character? also a key!
            return self.make_ifpressed_command(f"""\
if event.unicode == '{args[0]}':
{all_lines}
  break""", button=False, add_command_prefix=False)
        else:  # otherwise we mean a button
            button_name = self.process_variable(args[0], meta.line)
            return self.make_ifpressed_command(f"""\
if event.key == {button_name}:
{all_lines}
  break""", button=True, add_command_prefix=False)


@v_args(meta=True)
@hedy_transpiler(level=18)
@source_map_transformer(source_map)
class ConvertToPython_18(ConvertToPython_17):
    def input(self, meta, args):
        return self.ask(meta, args)

    def input_is(self, meta, args):
        return self.input(meta, args)

    def input_equals(self, meta, args):
        return self.input(meta, args)

    def input_empty_brackets(self, meta, args):
        return self.input(meta, args)

    def print_empty_brackets(self, meta, args):
        return self.print(meta, args)


def get_rule_from_string(s):
    parts = s.split(':')
    # get part before and after : (this is a join because there can be : in the rule)
    if len(parts) <= 1:
        return s, s
    return parts[0], ''.join(parts[1])


def merge_grammars(grammar_text_1, grammar_text_2):
    # this function takes two grammar files and merges them into one
    # rules that are redefined in the second file are overridden
    # rules that are new in the second file are added (remaining_rules_grammar_2)
    merged_grammar = []

    deletables = []   # this list collects rules we no longer need,
    # they will be removed when we encounter them

    rules_grammar_1 = grammar_text_1.split('\n')
    remaining_rules_grammar_2 = grammar_text_2.split('\n')
    for line_1 in rules_grammar_1:
        if line_1 == '' or line_1[0] == '/':  # skip comments and empty lines:
            continue

        name_1, definition_1 = get_rule_from_string(line_1)

        rules_grammar_2 = grammar_text_2.split('\n')
        override_found = False
        for line_2 in rules_grammar_2:
            if line_2 == '' or line_2[0] == '/':  # skip comments and empty lines:
                continue

            needs_preprocessing = re.match(r'((\w|_)+)<((\w|_)+)>', line_2)
            if needs_preprocessing:
                name_2 = f'{needs_preprocessing.group(1)}'
                processor = needs_preprocessing.group(3)
            else:
                name_2, definition_2 = get_rule_from_string(line_2)

            if name_1 == name_2:
                override_found = True
                if needs_preprocessing:
                    definition_2 = PREPROCESS_RULES[processor](definition_1)
                    line_2_processed = f'{name_2}: {definition_2}'
                else:
                    line_2_processed = line_2
                if definition_1.strip() == definition_2.strip():
                    warn_message = f"The rule {name_1} is duplicated: {definition_1} and {definition_2}. Please check!"
                    warnings.warn(warn_message)
                # Used to compute the rules that use the merge operators in the grammar
                # namely +=, -= and >
                new_rule, new_deletables = merge_rules_operator(definition_1, definition_2, name_1, line_2_processed)
                if new_deletables:
                    deletables += new_deletables
                # Already processed, so remove it
                remaining_rules_grammar_2.remove(line_2)
                break

        # new rule found? print that. nothing found? print org rule
        if override_found:
            merged_grammar.append(new_rule)
        else:
            merged_grammar.append(line_1)

    # all rules that were not overlapping are new in the grammar, add these too
    for rule in remaining_rules_grammar_2:
        if not (rule == '' or rule[0] == '/'):
            merged_grammar.append(rule)

    merged_grammar = sorted(merged_grammar)
    # filter deletable rules
    rules_to_keep = [rule for rule in merged_grammar if get_rule_from_string(rule)[0] not in deletables]
    return '\n'.join(rules_to_keep)


def merge_rules_operator(prev_definition, new_definition, name, complete_line):
    # Check if the rule is adding or substracting new rules
    has_add_op = new_definition.startswith('+=')
    has_remove_op = has_add_op and '-=' in new_definition
    has_last_op = has_add_op and '>' in new_definition
    deletables = None
    if has_remove_op:
        # Get the rules we need to substract
        part_list = new_definition.split('-=')
        add_list, commands_after_minus = (part_list[0], part_list[1]) if has_remove_op else (part_list[0], '')
        add_list = add_list[3:]

        # Get the rules that need to be last
        split_on_greater_than = commands_after_minus.split('>')
        commands_to_be_removed, last_list = (
            split_on_greater_than[0], split_on_greater_than[1]) if has_last_op else (split_on_greater_than[0], '')
        commands_after_minus = commands_to_be_removed + '|' + last_list
        result_cmd_list = get_remaining_rules(prev_definition, commands_after_minus)
        deletables = commands_to_be_removed.strip().split('|')
    elif has_add_op:
        # Get the rules that need to be last
        part_list = new_definition.split('>')
        add_list, commands_after_minus = (part_list[0], part_list[1]) if has_last_op else (part_list[0], '')
        add_list = add_list[3:]
        last_list = commands_after_minus
        result_cmd_list = get_remaining_rules(prev_definition, commands_after_minus)
    else:
        result_cmd_list = prev_definition

    if has_last_op:
        new_rule = f"{name}: {result_cmd_list} | {add_list} | {last_list}"
    elif has_add_op:
        new_rule = f"{name}: {result_cmd_list} | {add_list}"
    else:
        new_rule = complete_line

    return new_rule, deletables


def get_remaining_rules(orig_def, sub_def):
    original_commands = [command.strip() for command in orig_def.split('|')]
    commands_after_minus = [command.strip() for command in sub_def.split('|')]
    remaining_commands = [cmd for cmd in original_commands if cmd not in commands_after_minus]
    remaining_commands = ' | '.join(remaining_commands)  # turn the result list into a string
    return remaining_commands


# this is only a couple of MB in total, safe to cache
@cache
def create_grammar(level, lang, skip_faulty):
    # start with creating the grammar for level 1
    merged_grammars = get_full_grammar_for_level(1)

    # then keep merging new grammars in
    for i in range(2, level + 1):
        grammar_text_i = get_additional_rules_for_level(i)
        merged_grammars = merge_grammars(merged_grammars, grammar_text_i)

    # keyword and other terminals never have mergable rules, so we can just add them at the end
    keywords = get_keywords_for_language(lang)
    terminals = get_terminals()
    merged_grammars = merged_grammars + '\n' + keywords + '\n' + terminals

    # Change the grammar if skipping faulty is enabled
    if skip_faulty:
        # Make sure to change the meaning of error_invalid
        # this way more text will be 'catched'
        error_invalid_rules = re.findall(r'^error_invalid.-100:.*?\n', merged_grammars, re.MULTILINE)
        if len(error_invalid_rules) > 0:
            error_invalid_rule = error_invalid_rules[0]
            error_invalid_rule_changed = 'error_invalid.-100: textwithoutspaces _SPACE* text?\n'
            merged_grammars = merged_grammars.replace(error_invalid_rule, error_invalid_rule_changed)

        # from level 12:
        # Make sure that all keywords in the language are added to the rules:
        # textwithspaces & textwithoutspaces, so that these do not fall into the error_invalid rule
        if level > 12:
            textwithspaces_rules = re.findall(r'^textwithspaces:.*?\n', merged_grammars, re.MULTILINE)
            if len(textwithspaces_rules) > 0:
                textwithspaces_rule = textwithspaces_rules[0]
                textwithspaces_rule_changed = r'textwithspaces: /(?:[^#\n،,，、 ]| (?!SKIP1))+/ -> text' + '\n'
                merged_grammars = merged_grammars.replace(textwithspaces_rule, textwithspaces_rule_changed)

            textwithoutspaces_rules = re.findall(r'^textwithoutspaces:.*?\n', merged_grammars, re.MULTILINE)
            if len(textwithoutspaces_rules) > 0:
                textwithoutspaces_rule = textwithoutspaces_rules[0]
                textwithoutspaces_rule_changed = (
                    r'textwithoutspaces: /(?:[^#\n،,，、 *+\-\/eiіиలేไamfnsbअ否אو]|SKIP2)+/ -> text' + '\n'
                )
                merged_grammars = merged_grammars.replace(textwithoutspaces_rule, textwithoutspaces_rule_changed)

            non_allowed_words = re.findall(r'".*?"', keywords)
            non_allowed_words = list(set(non_allowed_words))

            non_allowed_words = [x.replace('"', '') for x in non_allowed_words]
            non_allowed_words_with_space = '|'.join(non_allowed_words)
            merged_grammars = merged_grammars.replace('SKIP1', non_allowed_words_with_space)

            letters_done = []
            string_words = ''

            for word in non_allowed_words:
                # go through all words and add them in groups by their first letter
                first_letter = word[0]
                if first_letter not in letters_done:
                    string_words += f'|{first_letter}(?!{word[1:]})'
                    letters_done.append(first_letter)
                else:
                    string_words = string_words.replace(f'|{word[0]}(?!', f'|{word[0]}(?!{word[1:]}|')

            string_words = string_words.replace('|)', ')')  # remove empty regex expressions
            string_words = string_words[1:]  # remove first |

            merged_grammars = merged_grammars.replace('SKIP2', string_words)

        # Make sure that the error_invalid is added to the command rule
        # to function as a 'bucket' for faulty text
        command_rules = re.findall(r'^command:.*?\n', merged_grammars, re.MULTILINE)
        if len(command_rules) > 0:
            command_rule = command_rules[0]
            command_rule_with_error_invalid = command_rule.replace('\n', '') + " | error_invalid\n"
            merged_grammars = merged_grammars.replace(command_rule, command_rule_with_error_invalid)

        # Make sure that the error_invalid is added to the if_less_command rule
        # to function as a 'bucket' for faulty if body commands
        if_less_command_rules = re.findall(r'^_if_less_command:.*?\n', merged_grammars, re.MULTILINE)
        if len(if_less_command_rules) > 0:
            if_less_command_rule = if_less_command_rules[0]
            if_less_command_rule_with_error_invalid = if_less_command_rule.replace('\n', '') + " | error_invalid\n"
            merged_grammars = merged_grammars.replace(if_less_command_rule, if_less_command_rule_with_error_invalid)

        # Make sure that the _non_empty_program rule does not contain error_invalid rules
        # so that all errors will be catches by error_invalid instead of _non_empty_program_skipping
        non_empty_program_rules = re.findall(r'^_non_empty_program:.*?\n', merged_grammars, re.MULTILINE)
        if len(non_empty_program_rules) > 0:
            non_empty_program_rule = non_empty_program_rules[0]
            non_empty_program_rule_changed = (
                '_non_empty_program: _EOL* (command) _SPACE* (_EOL+ command _SPACE*)* _EOL*\n'
            )
            merged_grammars = merged_grammars.replace(non_empty_program_rule, non_empty_program_rule_changed)

    # ready? Save to file to ease debugging
    # this could also be done on each merge for performance reasons
    save_total_grammar_file(level, merged_grammars, lang)
    return merged_grammars


def save_total_grammar_file(level, grammar, lang):
    # Load Lark grammars relative to directory of current file
    script_dir = path.abspath(path.dirname(__file__))
    filename = "level" + str(level) + "." + lang + "-Total.lark"
    loc = path.join(script_dir, "grammars-Total", filename)
    file = open(loc, "w", encoding="utf-8")
    file.write(grammar)
    file.close()


def get_additional_rules_for_level(level, sub=0):
    script_dir = path.abspath(path.dirname(__file__))
    if sub:
        filename = "level" + str(level) + "-" + str(sub) + "-Additions.lark"
    else:
        filename = "level" + str(level) + "-Additions.lark"
    with open(path.join(script_dir, "grammars", filename), "r", encoding="utf-8") as file:
        grammar_text = file.read()
    return grammar_text


def get_full_grammar_for_level(level):
    script_dir = path.abspath(path.dirname(__file__))
    filename = "level" + str(level) + ".lark"
    with open(path.join(script_dir, "grammars", filename), "r", encoding="utf-8") as file:
        grammar_text = file.read()
    return grammar_text

# TODO FH, May 2022. I feel there are other places in the code where we also do this
# opportunity to combine?


def get_keywords_for_language(language):
    script_dir = path.abspath(path.dirname(__file__))
    try:
        if not local_keywords_enabled:
            raise FileNotFoundError("Local keywords are not enabled")
        filename = "keywords-" + str(language) + ".lark"
        with open(path.join(script_dir, "grammars", filename), "r", encoding="utf-8") as file:
            keywords = file.read()
    except FileNotFoundError:
        filename = "keywords-en.lark"
        with open(path.join(script_dir, "grammars", filename), "r", encoding="utf-8") as file:
            keywords = file.read()
    return keywords


def get_terminals():
    script_dir = path.abspath(path.dirname(__file__))
    with open(path.join(script_dir, "grammars", "terminals.lark"), "r", encoding="utf-8") as file:
        terminals = file.read()
    return terminals


PARSER_CACHE = {}


def _get_parser_cache_directory():
    # TODO we should maybe store this to .test-cache so we can
    # re-use them in github actions caches for faster CI.
    # We can do this after #4574 is merged.
    return tempfile.gettempdir()


def _save_parser_to_file(lark, pickle_file):
    # Store the parser to a file, a bit hacky because it is not
    # pickle-able out of the box
    # See https://github.com/lark-parser/lark/issues/1348

    # Note that if Lark ever implements the cache for Earley parser
    # or if we switch to a LALR parser we don't need this hack anymore

    full_path = os.path.join(_get_parser_cache_directory(), pickle_file)

    # These attributes can not be pickled as they are a module
    lark.parser.parser.lexer_conf.re_module = None
    lark.parser.lexer_conf.re_module = None

    try:
        with atomic_write_file(full_path) as fp:
            pickle.dump(lark, fp)
    except OSError:
        # Ignore errors if another process already moved the file
        # or if the destination already exist.
        # These scenarios can happen under concurrent execution.
        pass

    # Restore the unpickle-able bits.
    # Keep this in sync with the restore method!
    lark.parser.parser.lexer_conf.re_module = regex
    lark.parser.lexer_conf.re_module = regex


def _restore_parser_from_file_if_present(pickle_file):
    full_path = os.path.join(_get_parser_cache_directory(), pickle_file)
    if os.path.isfile(full_path):
        try:
            with open(full_path, "rb") as fp:
                lark = pickle.load(fp)
            # Restore the unpickle-able bits.
            # Keep this in sync with the save method!
            lark.parser.parser.lexer_conf.re_module = regex
            lark.parser.lexer_conf.re_module = regex
            return lark
        except Exception:
            # If anything goes wrong try to remove the file
            # and we will try again in the next cycle
            try:
                os.unlink(full_path)
            except Exception:
                pass
    return None


@lru_cache(maxsize=0 if utils.is_production() else 100)
def get_parser(level, lang="en", keep_all_tokens=False, skip_faulty=False):
    """Return the Lark parser for a given level.
    Parser generation takes about 0.5 seconds depending on the level so
    we want to cache it, or we have latency of 500ms on the calculations
    and a high server load, and CI runs of 5+ hours.

    We used to cache this to RAM but because of all the permutations we
    had 1000s of parsers and got into out-of-memory issue in the
    production environment.

    Now we cache a limited number of the parsers to RAM, but introduce
    a second tier of cache to disk.

    This is not implemented by Lark natively for the Earley parser.
    See https://github.com/lark-parser/lark/issues/1348.
    """
    grammar = create_grammar(level, lang, skip_faulty)
    parser_opts = {
        "regex": True,
        "propagate_positions": True,
        "keep_all_tokens": keep_all_tokens,
    }
    unique_parser_hash = hashlib.sha1("_".join((
        grammar,
        str(sys.version_info[:2]),
        str(parser_opts),
    )).encode()).hexdigest()

    cached_parser_file = f"cached-parser-{level}-{lang}-{unique_parser_hash}.pkl"

    use_cache = True
    lark = None
    if use_cache:
        lark = _restore_parser_from_file_if_present(cached_parser_file)
    if lark is None:
        lark = Lark(grammar, **parser_opts)  # ambiguity='explicit'
        if use_cache:
            _save_parser_to_file(lark, cached_parser_file)

    return lark


ParseResult = namedtuple('ParseResult', ['code', 'source_map', 'has_turtle', 'has_pygame', 'has_clear', 'commands'])


def transpile_inner_with_skipping_faulty(input_string, level, lang="en"):
    def skipping_faulty(meta, args): return [True]

    defined_errors = [method for method in dir(IsValid) if method.startswith('error')]
    defined_errors_original = dict()

    def set_error_to_allowed():
        # override IsValid methods to always be valid & store original
        for error in defined_errors:
            defined_errors_original[error] = getattr(IsValid, error)
            setattr(IsValid, error, skipping_faulty)

    def set_errors_to_original():
        # revert IsValid methods to original
        for error in defined_errors:
            setattr(IsValid, error, defined_errors_original[error])

    try:
        set_error_to_allowed()
        transpile_result = transpile_inner(input_string, level, lang, populate_source_map=True)
    finally:
        # make sure to always revert IsValid methods to original
        set_errors_to_original()

    # If transpiled successfully while allowing errors, transpile mapped code again to get original error
    # If none is found, raise error so that original error will be returned
    at_least_one_error_found = False

    for hedy_source_code, python_source_code in source_map.map.copy().items():
        if hedy_source_code.error is not None or python_source_code.code == 'pass':
            try:
                transpile_inner(hedy_source_code.code, source_map.level, source_map.language)
            except Exception as e:
                hedy_source_code.error = e

            if hedy_source_code.error is not None:
                at_least_one_error_found = True

    if not at_least_one_error_found:
        raise Exception('Could not find original error for skipped code')

    return transpile_result


def transpile(input_string, level, lang="en", skip_faulty=True, is_debug=False):
    """
    Function that transpiles the Hedy code to Python

    The first time we try to transpile the code without skipping faulty code
    If an exception is caught (the Hedy code contains faults) an exception is raised

    The second time, after the non-skipping approach raised an exception,
    we try transpile the code with skipping faulty code, if skip_faulty is True.
    After that either the partial program is returned or the original error
    """

    try:
        source_map.set_skip_faulty(False)
        transpile_result = transpile_inner(input_string, level, lang, populate_source_map=True, is_debug=is_debug)

    except Exception as original_error:
        hedy_amount_lines = len(input_string.strip().split('\n'))

        if getenv('ENABLE_SKIP_FAULTY', False) and skip_faulty and hedy_amount_lines > 1:
            if isinstance(original_error, source_map.exceptions_not_to_skip):
                raise original_error
            try:
                source_map.set_skip_faulty(True)
                transpile_result = transpile_inner_with_skipping_faulty(input_string, level, lang)
            except Exception:
                raise original_error  # we could not skip faulty code, raise original exception
        else:
            raise original_error

    return transpile_result


def translate_characters(s):
    # this method is used to make it more clear to kids what is meant in error messages
    # for example ' ' is hard to read, space is easier
    commas = [',', "،", "，", "、"]
    if s == ' ':
        return 'space'
    elif s in commas:
        return 'comma'
    elif s == '?':
        return 'question mark'
    elif s == '\n':
        return 'newline'
    elif s == '.':
        return 'period'
    elif s == '!':
        return 'exclamation mark'
    elif s == '*':
        return 'star'
    elif s == "'":
        return 'single quotes'
    elif s == '"':
        return 'double quotes'
    elif s == '/':
        return 'slash'
    elif s == '-':
        return 'dash'
    elif s >= 'a' and s <= 'z' or s >= 'A' and s <= 'Z':
        return s
    else:
        return s


def beautify_parse_error(character_found):
    character_found = translate_characters(character_found)
    return character_found


def find_indent_length(line):
    number_of_spaces = 0
    for x in line:
        if x == ' ':
            number_of_spaces += 1
        else:
            break
    return number_of_spaces


def line_requires_indentation(line, lang):
    # this is done a bit half-assed, clearly *parsing* the one line would be superior
    # because now a line like `repeat is 5` would also require indentation!

    line = line.lstrip()  # remove spaces since also `    for    ` requires indentation
    if lang not in indent_keywords.keys():  # some language like Greek or Czech do not have local keywords
        lang = 'en'

    local_indent_keywords = indent_keywords[lang]

    for k in local_indent_keywords:
        # does the line start with this keyword?
        # We can't just split since some langs like French have keywords containing a space
        # We also have to check space/lineending/: after or forward 100 wil also require indentation
        end_of_line_or_word = (len(line) > len(k) and (
            line[len(k)] == " " or line[len(k)] == ":")) or len(line) == len(k)
        if end_of_line_or_word and line[:len(k)] == k:
            return True
    return False


def preprocess_blocks(code, level, lang):
    processed_code = []
    lines = code.split("\n")
    current_number_of_indents = 0
    previous_number_of_indents = 0
    indent_size = 4  # set at 4 for now
    indent_size_adapted = False  # FH We can remove this now since we changed in indenter a bit in Nov 2022
    line_number = 0
    next_line_needs_indentation = False
    for line in lines:
        if ' _ ' in line or line == '_':
            raise hedy.exceptions.CodePlaceholdersPresentException(line_number=line_number+1)

        leading_spaces = find_indent_length(line)

        line_number += 1

        # ignore whitespace-only lines
        if leading_spaces == len(line):
            processed_code.append('')
            continue

        # first encounter sets indent size for this program
        if not indent_size_adapted and leading_spaces > 0:
            indent_size = leading_spaces
            indent_size_adapted = True

        # indentation size not 4
        if (leading_spaces % indent_size) != 0:
            # there is inconsistent indentation, not sure if that is too much or too little!
            if leading_spaces < current_number_of_indents * indent_size:
                fixed_code = program_repair.fix_indent(code, line_number, leading_spaces, indent_size)
                raise hedy.exceptions.NoIndentationException(line_number=line_number, leading_spaces=leading_spaces,
                                                             indent_size=indent_size, fixed_code=fixed_code)
            else:
                fixed_code = program_repair.fix_indent(code, line_number, leading_spaces, indent_size)
                raise hedy.exceptions.IndentationException(line_number=line_number, leading_spaces=leading_spaces,
                                                           indent_size=indent_size, fixed_code=fixed_code)

        # happy path, multiple of 4 spaces:
        current_number_of_indents = leading_spaces // indent_size
        if current_number_of_indents > 1 and level == hedy.LEVEL_STARTING_INDENTATION:
            raise hedy.exceptions.LockedLanguageFeatureException(concept="nested blocks")

        if current_number_of_indents > previous_number_of_indents and not next_line_needs_indentation:
            # we are indenting, but this line is not following* one that even needs indenting, raise
            # * note that we have not yet updated the value of 'next line needs indenting' so if refers to this line!
            fixed_code = program_repair.fix_indent(code, line_number, leading_spaces, indent_size)
            raise hedy.exceptions.IndentationException(line_number=line_number, leading_spaces=leading_spaces,
                                                       indent_size=indent_size, fixed_code=fixed_code)

        if next_line_needs_indentation and current_number_of_indents <= previous_number_of_indents:
            fixed_code = program_repair.fix_indent(code, line_number, leading_spaces, indent_size)
            raise hedy.exceptions.NoIndentationException(line_number=line_number, leading_spaces=leading_spaces,
                                                         indent_size=indent_size, fixed_code=fixed_code)

        if current_number_of_indents - previous_number_of_indents > 1:
            fixed_code = program_repair.fix_indent(code, line_number, leading_spaces, indent_size)
            raise hedy.exceptions.IndentationException(line_number=line_number, leading_spaces=leading_spaces,
                                                       indent_size=indent_size, fixed_code=fixed_code)

        if current_number_of_indents < previous_number_of_indents:
            # we are dedenting ('jumping back) so we need to and an end-block
            # (multiple if multiple dedents are happening)

            difference_in_indents = (previous_number_of_indents - current_number_of_indents)
            for i in range(difference_in_indents):
                processed_code[-1] += '#ENDBLOCK'

        if line_requires_indentation(line, lang):
            next_line_needs_indentation = True
        else:
            next_line_needs_indentation = False

        # save to compare for next line
        previous_number_of_indents = current_number_of_indents

        # if indent remains the same, do nothing, just add line
        processed_code.append(line)

    # if the last line is indented, the end of the program is also the end of all indents
    # so close all blocks
    for i in range(current_number_of_indents):
        processed_code[-1] += '#ENDBLOCK'
    return "\n".join(processed_code)


def preprocess_ifs(code, lang='en'):
    processed_code = []
    lines = code.split("\n")

    def starts_with(command, line):
        if lang in ALL_KEYWORD_LANGUAGES:
            command_plus_translated_command = [command, KEYWORDS[lang].get(command)]
            for c in command_plus_translated_command:
                #  starts with the keyword and next character is a space
                if line[0:len(c)] == c and (len(c) == len(line) or line[len(c)] == ' '):
                    return True
            return False
        else:
            return line[0:len(command)] == command

    def starts_with_after_repeat(command, line):
        elements_in_line = line.split()
        keywords_in_lang = KEYWORDS.get(lang, KEYWORDS['en'])
        repeat_plus_translated = ['repeat', keywords_in_lang.get('repeat')]
        times_plus_translated = ['times', keywords_in_lang.get('times')]

        if len(elements_in_line) > 2 and elements_in_line[0] in repeat_plus_translated and elements_in_line[2] in times_plus_translated:
            line = ' '.join(elements_in_line[3:])

        if lang in ALL_KEYWORD_LANGUAGES:
            command_plus_translated_command = [command, KEYWORDS[lang].get(command)]
            for c in command_plus_translated_command:
                #  starts with the keyword and next character is a space
                if line[0:len(c)] == c and (len(c) == len(line) or line[len(c)] == ' '):
                    return True
            return False
        else:
            return line[0:len(command)] == command

    def contains(command, line):
        if lang in ALL_KEYWORD_LANGUAGES:
            if not command == '=':
                command_plus_translated_command = [command, KEYWORDS[lang].get(command)]
            else:
                command_plus_translated_command = [command]
            for c in command_plus_translated_command:
                if c in line:
                    return True
            return False
        else:
            return command in line

    def contains_two(command, line):
        if lang in ALL_KEYWORD_LANGUAGES:
            command_plus_translated_command = [command, KEYWORDS[lang].get(command)]
            for c in command_plus_translated_command:
                if line.count(' ' + c + ' ') >= 2:  # surround in spaces since we dont want to mathc something like 'dishwasher is sophie'
                    return True
            return False

    def contains_any_of(commands, line):
        # translation is not needed here, happens in contains
        if lang in ALL_KEYWORD_LANGUAGES:
            for c in commands:
                if contains(c, line):
                    return True
            return False
        else:
            for c in commands:
                if contains(c, line):
                    return True
            return False

    def next_non_empty_line(lines, start_line_number):
        if start_line_number > len(lines):
            return ''  # end of code, return empty so that starts_with doesnt find anything
        else:
            for i in range(start_line_number + 1, len(lines)):
                if lines[i] == '':
                    continue
                else:
                    return lines[i]

        return ''  # nothing found? return empty so that starts_with doesnt find anything

    for i in range(len(lines) - 1):
        line = lines[i]

        # if this line starts with if but does not contain an else, and the next non-empty line too is not an else.
        if (starts_with('if', line) or starts_with_after_repeat('if', line)) and (not starts_with('else', next_non_empty_line(lines, i))) and (not contains('else', line)):
            # is this line just a condition and no other keyword (because that is no problem)
            commands = ["print", "ask", "forward", "turn"]
            excluded_commands = ["pressed"]

            if (
                (contains_any_of(commands, line) or contains_two('is', line)
                 or (contains('is', line) and contains('=', line)))
                and not contains_any_of(excluded_commands, line)
            ):
                # a second command, but also no else in this line -> check next line!

                # no else in next line?
                # add a nop (like 'Pass' but we just insert a meaningless assign)
                line = line + " else x__x__x__x is 5"

        processed_code.append(line)
    processed_code.append(lines[-1])  # always add the last line (if it has if and no else that is no problem)
    return "\n".join(processed_code)


def location_of_first_blank(code_snippet):
    # returns 0 if the code does not contain _
    # otherwise returns the first location (line) of the blank
    lines = code_snippet.split('\n')
    for i in range(len(lines)):
        code = lines[i]
        if len(code) > 0:
            if (" _" in code) or ("_ " in code) or (code[-1] == "_"):
                return i+1
    return 0


def check_program_size_is_valid(input_string):
    number_of_lines = input_string.count('\n')
    # parser is not made for huge programs!
    if number_of_lines > MAX_LINES:
        raise exceptions.InputTooBigException(lines_of_code=number_of_lines, max_lines=MAX_LINES)


def process_input_string(input_string, level, lang, preprocess_ifs_enabled=True):
    result = input_string.replace('\r\n', '\n')

    location = location_of_first_blank(result)
    if location > 0:
        raise exceptions.CodePlaceholdersPresentException(line_number=location)

    if level >= 4:
        result = result.replace("\\", "\\\\")

    # In levels 5 to 7 we do not allow if without else, we add an empty print to make it possible in the parser
    if level >= 5 and level < 8 and preprocess_ifs_enabled:
        result = preprocess_ifs(result, lang)

    # In level 8 we add indent-dedent blocks to the code before parsing
    if level >= hedy.LEVEL_STARTING_INDENTATION:
        result = preprocess_blocks(result, level, lang)

    return result


def parse_input(input_string, level, lang):
    parser = get_parser(level, lang, skip_faulty=source_map.skip_faulty)
    try:
        parse_result = parser.parse(input_string + '\n')
        return parse_result.children[0]  # getting rid of the root could also be done in the transformer would be nicer
    except lark.UnexpectedEOF:
        lines = input_string.split('\n')
        last_line = len(lines)
        raise exceptions.UnquotedEqualityCheckException(line_number=last_line)
    except UnexpectedCharacters as e:
        try:
            location = e.line, e.column
            # not yet in use, could be used in the future (when our parser rules are
            # better organize, now it says ANON*__12 etc way too often!)
            # characters_expected = str(e.allowed)
            character_found = beautify_parse_error(e.char)
            # print(e.args[0])
            # print(location, character_found, characters_expected)
            fixed_code = program_repair.remove_unexpected_char(input_string, location[0], location[1])
            raise exceptions.ParseException(
                level=level,
                location=location,
                found=character_found,
                fixed_code=fixed_code) from e
        except UnexpectedEOF:
            # this one can't be beautified (for now), so give up :)
            raise e


def is_program_valid(program_root, input_string, level, lang):
    # IsValid raises the appropriate exception when an error production (starting with error_)
    # is found in the parse tree
    IsValid(level, lang, input_string).transform(program_root)


def repair_leading_space(input_string, lang, level, line):
    fixed_code = program_repair.remove_leading_spaces(input_string)
    result = None
    if fixed_code != input_string:  # only if we have made a successful fix
        try:
            fixed_result = transpile_inner(fixed_code, level, lang)
            result = fixed_result
            raise exceptions.InvalidSpaceException(
                level=level, line_number=line, fixed_code=fixed_code, fixed_result=result)
        except exceptions.HedyException:
            transpile_inner(fixed_code, level)
            # The fixed code contains another error. Only report the original error for now.
            pass
    return fixed_code, result


def is_program_complete(abstract_syntax_tree, level):
    is_complete = IsComplete(level).transform(abstract_syntax_tree)
    if not is_complete[0]:
        incomplete_command_and_line = is_complete[1][0]
        incomplete_command = incomplete_command_and_line[0]
        line = incomplete_command_and_line[1]
        raise exceptions.IncompleteCommandException(incomplete_command=incomplete_command, level=level,
                                                    line_number=line)


def create_lookup_table(abstract_syntax_tree, level, lang, input_string):
    visitor = LookupEntryCollector(level)
    visitor.visit_topdown(abstract_syntax_tree)
    entries = visitor.lookup

    TypeValidator(entries, level, lang, input_string).transform(abstract_syntax_tree)

    return entries


def create_AST(input_string, level, lang="en"):
    input_string = process_input_string(input_string, level, lang)
    program_root = parse_input(input_string, level, lang)

    try:
        # checks whether any error production nodes are present in the parse tree
        is_program_valid(program_root, input_string, level, lang)
        abstract_syntax_tree = ExtractAST().transform(program_root)
        is_program_complete(abstract_syntax_tree, level)

        if not valid_echo(abstract_syntax_tree):
            raise exceptions.LonelyEchoException()

        lookup_table = create_lookup_table(abstract_syntax_tree, level, lang, input_string)
        commands = AllCommands(level).transform(program_root)
        # FH, dec 2023. I don't love how AllCommands works on program root and not on AST,
        # but his will do for now. One day we should really start to clean up our AST!

        return abstract_syntax_tree, lookup_table, commands
    except VisitError as E:
        if isinstance(E, VisitError):
            # Exceptions raised inside visitors are wrapped inside VisitError. Unwrap it if it is a
            # HedyException to show the intended error message.
            if isinstance(E.orig_exc, exceptions.HedyException):
                raise E.orig_exc
            else:
                raise E


def transpile_inner(input_string, level, lang="en", populate_source_map=False, is_debug=False):
    check_program_size_is_valid(input_string)

    level = int(level)
    if level > HEDY_MAX_LEVEL:
        raise Exception(f'Levels over {HEDY_MAX_LEVEL} not implemented yet')

    if populate_source_map:
        source_map.clear()
        source_map.set_level(level)
        source_map.set_language(lang)
        source_map.set_hedy_input(input_string)

    # FH, may 2022. for now, we just out arabic numerals when the language is ar
    # this can be changed into a profile setting or could be detected
    # in usage of programs
    if lang == "ar":
        numerals_language = "Arabic"
    else:
        numerals_language = "Latin"

    abstract_syntax_tree, lookup_table, commands = create_AST(input_string, level, lang)

    # grab the right transpiler from the lookup
    convertToPython = TRANSPILER_LOOKUP[level]
    python = convertToPython(lookup_table, lang, numerals_language, is_debug).transform(abstract_syntax_tree)

    for x in lookup_table:
        if isinstance(x.name, str) and x.access_line is None and x.name != 'x__x__x__x':
            raise hedy.exceptions.UnusedVariableException(0, 0, '', '')

    has_clear = "clear" in commands
    has_turtle = "forward" in commands or "turn" in commands or "color" in commands
    has_pygame = "ifpressed" in commands or "ifpressed_else" in commands or "assign_button" in commands

    if populate_source_map:
        source_map.set_python_output(python)

    return ParseResult(python, source_map, has_turtle, has_pygame, has_clear, commands)


def execute(input_string, level):
    python = transpile(input_string, level)
    if python.has_turtle:
        raise exceptions.HedyException("hedy.execute doesn't support turtle")
    exec(python.code)<|MERGE_RESOLUTION|>--- conflicted
+++ resolved
@@ -1378,18 +1378,11 @@
         # store the line of access (or string value) in the lookup table
         # so we know what variable is used where
         variable_name = escape_var(variable_name)
-<<<<<<< HEAD
         if isinstance(variable_name, str):
             vars = [a for a in self.lookup if isinstance(a.name, str) and a.name[:len(variable_name)] == variable_name]
             for v in vars: #vars can be defined multiple times, access validates all of them
                 corresponding_lookup_entry = v
                 corresponding_lookup_entry.access_line = access_line_number
-=======
-        vars = [a for a in self.lookup if a.name[:len(variable_name)] == variable_name]
-        for v in vars:  # vars can be defined multiple times, access validates all of them
-            corresponding_lookup_entry = v
-            corresponding_lookup_entry.access_line = access_line_number
->>>>>>> e62ba00b
 
     def process_variable_for_comparisons(self, name):
         # used to transform variables in comparisons
