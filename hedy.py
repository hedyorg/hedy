--- conflicted
+++ resolved
@@ -1653,14 +1653,9 @@
             return args[0] + '[' + args[1] + '-1]'
 
     def process_argument(self, meta, arg):
-<<<<<<< HEAD
         # only call process_variable if arg is a string, else keep as is (ie.
         # don't change 5 into '5', my_list[1] into 'my_list[1]')
-        if arg.isnumeric():  # is int/float
-=======
-        # only call process_variable if arg is a string, else keep as is (ie. don't change 5 into '5', my_list[1] into 'my_list[1]')
         if arg.isnumeric() and isinstance(arg, int):  # is int/float
->>>>>>> dc1966ef
             return arg
         elif (self.is_list(arg)):  # is list indexing
             before_index, after_index = arg.split(']', 1)
