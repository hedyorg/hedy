--- conflicted
+++ resolved
@@ -1255,11 +1255,7 @@
 
 @v_args(meta=True)
 class ConvertToPython(Transformer):
-<<<<<<< HEAD
-    def __init__(self, lookup, language="en", numerals_language="Latin"):
-=======
-    def __init__(self, lookup, numerals_language="Latin", is_debug=False):
->>>>>>> 0aa621d0
+    def __init__(self, lookup, language="en", numerals_language="Latin", is_debug=False):
         self.lookup = lookup
         self.language = language
         self.numerals_language = numerals_language
@@ -1400,11 +1396,7 @@
 @source_map_transformer(source_map)
 class ConvertToPython_1(ConvertToPython):
 
-<<<<<<< HEAD
-    def __init__(self, lookup, language, numerals_language):
-=======
-    def __init__(self, lookup, numerals_language, is_debug):
->>>>>>> 0aa621d0
+    def __init__(self, lookup, language, numerals_language, is_debug):
         self.numerals_language = numerals_language
         self.language = language
         self.lookup = lookup
@@ -1462,13 +1454,8 @@
             return f"t.pencolor('black'){self.add_debug_breakpoint()}"  # no arguments defaults to black ink
 
         arg = args[0].data
-<<<<<<< HEAD
         if arg in command_make_color_local(self.language):
-            return f"t.pencolor('{arg}')"
-=======
-        if arg in command_make_color:
             return f"t.pencolor('{arg}'){self.add_debug_breakpoint()}"
->>>>>>> 0aa621d0
         else:
             # the TypeValidator should protect against reaching this line:
             raise exceptions.InvalidArgumentTypeException(command=Command.color, invalid_type='', invalid_argument=arg,
@@ -1527,12 +1514,8 @@
             color_dict = {color_dict}
             if {variable} not in {colors}:
               raise Exception(f'While running your program the command {style_command(command)} received the value {style_command('{' + variable + '}')} which is not allowed. Try using another color.')
-<<<<<<< HEAD
             {variable} = color_dict[{variable}]
-            t.{command_text}({variable})""")
-=======
             t.{command_text}({variable}){self.add_debug_breakpoint()}""")
->>>>>>> 0aa621d0
 
     def make_catch_exception(self, args):
         lists_names = []
@@ -1779,13 +1762,8 @@
 @hedy_transpiler(level=5)
 @source_map_transformer(source_map)
 class ConvertToPython_5(ConvertToPython_4):
-<<<<<<< HEAD
-    def __init__(self, lookup, language, numerals_language):
-        super().__init__(lookup, language, numerals_language)
-=======
-    def __init__(self, lookup, numerals_language, is_debug):
-        super().__init__(lookup, numerals_language, is_debug)
->>>>>>> 0aa621d0
+    def __init__(self, lookup, language, numerals_language, is_debug):
+        super().__init__(lookup, language, numerals_language, is_debug)
 
     def ifs(self, meta, args):  # might be worth asking if we want a debug breakpoint here
         return f"""if {args[0]}:{self.add_debug_breakpoint()}
@@ -3373,11 +3351,8 @@
 
         # grab the right transpiler from the lookup
         convertToPython = TRANSPILER_LOOKUP[level]
-<<<<<<< HEAD
         python = convertToPython(lookup_table, lang, numerals_language).transform(abstract_syntax_tree)
-=======
-        python = convertToPython(lookup_table, numerals_language, is_debug).transform(abstract_syntax_tree)
->>>>>>> 0aa621d0
+        python = convertToPython(lookup_table, lang, numerals_language, is_debug).transform(abstract_syntax_tree)
 
         commands = AllCommands(level).transform(program_root)
 
