import textwrap

import lark
from lark import Lark
from lark.exceptions import LarkError, UnexpectedEOF, UnexpectedCharacters, VisitError
from lark import Tree, Transformer, visitors, v_args
from os import path, environ

import warnings
import hedy
import hedy_translation
import utils
from collections import namedtuple
import hashlib
import re
from dataclasses import dataclass, field
import exceptions
import program_repair
import yaml
import sys

# Some useful constants
HEDY_MAX_LEVEL = 18
MAX_LINES = 100
LEVEL_STARTING_INDENTATION = 8

# Boolean variables to allow code which is under construction to not be executed
local_keywords_enabled = True

# dictionary to store transpilers
TRANSPILER_LOOKUP = {}

# Python keywords need hashing when used as var names
reserved_words = ['and', 'except', 'lambda', 'with', 'as', 'finally', 'nonlocal', 'while', 'assert', 'False', 'None', 'yield', 'break', 'for', 'not', 'class', 'from', 'or', 'continue', 'global', 'pass', 'def', 'if', 'raise', 'del', 'import', 'return', 'elif', 'in', 'True', 'else', 'is', 'try']

# Define and load all available language data
ALL_LANGUAGES = {
    'id': 'Bahasa Indonesia',
    'de': 'Deutsch',
    'en': 'English',
    'es': 'Español',
    'fr': 'Français',
<<<<<<< HEAD
    'pt_PT': 'Português (pt)',
    'pt_BR': 'Português (br)',
    'de': 'Deutsch',
=======
    'fy': 'Frysk',
>>>>>>> 23262361
    'it': 'Italiano',
    'hu': 'Magyar',
<<<<<<< HEAD
    'el': 'Ελληνικά',
    'zh_Hans': "简体中文",
=======
    'nl': 'Nederlands',
    'nb_NO': 'Norsk',
    'pt_br': 'Português(br)',
    'pt_pt': 'Português(pt)',
    'sw': 'Swahili',
    'tr': 'Türk',
>>>>>>> 23262361
    'cs': 'Čeština',
    'el': 'Ελληνικά',
    'bg': 'Български',
    'ar': 'عربى',
    'hi': 'हिंदी',
    'bn': 'বাংলা',
    'zh': '简体中文'
}

# Define fall back languages for adventures
FALL_BACK_ADVENTURE = {
    'fy': 'nl',
    'pt_BR': 'pt_PT'
}

ALL_KEYWORD_LANGUAGES = {
    'en': 'EN',
    'nl': 'NL',
    'ar': 'AR',
    'fr': 'FR',
    'hi': 'HI',
    'es': 'ES'
}


class Command:
    print = 'print'
    ask = 'ask'
    echo = 'echo'
    turn = 'turn'
    forward = 'forward'
    add_to_list = 'add to list'
    remove_from_list = 'remove from list'
    list_access = 'at random'
    in_list = 'in list'
    equality = 'is (equality)'
    repeat = 'repeat'
    for_list = 'for in'
    for_loop = 'for in range'
    addition = '+'
    subtraction = '-'
    multiplication = '*'
    division = '/'
    smaller = '<'
    smaller_equal = '<='
    bigger = '>'
    bigger_equal = '>='
    not_equal = '!='


translatable_commands = {Command.print: ['print'],
                         Command.ask: ['ask'],
                         Command.echo: ['echo'],
                         Command.turn: ['turn'],
                         Command.forward: ['forward'],
                         Command.add_to_list: ['add', 'to_list'],
                         Command.remove_from_list: ['remove', 'from'],
                         Command.list_access: ['at', 'random'],
                         Command.in_list: ['in'],
                         Command.equality: ['is', '=', '=='],
                         Command.repeat: ['repeat', 'times'],
                         Command.for_list: ['for', 'in'],
                         Command.for_loop: ['in', 'range', 'to']}


class HedyType:
    any = 'any'
    none = 'none'
    string = 'string'
    integer = 'integer'
    list = 'list'
    float = 'float'
    boolean = 'boolean'
    input = 'input'


# Type promotion rules are used to implicitly convert one type to another, e.g. integer should be auto converted
# to float in 1 + 1.5. Additionally, before level 12, we want to convert numbers to strings, e.g. in equality checks.
int_to_float = (HedyType.integer, HedyType.float)
int_to_string = (HedyType.integer, HedyType.string)
float_to_string = (HedyType.float, HedyType.string)
input_to_int = (HedyType.input, HedyType.integer)
input_to_float = (HedyType.input, HedyType.float)
input_to_string = (HedyType.input, HedyType.string)


def promote_types(types, rules):
    for (from_type, to_type) in rules:
        if to_type in types:
            types = [to_type if t == from_type else t for t in types]
    return types


# Commands per Hedy level which are used to suggest the closest command when kids make a mistake
commands_per_level = {
    1 :['print', 'ask', 'echo', 'turn', 'forward'],
    2 :['print', 'ask', 'is', 'turn', 'forward', 'sleep'],
    3 :['ask', 'is', 'print', 'forward', 'turn', 'sleep', 'at', 'random', 'add', 'to', 'remove', 'from'],
    4 :['ask', 'is', 'print', 'forward', 'turn', 'sleep', 'at', 'random', 'add', 'to', 'remove', 'from'],
    5 :['ask', 'is', 'print', 'forward', 'turn', 'sleep', 'at', 'random', 'add', 'to', 'remove', 'from', 'in', 'if', 'else'],
    6 :['ask', 'is', 'print', 'forward', 'turn', 'sleep', 'at', 'random', 'add', 'to', 'remove', 'from', 'in', 'if', 'else'],
    7 :['ask', 'is', 'print', 'forward', 'turn', 'sleep', 'at', 'random', 'add', 'to', 'remove', 'from', 'in', 'if', 'else', 'repeat', 'times'],
    8 :['ask', 'is', 'print', 'forward', 'turn', 'sleep', 'at', 'random', 'add', 'to', 'remove', 'from', 'in', 'if', 'else', 'repeat', 'times'],
    9 :['ask', 'is', 'print', 'forward', 'turn', 'sleep', 'at', 'random', 'add', 'to', 'remove', 'from', 'in', 'if', 'else', 'repeat', 'times'],
    10 :['ask', 'is', 'print', 'forward', 'turn', 'sleep', 'at', 'random', 'add', 'to', 'remove', 'from', 'in', 'if', 'else', 'repeat', 'times', 'for'],
    11 :['ask', 'is', 'print', 'sleep', 'at', 'random', 'add', 'to', 'remove', 'from', 'in', 'if', 'else', 'for', 'range'],
    12 :['ask', 'is', 'print', 'sleep', 'at', 'random', 'add', 'to', 'remove', 'from', 'in', 'if', 'else', 'for', 'range'],
    13 :['ask', 'is', 'print', 'sleep', 'at', 'random', 'add', 'to', 'remove', 'from', 'in', 'if', 'else', 'for', 'range', 'and', 'or'],
    14 :['ask', 'is', 'print', 'sleep', 'at', 'random', 'add', 'to', 'remove', 'from', 'in', 'if', 'else', 'for', 'range', 'and', 'or'],
    15 :['ask', 'is', 'print', 'sleep', 'at', 'random', 'add', 'to', 'remove', 'from', 'in', 'if', 'else', 'for', 'range', 'and', 'or', 'while'],
    16 :['ask', 'is', 'print', 'sleep', 'at', 'random', 'add', 'to', 'remove', 'from', 'in', 'if', 'else', 'for', 'range', 'and', 'or', 'while'],
    17 :['ask', 'is', 'print', 'sleep', 'at', 'random', 'add', 'to', 'remove', 'from', 'in', 'if', 'else', 'for', 'range', 'and', 'or', 'while', 'elif'],
    18 :['is', 'print', 'sleep', 'at', 'random', 'add', 'to', 'remove', 'from', 'in', 'if', 'else', 'for', 'range', 'and', 'or', 'while', 'elif', 'input'],
}

command_turn_literals = ['right', 'left']

# Commands and their types per level (only partially filled!)
commands_and_types_per_level = {
    Command.print: {
        1: [HedyType.string, HedyType.integer, HedyType.input],
        12: [HedyType.string, HedyType.integer, HedyType.input, HedyType.float],
        16: [HedyType.string, HedyType.integer, HedyType.input, HedyType.float, HedyType.list]
    },
    Command.ask: {
        1: [HedyType.string, HedyType.integer, HedyType.input],
        12: [HedyType.string, HedyType.integer, HedyType.input, HedyType.float],
        16: [HedyType.string, HedyType.integer, HedyType.input, HedyType.float, HedyType.list]
    },
    Command.turn: {1: command_turn_literals,
                   2: [HedyType.integer, HedyType.input]},
    Command.forward: {1: [HedyType.integer, HedyType.input]},
    Command.list_access: {1: [HedyType.list]},
    Command.in_list: {1: [HedyType.list]},
    Command.add_to_list: {1: [HedyType.list]},
    Command.remove_from_list: {1: [HedyType.list]},
    Command.equality: {1: [HedyType.string, HedyType.integer, HedyType.input, HedyType.float],
                       14: [HedyType.string, HedyType.integer, HedyType.input, HedyType.float, HedyType.list]},
    Command.addition: {
        6: [HedyType.integer, HedyType.input],
        12: [HedyType.string, HedyType.integer, HedyType.input, HedyType.float]
    },
    Command.subtraction: {
        1: [HedyType.integer, HedyType.input],
        12: [HedyType.integer, HedyType.float, HedyType.input],
    },
    Command.multiplication: {
        1: [HedyType.integer, HedyType.input],
        12: [HedyType.integer, HedyType.float, HedyType.input],
    },
    Command.division: {
        1: [HedyType.integer, HedyType.input],
        12: [HedyType.integer, HedyType.float, HedyType.input],
    },
    Command.repeat: {7: [HedyType.integer, HedyType.input]},
    Command.for_list: {10: {HedyType.list}},
    Command.for_loop: {11: [HedyType.integer, HedyType.input]},
    Command.smaller: {14: [HedyType.integer, HedyType.float, HedyType.input]},
    Command.smaller_equal: {14: [HedyType.integer, HedyType.float, HedyType.input]},
    Command.bigger: {14: [HedyType.integer, HedyType.float, HedyType.input]},
    Command.bigger_equal: {14: [HedyType.integer, HedyType.float, HedyType.input]},
    Command.not_equal: {14: [HedyType.integer, HedyType.float, HedyType.string, HedyType.input, HedyType.list]}
}

# we generate Python strings with ' always, so ' needs to be escaped but " works fine
# \ also needs to be escaped because it eats the next character
characters_that_need_escaping = ["\\", "'"]

character_skulpt_cannot_parse = re.compile('[^a-zA-Z0-9_]')


def get_list_keywords(commands, to_lang):
    """ Returns a list with the local keywords of the argument 'commands'
    """

    translation_commands = []
    dir = path.abspath(path.dirname(__file__))
    path_keywords = dir + "/coursedata/keywords"

    to_yaml_filesname_with_path = path.join(path_keywords, to_lang + '.yaml')
    en_yaml_filesname_with_path = path.join(path_keywords, 'en' + '.yaml')

    with open(en_yaml_filesname_with_path, 'r', encoding='utf-8') as stream:
        en_yaml_dict = yaml.safe_load(stream)

    try:
        with open(to_yaml_filesname_with_path, 'r', encoding='utf-8') as stream:
            to_yaml_dict = yaml.safe_load(stream)
        for command in commands:
            try:
                translation_commands.append(to_yaml_dict[command])
            except Exception:
                translation_commands.append(en_yaml_dict[command])
    except Exception:
        for command in commands:
            translation_commands.append(en_yaml_dict[command])

    return translation_commands


def get_suggestions_for_language(lang, level):
    if not local_keywords_enabled:
        lang = 'en'

    lang_commands = get_list_keywords(commands_per_level[level], lang)

    # if we allow multiple keyword languages:
    en_commands = get_list_keywords(commands_per_level[level], 'en')
    en_lang_commands = list(set(en_commands + lang_commands))
            
    return en_lang_commands


def hash_needed(var):
    # this function now sometimes gets a str and sometimes - a LookupEntry
    # not pretty but it will all be removed once we no longer need hashing (see issue #959) so ok for now

    # some elements are not names but processed names, i.e. random.choice(dieren)
    # they should not be hashed
    # these are either of type assignment and operation or already processed and then contain ( or [
    if (type(var) is LookupEntry and var.skip_hashing) or (isinstance(var, str) and ('[' in var or '(' in var)):
        return False

    var_name = var.name if type(var) is LookupEntry else var

    return var_name in reserved_words or character_skulpt_cannot_parse.search(var_name) is not None


def hash_var(var):
    var_name = var.name if type(var) is LookupEntry else var
    if hash_needed(var):
        # hash "illegal" var names
        # being reserved keywords
        # or non-latin vars to comply with Skulpt, which does not implement PEP3131 :(
        # prepend with v for when hash starts with a number
        hash_object = hashlib.md5(var_name.encode())
        return "v" + hash_object.hexdigest()
    else:
        return var_name

def closest_command(invalid_command, known_commands, threshold=2):
    # closest_command() searches for a similar command (distance smaller than threshold)
    # TODO: make the result value be tuple instead of a ugly None & string mix
    # returns None if the invalid command does not contain any known command.
    # returns 'keyword' if the invalid command is exactly a command (so shoudl not be suggested)

    min_command = closest_command_with_min_distance(invalid_command, known_commands, threshold)

    # Check if we are not returning the found command
    # In that case we have no suggestion
    # This is to prevent "print is not a command in Hedy level 3, did you mean print?" error message

    if min_command == invalid_command:
        return 'keyword'
    return min_command


def style_closest_command(command):
    return f'<span class="command-highlighted">{command}</span>'

def closest_command_with_min_distance(invalid_command, commands, threshold):
    # FH, early 2020: simple string distance, could be more sophisticated MACHINE LEARNING!

    minimum_distance = 1000
    closest_command = None
    for command in commands:
        minimum_distance_for_command = calculate_minimum_distance(command, invalid_command)
        if minimum_distance_for_command < minimum_distance and minimum_distance_for_command <= threshold:
            minimum_distance = minimum_distance_for_command
            closest_command = command

    return closest_command

def calculate_minimum_distance(s1, s2):
    """Return string distance between 2 strings."""
    if len(s1) > len(s2):
        s1, s2 = s2, s1
    distances = range(len(s1) + 1)
    for index2, char2 in enumerate(s2):
        new_distances = [index2 + 1]
        for index1, char1 in enumerate(s1):
            if char1 == char2:
                new_distances.append(distances[index1])
            else:
                new_distances.append(1 + min((distances[index1], distances[index1 + 1], new_distances[-1])))
        distances = new_distances
    return distances[-1]


@dataclass
class InvalidInfo:
    error_type: str
    command: str = ''
    arguments: list = field(default_factory=list)
    line: int = 0
    column: int = 0


# used in to construct lookup table entries and infer their type
@dataclass
class LookupEntry:
    name: str
    tree: Tree
    skip_hashing: bool
    type_: str = None
    currently_inferring: bool = False  # used to detect cyclic type inference


class TypedTree(Tree):
    def __init__(self, data, children, meta, type_):
        super().__init__(data, children, meta)
        self.type_ = type_


@v_args(meta=True)
class ExtractAST(Transformer):
    # simplifies the tree: f.e. flattens arguments of text, var and punctuation for further processing
    def text(self, meta, args):
        return Tree('text', [' '.join([str(c) for c in args])], meta)

    def INT(self, args):
        return Tree('integer', [str(args)])

    def NUMBER(self, args):
        return Tree('number', [str(args)])

    def NEGATIVE_NUMBER(self, args):
        return Tree('number', [str(args)])

    #level 2
    def var(self, meta, args):
        return Tree('var', [''.join([str(c) for c in args])], meta)

    def punctuation(self, meta, args):
        return Tree('punctuation', [''.join([str(c) for c in args])], meta)

    def list_access(self, meta, args):
        if type(args[1]) == Tree:
            if "random" in args[1].data:
                return Tree('list_access', [args[0], 'random'], meta)
            else:
                return Tree('list_access', [args[0], args[1].children[0]], meta)
        else:
            return Tree('list_access', [args[0], args[1]], meta)

    #level 5
    def error_unsupported_number(self, meta, args):
        return Tree('unsupported_number', [''.join([str(c) for c in args])], meta)


# This visitor collects all entries that should be part of the lookup table. It only stores the name of the entry
# (e.g. 'animal') and its value as a tree node (e.g. Tree['text', ['cat']]) which is later used to infer the type
# of the entry. This preliminary traversal is needed to avoid issues with loops in which an iterator variable is
# used in the inner commands which are visited before the iterator variable is added to the lookup.
class LookupEntryCollector(visitors.Visitor):
    def __init__(self, level):
        super().__init__()
        self.level = level
        self.lookup = []

    def ask(self, tree):
        # in level 1 there is no variable name on the left side of the ask command
        if self.level > 1:
            self.add_to_lookup(tree.children[0].children[0], tree)

    def input_empty_brackets(self, tree):
        self.input(tree)

    def input(self, tree):
        var_name = tree.children[0].children[0]
        self.add_to_lookup(var_name, tree)

    def assign(self, tree):
        var_name = tree.children[0].children[0]
        self.add_to_lookup(var_name, tree.children[1])

    def assign_list(self, tree):
        var_name = tree.children[0].children[0]
        self.add_to_lookup(var_name, tree)


    # list access is added to the lookup table not because it must be escaped
    # for example we print(dieren[1]) not print('dieren[1]')
    def list_access(self, tree):
        list_name = hash_var(tree.children[0].children[0])
        position_name = hash_var(tree.children[1])
        if position_name == 'random':
            name = f'random.choice({list_name})'
        else:
            # We want list access to be 1-based instead of 0-based, hence the -1
            name = f'{list_name}[{position_name}-1]'
        self.add_to_lookup(name, tree, True)

    def list_access_var(self, tree):
        self.add_to_lookup(tree.children[0].children[0], tree)
    def change_list_item(self, tree):
        self.add_to_lookup(tree.children[0].children[0], tree, True)

    def for_list(self, tree):
        iterator = str(tree.children[0].children[0])
        # the tree is trimmed to skip contain the inner commands of the loop since
        # they are not needed to infer the type of the iterator variable
        trimmed_tree = Tree(tree.data, tree.children[0:2], tree.meta)
        self.add_to_lookup(iterator, trimmed_tree)

    def for_loop(self, tree):
        iterator = str(tree.children[0])
        # the tree is trimmed to skip contain the inner commands of the loop since
        # they are not needed to infer the type of the iterator variable
        trimmed_tree = Tree(tree.data, tree.children[0:3], tree.meta)
        self.add_to_lookup(iterator, trimmed_tree)

    def add_to_lookup(self, name, tree, skip_hashing=False):
        entry = LookupEntry(name, tree, skip_hashing)
        hashed_name = hash_var(entry)
        entry.name = hashed_name
        self.lookup.append(entry)


# The transformer traverses the whole AST and infers the type of each node. It alters the lookup table entries with
# their inferred type. It also performs type validation for commands, e.g. 'text' + 1 results in error.
@v_args(tree=True)
class TypeValidator(Transformer):
    def __init__(self, lookup, level, lang, input_string):
        super().__init__()
        self.lookup = lookup
        self.level = level
        self.lang = lang
        self.input_string = input_string

    def print(self, tree):
        self.validate_args_type_allowed(Command.print, tree.children, tree.meta)
        return self.to_typed_tree(tree)

    def ask(self, tree):
        if self.level > 1:
            self.save_type_to_lookup(tree.children[0].children[0], HedyType.input)
        self.validate_args_type_allowed(Command.ask, tree.children[1:], tree.meta)
        return self.to_typed_tree(tree, HedyType.input)

    def input(self, tree):
        self.validate_args_type_allowed(Command.ask, tree.children[1:], tree.meta)
        return self.to_typed_tree(tree, HedyType.input)

    def forward(self, tree):
        if tree.children:
            self.validate_args_type_allowed(Command.forward, tree.children, tree.meta)
        return self.to_typed_tree(tree)

    def turn(self, tree):
        if tree.children:
            name = tree.children[0].data
            if self.level > 1 or name not in command_turn_literals:
                self.validate_args_type_allowed(Command.turn, tree.children, tree.meta)
        return self.to_typed_tree(tree)

    def assign(self, tree):
        try:
            type_ = self.get_type(tree.children[1])
            self.save_type_to_lookup(tree.children[0].children[0], type_)
        except hedy.exceptions.UndefinedVarException as ex:
            if self.level >= 12:
                raise hedy.exceptions.UnquotedAssignTextException(text=ex.arguments['name'])
            else:
                raise

        return self.to_typed_tree(tree, HedyType.none)
    
    def assign_list(self, tree):
        self.save_type_to_lookup(tree.children[0].children[0], HedyType.list)
        return self.to_typed_tree(tree, HedyType.list)
        
    def list_access(self, tree):
        self.validate_args_type_allowed(Command.list_access, tree.children[0], tree.meta)

        list_name = hash_var(tree.children[0].children[0])
        if tree.children[1] == 'random':
            name = f'random.choice({list_name})'
        else:
            # We want list access to be 1-based instead of 0-based, hence the -1
            name = f'{list_name}[{tree.children[1]}-1]'
        self.save_type_to_lookup(name, HedyType.any)

        return self.to_typed_tree(tree, HedyType.any)

    def list_access_var(self, tree):
        self.save_type_to_lookup(tree.children[0].children[0], HedyType.any)
        return self.to_typed_tree(tree)

    def add(self, tree):
        self.validate_args_type_allowed(Command.add_to_list, tree.children[1], tree.meta)
        return self.to_typed_tree(tree)

    def remove(self, tree):
        self.validate_args_type_allowed(Command.remove_from_list, tree.children[1], tree.meta)
        return self.to_typed_tree(tree)

    def in_list_check(self, tree):
        self.validate_args_type_allowed(Command.in_list, tree.children[1], tree.meta)
        return self.to_typed_tree(tree, HedyType.boolean)

    def equality_check(self, tree):
        if self.level < 12:
            rules = [int_to_float, int_to_string, float_to_string, input_to_string, input_to_int, input_to_float]
        else:
            rules = [int_to_float, input_to_string, input_to_int, input_to_float]
        self.validate_binary_command_args_type(Command.equality, tree, rules)
        return self.to_typed_tree(tree, HedyType.boolean)

    def repeat(self, tree):
        command = Command.repeat
        allowed_types = get_allowed_types(command, self.level)
        self.check_type_allowed(command, allowed_types, tree.children[0], tree.meta)
        return self.to_typed_tree(tree, HedyType.none)

    def for_list(self, tree):
        command = Command.for_list
        allowed_types = get_allowed_types(command, self.level)
        self.check_type_allowed(command, allowed_types, tree.children[1], tree.meta)
        self.save_type_to_lookup(tree.children[0].children[0], HedyType.any)
        return self.to_typed_tree(tree, HedyType.none)

    def for_loop(self, tree):
        command = Command.for_loop
        allowed_types = get_allowed_types(command, self.level)

        start_type = self.check_type_allowed(command, allowed_types, tree.children[1], tree.meta)
        self.check_type_allowed(command, allowed_types, tree.children[2], tree.meta)

        iterator = str(tree.children[0])
        self.save_type_to_lookup(iterator, start_type)

        return self.to_typed_tree(tree, HedyType.none)

    def integer(self, tree):
        return self.to_typed_tree(tree, HedyType.integer)

    def text(self, tree):
        # under level 12 integers appear as text, so we parse them
        if self.level < 12:
            type_ = HedyType.integer if ConvertToPython.is_int(tree.children[0]) else HedyType.string
        else:
            type_ = HedyType.string
        return self.to_typed_tree(tree, type_)

    def punctuation(self, tree):
        return self.to_typed_tree(tree, HedyType.string)

    def text_in_quotes(self, tree):
        return self.to_typed_tree(tree.children[0], HedyType.string)

    def var_access(self, tree):
        return self.to_typed_tree(tree, HedyType.string)

    def var(self, tree):
        return self.to_typed_tree(tree, HedyType.none)

    def number(self, tree):
        number = tree.children[0]
        if ConvertToPython.is_int(number):
            return self.to_typed_tree(tree, HedyType.integer)
        if ConvertToPython.is_float(number):
            return self.to_typed_tree(tree, HedyType.float)
        # We managed to parse a number that cannot be parsed by python
        raise exceptions.ParseException(level=self.level, location='', found=number)

    def subtraction(self, tree):
        return self.to_sum_typed_tree(tree, Command.subtraction)

    def addition(self, tree):
        return self.to_sum_typed_tree(tree, Command.addition)

    def multiplication(self, tree):
        return self.to_sum_typed_tree(tree, Command.multiplication)

    def division(self, tree):
        return self.to_sum_typed_tree(tree, Command.division)

    def to_sum_typed_tree(self, tree, command):
        rules = [int_to_float, input_to_int, input_to_float]
        prom_left_type, prom_right_type = self.validate_binary_command_args_type(command, tree, rules)
        return TypedTree(tree.data, tree.children, tree.meta, prom_left_type)

    def smaller(self, tree):
        return self.to_comparison_tree(Command.smaller, tree)

    def smaller_equal(self, tree):
        return self.to_comparison_tree(Command.smaller_equal, tree)

    def bigger(self, tree):
        return self.to_comparison_tree(Command.bigger, tree)

    def bigger_equal(self, tree):
        return self.to_comparison_tree(Command.bigger_equal, tree)

    def not_equal(self, tree):
        rules = [int_to_float, input_to_int, input_to_float, input_to_string]
        self.validate_binary_command_args_type(Command.not_equal, tree, rules)
        return self.to_typed_tree(tree, HedyType.boolean)

    def to_comparison_tree(self, command, tree):
        allowed_types = get_allowed_types(command, self.level)
        self.check_type_allowed(command, allowed_types, tree.children[0], tree.meta)
        self.check_type_allowed(command, allowed_types, tree.children[1], tree.meta)
        return self.to_typed_tree(tree, HedyType.boolean)

    def validate_binary_command_args_type(self, command, tree, type_promotion_rules):
        allowed_types = get_allowed_types(command, self.level)

        left_type = self.check_type_allowed(command, allowed_types, tree.children[0], tree.meta)
        right_type = self.check_type_allowed(command, allowed_types, tree.children[1], tree.meta)

        if self.ignore_type(left_type) or self.ignore_type(right_type):
            return HedyType.any, HedyType.any

        prom_left_type, prom_right_type = promote_types([left_type, right_type], type_promotion_rules)

        if prom_left_type != prom_right_type:
            left_arg = tree.children[0].children[0]
            right_arg = tree.children[1].children[0]
            raise hedy.exceptions.InvalidTypeCombinationException(command, left_arg, right_arg, left_type, right_type)
        return prom_left_type, prom_right_type

    def validate_args_type_allowed(self, command, children, meta):
        allowed_types = get_allowed_types(command, self.level)
        children = children if type(children) is list else [children]
        for child in children:
            self.check_type_allowed(command, allowed_types, child, meta)

    def check_type_allowed(self, command, allowed_types, tree, meta=None):
        arg_type = self.get_type(tree)
        if arg_type not in allowed_types and not self.ignore_type(arg_type):
            variable = tree.children[0]

            if command in translatable_commands:
                keywords = translatable_commands[command]
                result = hedy_translation.find_command_keywords(self.input_string, self.lang, self.level, keywords,
                                                                meta.line, meta.end_line, meta.column-1, meta.end_column-2)
                result = {k: v for k, v in result.items()}
                command = ' '.join([v.strip() for v in result.values() if v is not None])
            raise exceptions.InvalidArgumentTypeException(command=command, invalid_type=arg_type,
                                                          invalid_argument=variable, allowed_types=allowed_types)
        return arg_type

    def get_type(self, tree):
        # The rule var_access is used in the grammars definitions only in places where a variable needs to be accessed.
        # So, if it cannot be found in the lookup table, then it is an undefined variable for sure.
        if tree.data == 'var_access':
            var_name = tree.children[0]
            in_lookup, type_in_lookup = self.try_get_type_from_lookup(var_name)
            if in_lookup:
                return type_in_lookup
            else:
                raise hedy.exceptions.UndefinedVarException(name=var_name)

        # TypedTree with type 'None' and 'string' could be in the lookup because of the grammar definitions
        # If the tree has more than 1 child, then it is not a leaf node, so do not search in the lookup
        if tree.type_ in [HedyType.none, HedyType.string] and len(tree.children) == 1:
            in_lookup, type_in_lookup = self.try_get_type_from_lookup(tree.children[0])
            if in_lookup:
                return type_in_lookup
        # If the value is not in the lookup or the type is other than 'None' or 'string', return evaluated type
        return tree.type_

    def ignore_type(self, type_):
        return type_ in [HedyType.any, HedyType.none]

    def save_type_to_lookup(self, name, inferred_type):
        for entry in self.lookup:
            if entry.name == hash_var(name):
                entry.type_ = inferred_type

    # Usually, variable definitions are sequential and by the time we need the type of a lookup entry, it would already
    #  be inferred. However, there are valid cases in which the lookup entries will be accessed before their type
    #  is inferred. This is the case with for loops:
    #      for i in 1 to 10
    #          print i
    #  In the above case, we visit `print i`, before the definition of i in the for cycle. In this case, the tree of
    #  lookup entry is used to infer the type and continue the started validation. This approach might cause issues
    #  in case of cyclic references, e.g. b is b + 1. The flag `inferring` is used as a guard against these cases.
    def try_get_type_from_lookup(self, name):
        matches = [entry for entry in self.lookup if entry.name == hash_var(name)]
        if matches:
            match = matches[0]
            if not match.type_:
                if match.currently_inferring:  # there is a cyclic var reference, e.g. b = b + 1
                    raise exceptions.CyclicVariableDefinitionException(variable=match.name)
                else:
                    match.currently_inferring = True
                    try:
                        TypeValidator(self.lookup, self.level, self.lang, self.input_string).transform(match.tree)
                    except VisitError as ex:
                        raise ex.orig_exc
                    match.currently_inferring = False

            return True, self.lookup_type_fallback(matches[0].type_)
        return False, None

    def lookup_type_fallback(self, type_in_lookup):
        # If the entry is in the lookup table but its type has not been evaluated yet, then most probably this is a
        # variable referenced before it is defined. In this case, we rely on python to return an error. For now.
        return HedyType.any if type_in_lookup is None else type_in_lookup

    def to_typed_tree(self, tree, type_=HedyType.none):
        return TypedTree(tree.data, tree.children, tree.meta, type_)

    def __default__(self, data, children, meta):
        return TypedTree(data, children, meta, HedyType.none)


def flatten_list_of_lists_to_list(args):
    flat_list = []
    for element in args:
        if isinstance(element, str): #str needs a special case before list because a str is also a list and we don't want to split all letters out
            flat_list.append(element)
        elif isinstance(element, list):
            flat_list += flatten_list_of_lists_to_list(element)
        else:
            flat_list.append(element)
    return flat_list

def are_all_arguments_true(args):
    bool_arguments = [x[0] for x in args]
    arguments_of_false_nodes = flatten_list_of_lists_to_list([x[1] for x in args if not x[0]])
    return all(bool_arguments), arguments_of_false_nodes


# this class contains code shared between IsValid and IsComplete, which are quite similar
# because both filter out some types of 'wrong' nodes
@v_args(meta=True)
class Filter(Transformer):
    def __default__(self, data, children, meta):
        result, args = are_all_arguments_true(children)
        return result, args, meta

    def program(self, meta, args):
        bool_arguments = [x[0] for x in args]
        if all(bool_arguments):
            return [True] #all complete
        else:
            for a in args:
                if not a[0]:
                    return False, a[1]

    #leafs are treated differently, they are True + their arguments flattened
    def var(self, meta, args):
        return True, ''.join([str(c) for c in args]), meta

    def random(self, meta, args):
        return True, 'random', meta

    def punctuation(self, meta, args):
        return True, ''.join([c for c in args]), meta

    def number(self, meta, args):
        return True, ''.join([c for c in args]), meta

    def NEGATIVE_NUMBER(self, args):
        return True, ''.join([c for c in args]), None

    def text(self, meta, args):
        return all(args), ''.join([c for c in args]), meta


class UsesTurtle(Transformer):
    # returns true if Forward or Turn are in the tree, false otherwise
    def __default__(self, args, children, meta):
        if len(children) == 0:  # no children? you are a leaf that is not Turn or Forward, so you are no Turtle command
            return False
        else:
            if all(type(c) == bool for c in children):
                return any(children) # children? if any is true there is a Turtle leaf
            else:
                return False # some nodes like text and punctuation have text children (their letters) these are not turtles


    def forward(self, args):
        return True

    def turn(self, args):
        return True

    # somehow tokens are not picked up by the default rule so they need their own rule
    def INT(self, args):
        return False

    def NAME(self, args):
        return False

    def NUMBER(self, args):
        return False

    def NEGATIVE_NUMBER(self, args):
        return False

class AllCommands(Transformer):
    def __init__(self, level):
        self.level = level

    def translate_keyword(self, keyword):
        # some keywords have names that are not a valid name for a command
        # that's why we call them differently in the grammar
        # we have to translate them to the regular names here for further communciation
        if keyword in ['assign', 'assign_list']:
            return 'is'
        if keyword == 'ifelse':
            return 'else'
        if keyword == 'ifs':
            return 'if'
        if keyword == 'elifs':
            return 'elif'
        if keyword == 'for_loop':
            return 'for'
        if keyword == 'for_list':
            return 'for'
        if keyword == 'orcondition':
            return 'or'
        if keyword == 'andcondition':
            return 'and'
        if keyword == 'while_loop':
            return 'while'
        if keyword == 'in_list_check':
            return 'in'
        if keyword == 'input_empty_brackets':
            return 'input'
        if keyword == 'print_empty_brackets':
            return 'print'
        return keyword

    def __default__(self, args, children, meta):
        # if we are matching a rule that is a command
        production_rule_name = self.translate_keyword(args)
        leaves = flatten_list_of_lists_to_list(children)
        operators = ['addition', 'subtraction', 'multiplication', 'division'] # for the achievements we want to be able to also detct which operators were used by a kid

        if production_rule_name in commands_per_level[self.level] or production_rule_name in operators:
            return [production_rule_name] + leaves
        else:
            return leaves # 'pop up' the children


    def command(self, args):
        return args

    def program(self, args):
        return flatten_list_of_lists_to_list(args)

    # somehow tokens are not picked up by the default rule so they need their own rule
    def INT(self, args):
        return []

    def NAME(self, args):
        return []

    def NUMBER(self, args):
        return []

    def NEGATIVE_NUMBER(self, args):
        return []

    def text(self, args):
        return []


def all_commands(input_string, level, lang='en'):
    input_string = process_input_string(input_string, level)
    program_root = parse_input(input_string, level, lang)

    return AllCommands(level).transform(program_root)

class AllPrintArguments(Transformer):
    def __init__(self, level):
        self.level = level

    def __default__(self, args, children, meta):
        leaves = flatten_list_of_lists_to_list(children)

        if args == 'print':
            return children
        else:
            return leaves # 'pop up' the children

    def program(self, args):
        return flatten_list_of_lists_to_list(args)

    # somehow tokens are not picked up by the default rule so they need their own rule
    def INT(self, args):
        return []

    def NAME(self, args):
        return []

    def NUMBER(self, args):
        return []

    def NEGATIVE_NUMBER(self, args):
        return []

    def text(self, args):
        return ''.join(args)



def all_print_arguments(input_string, level, lang='en'):
    input_string = process_input_string(input_string, level)
    program_root = parse_input(input_string, level, lang)

    return AllPrintArguments(level).transform(program_root)


@v_args(meta=True)
class IsValid(Filter):
    # all rules are valid except for the "Invalid" production rule
    # this function is used to generate more informative error messages
    # tree is transformed to a node of [Bool, args, command number]

    def program(self, meta, args):
        if len(args) == 0:
            return False, InvalidInfo("empty program")
        return super().program(meta, args)

    def error_invalid_space(self, meta, args):
        # return space to indicate that line starts in a space
        return False, InvalidInfo(" ", line=args[0][2].line, column=args[0][2].column), meta

    def error_print_nq(self, meta, args):
        # return error source to indicate what went wrong
        return False, InvalidInfo("print without quotes", line=args[0][2].line, column=args[0][2].column), meta

    def error_invalid(self, meta, args):
        # TODO: this will not work for misspelling 'at', needs to be improved!

        error = InvalidInfo('invalid command', args[0][1], [a[1] for a in args[1:]], meta.line, meta.column)
        return False, error, meta

    def error_unsupported_number(self, meta, args):
        error = InvalidInfo('unsupported number', arguments=[str(args[0])], line=meta.line, column=meta.column)
        return False, error, meta



    #other rules are inherited from Filter

def valid_echo(ast):
    commands = ast.children
    command_names = [x.children[0].data for x in commands]
    no_echo = not 'echo' in command_names

    #no echo is always ok!

    #otherwise, both have to be in the list and echo shold come after
    return no_echo or ('echo' in command_names and 'ask' in command_names) and command_names.index('echo') > command_names.index('ask')

@v_args(meta=True)
class IsComplete(Filter):
    def __init__(self, level):
        self.level = level
    # print, ask and echo can miss arguments and then are not complete
    # used to generate more informative error messages
    # tree is transformed to a node of [True] or [False, args, line_number]


    def ask(self, meta, args):
        # in level 1 ask without arguments means args == []
        # in level 2 and up, ask without arguments is a list of 1, namely the var name
        incomplete = (args == [] and self.level == 1) or (len(args) == 1 and self.level >= 2)
        if meta is not None:
            return not incomplete, ('ask', meta.line)
        else:
            return not incomplete, ('ask', 1)

    def print(self, meta, args):
        return args != [], ('print', meta.line)
    def input(self, meta, args):
        return len(args) > 1, ('input', meta.line)

    def length(self, meta, args):
        return args != [], ('len', meta.line)
    def error_print_nq(self, meta, args):
        return args != [], ('print level 2', meta.line)
    def echo(self, meta, args):
        #echo may miss an argument
        return True, ('echo', meta.line)

    #other rules are inherited from Filter

def process_characters_needing_escape(value):
    # defines what happens if a kids uses ' or \ in in a string
    for c in characters_that_need_escaping:
        value = value.replace(c, f'\\{c}')
    return value


def get_allowed_types(command, level):
    # get only the allowed types of the command for all levels before the requested level
    allowed = [values for key, values in commands_and_types_per_level[command].items() if key <= level]
    # use the allowed types of the highest level available
    return allowed[-1] if allowed else []


# decorator used to store each class in the lookup table
def hedy_transpiler(level):
    def decorator(c):
        TRANSPILER_LOOKUP[level] = c
        c.level = level
        return c
    return decorator

class ConvertToPython(Transformer):
    def __init__(self, punctuation_symbols, lookup):
        self.lookup = lookup

    def is_variable(self, name):
        all_names = [a.name for a in self.lookup]
        return hash_var(name) in all_names

    def process_variable(self, arg):
        #processes a variable by hashing and escaping when needed
        if self.is_variable(arg):
            return hash_var(arg)
        elif ConvertToPython.is_quoted(arg): #sometimes kids accidentally quote strings, then we do not want them quoted again
            return f"{arg}"
        else:
            return f"'{arg}'"

    def process_variable_for_fstring(self, name):
        if self.is_variable(name):
            return "{" + hash_var(name) + "}"
        else:
            return name

    def process_variable_for_fstring_padded(self, name):
        # used to transform variables in comparisons
        if self.is_variable(name):
            return f"str({hash_var(name)}).zfill(100)"
        elif ConvertToPython.is_float(name):
            return f"str({name}).zfill(100)"
        elif ConvertToPython.is_quoted(name):
            return f"{name}.zfill(100)"
        else:
            raise hedy.exceptions.UndefinedVarException(name)

    def make_f_string(self, args):
        argument_string = ''
        for argument in args:
            if self.is_variable(argument):
                # variables are placed in {} in the f string
                argument_string += "{" + hash_var(argument) + "}"
            else:
                # strings are written regularly
                # however we no longer need the enclosing quotes in the f-string
                # the quotes are only left on the argument to check if they are there.
                argument_string += argument.replace("'", '')

        return f"print(f'{argument_string}')"

    def get_fresh_var(self, name):
        while self.is_variable(name):
            name = '_' + name
        return name

    def check_var_usage(self, args):
        # this function checks whether arguments are valid
        # we can proceed if all arguments are either quoted OR all variables

        args_to_process = [a for a in args if not isinstance(a, Tree)]#we do not check trees (calcs) they are always ok

        unquoted_args = [a for a in args_to_process if not ConvertToPython.is_quoted(a)]
        unquoted_in_lookup = [self.is_variable(a) for a in unquoted_args]

        if unquoted_in_lookup == [] or all(unquoted_in_lookup):
            # all good? return for further processing
            return args
        else:
            # return first name with issue
            # note this is where issue #832 can be addressed by checking whether
            # first_unquoted_var ius similar to something in the lookup list
            first_unquoted_var = unquoted_args[0]
            raise exceptions.UndefinedVarException(name=first_unquoted_var)

    # static methods
    @staticmethod
    def is_quoted(s):
        return (s[0] == "'" and s[-1] == "'") or (s[0] == '"' and s[-1] == '"')

    @staticmethod
    def is_int(n):
        try:
            int(n)
            return True
        except ValueError:
            return False

    @staticmethod
    def is_float(n):
        try:
            float(n)
            return True
        except ValueError:
            return False

    @staticmethod
    def is_random(s):
        return 'random.choice' in s

    @staticmethod
    def indent(s):
        lines = s.split('\n')
        return '\n'.join(['  ' + l for l in lines])



@hedy_transpiler(level=1)
class ConvertToPython_1(ConvertToPython):

    def __init__(self, punctuation_symbols, lookup):
        self.punctuation_symbols = punctuation_symbols
        self.lookup = lookup
        __class__.level = 1

    def program(self, args):
        return '\n'.join([str(c) for c in args])
    def command(self, args):
        return args[0]

    def text(self, args):
        return ''.join([str(c) for c in args])

    def integer(self, args):
        return str(args[0])

    def number(self, args):
        return str(args[0])

    def NEGATIVE_NUMBER(self, args):
        return str(args[0])

    def print(self, args):
        # escape needed characters
        argument = process_characters_needing_escape(args[0])
        return "print('" + argument + "')"

    def ask(self, args):
        argument = process_characters_needing_escape(args[0])
        return "answer = input('" + argument + "')"

    def echo(self, args):
        if len(args) == 0:
            return "print(answer)" #no arguments, just print answer

        argument = process_characters_needing_escape(args[0])
        return "print('" + argument + " '+answer)"

    def comment(self, args):
        return f"#{''.join(args)}"

    def forward(self, args):
        if len(args) == 0:
            return sleep_after('t.forward(50)', False)
        return self.make_forward(int(args[0]))

    def turn(self, args):
        if len(args) == 0:
            return "t.right(90)"  # no arguments defaults to a right turn

        arg = args[0].data
        if arg == 'left':
            return "t.left(90)"
        elif arg == 'right':
            return "t.right(90)"
        else:
            # the TypeValidator should protect against reaching this line:
            raise exceptions.InvalidArgumentTypeException(command=Command.turn, invalid_type='', invalid_argument=arg,
                                                          allowed_types=get_allowed_types(Command.turn, self.level))

    def make_turn(self, parameter):
        return self.make_turtle_command(parameter, Command.turn, 'right', False)

    def make_forward(self, parameter):
        return self.make_turtle_command(parameter, Command.forward, 'forward', True)

    def make_turtle_command(self, parameter, command, command_text, add_sleep):
        variable = self.get_fresh_var('trtl')
        transpiled = textwrap.dedent(f"""\
            {variable} = {parameter}
            try:
              {variable} = int({variable})
            except ValueError:
              raise Exception(f'While running your program the command {style_closest_command(command)} received the value {style_closest_command('{'+variable+'}')} which is not allowed. Try changing the value to a number.')
            t.{command_text}(min(600, {variable}) if {variable} > 0 else max(-600, {variable}))""")
        if add_sleep:
            return sleep_after(transpiled, False)
        return transpiled



@hedy_transpiler(level=2)
class ConvertToPython_2(ConvertToPython_1):

    def error_ask_dep_2(self, args):
        # ask is no longer usable this way, raise!
        # ask_needs_var is an entry in lang.yaml in texts where we can add extra info on this error
        raise hedy.exceptions.WrongLevelException(1, 'ask', "ask_needs_var")
    def error_echo_dep_2(self, args):
        # echo is no longer usable this way, raise!
        # ask_needs_var is an entry in lang.yaml in texts where we can add extra info on this error
        raise hedy.exceptions.WrongLevelException(1,  'echo', "echo_out")

    def turn(self, args):
        if len(args) == 0:
            return "t.right(90)"  # no arguments defaults to a right turn
        arg = args[0]
        if self.is_variable(arg):
            return self.make_turn(hash_var(arg))
        if arg.lstrip("-").isnumeric():
            return self.make_turn(arg)

    def punctuation(self, args):
        return ''.join([str(c) for c in args])
    def var(self, args):
        name = args[0]
        self.check_var_usage(args)
        return hash_var(name)
    def var_access(self, args):
        name = args[0]
        return hash_var(name)
    def print(self, args):
        argument_string = ""
        i = 0

        for argument in args:
            # escape quotes if kids accidentally use them at level 2
            argument = process_characters_needing_escape(argument)

            # final argument and punctuation arguments do not have to be separated with a space, other do
            if i == len(args)-1 or args[i+1] in self.punctuation_symbols:
                space = ''
            else:
                space = " "

            argument_string += self.process_variable_for_fstring(argument) + space

            i = i + 1

        return f"print(f'{argument_string}')"

    def ask(self, args):
        var = args[0]
        all_parameters = ["'" + process_characters_needing_escape(a) + "'" for a in args[1:]]
        return f'{var} = input(' + '+'.join(all_parameters) + ")"

    def forward(self, args):
        if len(args) == 0:
            return sleep_after('t.forward(50)', False)

        if ConvertToPython.is_int(args[0]):
            parameter = int(args[0])
        else:
            # if not an int, then it is a variable
            parameter = args[0]

        return self.make_forward(parameter)

    def assign(self, args):
        parameter = args[0]
        value = args[1]
        if self.is_random(value):
            return parameter + " = " + value
        else:
            if self.is_variable(value):
                value = self.process_variable(value)
                return parameter + " = " + value
            else:
                # if the assigned value is not a variable and contains single quotes, escape them
                value = process_characters_needing_escape(value)
                return parameter + " = '" + value + "'"


    def sleep(self, args):
        if args == []:
            return "time.sleep(1)"
        else:
            return f"time.sleep({args[0]})"


@hedy_transpiler(level=3)
class ConvertToPython_3(ConvertToPython_2):
    def assign_list(self, args):
        parameter = args[0]
        values = ["'" + a.replace("'", "\\'") + "'" for a in args[1:]]
        return parameter + " = [" + ", ".join(values) + "]"

    def list_access(self, args):
        args = [hash_var(a) for a in args]

        # check the arguments (except when they are random or numbers, that is not quoted nor a var but is allowed)
        self.check_var_usage(a for a in args if a != 'random' and not a.isnumeric())


        if args[1] == 'random':
            return 'random.choice(' + args[0] + ')'
        else:
            return args[0] + '[' + args[1] + '-1]'

    def add(self, args):
        var = self.process_variable(args[0])
        list = args[1]
        return f"{list}.append({var})"
    def remove(self, args):
        var = self.process_variable(args[0])
        list = args[1]
        return textwrap.dedent(f"""\
        try:
            {list}.remove({var})
        except:
           pass""")


#TODO: punctuation chars not be needed for level2 and up anymore, could be removed
@hedy_transpiler(level=4)
class ConvertToPython_4(ConvertToPython_3):

    def var_access(self, args):
        name = args[0]
        return hash_var(name)

    def print_ask_args(self, args):
        args = self.check_var_usage(args)
        result = ''
        for argument in args:
            argument = self.process_variable_for_fstring(argument)
            argument = argument.replace("'", '').replace('"', '')  # no quotes needed in fstring
            result += argument
        return result

    def print(self, args):
        argument_string = self.print_ask_args(args)
        return f"print(f'{argument_string}')"

    def ask(self, args):
        var = args[0]
        argument_string = self.print_ask_args(args[1:])
        return f"{var} = input(f'{argument_string}')"

    def error_print_nq(self, args):
        return ConvertToPython_2.print(self, args)


@hedy_transpiler(level=5)
class ConvertToPython_5(ConvertToPython_4):
    def list_access_var(self, args):
        var = hash_var(args[0])
        if args[2].data == 'random':
            return var + ' = random.choice(' + args[1] + ')'
        else:
            return var + ' = ' + args[1] + '[' + args[2].children[0] + '-1]'

    def ifs(self, args):
        return f"""if {args[0]}:
{ConvertToPython.indent(args[1])}"""

    def ifelse(self, args):
        return f"""if {args[0]}:
{ConvertToPython.indent(args[1])}
else:
{ConvertToPython.indent(args[2])}"""

    def condition(self, args):
        return ' and '.join(args)

    def condition_spaces(self, args):
        result = args[0] + " == '" + ' '.join(args[1:]) + "'"
        return result


    def equality_check(self, args):
        arg0 = self.process_variable(args[0])
        remaining_text = ' '.join(args[1:])
        arg1 = self.process_variable(remaining_text)
        return f"{arg0} == {arg1}"
        #TODO, FH 2021: zelfde change moet ik ook nog ff maken voor equal. check in hogere levels

    def in_list_check(self, args):
        arg0 = self.process_variable(args[0])
        arg1 = self.process_variable(args[1])
        return f"{arg0} in {arg1}"

@hedy_transpiler(level=6)
class ConvertToPython_6(ConvertToPython_5):

    def print_ask_args(self, args):
        # we only check non-Tree (= non calculation) arguments
        self.check_var_usage(args)

        #force all to be printed as strings (since there can not be int arguments)
        args_new = []
        for a in args:
            if isinstance(a, Tree):
                args_new.append("{" + a.children[0] + "}")
            else:
                a = a.replace("'", "").replace('"', '')  # no quotes needed in fstring
                args_new.append(self.process_variable_for_fstring(a))

        return ''.join(args_new)

    def equality_check(self, args):
        arg0 = self.process_variable(args[0])
        remaining_text = ' '.join(args[1:])
        arg1 = self.process_variable(remaining_text)

        return f"str({arg0}) == str({arg1})"

    def assign(self, args):
        parameter = args[0]
        value = args[1]
        if type(value) is Tree:
            return parameter + " = " + value.children[0]
        else:
            if self.is_variable(value):
                value = self.process_variable(value)
                return parameter + " = " + value
            else:
                # if the assigned value is not a variable and contains single quotes, escape them
                value = process_characters_needing_escape(value)
                return parameter + " = '" + value + "'"
    
    def process_token_or_tree(self, argument):
        if type(argument) is Tree:
            return f'{str(argument.children[0])}'
        return f"int({argument})"

    def process_calculation(self, args, operator):
        # arguments of a sum are either a token or a
        # tree resulting from earlier processing
        # for trees we need to grap the inner string
        # for tokens we add int around them

        args = [self.process_token_or_tree(a) for a in args]
        return Tree('sum', [f'{args[0]} {operator} {args[1]}'])

    def addition(self, args):
        return self.process_calculation(args, '+')

    def subtraction(self, args):
        return self.process_calculation(args, '-')

    def multiplication(self, args):
        return self.process_calculation(args, '*')

    def division(self, args):
        return self.process_calculation(args, '//')

def sleep_after(commands, indent=True):
    lines = commands.split()
    if lines[-1] == "time.sleep(0.1)": #we don't sleep double so skip if final line is a sleep already
        return commands

    sleep_command = "time.sleep(0.1)" if indent is False else "  time.sleep(0.1)"
    return commands + "\n" + sleep_command

@hedy_transpiler(level=7)
class ConvertToPython_7(ConvertToPython_6):
    def repeat(self, args):
        var_name = self.get_fresh_var('i')
        times = self.process_variable(args[0])
        command = args[1]
        # in level 7, repeats can only have 1 line as their arguments
        command = sleep_after(command, False)
        return f"""for {var_name} in range(int({str(times)})):
{ConvertToPython.indent(command)}"""

@hedy_transpiler(level=8)
@hedy_transpiler(level=9)
class ConvertToPython_8_9(ConvertToPython_7):
    def __init__(self, punctuation_symbols, lookup):
        self.punctuation_symbols = punctuation_symbols
        self.lookup = lookup

    def command(self, args):
        return "".join(args)

    def repeat(self, args):
        all_lines = [ConvertToPython.indent(x) for x in args[1:]]
        body = "\n".join(all_lines)
        body = sleep_after(body)

        return "for i in range(int(" + str(args[0]) + ")):\n" + body

    def ifs(self, args):
        args = [a for a in args if a != ""] # filter out in|dedent tokens

        all_lines = [ConvertToPython.indent(x) for x in args[1:]]

        return "if " + args[0] + ":\n" + "\n".join(all_lines)

    def elses(self, args):
        args = [a for a in args if a != ""] # filter out in|dedent tokens

        all_lines = [ConvertToPython.indent(x) for x in args]

        return "\nelse:\n" + "\n".join(all_lines)

    def var_access(self, args):
        if len(args) == 1: #accessing a var
            return hash_var(args[0])
        else:
        # this is list_access
            return hash_var(args[0]) + "[" + str(hash_var(args[1])) + "]" if type(args[1]) is not Tree else "random.choice(" + str(hash_var(args[0])) + ")"

@hedy_transpiler(level=10)
class ConvertToPython_10(ConvertToPython_8_9):
    def for_list(self, args):
      args = [a for a in args if a != ""]  # filter out in|dedent tokens

      body = "\n".join([ConvertToPython.indent(x) for x in args[2:]])

      body = sleep_after(body, True)

      return f"for {args[0]} in {args[1]}:\n{body}"

@hedy_transpiler(level=11)
class ConvertToPython_11(ConvertToPython_10):
    def for_loop(self, args):
        args = [a for a in args if a != ""]  # filter out in|dedent tokens
        iterator = hash_var(args[0])
        body = "\n".join([ConvertToPython.indent(x) for x in args[3:]])
        body = sleep_after(body)
        stepvar_name = self.get_fresh_var('step')
        return f"""{stepvar_name} = 1 if int({args[1]}) < int({args[2]}) else -1
for {iterator} in range(int({args[1]}), int({args[2]}) + {stepvar_name}, {stepvar_name}):
{body}"""




@hedy_transpiler(level=12)
class ConvertToPython_12(ConvertToPython_11):
    def number(self, args):
        return ''.join(args)

    def NEGATIVE_NUMBER(self, args):
        return ''.join(args)

    def text_in_quotes(self, args):
        # We need to re-add the quotes, so that the Python code becomes name = 'Jan'
        # Even though the quotes could be single or double, we could always use the same ones here
        text = args[0]
        return "'" + text + "'"

    def process_token_or_tree(self, argument):
        if isinstance(argument, Tree):
            return f'{str(argument.children[0])}'
        else:
            # If the string is quoted, we have to use " instead of ' to avoid f-str illegal syntax
            if "'" in argument:  # Check only for single quotes because text_in_quotes re-adds single quotes only
                return '"' + argument.replace("'", '').replace('"', '') + '"'
            return f'{argument}'

    def ask(self, args):
        var = args[0]
        assign = super().ask(args)

        return textwrap.dedent(f"""\
        {assign}
        try:
          {var} = int({var})
        except ValueError:
          try:
            {var} = float({var})
          except ValueError:
            pass""")  # no number? leave as string

    def assign_list(self, args):
        parameter = args[0]
        values = args[1:]
        return parameter + " = [" + ", ".join(values) + "]"

    def assign(self, args):
        right_hand_side = args[1]
        left_hand_side = args[0]

        # we now need to check if the right hand side of te assign is
        # either a var or quoted, if it is not (and undefined var is raised)
        # the real issue is probably that the kid forgot quotes
        try:
            self.check_var_usage([right_hand_side]) #check_var_usage expects a list of arguments so place this one in a list.
        except exceptions.UndefinedVarException as E:
            # is the text a number? then no quotes are fine. if not, raise maar!

            if not (ConvertToPython.is_int(right_hand_side) or ConvertToPython.is_float(right_hand_side) or ConvertToPython.is_random(right_hand_side)):
                raise exceptions.UnquotedAssignTextException(text = args[1])

        if isinstance(right_hand_side, Tree):
            return left_hand_side + " = " + right_hand_side.children[0]
        else:
            # we no longer escape quotes here because they are now needed
            return left_hand_side + " = " + right_hand_side + ""

    def var(self, args):
        name = args[0]
        self.check_var_usage(args)
        return hash_var(name)

@hedy_transpiler(level=13)
class ConvertToPython_13(ConvertToPython_12):
    def andcondition(self, args):
        return ' and '.join(args)
    def orcondition(self, args):
        return ' or '.join(args)

@hedy_transpiler(level=14)
class ConvertToPython_14(ConvertToPython_13):
    def process_comparison(self, args, operator):

        # we are generating an fstring now
        arg0 = self.process_variable_for_fstring_padded(args[0])
        arg1 = self.process_variable_for_fstring_padded(args[1])

        # zfill(100) in process_variable_for_fstring_padded leftpads variables to length 100 with zeroes (hence the z fill)
        # that is to make sure that string comparison works well "ish" for numbers
        # this at one point could be improved with a better type system, of course!
        # the issue is that we can't do everything in here because
        # kids submit things with the ask command that wew do not ask them to cast (yet)

        simple_comparison = arg0 + operator + arg1

        if len(args) == 2:
            return simple_comparison  # no and statements
        else:
            return f"{simple_comparison} and {args[2]}"

    def equality_check_dequals(self, args):
        return super().equality_check(args)

    def smaller(self, args):
        return self.process_comparison(args, "<")

    def bigger(self, args):
        return self.process_comparison(args, ">")

    def smaller_equal(self, args):
        return self.process_comparison(args, "<=")

    def bigger_equal(self, args):
        return self.process_comparison(args, ">=")

    def not_equal(self, args):
        return self.process_comparison(args, "!=")

@hedy_transpiler(level=15)
class ConvertToPython_15(ConvertToPython_14):
    def while_loop(self, args):
        args = [a for a in args if a != ""]  # filter out in|dedent tokens
        all_lines = [ConvertToPython.indent(x) for x in args[1:]]
        body = "\n".join(all_lines)
        body = sleep_after(body)
        return "while " + args[0] + ":\n" + body

@hedy_transpiler(level=16)
class ConvertToPython_16(ConvertToPython_15):
    def assign_list(self, args):
        parameter = args[0]
        values = [a for a in args[1:]]
        return parameter + " = [" + ", ".join(values) + "]"

    def change_list_item(self, args):
        return args[0] + '[' + args[1] + '-1] = ' + args[2]

@hedy_transpiler(level=17)
class ConvertToPython_17(ConvertToPython_16):
    def elifs(self, args):
        args = [a for a in args if a != ""]  # filter out in|dedent tokens
        all_lines = [ConvertToPython.indent(x) for x in args[1:]]
        return "\nelif " + args[0] + ":\n" + "\n".join(all_lines)

@hedy_transpiler(level=18)
class ConvertToPython_18(ConvertToPython_17):
    def input(self, args):
        return self.ask(args)

    def input_is(self, args):
        return self.input(args)

    def input_equals(self, args):
        return self.input(args)

    def input_empty_brackets(self, args):
        return self.input(args)
    
    def print_empty_brackets(self, args):
        return self.print(args)

def merge_grammars(grammar_text_1, grammar_text_2, level):
    # this function takes two grammar files and merges them into one
    # rules that are redefined in the second file are overridden
    # rule that are new in the second file are added (remaining_rules_grammar_2)

    merged_grammar = []

    rules_grammar_1 = grammar_text_1.split('\n')
    remaining_rules_grammar_2 = grammar_text_2.split('\n')
    for line_1 in rules_grammar_1:
        if line_1 == '' or line_1[0] == '/': #skip comments and empty lines:
            continue
        parts = line_1.split(':')
        name_1, definition_1 = parts[0], ''.join(parts[1:]) #get part before are after : (this is a join because there can be : in the rule)

        rules_grammar_2 = grammar_text_2.split('\n')
        override_found = False
        for line_2 in rules_grammar_2:
            if line_2 == '' or line_2[0] == '/':  # skip comments and empty lines:
                continue
            parts = line_2.split(':')
            name_2, definition_2 = parts[0], ''.join(parts[1]) #get part before are after :
            if name_1 == name_2:
                override_found = True
                if definition_1.strip() == definition_2.strip():
                    warn_message = f"The rule {name_1} is duplicated on level {level}. Please check!"
                    warnings.warn(warn_message)
                # Check if the rule is adding or substracting new rules                
                has_add_op  = definition_2.startswith('+=') 
                has_sub_op = has_add_op and '-='  in definition_2
                has_last_op = has_add_op and '>'  in definition_2
                if has_sub_op:
                    # Get the rules we need to substract
                    part_list = definition_2.split('-=')
                    add_list, sub_list =  (part_list[0], part_list[1]) if has_sub_op else (part_list[0], '')
                    add_list = add_list[3:]  
                    # Get the rules that need to be last
                    sub_list = sub_list.split('>')  
                    sub_list, last_list = (sub_list[0], sub_list[1]) if has_last_op  else (sub_list[0], '')
                    sub_list = sub_list + '|' + last_list
                    result_cmd_list = get_remaining_rules(definition_1, sub_list)
                elif has_add_op:
                     # Get the rules that need to be last
                    part_list = definition_2.split('>')
                    add_list, sub_list =  (part_list[0], part_list[1]) if has_last_op else (part_list[0], '')
                    add_list = add_list[3:]
                    last_list = sub_list
                    result_cmd_list = get_remaining_rules(definition_1, sub_list)
                else:
                    result_cmd_list = definition_1

                if has_last_op:
                    new_rule = f"{name_1}: {result_cmd_list} | {add_list} | {last_list}"
                elif has_add_op:
                    new_rule = f"{name_1}: {result_cmd_list} | {add_list}"
                else:
                    new_rule = line_2
                #Already procesed so remove it
                remaining_rules_grammar_2.remove(line_2)
                break

        # new rule found? print that. nothing found? print org rule
        if override_found:
            merged_grammar.append(new_rule)
        else:
            merged_grammar.append(line_1)

    #all rules that were not overlapping are new in the grammar, add these too
    for rule in remaining_rules_grammar_2:
        if not(rule == '' or rule[0] == '/'):
            merged_grammar.append(rule)

    merged_grammar = sorted(merged_grammar)
    return '\n'.join(merged_grammar)

def get_remaining_rules(orig_def, sub_def):
    orig_cmd_list     = [command.strip() for command in orig_def.split('|')]                    
    unwanted_cmd_list = [command.strip() for command in sub_def.split('|')]                    
    result_cmd_list   = [cmd for cmd in orig_cmd_list if cmd not in unwanted_cmd_list]                    
    result_cmd_list   = ' | '.join(result_cmd_list) # turn the result list into a string
    return result_cmd_list

def create_grammar(level, lang="en"):
    # start with creating the grammar for level 1
    result = get_full_grammar_for_level(1)
    keys = get_keywords_for_language(lang)
    result = merge_grammars(result, keys, 1)
    # then keep merging new grammars in
    for i in range(2, level+1):
        grammar_text_i = get_additional_rules_for_level(i)
        result = merge_grammars(result, grammar_text_i, i)

    # ready? Save to file to ease debugging
    # this could also be done on each merge for performance reasons
    save_total_grammar_file(level, result, lang)

    return result

def save_total_grammar_file(level, grammar, lang):
    # Load Lark grammars relative to directory of current file
    script_dir = path.abspath(path.dirname(__file__))
    filename = "level" + str(level) + "." + lang + "-Total.lark"
    loc = path.join(script_dir, "grammars-Total", filename)
    file = open(loc, "w", encoding="utf-8")
    file.write(grammar)
    file.close()

def get_additional_rules_for_level(level, sub = 0):
    script_dir = path.abspath(path.dirname(__file__))
    if sub:
        filename = "level" + str(level) + "-" + str(sub) + "-Additions.lark"
    else:
        filename = "level" + str(level) + "-Additions.lark"
    with open(path.join(script_dir, "grammars", filename), "r", encoding="utf-8") as file:
        grammar_text = file.read()
    return grammar_text

def get_full_grammar_for_level(level):
    script_dir = path.abspath(path.dirname(__file__))
    filename = "level" + str(level) + ".lark"
    with open(path.join(script_dir, "grammars", filename), "r", encoding="utf-8") as file:
        grammar_text = file.read()
    return grammar_text

def get_keywords_for_language(language):
    script_dir = path.abspath(path.dirname(__file__))
    try:
        if not local_keywords_enabled:
            raise FileNotFoundError("Local keywords are not enabled")
        filename = "keywords-" + str(language) + ".lark"
        with open(path.join(script_dir, "grammars", filename), "r", encoding="utf-8") as file:
            grammar_text = file.read()
    except FileNotFoundError:
        filename = "keywords-en.lark"
        with open(path.join(script_dir, "grammars", filename), "r", encoding="utf-8") as file:
            grammar_text = file.read()
    return grammar_text

PARSER_CACHE = {}


def get_parser(level, lang="en", keep_all_tokens=False):
    """Return the Lark parser for a given level.

    Uses caching if Hedy is NOT running in development mode.
    """
    key = str(level) + "." + lang + '.' + str(keep_all_tokens)
    existing = PARSER_CACHE.get(key)
    if existing and not utils.is_debug_mode():
        return existing
    grammar = create_grammar(level, lang)
    ret = Lark(grammar, regex=True, propagate_positions=True, keep_all_tokens=keep_all_tokens) #ambiguity='explicit'
    PARSER_CACHE[key] = ret
    return ret

ParseResult = namedtuple('ParseResult', ['code', 'has_turtle'])

def transpile(input_string, level, lang="en"):
    transpile_result = transpile_inner(input_string, level, lang)
    return transpile_result

def translate_characters(s):
# this method is used to make it more clear to kids what is meant in error messages
# for example ' ' is hard to read, space is easier
# this could (should?) be localized so we can call a ' "Hoge komma" for example (Felienne, dd Feb 25, 2021)
    if s == ' ':
        return 'space'
    elif s == ',':
        return 'comma'
    elif s == '?':
        return 'question mark'
    elif s == '\n':
        return 'newline'
    elif s == '.':
        return 'period'
    elif s == '!':
        return 'exclamation mark'
    elif s == '*':
        return 'star'
    elif s == "'":
        return 'single quotes'
    elif s == '"':
        return 'double quotes'
    elif s == '/':
        return 'slash'
    elif s == '-':
        return 'dash'
    elif s >= 'a' and s <= 'z' or s >= 'A' and s <= 'Z':
        return s
    else:
        return s


def beautify_parse_error(character_found):
    character_found = translate_characters(character_found)
    return character_found

def find_indent_length(line):
    number_of_spaces = 0
    for x in line:
        if x == ' ':
            number_of_spaces += 1
        else:
            break
    return number_of_spaces

def needs_indentation(code):
    keywords_requiring_indentation = ['if', 'als', 'si', 'for', 'repeat', 'répète', 'repete', 'herhaal']
    # this is done a bit half-assed, clearly *parsing* the one line would be superior
    # because now a line like
    # repeat is 5 would also require indentation!
    all_words = code.split()
    if len(all_words) == 0:
        return False

    first_keyword = all_words[0]
    return first_keyword in keywords_requiring_indentation



def preprocess_blocks(code, level):
    processed_code = []
    lines = code.split("\n")
    current_number_of_indents = 0
    previous_number_of_indents = 0
    indent_size = 4 # set at 4 for now
    indent_size_adapted = False
    line_number = 0
    next_line_needs_indentation = False
    for line in lines:
        leading_spaces = find_indent_length(line)

        line_number += 1

        # first encounter sets indent size for this program
        if indent_size_adapted == False and leading_spaces > 0:
            indent_size = leading_spaces
            indent_size_adapted = True

        # ignore whitespace-only lines
        if leading_spaces == len(line):
            continue

        #calculate nuber of indents if possible
        if indent_size != None:
            if (leading_spaces % indent_size) != 0:
                # there is inconsistent indentation, not sure if that is too much or too little!
                if leading_spaces < current_number_of_indents * indent_size:
                    fixed_code = program_repair.fix_indent(code, line_number, leading_spaces, indent_size)
                    raise hedy.exceptions.NoIndentationException(line_number=line_number, leading_spaces=leading_spaces,
                                                                 indent_size=indent_size, fixed_code=fixed_code)
                else:
                    fixed_code = program_repair.fix_indent(code, line_number, leading_spaces, indent_size)
                    raise hedy.exceptions.IndentationException(line_number=line_number, leading_spaces=leading_spaces,
                                                                 indent_size=indent_size, fixed_code=fixed_code)

            current_number_of_indents = leading_spaces // indent_size
            if current_number_of_indents > 1 and level == hedy.LEVEL_STARTING_INDENTATION:
                raise hedy.exceptions.LockedLanguageFeatureException(concept="nested blocks")

        if next_line_needs_indentation and current_number_of_indents <= previous_number_of_indents:
            fixed_code = program_repair.fix_indent(code, line_number, leading_spaces, indent_size)
            raise hedy.exceptions.NoIndentationException(line_number=line_number, leading_spaces=leading_spaces,
                                                         indent_size=indent_size, fixed_code=fixed_code)

        if needs_indentation(line):
            next_line_needs_indentation = True
        else:
            next_line_needs_indentation = False

        if current_number_of_indents - previous_number_of_indents > 1:
            fixed_code = program_repair.fix_indent(code, line_number, leading_spaces, indent_size)
            raise hedy.exceptions.IndentationException(line_number=line_number, leading_spaces=leading_spaces,
                                            indent_size=indent_size, fixed_code=fixed_code)



        if current_number_of_indents < previous_number_of_indents:
            # we springen 'terug' dus er moeten end-blocken in
            # bij meerdere terugsprongen sluiten we ook meerdere blokken

            difference_in_indents = (previous_number_of_indents - current_number_of_indents)

            for i in range(difference_in_indents):
                processed_code.append('end-block')

        #save to compare for next line
        previous_number_of_indents = current_number_of_indents

        #if indent remains the same, do nothing, just add line
        processed_code.append(line)

    # if the last line is indented, the end of the program is also the end of all indents
    # so close all blocks
    for i in range(current_number_of_indents):
        processed_code.append('end-block')
    return "\n".join(processed_code)

def contains_blanks(code):
    return (" _ " in code) or (" _\n" in code)


def check_program_size_is_valid(input_string):
    number_of_lines = input_string.count('\n')
    # parser is not made for huge programs!
    if number_of_lines > MAX_LINES:
        raise exceptions.InputTooBigException(lines_of_code=number_of_lines, max_lines=MAX_LINES)


def process_input_string(input_string, level):
    result = input_string.replace('\r\n', '\n')

    if contains_blanks(result):
        raise exceptions.CodePlaceholdersPresentException()

    if level >= 3:
        result = result.replace("\\", "\\\\")

    # In level 8 we add indent-dedent blocks to the code before parsing
    if level >= hedy.LEVEL_STARTING_INDENTATION:
        result = preprocess_blocks(result, level)

    return result


def parse_input(input_string, level, lang):
    parser = get_parser(level, lang)
    try:
        parse_result = parser.parse(input_string + '\n')
        return parse_result.children[0]  # getting rid of the root could also be done in the transformer would be nicer
    except lark.UnexpectedEOF:
        lines = input_string.split('\n')
        last_line = len(lines)
        raise exceptions.UnquotedEqualityCheck(line_number=last_line)
    except UnexpectedCharacters as e:
        try:
            location = e.line, e.column
            characters_expected = str(e.allowed) #not yet in use, could be used in the future (when our parser rules are better organize, now it says ANON*__12 etc way too often!)
            character_found = beautify_parse_error(e.char)
            # print(e.args[0])
            # print(location, character_found, characters_expected)
            fixed_code = program_repair.remove_unexpected_char(input_string, location[0], location[1])
            raise exceptions.ParseException(level=level, location=location, found=character_found, fixed_code=fixed_code) from e
        except UnexpectedEOF:
            # this one can't be beautified (for now), so give up :)
            raise e


def is_program_valid(program_root, input_string, level, lang):
    # IsValid returns (True,) or (False, args)
    instance = IsValid()
    instance.level = level # TODO: could be done in a constructor once we are sure we will go this way
    is_valid = instance.transform(program_root)

    if not is_valid[0]:
        _, invalid_info = is_valid

        # Apparently, sometimes 'args' is a string, sometimes it's a list of
        # strings ( are these production rule names?). If it's a list of
        # strings, just take the first string and proceed.
        if isinstance(invalid_info, list):
            invalid_info = invalid_info[0]

        line = invalid_info.line
        column = invalid_info.column
        if invalid_info.error_type == ' ':

            # the error here is a space at the beginning of a line, we can fix that!
            fixed_code = program_repair.remove_leading_spaces(input_string)
            if fixed_code != input_string: #only if we have made a successful fix
                try:
                    fixed_result = transpile_inner(fixed_code, level, lang)
                    result = fixed_result
                    raise exceptions.InvalidSpaceException(level=level, line_number=line, fixed_code=fixed_code, fixed_result=result)
                except exceptions.HedyException:
                    invalid_info.error_type = None
                    transpile_inner(fixed_code, level)
                    # The fixed code contains another error. Only report the original error for now.
                    pass
            raise exceptions.InvalidSpaceException(level=level, line_number=line, fixed_code=fixed_code, fixed_result=result)
        elif invalid_info.error_type == 'print without quotes':
            # grammar rule is agnostic of line number so we can't easily return that here
            raise exceptions.UnquotedTextException(level=level)
        elif invalid_info.error_type == 'empty program':
            raise exceptions.EmptyProgramException()
        elif invalid_info.error_type == 'unsupported number':
            raise exceptions.UnsupportedFloatException(value=''.join(invalid_info.arguments))
        else:
            invalid_command = invalid_info.command
            closest = closest_command(invalid_command, get_suggestions_for_language(lang, level))

            if closest == 'keyword':  # we couldn't find a suggestion
                if invalid_command == Command.turn:
                    arg = ''.join(invalid_info.arguments).strip()
                    raise hedy.exceptions.InvalidArgumentException(command=invalid_info.command,
                                                                   allowed_types=get_allowed_types(Command.turn, level),
                                                                   invalid_argument=arg)
                # clearly the error message here should be better or it should be a different one!
                raise exceptions.ParseException(level=level, location=[line, column], found=invalid_command)
            elif closest is None:
                raise exceptions.MissingCommandException(level=level, line_number=line)

            else:

                fixed_code = None
                result = None
                fixed_code = input_string.replace(invalid_command, closest)
                if fixed_code != input_string:  # only if we have made a successful fix
                    try:
                        fixed_result = transpile_inner(fixed_code, level)
                        result = fixed_result
                    except exceptions.HedyException:
                        # The fixed code contains another error. Only report the original error for now.
                        pass

            raise exceptions.InvalidCommandException(invalid_command=invalid_command, level=level,
                                                     guessed_command=closest, line_number=line,
                                                     fixed_code=fixed_code, fixed_result=result)


def is_program_complete(abstract_syntax_tree, level):
    is_complete = IsComplete(level).transform(abstract_syntax_tree)
    if not is_complete[0]:
        incomplete_command_and_line = is_complete[1][0]
        incomplete_command = incomplete_command_and_line[0]
        line = incomplete_command_and_line[1]
        raise exceptions.IncompleteCommandException(incomplete_command=incomplete_command, level=level,
                                                    line_number=line)


def create_lookup_table(abstract_syntax_tree, level, lang, input_string):
    visitor = LookupEntryCollector(level)
    visitor.visit_topdown(abstract_syntax_tree)
    entries = visitor.lookup

    TypeValidator(entries, level, lang, input_string).transform(abstract_syntax_tree)

    return entries


def transpile_inner(input_string, level, lang="en"):
    check_program_size_is_valid(input_string)

    punctuation_symbols = ['!', '?', '.']

    level = int(level)
    if level > HEDY_MAX_LEVEL:
        raise Exception(f'Levels over {HEDY_MAX_LEVEL} not implemented yet')

    input_string = process_input_string(input_string, level)

    program_root = parse_input(input_string, level, lang)
    is_program_valid(program_root, input_string, level, lang)

    try:
        abstract_syntax_tree = ExtractAST().transform(program_root)

        is_program_complete(abstract_syntax_tree, level)

        if not valid_echo(abstract_syntax_tree):
            raise exceptions.LonelyEchoException()

        lookup_table = create_lookup_table(abstract_syntax_tree, level, lang, input_string)

        # grab the right transpiler from the lookup
        transpiler = TRANSPILER_LOOKUP[level]
        python = transpiler(punctuation_symbols, lookup_table).transform(abstract_syntax_tree)


        has_turtle = UsesTurtle().transform(abstract_syntax_tree)
        return ParseResult(python, has_turtle)
    except VisitError as E:
        # Exceptions raised inside visitors are wrapped inside VisitError. Unwrap it if it is a
        # HedyException to show the intended error message.
        if isinstance(E.orig_exc, exceptions.HedyException):
            raise E.orig_exc
        else:
            raise E


def execute(input_string, level):
    python = transpile(input_string, level)
    if python.has_turtle:
        raise exceptions.HedyException("hedy.execute doesn't support turtle")
    exec(python.code)<|MERGE_RESOLUTION|>--- conflicted
+++ resolved
@@ -40,33 +40,22 @@
     'en': 'English',
     'es': 'Español',
     'fr': 'Français',
-<<<<<<< HEAD
     'pt_PT': 'Português (pt)',
     'pt_BR': 'Português (br)',
-    'de': 'Deutsch',
-=======
     'fy': 'Frysk',
->>>>>>> 23262361
     'it': 'Italiano',
     'hu': 'Magyar',
-<<<<<<< HEAD
     'el': 'Ελληνικά',
     'zh_Hans': "简体中文",
-=======
     'nl': 'Nederlands',
     'nb_NO': 'Norsk',
-    'pt_br': 'Português(br)',
-    'pt_pt': 'Português(pt)',
     'sw': 'Swahili',
     'tr': 'Türk',
->>>>>>> 23262361
     'cs': 'Čeština',
-    'el': 'Ελληνικά',
     'bg': 'Български',
     'ar': 'عربى',
     'hi': 'हिंदी',
     'bn': 'বাংলা',
-    'zh': '简体中文'
 }
 
 # Define fall back languages for adventures
