--- conflicted
+++ resolved
@@ -21,15 +21,15 @@
                       9: ['print', 'ask', 'is', 'if', 'repeat', 'for', 'elif']
                       }
 
-# 
+#
 #  closest_command() searches for known commands in an invalid command.
 #
 #  It will return the known command which is closest positioned at the beginning.
-#  It will return '' if the invalid command does not contain any known command. 
+#  It will return '' if the invalid command does not contain any known command.
 #
 
 def closest_command(invalid_command, known_commands):
-    
+
     # First search for 100% match of known commands
     min_position = len(invalid_command)
     min_command = ''
@@ -38,11 +38,11 @@
         if position != -1 and position < min_position:
             min_position = position
             min_command = known_command
-            
+
     # If not found, search for partial match of know commands
     if min_command == '':
         min_command = closest_command_with_min_distance(invalid_command, known_commands)
-    
+
     return min_command
 
 #
@@ -230,7 +230,6 @@
     def division(self, args):
         return all_arguments_true(args)
 
-<<<<<<< HEAD
     # level 7
     def elses(self, args):
         return all_arguments_true(args)
@@ -243,12 +242,6 @@
     def elifs(self, args):
         return all_arguments_true(args)
 
-=======
-    #level 7
-    def elses(self, args):
-        return all_arguments_true(args)
-
->>>>>>> 34dc80db
     #leafs are treated differently, they are True + their arguments flattened
     def random(self, args):
         return True, 'random'
@@ -503,19 +496,6 @@
     def repeat(self, args):
         all_lines = [indent(x) for x in args[1:]]
         return "for i in range(int(" + str(args[0]) + ")):\n" + "\n".join(all_lines)
-<<<<<<< HEAD
-
-
-    def ifs(self, args):
-        args = [a for a in args if a != ""]  # filter out in|dedent tokens
-        all_lines = [indent(x) for x in args[1:]]
-        return "if " + args[0] + ":\n" + "\n".join(all_lines)
-
-    def elses(self, args):
-        args = [a for a in args if a != ""]  # filter out in|dedent tokens
-        all_lines = [indent(x) for x in args]
-        return "\nelse:\n" + "\n".join(all_lines)
-=======
 
     def ifs(self, args):
         args = [a for a in args if a != ""] # filter out in|dedent tokens
@@ -531,7 +511,6 @@
 
         return "\nelse:\n" + "\n".join(all_lines)
 
->>>>>>> 34dc80db
 
     def assign(self, args): #TODO: needs to be merged with 6, when 6 is improved to with printing expressions directly
         if len(args) == 2:
@@ -855,11 +834,7 @@
     return character_found
 
 def transpile_inner(input_string, level):
-<<<<<<< HEAD
     if level <= 9:
-=======
-    if level <= 7:
->>>>>>> 34dc80db
         punctuation_symbols = ['!', '?', '.']
         level = int(level)
         parser = Lark(create_grammar(level))
@@ -929,7 +904,6 @@
             return python
         elif level == 7:
             python = 'import random\n'
-<<<<<<< HEAD
             python += ConvertToPython_7(punctuation_symbols, lookup_table, 0).transform(abstract_syntaxtree)
             return python
         elif level == 8:
@@ -945,16 +919,6 @@
     elif level == 7:
         # parser = Lark(create_grammar(level), parser='lalr', postlex=BasicIndenter(), debug=True)
         parser = Lark(create_grammar(level))
-=======
-            python += ConvertToPython_7(punctuation_symbols, lookup_table,0).transform(abstract_syntaxtree)
-            return python
-
-
-    #todo: we need to be able to 'valid check' levels 6 and 8+ also, skipping for now (requires changes to grammar)
-    elif level == 7:
-        parser = Lark(create_grammar(level))
-        # parser = Lark(create_grammar(level), parser='lalr', postlex=BasicIndenter(), debug=True)
->>>>>>> 34dc80db
         punctuation_symbols = ['!', '?', '.']
         program_root = parser.parse(input_string + '\n').children[0]  # TODO: temporary fix, statements have to end with _EOL
         abstract_syntaxtree = ExtractAST().transform(program_root)
