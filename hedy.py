--- conflicted
+++ resolved
@@ -3363,7 +3363,6 @@
 
     return entries
 
-
 def create_AST(input_string, level, lang="en"):
     input_string = process_input_string(input_string, level, lang)
     program_root = parse_input(input_string, level, lang)
@@ -3378,32 +3377,7 @@
             raise exceptions.LonelyEchoException()
         lookup_table = create_lookup_table(abstract_syntax_tree, level, lang, input_string)
 
-<<<<<<< HEAD
         return lookup_table, abstract_syntax_tree
-=======
-        # FH, may 2022. for now, we just out arabic numerals when the language is ar
-        # this can be changed into a profile setting or could be detected
-        # in usage of programs
-        if lang == "ar":
-            numerals_language = "Arabic"
-        else:
-            numerals_language = "Latin"
-
-        # grab the right transpiler from the lookup
-        convertToPython = TRANSPILER_LOOKUP[level]
-        python = convertToPython(lookup_table, lang, numerals_language, is_debug).transform(abstract_syntax_tree)
-
-        commands = AllCommands(level).transform(program_root)
-
-        has_clear = "clear" in commands
-        has_turtle = "forward" in commands or "turn" in commands or "color" in commands
-        has_pygame = "ifpressed" in commands or "ifpressed_else" in commands or "assign_button" in commands
-
-        if populate_source_map:
-            source_map.set_python_output(python)
-
-        return ParseResult(python, source_map, has_turtle, has_pygame, has_clear, commands)
->>>>>>> 4e2ee0ed
     except VisitError as E:
         if isinstance(E, VisitError):
             # Exceptions raised inside visitors are wrapped inside VisitError. Unwrap it if it is a
@@ -3413,7 +3387,6 @@
             else:
                 raise E
 
-
 def transpile_inner(input_string, level, lang="en", populate_source_map=False, is_debug=False):
     check_program_size_is_valid(input_string)
 
@@ -3444,13 +3417,14 @@
     # line below used to work on program root, must still be updated!
     commands = AllCommands(level).transform(abstract_syntax_tree)
 
+    has_clear = "clear" in commands
     has_turtle = "forward" in commands or "turn" in commands or "color" in commands
     has_pygame = "ifpressed" in commands or "ifpressed_else" in commands or "assign_button" in commands
 
     if populate_source_map:
         source_map.set_python_output(python)
 
-    return ParseResult(python, source_map, has_turtle, has_pygame, commands)
+    return ParseResult(python, source_map, has_turtle, has_pygame, has_clear, commands)
 
 
 def execute(input_string, level):
