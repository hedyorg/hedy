--- conflicted
+++ resolved
@@ -1898,11 +1898,6 @@
 
 def transpile(input_string, level, lang="en"):
     transpile_result = transpile_inner(input_string, level, lang)
-<<<<<<< HEAD
-    transpile_result = transpile_inner(input_string, level, lang)
-
-=======
->>>>>>> 6fcff39a
     return transpile_result
 
 def translate_characters(s):
