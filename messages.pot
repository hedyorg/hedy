--- conflicted
+++ resolved
@@ -1307,12 +1307,9 @@
 msgid "retrieve_tag_error"
 msgstr ""
 
-<<<<<<< HEAD
-=======
 msgid "retrieve_tag_error"
 msgstr ""
 
->>>>>>> acf88d7c
 msgid "role"
 msgstr ""
 
@@ -1493,15 +1490,12 @@
 msgid "surname"
 msgstr ""
 
-<<<<<<< HEAD
-=======
 msgid "survey_skip"
 msgstr ""
 
 msgid "survey_submit"
 msgstr ""
 
->>>>>>> acf88d7c
 msgid "tag_in_adventure"
 msgstr ""
 
