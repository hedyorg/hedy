# Translations template for PROJECT.
# Copyright (C) 2022 ORGANIZATION
# This file is distributed under the same license as the PROJECT project.
# FIRST AUTHOR <EMAIL@ADDRESS>, 2022.
#
#, fuzzy
msgid ""
msgstr ""
"Project-Id-Version: PROJECT VERSION\n"
"Report-Msgid-Bugs-To: EMAIL@ADDRESS\n"
<<<<<<< HEAD
"POT-Creation-Date: 2022-06-10 12:20+0200\n"
=======
"POT-Creation-Date: 2022-06-15 11:11+0200\n"
>>>>>>> 7c096306
"PO-Revision-Date: YEAR-MO-DA HO:MI+ZONE\n"
"Last-Translator: FULL NAME <EMAIL@ADDRESS>\n"
"Language-Team: LANGUAGE <LL@li.org>\n"
"MIME-Version: 1.0\n"
"Content-Type: text/plain; charset=utf-8\n"
"Content-Transfer-Encoding: 8bit\n"
"Generated-By: Babel 2.10.1\n"

<<<<<<< HEAD
#: app.py:430
msgid "program_contains_error"
msgstr ""

#: app.py:600
msgid "title_achievements"
msgstr ""

#: app.py:617 app.py:721 app.py:1055 website/teacher.py:361
=======
#: app.py:412
msgid "program_contains_error"
msgstr ""

#: app.py:622
msgid "title_achievements"
msgstr ""

#: app.py:639 app.py:743 app.py:1085 website/teacher.py:361
>>>>>>> 7c096306
#: website/teacher.py:370
msgid "not_teacher"
msgstr ""

<<<<<<< HEAD
#: app.py:620
msgid "not_enrolled"
msgstr ""

#: app.py:659
msgid "title_programs"
msgstr ""

#: app.py:669 app.py:679 app.py:683 app.py:698 app.py:970 app.py:1462
#: website/admin.py:18 website/admin.py:25 website/admin.py:90
#: website/admin.py:109 website/admin.py:127 website/admin.py:134
=======
#: app.py:642
msgid "not_enrolled"
msgstr ""

#: app.py:681
msgid "title_programs"
msgstr ""

#: app.py:691 app.py:701 app.py:705 app.py:720 app.py:1000 app.py:1492
#: website/admin.py:17 website/admin.py:24 website/admin.py:92
#: website/admin.py:110 website/admin.py:128 website/admin.py:135
>>>>>>> 7c096306
#: website/auth.py:712 website/auth.py:739 website/programs.py:210
#: website/statistics.py:86
msgid "unauthorized"
msgstr ""

<<<<<<< HEAD
#: app.py:735 app.py:1072
msgid "title_for-teacher"
msgstr ""

#: app.py:752 app.py:754 app.py:888 app.py:910 app.py:912
msgid "no_such_level"
msgstr ""

#: app.py:762 app.py:769 app.py:842 app.py:848
msgid "no_such_program"
msgstr ""

#: app.py:792
msgid "level_not_class"
msgstr ""

#: app.py:893 website/teacher.py:419 website/teacher.py:435
=======
#: app.py:757 app.py:1102
msgid "title_for-teacher"
msgstr ""

#: app.py:774 app.py:776 app.py:918 app.py:940 app.py:942
msgid "no_such_level"
msgstr ""

#: app.py:784 app.py:791 app.py:872 app.py:878
msgid "no_such_program"
msgstr ""

#: app.py:814
msgid "level_not_class"
msgstr ""

#: app.py:923 website/teacher.py:419 website/teacher.py:435
>>>>>>> 7c096306
#: website/teacher.py:464 website/teacher.py:490
msgid "no_such_adventure"
msgstr ""

<<<<<<< HEAD
#: app.py:921
msgid "page_not_found"
msgstr ""

#: app.py:941
msgid "title_signup"
msgstr ""

#: app.py:948
msgid "title_login"
msgstr ""

#: app.py:955
msgid "title_recover"
msgstr ""

#: app.py:971
msgid "title_reset"
msgstr ""

#: app.py:997
msgid "title_my-profile"
msgstr ""

#: app.py:1013
msgid "title_learn-more"
msgstr ""

#: app.py:1019
msgid "title_privacy"
msgstr ""

#: app.py:1029
msgid "title_start"
msgstr ""

#: app.py:1047
msgid "title_landing-page"
msgstr ""

#: app.py:1154
msgid "title_explore"
msgstr ""

#: app.py:1174 app.py:1176
msgid "translate_error"
msgstr ""

#: app.py:1181 app.py:1215
msgid "tutorial_start_title"
msgstr ""

#: app.py:1181
msgid "tutorial_start_message"
msgstr ""

#: app.py:1183
msgid "tutorial_editor_title"
msgstr ""

#: app.py:1183
msgid "tutorial_editor_message"
msgstr ""

#: app.py:1185
msgid "tutorial_output_title"
msgstr ""

#: app.py:1185
msgid "tutorial_output_message"
msgstr ""

#: app.py:1187
msgid "tutorial_run_title"
msgstr ""

#: app.py:1187
msgid "tutorial_run_message"
msgstr ""

#: app.py:1189
msgid "tutorial_tryit_title"
msgstr ""

#: app.py:1189
msgid "tutorial_tryit_message"
msgstr ""

#: app.py:1191
msgid "tutorial_speakaloud_title"
msgstr ""

#: app.py:1191
msgid "tutorial_speakaloud_message"
msgstr ""

#: app.py:1193
msgid "tutorial_speakaloud_run_title"
msgstr ""

#: app.py:1193
msgid "tutorial_speakaloud_run_message"
msgstr ""

#: app.py:1195
msgid "tutorial_nextlevel_title"
msgstr ""

#: app.py:1195
msgid "tutorial_nextlevel_message"
msgstr ""

#: app.py:1197
msgid "tutorial_leveldefault_title"
msgstr ""

#: app.py:1197
msgid "tutorial_leveldefault_message"
msgstr ""

#: app.py:1199
msgid "tutorial_adventures_title"
msgstr ""

#: app.py:1199
msgid "tutorial_adventures_message"
msgstr ""

#: app.py:1201
msgid "tutorial_quiz_title"
msgstr ""

#: app.py:1201
msgid "tutorial_quiz_message"
msgstr ""

#: app.py:1203
msgid "tutorial_saveshare_title"
msgstr ""

#: app.py:1203
msgid "tutorial_saveshare_message"
msgstr ""

#: app.py:1205
msgid "tutorial_cheatsheet_title"
msgstr ""

#: app.py:1205
msgid "tutorial_cheatsheet_message"
msgstr ""

#: app.py:1207 app.py:1227
msgid "tutorial_end_title"
msgstr ""

#: app.py:1207
msgid "tutorial_end_message"
msgstr ""

#: app.py:1209 app.py:1229
msgid "tutorial_title_not_found"
msgstr ""

#: app.py:1209 app.py:1229
msgid "tutorial_message_not_found"
msgstr ""

#: app.py:1215
msgid "teacher_tutorial_start_message"
msgstr ""

#: app.py:1217
msgid "tutorial_class_title"
msgstr ""

#: app.py:1217
msgid "tutorial_class_message"
msgstr ""

#: app.py:1219
msgid "tutorial_customize_class_title"
msgstr ""

#: app.py:1219
msgid "tutorial_customize_class_message"
msgstr ""

#: app.py:1221
msgid "tutorial_own_adventures_title"
msgstr ""

#: app.py:1221
msgid "tutorial_own_adventures_message"
msgstr ""

#: app.py:1223
msgid "tutorial_accounts_title"
msgstr ""

#: app.py:1223
msgid "tutorial_accounts_message"
msgstr ""

#: app.py:1225
msgid "tutorial_documentation_title"
msgstr ""

#: app.py:1225
msgid "tutorial_documentation_message"
msgstr ""

#: app.py:1227
msgid "teacher_tutorial_end_message"
msgstr ""

#: app.py:1237
msgid "tutorial_code_snippet"
msgstr ""

#: app.py:1241 app.py:1251
msgid "invalid_tutorial_step"
msgstr ""

#: app.py:1401 website/auth.py:278 website/auth.py:333 website/auth.py:469
=======
#: app.py:951
msgid "page_not_found"
msgstr ""

#: app.py:971
msgid "title_signup"
msgstr ""

#: app.py:978
msgid "title_login"
msgstr ""

#: app.py:985
msgid "title_recover"
msgstr ""

#: app.py:1001
msgid "title_reset"
msgstr ""

#: app.py:1027
msgid "title_my-profile"
msgstr ""

#: app.py:1043
msgid "title_learn-more"
msgstr ""

#: app.py:1049
msgid "title_privacy"
msgstr ""

#: app.py:1059
msgid "title_start"
msgstr ""

#: app.py:1077
msgid "title_landing-page"
msgstr ""

#: app.py:1184
msgid "title_explore"
msgstr ""

#: app.py:1204 app.py:1206
msgid "translate_error"
msgstr ""

#: app.py:1211 app.py:1245
msgid "tutorial_start_title"
msgstr ""

#: app.py:1211
msgid "tutorial_start_message"
msgstr ""

#: app.py:1213
msgid "tutorial_editor_title"
msgstr ""

#: app.py:1213
msgid "tutorial_editor_message"
msgstr ""

#: app.py:1215
msgid "tutorial_output_title"
msgstr ""

#: app.py:1215
msgid "tutorial_output_message"
msgstr ""

#: app.py:1217
msgid "tutorial_run_title"
msgstr ""

#: app.py:1217
msgid "tutorial_run_message"
msgstr ""

#: app.py:1219
msgid "tutorial_tryit_title"
msgstr ""

#: app.py:1219
msgid "tutorial_tryit_message"
msgstr ""

#: app.py:1221
msgid "tutorial_speakaloud_title"
msgstr ""

#: app.py:1221
msgid "tutorial_speakaloud_message"
msgstr ""

#: app.py:1223
msgid "tutorial_speakaloud_run_title"
msgstr ""

#: app.py:1223
msgid "tutorial_speakaloud_run_message"
msgstr ""

#: app.py:1225
msgid "tutorial_nextlevel_title"
msgstr ""

#: app.py:1225
msgid "tutorial_nextlevel_message"
msgstr ""

#: app.py:1227
msgid "tutorial_leveldefault_title"
msgstr ""

#: app.py:1227
msgid "tutorial_leveldefault_message"
msgstr ""

#: app.py:1229
msgid "tutorial_adventures_title"
msgstr ""

#: app.py:1229
msgid "tutorial_adventures_message"
msgstr ""

#: app.py:1231
msgid "tutorial_quiz_title"
msgstr ""

#: app.py:1231
msgid "tutorial_quiz_message"
msgstr ""

#: app.py:1233
msgid "tutorial_saveshare_title"
msgstr ""

#: app.py:1233
msgid "tutorial_saveshare_message"
msgstr ""

#: app.py:1235
msgid "tutorial_cheatsheet_title"
msgstr ""

#: app.py:1235
msgid "tutorial_cheatsheet_message"
msgstr ""

#: app.py:1237 app.py:1257
msgid "tutorial_end_title"
msgstr ""

#: app.py:1237
msgid "tutorial_end_message"
msgstr ""

#: app.py:1239 app.py:1259
msgid "tutorial_title_not_found"
msgstr ""

#: app.py:1239 app.py:1259
msgid "tutorial_message_not_found"
msgstr ""

#: app.py:1245
msgid "teacher_tutorial_start_message"
msgstr ""

#: app.py:1247
msgid "tutorial_class_title"
msgstr ""

#: app.py:1247
msgid "tutorial_class_message"
msgstr ""

#: app.py:1249
msgid "tutorial_customize_class_title"
msgstr ""

#: app.py:1249
msgid "tutorial_customize_class_message"
msgstr ""

#: app.py:1251
msgid "tutorial_own_adventures_title"
msgstr ""

#: app.py:1251
msgid "tutorial_own_adventures_message"
msgstr ""

#: app.py:1253
msgid "tutorial_accounts_title"
msgstr ""

#: app.py:1253
msgid "tutorial_accounts_message"
msgstr ""

#: app.py:1255
msgid "tutorial_documentation_title"
msgstr ""

#: app.py:1255
msgid "tutorial_documentation_message"
msgstr ""

#: app.py:1257
msgid "teacher_tutorial_end_message"
msgstr ""

#: app.py:1267
msgid "tutorial_code_snippet"
msgstr ""

#: app.py:1271 app.py:1281
msgid "invalid_tutorial_step"
msgstr ""

#: app.py:1431 website/auth.py:278 website/auth.py:333 website/auth.py:469
>>>>>>> 7c096306
#: website/auth.py:494 website/auth.py:524 website/auth.py:633
#: website/auth.py:671 website/auth.py:718 website/auth.py:745
#: website/quiz.py:43 website/quiz.py:69 website/teacher.py:88
#: website/teacher.py:123 website/teacher.py:195 website/teacher.py:251
#: website/teacher.py:298 website/teacher.py:339 website/teacher.py:375
#: website/teacher.py:446 website/teacher.py:504
msgid "ajax_error"
msgstr ""

<<<<<<< HEAD
#: app.py:1404
msgid "image_invalid"
msgstr ""

#: app.py:1406
msgid "personal_text_invalid"
msgstr ""

#: app.py:1408 app.py:1414
msgid "favourite_program_invalid"
msgstr ""

#: app.py:1428 app.py:1429
msgid "public_profile_updated"
msgstr ""

#: app.py:1466 app.py:1491
msgid "user_not_private"
msgstr ""

#: app.py:1499
msgid "invalid_teacher_invitation_code"
msgstr ""

#: utils.py:289
msgid "default_404"
msgstr ""

#: utils.py:291
msgid "default_403"
msgstr ""

#: utils.py:293
=======
#: app.py:1434
msgid "image_invalid"
msgstr ""

#: app.py:1436
msgid "personal_text_invalid"
msgstr ""

#: app.py:1438 app.py:1444
msgid "favourite_program_invalid"
msgstr ""

#: app.py:1458 app.py:1459
msgid "public_profile_updated"
msgstr ""

#: app.py:1496 app.py:1521
msgid "user_not_private"
msgstr ""

#: app.py:1529
msgid "invalid_teacher_invitation_code"
msgstr ""

#: utils.py:299
msgid "default_404"
msgstr ""

#: utils.py:301
msgid "default_403"
msgstr ""

#: utils.py:303
>>>>>>> 7c096306
msgid "default_500"
msgstr ""

#: content/error-messages.txt:1
msgid "Wrong Level"
msgstr ""

#: content/error-messages.txt:2
msgid "Incomplete"
msgstr ""

#: content/error-messages.txt:3
msgid "Invalid"
msgstr ""

#: content/error-messages.txt:4
msgid "Invalid Space"
msgstr ""

#: content/error-messages.txt:5
msgid "Has Blanks"
msgstr ""

#: content/error-messages.txt:6
msgid "No Indentation"
msgstr ""

#: content/error-messages.txt:7
msgid "Unexpected Indentation"
msgstr ""

#: content/error-messages.txt:8
msgid "Parse"
msgstr ""

#: content/error-messages.txt:9
msgid "Unquoted Text"
msgstr ""

#: content/error-messages.txt:10
msgid "Unquoted Assignment"
msgstr ""

#: content/error-messages.txt:11
msgid "Unquoted Equality Check"
msgstr ""

#: content/error-messages.txt:12
msgid "Var Undefined"
msgstr ""

#: content/error-messages.txt:13
msgid "Cyclic Var Definition"
msgstr ""

#: content/error-messages.txt:14
msgid "Lonely Echo"
msgstr ""

#: content/error-messages.txt:15
msgid "Too Big"
msgstr ""

#: content/error-messages.txt:16
msgid "Invalid Argument Type"
msgstr ""

#: content/error-messages.txt:17
msgid "Invalid Argument"
msgstr ""

#: content/error-messages.txt:18
msgid "Invalid Type Combination"
msgstr ""

#: content/error-messages.txt:19
msgid "Unsupported Float"
msgstr ""

#: content/error-messages.txt:20
msgid "Locked Language Feature"
msgstr ""

#: content/error-messages.txt:21
msgid "Missing Command"
msgstr ""

#: content/error-messages.txt:22
msgid "Missing Inner Command"
msgstr ""

#: content/error-messages.txt:23
msgid "Unsupported String Value"
msgstr ""

#: content/error-messages.txt:24
msgid "ask_needs_var"
msgstr ""

#: content/error-messages.txt:25
msgid "echo_out"
msgstr ""

#: content/error-messages.txt:26
msgid "space"
msgstr ""

#: content/error-messages.txt:27
msgid "comma"
msgstr ""

#: content/error-messages.txt:28
msgid "question mark"
msgstr ""

#: content/error-messages.txt:29
msgid "newline"
msgstr ""

#: content/error-messages.txt:30
msgid "period"
msgstr ""

#: content/error-messages.txt:31
msgid "exclamation mark"
msgstr ""

#: content/error-messages.txt:32
msgid "dash"
msgstr ""

#: content/error-messages.txt:33
msgid "star"
msgstr ""

#: content/error-messages.txt:34
msgid "single quotes"
msgstr ""

#: content/error-messages.txt:35
msgid "double quotes"
msgstr ""

#: content/error-messages.txt:36
msgid "slash"
msgstr ""

#: content/error-messages.txt:37
msgid "string"
msgstr ""

#: content/error-messages.txt:38
msgid "nested blocks"
msgstr ""

#: content/error-messages.txt:39
msgid "or"
msgstr ""

#: content/error-messages.txt:40
msgid "number"
msgstr ""

#: content/error-messages.txt:41
msgid "integer"
msgstr ""

#: content/error-messages.txt:42
msgid "float"
msgstr ""

#: content/error-messages.txt:43
msgid "list"
msgstr ""

#: content/error-messages.txt:44
msgid "input"
msgstr ""

#: templates/achievements.html:5
msgid "general"
msgstr ""

#: templates/achievements.html:9
msgid "programs_created"
msgstr ""

#: templates/achievements.html:10
msgid "programs_saved"
msgstr ""

#: templates/achievements.html:11
msgid "programs_submitted"
msgstr ""

#: templates/achievements.html:13 templates/achievements.html:25
msgid "teacher"
msgstr ""

#: templates/achievements.html:16 templates/achievements.html:53
msgid "hidden"
msgstr ""

#: templates/achievements.html:23
msgid "hedy_achievements"
msgstr ""

#: templates/cheatsheet.html:14
msgid "cheatsheet_title"
msgstr ""

#: templates/class-overview.html:13 templates/for-teachers.html:32
msgid "class_name_prompt"
msgstr ""

<<<<<<< HEAD
#: templates/class-overview.html:19 templates/class-overview.html:65
=======
#: templates/class-overview.html:19 templates/class-overview.html:58
>>>>>>> 7c096306
#: templates/create-accounts.html:16 templates/login.html:12
#: templates/profile.html:87 templates/recover.html:8 templates/signup.html:10
msgid "username"
msgstr ""

#: templates/class-overview.html:20
msgid "last_login"
msgstr ""

#: templates/class-overview.html:21
msgid "highest_level_reached"
msgstr ""

#: templates/class-overview.html:22
msgid "number_programs"
msgstr ""

#: templates/class-overview.html:23
msgid "programs"
msgstr ""

#: templates/class-overview.html:24 templates/create-accounts.html:17
#: templates/login.html:15 templates/reset.html:8 templates/signup.html:19
msgid "password"
msgstr ""

<<<<<<< HEAD
#: templates/class-overview.html:25 templates/class-overview.html:68
=======
#: templates/class-overview.html:25 templates/class-overview.html:61
>>>>>>> 7c096306
#: templates/customize-adventure.html:52 templates/for-teachers.html:43
#: templates/for-teachers.html:53
msgid "remove"
msgstr ""

#: templates/class-overview.html:35
msgid "page"
msgstr ""

#: templates/class-overview.html:36
msgid "enter_password"
msgstr ""

#: templates/class-overview.html:36
msgid "password_change_prompt"
msgstr ""

#: templates/class-overview.html:37
msgid "remove_student_prompt"
msgstr ""

<<<<<<< HEAD
#: templates/class-overview.html:44
msgid "add_students"
msgstr ""

#: templates/class-overview.html:45 templates/customize-class.html:5
msgid "customize_class"
msgstr ""

#: templates/class-overview.html:46
msgid "class_stats"
msgstr ""

#: templates/class-overview.html:47 templates/customize-adventure.html:59
msgid "back_to_teachers_page"
msgstr ""

#: templates/class-overview.html:48
msgid "delete_class_prompt"
msgstr ""

#: templates/class-overview.html:48
msgid "delete_class"
msgstr ""

#: templates/class-overview.html:51
msgid "add_students_options"
msgstr ""

#: templates/class-overview.html:53
msgid "copy_link_success"
msgstr ""

#: templates/class-overview.html:53
msgid "copy_join_link"
msgstr ""

#: templates/class-overview.html:54
msgid "invite_prompt"
msgstr ""

#: templates/class-overview.html:54
msgid "invite_by_username"
msgstr ""

#: templates/class-overview.html:55 templates/create-accounts.html:36
msgid "create_accounts"
msgstr ""

#: templates/class-overview.html:60
msgid "pending_invites"
msgstr ""

#: templates/class-overview.html:66
msgid "invite_date"
msgstr ""

#: templates/class-overview.html:67
msgid "expiration_date"
msgstr ""

#: templates/class-overview.html:77 templates/profile.html:15
=======
#: templates/class-overview.html:43
msgid "class_link"
msgstr ""

#: templates/class-overview.html:45 templates/customize-class.html:5
msgid "customize_class"
msgstr ""

#: templates/class-overview.html:46
msgid "invite_prompt"
msgstr ""

#: templates/class-overview.html:46
msgid "invite_student"
msgstr ""

#: templates/class-overview.html:47
msgid "class_stats"
msgstr ""

#: templates/class-overview.html:48 templates/customize-adventure.html:59
msgid "back_to_teachers_page"
msgstr ""

#: templates/class-overview.html:49
msgid "delete_class_prompt"
msgstr ""

#: templates/class-overview.html:49
msgid "delete_class"
msgstr ""

#: templates/class-overview.html:53
msgid "pending_invites"
msgstr ""

#: templates/class-overview.html:59
msgid "invite_date"
msgstr ""

#: templates/class-overview.html:60
msgid "expiration_date"
msgstr ""

#: templates/class-overview.html:70 templates/profile.html:15
>>>>>>> 7c096306
msgid "delete_invite_prompt"
msgstr ""

#: templates/class-prejoin.html:7
msgid "class_already_joined"
msgstr ""

#: templates/class-prejoin.html:11
msgid "goto_profile"
msgstr ""

#: templates/class-prejoin.html:15 templates/profile.html:12
msgid "prompt_join_class"
msgstr ""

#: templates/class-prejoin.html:17 website/teacher.py:181
msgid "join_prompt"
msgstr ""

#: templates/class-prejoin.html:17 templates/profile.html:14
msgid "join_class"
msgstr ""

#: templates/class-stats.html:22 templates/customize-class.html:166
msgid "back_to_class"
msgstr ""

#: templates/code-page.html:8 templates/for-teachers.html:9
msgid "next_step_tutorial"
msgstr ""

#: templates/code-page.html:34 templates/code-page.html:44
#: templates/customize-class.html:28 templates/customize-class.html:64
#: templates/customize-class.html:71 templates/customize-class.html:95
#: templates/level-page.html:6 templates/level-page.html:11
#: templates/parsons.html:8 templates/quiz.html:8
#: templates/view-program-page.html:12 templates/view-program-page.html:28
msgid "level_title"
msgstr ""

#: templates/create-accounts.html:5
msgid "create_multiple_accounts"
msgstr ""

#: templates/create-accounts.html:7
msgid "accounts_intro"
msgstr ""

#: templates/create-accounts.html:10
msgid "create_accounts_prompt"
msgstr ""

#: templates/create-accounts.html:19
msgid "select_class"
msgstr ""

#: templates/create-accounts.html:30
msgid "download_login_credentials"
msgstr ""

#: templates/create-accounts.html:34 templates/layout.html:22
#: templates/signup.html:64
msgid "yes"
msgstr ""

#: templates/create-accounts.html:38 templates/layout.html:23
#: templates/signup.html:68
msgid "no"
msgstr ""

#: templates/create-accounts.html:48 templates/programs.html:24
msgid "reset_view"
msgstr ""

<<<<<<< HEAD
=======
#: templates/create-accounts.html:49 templates/for-teachers.html:64
msgid "create_accounts"
msgstr ""

>>>>>>> 7c096306
#: templates/customize-adventure.html:5
msgid "customize_adventure"
msgstr ""

#: templates/customize-adventure.html:7
msgid "update_adventure_prompt"
msgstr ""

#: templates/customize-adventure.html:10
msgid "general_settings"
msgstr ""

#: templates/customize-adventure.html:12 templates/for-teachers.html:18
#: templates/for-teachers.html:39
msgid "name"
msgstr ""

#: templates/customize-adventure.html:16 templates/customize-adventure.html:18
#: templates/explore.html:28 templates/explore.html:59
#: templates/explore.html:87 templates/for-teachers.html:40
#: templates/programs.html:12 templates/programs.html:39
#: templates/programs.html:47
msgid "level"
msgstr ""

#: templates/customize-adventure.html:25
msgid "adventure_exp_1"
msgstr ""

#: templates/customize-adventure.html:31
msgid "adventure_exp_2"
msgstr ""

#: templates/customize-adventure.html:36
msgid "hello_world_snippet"
msgstr ""

#: templates/customize-adventure.html:39
msgid "adventure_exp_3"
msgstr ""

#: templates/customize-adventure.html:43 templates/customize-class.html:28
#: templates/customize-class.html:94 templates/explore.html:22
#: templates/programs.html:18 templates/programs.html:40
#: templates/view-adventure.html:6
msgid "adventure"
msgstr ""

#: templates/customize-adventure.html:44
msgid "template_code"
msgstr ""

#: templates/customize-adventure.html:47
msgid "adventure_terms"
msgstr ""

#: templates/customize-adventure.html:50
msgid "preview"
msgstr ""

#: templates/customize-adventure.html:51 templates/customize-class.html:161
msgid "save"
msgstr ""

#: templates/customize-adventure.html:52 templates/for-teachers.html:53
msgid "delete_adventure_prompt"
msgstr ""

#: templates/customize-class.html:7
msgid "customize_class_exp_1"
msgstr ""

#: templates/customize-class.html:10
msgid "customize_class_step_1"
msgstr ""

#: templates/customize-class.html:11
msgid "customize_class_step_2"
msgstr ""

#: templates/customize-class.html:12
msgid "customize_class_step_3"
msgstr ""

#: templates/customize-class.html:13
msgid "customize_class_step_4"
msgstr ""

#: templates/customize-class.html:14
msgid "customize_class_step_5"
msgstr ""

#: templates/customize-class.html:15
msgid "customize_class_step_6"
msgstr ""

#: templates/customize-class.html:16
msgid "customize_class_step_7"
msgstr ""

#: templates/customize-class.html:17
msgid "customize_class_step_8"
msgstr ""

#: templates/customize-class.html:20
msgid "customize_class_exp_2"
msgstr ""

#: templates/customize-class.html:23
msgid "select_adventures"
msgstr ""

#: templates/customize-class.html:59
msgid "opening_dates"
msgstr ""

#: templates/customize-class.html:65
msgid "opening_date"
msgstr ""

#: templates/customize-class.html:75 templates/customize-class.html:77
msgid "directly_available"
msgstr ""

#: templates/customize-class.html:89
msgid "select_own_adventures"
msgstr ""

#: templates/customize-class.html:96 templates/customize-class.html:120
#: templates/profile.html:47 templates/profile.html:122
#: templates/profile.html:131 templates/signup.html:26 templates/signup.html:45
#: templates/signup.html:53
msgid "select"
msgstr ""

#: templates/customize-class.html:114
msgid "other_settings"
msgstr ""

#: templates/customize-class.html:119
msgid "option"
msgstr ""

#: templates/customize-class.html:125
msgid "mandatory_mode"
msgstr ""

#: templates/customize-class.html:131
msgid "hide_cheatsheet"
msgstr ""

#: templates/customize-class.html:137
msgid "hide_keyword_switcher"
msgstr ""

#: templates/customize-class.html:143
msgid "hide_quiz"
msgstr ""

#: templates/customize-class.html:149
msgid "hide_parsons"
msgstr ""

#: templates/customize-class.html:160
msgid "reset_adventure_prompt"
msgstr ""

#: templates/customize-class.html:160
msgid "reset_adventures"
msgstr ""

#: templates/customize-class.html:164
msgid "remove_customizations_prompt"
msgstr ""

#: templates/customize-class.html:165
msgid "remove_customization"
msgstr ""

<<<<<<< HEAD
#: templates/customize-class.html:176
=======
#: templates/customize-class.html:182
>>>>>>> 7c096306
msgid "unsaved_class_changes"
msgstr ""

#: templates/error-page.html:12
msgid "go_back_to_main"
msgstr ""

#: templates/explore.html:12 templates/landing-page.html:33
msgid "explore_programs"
msgstr ""

#: templates/explore.html:15
msgid "explore_explanation"
msgstr ""

#: templates/explore.html:34
msgid "language"
msgstr ""

#: templates/explore.html:42 templates/programs.html:25
msgid "search_button"
msgstr ""

#: templates/explore.html:50
msgid "hedy_choice_title"
msgstr ""

#: templates/explore.html:62 templates/explore.html:90
msgid "creator"
msgstr ""

#: templates/explore.html:68 templates/explore.html:96
msgid "view_program"
msgstr ""

#: templates/for-teachers.html:14 templates/profile.html:72
#: templates/profile.html:74
msgid "my_classes"
msgstr ""

#: templates/for-teachers.html:19
msgid "students"
msgstr ""

#: templates/for-teachers.html:32
msgid "create_class"
msgstr ""

#: templates/for-teachers.html:35
msgid "my_adventures"
msgstr ""

#: templates/for-teachers.html:41
msgid "last_update"
msgstr ""

#: templates/for-teachers.html:42 templates/for-teachers.html:52
msgid "view"
msgstr ""

#: templates/for-teachers.html:59
msgid "adventure_prompt"
msgstr ""

#: templates/for-teachers.html:59 website/teacher.py:499
msgid "create_adventure"
msgstr ""

#: templates/for-teachers.html:116
msgid "teacher_welcome"
msgstr ""

#: templates/incl-adventure-tabs.html:14
msgid "parsons_title"
msgstr ""

#: templates/incl-adventure-tabs.html:25
msgid "quiz_tab"
msgstr ""

#: templates/incl-adventure-tabs.html:29
msgid "specific_adventure_mode"
msgstr ""

#: templates/incl-editor-and-output.html:95 templates/parsons.html:145
msgid "variables"
msgstr ""

#: templates/incl-editor-and-output.html:111 templates/parsons.html:160
msgid "enter_text"
msgstr ""

#: templates/incl-editor-and-output.html:112 templates/parsons.html:161
msgid "enter"
msgstr ""

#: templates/incl-editor-and-output.html:122 templates/parsons.html:130
msgid "already_program_running"
msgstr ""

#: templates/incl-editor-and-output.html:122 templates/parsons.html:130
msgid "run_code_button"
msgstr ""

#: templates/incl-editor-and-output.html:123 templates/parsons.html:131
msgid "stop_code_button"
msgstr ""

#: templates/incl-editor-and-output.html:135
msgid "edit_code_button"
msgstr ""

#: templates/incl-editor-and-output.html:141
msgid "read_code_label"
msgstr ""

#: templates/incl-editor-and-output.html:151
#: templates/incl-editor-and-output.html:160
msgid "regress_button"
msgstr ""

#: templates/incl-editor-and-output.html:154
#: templates/incl-editor-and-output.html:163 templates/quiz.html:152
msgid "advance_button"
msgstr ""

#: templates/incl-editor-and-output.html:177
msgid "developers_mode"
msgstr ""

#: templates/incl-menubar.html:8
msgid "nav_start"
msgstr ""

#: templates/incl-menubar.html:9
msgid "nav_hedy"
msgstr ""

#: templates/incl-menubar.html:10
msgid "nav_explore"
msgstr ""

#: templates/incl-menubar.html:11
msgid "nav_learn_more"
msgstr ""

#: templates/incl-menubar.html:13 templates/public-page.html:56
msgid "program_header"
msgstr ""

#: templates/incl-menubar.html:20
msgid "my_achievements"
msgstr ""

#: templates/incl-menubar.html:23
msgid "my_account"
msgstr ""

#: templates/incl-menubar.html:27
msgid "for_teachers"
msgstr ""

#: templates/incl-menubar.html:31
msgid "logout"
msgstr ""

#: templates/incl-menubar.html:36 templates/login.html:19
#: templates/signup.html:109
msgid "login"
msgstr ""

#: templates/incl-menubar.html:45
msgid "search"
msgstr ""

#: templates/incl-menubar.html:50
msgid "keyword_support"
msgstr ""

#: templates/incl-menubar.html:58
msgid "non_keyword_support"
msgstr ""

#: templates/landing-page.html:6
msgid "welcome"
msgstr ""

#: templates/landing-page.html:6
msgid "welcome_back"
msgstr ""

#: templates/landing-page.html:13
msgid "start_teacher_tutorial"
msgstr ""

#: templates/landing-page.html:20
msgid "start_hedy_tutorial"
msgstr ""

#: templates/landing-page.html:27
msgid "start_programming"
msgstr ""

#: templates/landing-page.html:39
msgid "your_account"
msgstr ""

#: templates/landing-page.html:52 templates/public-page.html:16
msgid "achievements"
msgstr ""

#: templates/landing-page.html:59
msgid "no_public_profile"
msgstr ""

#: templates/landing-page.html:66 templates/landing-page.html:68
#: templates/public-page.html:28 templates/public-page.html:30
msgid "amount_created"
msgstr ""

#: templates/landing-page.html:72 templates/landing-page.html:74
#: templates/public-page.html:34 templates/public-page.html:36
msgid "amount_saved"
msgstr ""

#: templates/landing-page.html:78 templates/landing-page.html:80
#: templates/public-page.html:40 templates/public-page.html:42
msgid "amount_submitted"
msgstr ""

#: templates/landing-page.html:88 templates/public-page.html:50
msgid "last_achievement"
msgstr ""

#: templates/landing-page.html:95
msgid "your_last_program"
msgstr ""

#: templates/layout.html:31
msgid "ok"
msgstr ""

#: templates/layout.html:32
msgid "cancel"
msgstr ""

#: templates/layout.html:45 templates/programs.html:68
#: templates/programs.html:76
msgid "copy_link_to_share"
msgstr ""

#: templates/layout.html:91
msgid "achievement_earned"
msgstr ""

#: templates/learn-more.html:7
msgid "mailing_title"
msgstr ""

#: templates/learn-more.html:10 templates/profile.html:90
#: templates/recover.html:8 templates/signup.html:13
msgid "email"
msgstr ""

#: templates/learn-more.html:14
msgid "surname"
msgstr ""

#: templates/learn-more.html:18
msgid "lastname"
msgstr ""

#: templates/learn-more.html:22 templates/profile.html:129
#: templates/signup.html:52
msgid "country"
msgstr ""

#: templates/learn-more.html:31
msgid "subscribe"
msgstr ""

#: templates/learn-more.html:32
msgid "required_field"
msgstr ""

#: templates/learn-more.html:35
msgid "previous_campaigns"
msgstr ""

#: templates/level-page.html:8
msgid "step_title"
msgstr ""

#: templates/level-page.html:12
msgid "save_code_button"
msgstr ""

#: templates/level-page.html:13
msgid "share_code_button"
msgstr ""

#: templates/level-page.html:31
msgid "try_button"
msgstr ""

#: templates/login.html:10
msgid "login_long"
msgstr ""

#: templates/login.html:26 website/auth.py:291
msgid "no_account"
msgstr ""

#: templates/login.html:28 templates/signup.html:6 templates/signup.html:105
msgid "create_account"
msgstr ""

#: templates/login.html:33
msgid "forgot_password"
msgstr ""

#: templates/main-page.html:10
msgid "main_title"
msgstr ""

#: templates/main-page.html:11
msgid "main_subtitle"
msgstr ""

#: templates/main-page.html:14
msgid "try_it"
msgstr ""

#: templates/parsons.html:7
msgid "start_parsons"
msgstr ""

#: templates/parsons.html:13
msgid "go_to_first_exercise"
msgstr ""

#: templates/parsons.html:22 templates/parsons.html:24
msgid "exercise"
msgstr ""

#: templates/parsons.html:78
msgid "what_should_my_code_do"
msgstr ""

#: templates/parsons.html:133
msgid "next_exercise"
msgstr ""

#: templates/profile.html:4
msgid "account_overview"
msgstr ""

#: templates/profile.html:6 templates/profile.html:8
msgid "my_messages"
msgstr ""

#: templates/profile.html:11
msgid "invite_message"
msgstr ""

#: templates/profile.html:12
msgid "sent_by"
msgstr ""

#: templates/profile.html:15
msgid "delete_invite"
msgstr ""

#: templates/profile.html:21 templates/profile.html:23
msgid "public_profile"
msgstr ""

#: templates/profile.html:24
msgid "public_profile_visit"
msgstr ""

#: templates/profile.html:24
msgid "public_profile_link"
msgstr ""

#: templates/profile.html:27
msgid "profile_picture"
msgstr ""

#: templates/profile.html:40
msgid "personal_text"
msgstr ""

#: templates/profile.html:41
msgid "your_personal_text"
msgstr ""

#: templates/profile.html:45
msgid "favourite_program"
msgstr ""

#: templates/profile.html:56
msgid "public_profile_info"
msgstr ""

#: templates/profile.html:59
msgid "update_public"
msgstr ""

#: templates/profile.html:61 templates/profile.html:142
msgid "are_you_sure"
msgstr ""

#: templates/profile.html:61
msgid "delete_public"
msgstr ""

#: templates/profile.html:77
msgid "self_removal_prompt"
msgstr ""

#: templates/profile.html:77
msgid "leave_class"
msgstr ""

#: templates/profile.html:82 templates/profile.html:85
msgid "settings"
msgstr ""

#: templates/profile.html:93 templates/signup.html:41
msgid "birth_year"
msgstr ""

#: templates/profile.html:96 templates/signup.html:25
msgid "preferred_language"
msgstr ""

#: templates/profile.html:106 templates/signup.html:34
msgid "preferred_keyword_language"
msgstr ""

#: templates/profile.html:120 templates/signup.html:44
msgid "gender"
msgstr ""

#: templates/profile.html:123 templates/signup.html:46
msgid "female"
msgstr ""

#: templates/profile.html:124 templates/signup.html:47
msgid "male"
msgstr ""

#: templates/profile.html:125 templates/signup.html:48
msgid "other"
msgstr ""

#: templates/profile.html:138
msgid "update_profile"
msgstr ""

#: templates/profile.html:142
msgid "destroy_profile"
msgstr ""

#: templates/profile.html:145 templates/profile.html:147
#: templates/profile.html:160
msgid "change_password"
msgstr ""

#: templates/profile.html:149
msgid "current_password"
msgstr ""

#: templates/profile.html:153
msgid "new_password"
msgstr ""

#: templates/profile.html:157
msgid "repeat_new_password"
msgstr ""

#: templates/programs.html:7
msgid "recent"
msgstr ""

#: templates/programs.html:33 templates/view-program-page.html:7
msgid "submitted_header"
msgstr ""

#: templates/programs.html:38
msgid "title"
msgstr ""

#: templates/programs.html:41 templates/view-program-page.html:8
msgid "last_edited"
msgstr ""

#: templates/programs.html:59
msgid "favourite_confirm"
msgstr ""

#: templates/programs.html:67 templates/programs.html:72
msgid "open"
msgstr ""

#: templates/programs.html:68 templates/programs.html:76
msgid "copy_clipboard"
msgstr ""

#: templates/programs.html:69 templates/programs.html:73
msgid "delete_confirm"
msgstr ""

#: templates/programs.html:69 templates/programs.html:73
msgid "delete"
msgstr ""

#: templates/programs.html:75
msgid "unshare_confirm"
msgstr ""

#: templates/programs.html:75
msgid "unshare"
msgstr ""

#: templates/programs.html:77
msgid "submit_warning"
msgstr ""

#: templates/programs.html:77
msgid "submit_program"
msgstr ""

#: templates/programs.html:80
msgid "share_confirm"
msgstr ""

#: templates/programs.html:80
msgid "share"
msgstr ""

#: templates/programs.html:86
msgid "no_programs"
msgstr ""

#: templates/programs.html:88
msgid "write_first_program"
msgstr ""

#: templates/public-page.html:85
msgid "no_shared_programs"
msgstr ""

#: templates/quiz.html:7
msgid "start_quiz"
msgstr ""

#: templates/quiz.html:13
msgid "go_to_first_question"
msgstr ""

#: templates/quiz.html:22 templates/quiz.html:24 templates/quiz.html:104
msgid "question"
msgstr ""

#: templates/quiz.html:38
msgid "hint"
msgstr ""

#: templates/quiz.html:50 templates/quiz.html:58 templates/quiz.html:68
#: templates/quiz.html:76 templates/quiz.html:86 templates/quiz.html:94
msgid "submit_answer"
msgstr ""

#: templates/quiz.html:111
msgid "feedback_success"
msgstr ""

#: templates/quiz.html:116
msgid "feedback_failure"
msgstr ""

#: templates/quiz.html:124
msgid "correct_answer"
msgstr ""

#: templates/quiz.html:133
msgid "go_to_question"
msgstr ""

#: templates/quiz.html:136
msgid "go_to_quiz_result"
msgstr ""

#: templates/quiz.html:143
msgid "end_quiz"
msgstr ""

#: templates/quiz.html:144
msgid "score"
msgstr ""

#: templates/recover.html:6
msgid "recover_password"
msgstr ""

#: templates/recover.html:11
msgid "send_password_recovery"
msgstr ""

#: templates/reset.html:6 templates/reset.html:19
msgid "reset_password"
msgstr ""

#: templates/reset.html:12 templates/signup.html:22
msgid "password_repeat"
msgstr ""

#: templates/signup.html:7
msgid "create_account_explanation"
msgstr ""

#: templates/signup.html:16
msgid "email_repeat"
msgstr ""

#: templates/signup.html:60
msgid "programming_experience"
msgstr ""

#: templates/signup.html:74
msgid "languages"
msgstr ""

#: templates/signup.html:79
msgid "other_block"
msgstr ""

#: templates/signup.html:85
msgid "other_text"
msgstr ""

#: templates/signup.html:91
msgid "request_teacher"
msgstr ""

#: templates/signup.html:94
msgid "subscribe_newsletter"
msgstr ""

#: templates/signup.html:99
msgid "agree_with"
msgstr ""

#: templates/signup.html:99
msgid "privacy_terms"
msgstr ""

#: templates/signup.html:102
msgid "agree_third_party"
msgstr ""

#: templates/signup.html:109
msgid "already_account"
msgstr ""

#: templates/teacher-invitation.html:5
msgid "teacher_invitation_require_login"
msgstr ""

#: templates/view-program-page.html:13
msgid "by"
msgstr ""

#: website/achievements.py:170
msgid "percentage_achieved"
msgstr ""

<<<<<<< HEAD
#: website/admin.py:19 website/admin.py:82 website/admin.py:103
#: website/admin.py:121 website/admin.py:128 website/admin.py:151
=======
#: website/admin.py:18 website/admin.py:84 website/admin.py:104
#: website/admin.py:122 website/admin.py:129 website/admin.py:152
>>>>>>> 7c096306
msgid "title_admin"
msgstr ""

#: website/auth.py:182 website/auth.py:195 website/auth.py:280
#: website/auth.py:418 website/auth.py:423 website/auth.py:471
#: website/auth.py:635 website/auth.py:644 website/auth.py:673
#: website/auth.py:720 website/auth.py:727 website/auth.py:747
#: website/teacher.py:300 website/teacher.py:341
msgid "username_invalid"
msgstr ""

#: website/auth.py:184 website/auth.py:197
msgid "username_special"
msgstr ""

#: website/auth.py:186 website/auth.py:199
msgid "username_three"
msgstr ""

#: website/auth.py:188 website/auth.py:203 website/auth.py:282
#: website/auth.py:473 website/auth.py:496 website/auth.py:508
#: website/auth.py:677
msgid "password_invalid"
msgstr ""

#: website/auth.py:190 website/auth.py:205
msgid "passwords_six"
msgstr ""

#: website/auth.py:201 website/auth.py:535 website/auth.py:749
#: website/auth.py:754
msgid "email_invalid"
msgstr ""

#: website/auth.py:291
msgid "invalid_username_password"
msgstr ""

#: website/auth.py:342 website/auth.py:344
msgid "repeat_match_email"
msgstr ""

#: website/auth.py:346 website/auth.py:498 website/auth.py:502
#: website/auth.py:681
msgid "repeat_match_password"
msgstr ""

#: website/auth.py:348 website/auth.py:526
msgid "language_invalid"
msgstr ""

#: website/auth.py:350
msgid "agree_invalid"
msgstr ""

#: website/auth.py:352 website/auth.py:529
msgid "keyword_language_invalid"
msgstr ""

#: website/auth.py:357 website/auth.py:540
msgid "year_invalid"
msgstr ""

#: website/auth.py:360 website/auth.py:543
msgid "gender_invalid"
msgstr ""

#: website/auth.py:363 website/auth.py:546
msgid "country_invalid"
msgstr ""

#: website/auth.py:365 website/auth.py:368 website/auth.py:548
#: website/auth.py:551
msgid "experience_invalid"
msgstr ""

#: website/auth.py:371 website/auth.py:554
msgid "programming_invalid"
msgstr ""

#: website/auth.py:374
msgid "exists_username"
msgstr ""

#: website/auth.py:376 website/auth.py:562
msgid "exists_email"
msgstr ""

#: website/auth.py:416 website/auth.py:431 website/auth.py:675
#: website/auth.py:685
msgid "token_invalid"
msgstr ""

#: website/auth.py:475 website/auth.py:500 website/auth.py:679
msgid "password_six"
msgstr ""

#: website/auth.py:478 website/auth.py:481
msgid "password_change_not_allowed"
msgstr ""

#: website/auth.py:486
msgid "password_change_success"
msgstr ""

#: website/auth.py:517
msgid "password_updated"
msgstr ""

#: website/auth.py:601
msgid "profile_updated"
msgstr ""

#: website/auth.py:604
msgid "profile_updated_reload"
msgstr ""

#: website/auth.py:664
msgid "sent_password_recovery"
msgstr ""

#: website/auth.py:704
msgid "password_resetted"
msgstr ""

#: website/auth.py:722
msgid "teacher_invalid"
msgstr ""

#: website/auth.py:810
msgid "mail_welcome_verify_body"
msgstr ""

#: website/auth.py:812
msgid "mail_change_password_body"
msgstr ""

#: website/auth.py:814
msgid "mail_recover_password_body"
msgstr ""

#: website/auth.py:816
msgid "mail_reset_password_body"
msgstr ""

#: website/auth.py:818
msgid "mail_welcome_teacher_body"
msgstr ""

#: website/auth.py:824
msgid "mail_welcome_verify_subject"
msgstr ""

#: website/auth.py:826
msgid "mail_change_password_subject"
msgstr ""

#: website/auth.py:828
msgid "mail_recover_password_subject"
msgstr ""

#: website/auth.py:830
msgid "mail_reset_password_subject"
msgstr ""

#: website/auth.py:832
msgid "mail_welcome_teacher_subject"
msgstr ""

#: website/auth.py:836
msgid "user"
msgstr ""

#: website/auth.py:841
msgid "mail_hello"
msgstr ""

#: website/auth.py:843
msgid "mail_goodbye"
msgstr ""

#: website/auth.py:851
msgid "copy_mail_link"
msgstr ""

#: website/auth.py:852
msgid "link"
msgstr ""

#: website/parsons.py:20
msgid "exercise_doesnt_exist"
msgstr ""

#: website/programs.py:41
msgid "delete_success"
msgstr ""

#: website/programs.py:55
msgid "save_prompt"
msgstr ""

#: website/programs.py:60
msgid "overwrite_warning"
msgstr ""

#: website/programs.py:87
msgid "save_parse_warning"
msgstr ""

#: website/programs.py:131 website/programs.py:132
msgid "save_success_detail"
msgstr ""

#: website/programs.py:160
msgid "share_success_detail"
msgstr ""

#: website/programs.py:162
msgid "unshare_success_detail"
msgstr ""

#: website/programs.py:202
msgid "favourite_success"
msgstr ""

#: website/quiz.py:45 website/quiz.py:71 website/teacher.py:452
msgid "level_invalid"
msgstr ""

#: website/quiz.py:60 website/quiz.py:86
msgid "question_doesnt_exist"
msgstr ""

#: website/quiz.py:73
msgid "question_invalid"
msgstr ""

#: website/quiz.py:75
msgid "answer_invalid"
msgstr ""

#: website/quiz.py:83
msgid "too_many_attempts"
msgstr ""

#: website/statistics.py:37 website/teacher.py:27 website/teacher.py:35
#: website/teacher.py:209 website/teacher.py:231 website/teacher.py:243
#: website/teacher.py:310 website/teacher.py:349
msgid "retrieve_class_error"
msgstr ""

#: website/statistics.py:41 website/teacher.py:38 website/teacher.py:131
#: website/teacher.py:150 website/teacher.py:212 website/teacher.py:234
#: website/teacher.py:246 website/teacher.py:313 website/teacher.py:352
msgid "no_such_class"
msgstr ""

#: website/statistics.py:45
msgid "title_class statistics"
msgstr ""

#: website/teacher.py:74
msgid "title_class-overview"
msgstr ""

#: website/teacher.py:83
msgid "only_teacher_create_class"
msgstr ""

#: website/teacher.py:90 website/teacher.py:125
msgid "class_name_invalid"
msgstr ""

#: website/teacher.py:92 website/teacher.py:127
msgid "class_name_empty"
msgstr ""

#: website/teacher.py:98
msgid "class_name_duplicate"
msgstr ""

#: website/teacher.py:162 website/teacher.py:178 website/teacher.py:531
msgid "invalid_class_link"
msgstr ""

#: website/teacher.py:166 website/teacher.py:168
msgid "title_join-class"
msgstr ""

#: website/teacher.py:222
msgid "title_customize-class"
msgstr ""

#: website/teacher.py:237
msgid "customization_deleted"
msgstr ""

#: website/teacher.py:290
msgid "class_customize_success"
msgstr ""

#: website/teacher.py:304
msgid "username_empty"
msgstr ""

#: website/teacher.py:317
msgid "student_not_existing"
msgstr ""

#: website/teacher.py:319
msgid "student_already_in_class"
msgstr ""

#: website/teacher.py:321
msgid "student_already_invite"
msgstr ""

#: website/teacher.py:380
msgid "no_accounts"
msgstr ""

#: website/teacher.py:390
msgid "unique_usernames"
msgstr ""

#: website/teacher.py:399
msgid "usernames_exist"
msgstr ""

#: website/teacher.py:410
msgid "accounts_created"
msgstr ""

#: website/teacher.py:416 website/teacher.py:421 website/teacher.py:432
#: website/teacher.py:461 website/teacher.py:487
msgid "retrieve_adventure_error"
msgstr ""

#: website/teacher.py:426
msgid "title_view-adventure"
msgstr ""

#: website/teacher.py:437
msgid "title_customize-adventure"
msgstr ""

#: website/teacher.py:448
msgid "adventure_id_invalid"
msgstr ""

#: website/teacher.py:450 website/teacher.py:506
msgid "adventure_name_invalid"
msgstr ""

#: website/teacher.py:454
msgid "content_invalid"
msgstr ""

#: website/teacher.py:456
msgid "adventure_length"
msgstr ""

#: website/teacher.py:458
msgid "public_invalid"
msgstr ""

#: website/teacher.py:469 website/teacher.py:513
msgid "adventure_duplicate"
msgstr ""

#: website/teacher.py:481
msgid "adventure_updated"
msgstr ""

#: website/teacher.py:508
msgid "adventure_empty"
msgstr ""
<|MERGE_RESOLUTION|>--- conflicted
+++ resolved
@@ -8,11 +8,7 @@
 msgstr ""
 "Project-Id-Version: PROJECT VERSION\n"
 "Report-Msgid-Bugs-To: EMAIL@ADDRESS\n"
-<<<<<<< HEAD
-"POT-Creation-Date: 2022-06-10 12:20+0200\n"
-=======
 "POT-Creation-Date: 2022-06-15 11:11+0200\n"
->>>>>>> 7c096306
 "PO-Revision-Date: YEAR-MO-DA HO:MI+ZONE\n"
 "Last-Translator: FULL NAME <EMAIL@ADDRESS>\n"
 "Language-Team: LANGUAGE <LL@li.org>\n"
@@ -21,17 +17,6 @@
 "Content-Transfer-Encoding: 8bit\n"
 "Generated-By: Babel 2.10.1\n"
 
-<<<<<<< HEAD
-#: app.py:430
-msgid "program_contains_error"
-msgstr ""
-
-#: app.py:600
-msgid "title_achievements"
-msgstr ""
-
-#: app.py:617 app.py:721 app.py:1055 website/teacher.py:361
-=======
 #: app.py:412
 msgid "program_contains_error"
 msgstr ""
@@ -41,24 +26,10 @@
 msgstr ""
 
 #: app.py:639 app.py:743 app.py:1085 website/teacher.py:361
->>>>>>> 7c096306
 #: website/teacher.py:370
 msgid "not_teacher"
 msgstr ""
 
-<<<<<<< HEAD
-#: app.py:620
-msgid "not_enrolled"
-msgstr ""
-
-#: app.py:659
-msgid "title_programs"
-msgstr ""
-
-#: app.py:669 app.py:679 app.py:683 app.py:698 app.py:970 app.py:1462
-#: website/admin.py:18 website/admin.py:25 website/admin.py:90
-#: website/admin.py:109 website/admin.py:127 website/admin.py:134
-=======
 #: app.py:642
 msgid "not_enrolled"
 msgstr ""
@@ -70,31 +41,11 @@
 #: app.py:691 app.py:701 app.py:705 app.py:720 app.py:1000 app.py:1492
 #: website/admin.py:17 website/admin.py:24 website/admin.py:92
 #: website/admin.py:110 website/admin.py:128 website/admin.py:135
->>>>>>> 7c096306
 #: website/auth.py:712 website/auth.py:739 website/programs.py:210
 #: website/statistics.py:86
 msgid "unauthorized"
 msgstr ""
 
-<<<<<<< HEAD
-#: app.py:735 app.py:1072
-msgid "title_for-teacher"
-msgstr ""
-
-#: app.py:752 app.py:754 app.py:888 app.py:910 app.py:912
-msgid "no_such_level"
-msgstr ""
-
-#: app.py:762 app.py:769 app.py:842 app.py:848
-msgid "no_such_program"
-msgstr ""
-
-#: app.py:792
-msgid "level_not_class"
-msgstr ""
-
-#: app.py:893 website/teacher.py:419 website/teacher.py:435
-=======
 #: app.py:757 app.py:1102
 msgid "title_for-teacher"
 msgstr ""
@@ -112,238 +63,10 @@
 msgstr ""
 
 #: app.py:923 website/teacher.py:419 website/teacher.py:435
->>>>>>> 7c096306
 #: website/teacher.py:464 website/teacher.py:490
 msgid "no_such_adventure"
 msgstr ""
 
-<<<<<<< HEAD
-#: app.py:921
-msgid "page_not_found"
-msgstr ""
-
-#: app.py:941
-msgid "title_signup"
-msgstr ""
-
-#: app.py:948
-msgid "title_login"
-msgstr ""
-
-#: app.py:955
-msgid "title_recover"
-msgstr ""
-
-#: app.py:971
-msgid "title_reset"
-msgstr ""
-
-#: app.py:997
-msgid "title_my-profile"
-msgstr ""
-
-#: app.py:1013
-msgid "title_learn-more"
-msgstr ""
-
-#: app.py:1019
-msgid "title_privacy"
-msgstr ""
-
-#: app.py:1029
-msgid "title_start"
-msgstr ""
-
-#: app.py:1047
-msgid "title_landing-page"
-msgstr ""
-
-#: app.py:1154
-msgid "title_explore"
-msgstr ""
-
-#: app.py:1174 app.py:1176
-msgid "translate_error"
-msgstr ""
-
-#: app.py:1181 app.py:1215
-msgid "tutorial_start_title"
-msgstr ""
-
-#: app.py:1181
-msgid "tutorial_start_message"
-msgstr ""
-
-#: app.py:1183
-msgid "tutorial_editor_title"
-msgstr ""
-
-#: app.py:1183
-msgid "tutorial_editor_message"
-msgstr ""
-
-#: app.py:1185
-msgid "tutorial_output_title"
-msgstr ""
-
-#: app.py:1185
-msgid "tutorial_output_message"
-msgstr ""
-
-#: app.py:1187
-msgid "tutorial_run_title"
-msgstr ""
-
-#: app.py:1187
-msgid "tutorial_run_message"
-msgstr ""
-
-#: app.py:1189
-msgid "tutorial_tryit_title"
-msgstr ""
-
-#: app.py:1189
-msgid "tutorial_tryit_message"
-msgstr ""
-
-#: app.py:1191
-msgid "tutorial_speakaloud_title"
-msgstr ""
-
-#: app.py:1191
-msgid "tutorial_speakaloud_message"
-msgstr ""
-
-#: app.py:1193
-msgid "tutorial_speakaloud_run_title"
-msgstr ""
-
-#: app.py:1193
-msgid "tutorial_speakaloud_run_message"
-msgstr ""
-
-#: app.py:1195
-msgid "tutorial_nextlevel_title"
-msgstr ""
-
-#: app.py:1195
-msgid "tutorial_nextlevel_message"
-msgstr ""
-
-#: app.py:1197
-msgid "tutorial_leveldefault_title"
-msgstr ""
-
-#: app.py:1197
-msgid "tutorial_leveldefault_message"
-msgstr ""
-
-#: app.py:1199
-msgid "tutorial_adventures_title"
-msgstr ""
-
-#: app.py:1199
-msgid "tutorial_adventures_message"
-msgstr ""
-
-#: app.py:1201
-msgid "tutorial_quiz_title"
-msgstr ""
-
-#: app.py:1201
-msgid "tutorial_quiz_message"
-msgstr ""
-
-#: app.py:1203
-msgid "tutorial_saveshare_title"
-msgstr ""
-
-#: app.py:1203
-msgid "tutorial_saveshare_message"
-msgstr ""
-
-#: app.py:1205
-msgid "tutorial_cheatsheet_title"
-msgstr ""
-
-#: app.py:1205
-msgid "tutorial_cheatsheet_message"
-msgstr ""
-
-#: app.py:1207 app.py:1227
-msgid "tutorial_end_title"
-msgstr ""
-
-#: app.py:1207
-msgid "tutorial_end_message"
-msgstr ""
-
-#: app.py:1209 app.py:1229
-msgid "tutorial_title_not_found"
-msgstr ""
-
-#: app.py:1209 app.py:1229
-msgid "tutorial_message_not_found"
-msgstr ""
-
-#: app.py:1215
-msgid "teacher_tutorial_start_message"
-msgstr ""
-
-#: app.py:1217
-msgid "tutorial_class_title"
-msgstr ""
-
-#: app.py:1217
-msgid "tutorial_class_message"
-msgstr ""
-
-#: app.py:1219
-msgid "tutorial_customize_class_title"
-msgstr ""
-
-#: app.py:1219
-msgid "tutorial_customize_class_message"
-msgstr ""
-
-#: app.py:1221
-msgid "tutorial_own_adventures_title"
-msgstr ""
-
-#: app.py:1221
-msgid "tutorial_own_adventures_message"
-msgstr ""
-
-#: app.py:1223
-msgid "tutorial_accounts_title"
-msgstr ""
-
-#: app.py:1223
-msgid "tutorial_accounts_message"
-msgstr ""
-
-#: app.py:1225
-msgid "tutorial_documentation_title"
-msgstr ""
-
-#: app.py:1225
-msgid "tutorial_documentation_message"
-msgstr ""
-
-#: app.py:1227
-msgid "teacher_tutorial_end_message"
-msgstr ""
-
-#: app.py:1237
-msgid "tutorial_code_snippet"
-msgstr ""
-
-#: app.py:1241 app.py:1251
-msgid "invalid_tutorial_step"
-msgstr ""
-
-#: app.py:1401 website/auth.py:278 website/auth.py:333 website/auth.py:469
-=======
 #: app.py:951
 msgid "page_not_found"
 msgstr ""
@@ -569,7 +292,6 @@
 msgstr ""
 
 #: app.py:1431 website/auth.py:278 website/auth.py:333 website/auth.py:469
->>>>>>> 7c096306
 #: website/auth.py:494 website/auth.py:524 website/auth.py:633
 #: website/auth.py:671 website/auth.py:718 website/auth.py:745
 #: website/quiz.py:43 website/quiz.py:69 website/teacher.py:88
@@ -579,41 +301,6 @@
 msgid "ajax_error"
 msgstr ""
 
-<<<<<<< HEAD
-#: app.py:1404
-msgid "image_invalid"
-msgstr ""
-
-#: app.py:1406
-msgid "personal_text_invalid"
-msgstr ""
-
-#: app.py:1408 app.py:1414
-msgid "favourite_program_invalid"
-msgstr ""
-
-#: app.py:1428 app.py:1429
-msgid "public_profile_updated"
-msgstr ""
-
-#: app.py:1466 app.py:1491
-msgid "user_not_private"
-msgstr ""
-
-#: app.py:1499
-msgid "invalid_teacher_invitation_code"
-msgstr ""
-
-#: utils.py:289
-msgid "default_404"
-msgstr ""
-
-#: utils.py:291
-msgid "default_403"
-msgstr ""
-
-#: utils.py:293
-=======
 #: app.py:1434
 msgid "image_invalid"
 msgstr ""
@@ -647,7 +334,6 @@
 msgstr ""
 
 #: utils.py:303
->>>>>>> 7c096306
 msgid "default_500"
 msgstr ""
 
@@ -863,11 +549,7 @@
 msgid "class_name_prompt"
 msgstr ""
 
-<<<<<<< HEAD
-#: templates/class-overview.html:19 templates/class-overview.html:65
-=======
 #: templates/class-overview.html:19 templates/class-overview.html:58
->>>>>>> 7c096306
 #: templates/create-accounts.html:16 templates/login.html:12
 #: templates/profile.html:87 templates/recover.html:8 templates/signup.html:10
 msgid "username"
@@ -894,11 +576,7 @@
 msgid "password"
 msgstr ""
 
-<<<<<<< HEAD
-#: templates/class-overview.html:25 templates/class-overview.html:68
-=======
 #: templates/class-overview.html:25 templates/class-overview.html:61
->>>>>>> 7c096306
 #: templates/customize-adventure.html:52 templates/for-teachers.html:43
 #: templates/for-teachers.html:53
 msgid "remove"
@@ -920,9 +598,8 @@
 msgid "remove_student_prompt"
 msgstr ""
 
-<<<<<<< HEAD
-#: templates/class-overview.html:44
-msgid "add_students"
+#: templates/class-overview.html:43
+msgid "class_link"
 msgstr ""
 
 #: templates/class-overview.html:45 templates/customize-class.html:5
@@ -930,68 +607,6 @@
 msgstr ""
 
 #: templates/class-overview.html:46
-msgid "class_stats"
-msgstr ""
-
-#: templates/class-overview.html:47 templates/customize-adventure.html:59
-msgid "back_to_teachers_page"
-msgstr ""
-
-#: templates/class-overview.html:48
-msgid "delete_class_prompt"
-msgstr ""
-
-#: templates/class-overview.html:48
-msgid "delete_class"
-msgstr ""
-
-#: templates/class-overview.html:51
-msgid "add_students_options"
-msgstr ""
-
-#: templates/class-overview.html:53
-msgid "copy_link_success"
-msgstr ""
-
-#: templates/class-overview.html:53
-msgid "copy_join_link"
-msgstr ""
-
-#: templates/class-overview.html:54
-msgid "invite_prompt"
-msgstr ""
-
-#: templates/class-overview.html:54
-msgid "invite_by_username"
-msgstr ""
-
-#: templates/class-overview.html:55 templates/create-accounts.html:36
-msgid "create_accounts"
-msgstr ""
-
-#: templates/class-overview.html:60
-msgid "pending_invites"
-msgstr ""
-
-#: templates/class-overview.html:66
-msgid "invite_date"
-msgstr ""
-
-#: templates/class-overview.html:67
-msgid "expiration_date"
-msgstr ""
-
-#: templates/class-overview.html:77 templates/profile.html:15
-=======
-#: templates/class-overview.html:43
-msgid "class_link"
-msgstr ""
-
-#: templates/class-overview.html:45 templates/customize-class.html:5
-msgid "customize_class"
-msgstr ""
-
-#: templates/class-overview.html:46
 msgid "invite_prompt"
 msgstr ""
 
@@ -1028,7 +643,6 @@
 msgstr ""
 
 #: templates/class-overview.html:70 templates/profile.html:15
->>>>>>> 7c096306
 msgid "delete_invite_prompt"
 msgstr ""
 
@@ -1103,13 +717,10 @@
 msgid "reset_view"
 msgstr ""
 
-<<<<<<< HEAD
-=======
 #: templates/create-accounts.html:49 templates/for-teachers.html:64
 msgid "create_accounts"
 msgstr ""
 
->>>>>>> 7c096306
 #: templates/customize-adventure.html:5
 msgid "customize_adventure"
 msgstr ""
@@ -1289,11 +900,7 @@
 msgid "remove_customization"
 msgstr ""
 
-<<<<<<< HEAD
-#: templates/customize-class.html:176
-=======
 #: templates/customize-class.html:182
->>>>>>> 7c096306
 msgid "unsaved_class_changes"
 msgstr ""
 
@@ -1362,7 +969,11 @@
 msgid "create_adventure"
 msgstr ""
 
-#: templates/for-teachers.html:116
+#: templates/for-teachers.html:62
+msgid "create_student_accounts"
+msgstr ""
+
+#: templates/for-teachers.html:122
 msgid "teacher_welcome"
 msgstr ""
 
@@ -1973,13 +1584,8 @@
 msgid "percentage_achieved"
 msgstr ""
 
-<<<<<<< HEAD
-#: website/admin.py:19 website/admin.py:82 website/admin.py:103
-#: website/admin.py:121 website/admin.py:128 website/admin.py:151
-=======
 #: website/admin.py:18 website/admin.py:84 website/admin.py:104
 #: website/admin.py:122 website/admin.py:129 website/admin.py:152
->>>>>>> 7c096306
 msgid "title_admin"
 msgstr ""
 
