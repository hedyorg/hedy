# Translations template for PROJECT.
# Copyright (C) 2022 ORGANIZATION
# This file is distributed under the same license as the PROJECT project.
# FIRST AUTHOR <EMAIL@ADDRESS>, 2022.
#
#, fuzzy
msgid ""
msgstr ""
"Project-Id-Version: PROJECT VERSION\n"
"Report-Msgid-Bugs-To: EMAIL@ADDRESS\n"
<<<<<<< HEAD
"POT-Creation-Date: 2022-06-28 18:27+0300\n"
=======
"POT-Creation-Date: 2022-06-28 15:41+0200\n"
>>>>>>> 0c6c88b4
"PO-Revision-Date: YEAR-MO-DA HO:MI+ZONE\n"
"Last-Translator: FULL NAME <EMAIL@ADDRESS>\n"
"Language-Team: LANGUAGE <LL@li.org>\n"
"MIME-Version: 1.0\n"
"Content-Type: text/plain; charset=utf-8\n"
"Content-Transfer-Encoding: 8bit\n"
"Generated-By: Babel 2.9.1\n"

#: app.py:417
msgid "program_contains_error"
msgstr ""

#: app.py:627
msgid "title_achievements"
msgstr ""

#: app.py:644 app.py:748 app.py:1090 website/teacher.py:361
#: website/teacher.py:372
msgid "not_teacher"
msgstr ""

#: app.py:647
msgid "not_enrolled"
msgstr ""

#: app.py:686
msgid "title_programs"
msgstr ""

<<<<<<< HEAD
#: app.py:696 app.py:706 app.py:710 app.py:725 app.py:1005 app.py:1544
=======
#: app.py:696 app.py:706 app.py:710 app.py:725 app.py:1005 app.py:1542
>>>>>>> 0c6c88b4
#: website/admin.py:17 website/admin.py:24 website/admin.py:92
#: website/admin.py:111 website/admin.py:129 website/admin.py:136
#: website/admin.py:144 website/auth.py:716 website/auth.py:743
#: website/programs.py:210 website/statistics.py:100
msgid "unauthorized"
msgstr ""

#: app.py:762 app.py:1107
msgid "title_for-teacher"
msgstr ""

#: app.py:779 app.py:781 app.py:923 app.py:945 app.py:947
msgid "no_such_level"
msgstr ""

#: app.py:789 app.py:796 app.py:877 app.py:883
msgid "no_such_program"
msgstr ""

#: app.py:819
msgid "level_not_class"
msgstr ""

#: app.py:928 website/teacher.py:421 website/teacher.py:437
#: website/teacher.py:466 website/teacher.py:492
msgid "no_such_adventure"
msgstr ""

#: app.py:956 app.py:1209
msgid "page_not_found"
msgstr ""

#: app.py:976
msgid "title_signup"
msgstr ""

#: app.py:983
msgid "title_login"
msgstr ""

#: app.py:990
msgid "title_recover"
msgstr ""

#: app.py:1006
msgid "title_reset"
msgstr ""

#: app.py:1032
msgid "title_my-profile"
msgstr ""

#: app.py:1048
msgid "title_learn-more"
msgstr ""

#: app.py:1054
msgid "title_privacy"
msgstr ""

#: app.py:1064
msgid "title_start"
msgstr ""

#: app.py:1082
msgid "title_landing-page"
msgstr ""

#: app.py:1200
msgid "title_explore"
msgstr ""

#: app.py:1220 app.py:1225
msgid "no_such_highscore"
msgstr ""

<<<<<<< HEAD
#: app.py:1253 app.py:1255
msgid "translate_error"
msgstr ""

#: app.py:1260 app.py:1294
msgid "tutorial_start_title"
msgstr ""

#: app.py:1260
msgid "tutorial_start_message"
msgstr ""

#: app.py:1262
msgid "tutorial_editor_title"
msgstr ""

#: app.py:1262
msgid "tutorial_editor_message"
msgstr ""

#: app.py:1264
msgid "tutorial_output_title"
msgstr ""

#: app.py:1264
msgid "tutorial_output_message"
msgstr ""

#: app.py:1266
msgid "tutorial_run_title"
msgstr ""

#: app.py:1266
msgid "tutorial_run_message"
msgstr ""

#: app.py:1268
msgid "tutorial_tryit_title"
msgstr ""

#: app.py:1268
msgid "tutorial_tryit_message"
msgstr ""

#: app.py:1270
msgid "tutorial_speakaloud_title"
msgstr ""

#: app.py:1270
msgid "tutorial_speakaloud_message"
msgstr ""

#: app.py:1272
msgid "tutorial_speakaloud_run_title"
msgstr ""

#: app.py:1272
msgid "tutorial_speakaloud_run_message"
msgstr ""

#: app.py:1274
msgid "tutorial_nextlevel_title"
msgstr ""

#: app.py:1274
msgid "tutorial_nextlevel_message"
msgstr ""

#: app.py:1276
msgid "tutorial_leveldefault_title"
msgstr ""

#: app.py:1276
msgid "tutorial_leveldefault_message"
msgstr ""

#: app.py:1278
msgid "tutorial_adventures_title"
msgstr ""

#: app.py:1278
msgid "tutorial_adventures_message"
msgstr ""

#: app.py:1280
msgid "tutorial_quiz_title"
msgstr ""

#: app.py:1280
msgid "tutorial_quiz_message"
msgstr ""

#: app.py:1282
msgid "tutorial_saveshare_title"
msgstr ""

#: app.py:1282
msgid "tutorial_saveshare_message"
msgstr ""

#: app.py:1284
msgid "tutorial_cheatsheet_title"
msgstr ""

#: app.py:1284
msgid "tutorial_cheatsheet_message"
msgstr ""

#: app.py:1286 app.py:1306
msgid "tutorial_end_title"
msgstr ""

#: app.py:1286
msgid "tutorial_end_message"
msgstr ""

#: app.py:1288 app.py:1308
msgid "tutorial_title_not_found"
msgstr ""

#: app.py:1288 app.py:1308
msgid "tutorial_message_not_found"
msgstr ""

#: app.py:1294
msgid "teacher_tutorial_start_message"
msgstr ""

#: app.py:1296
msgid "tutorial_class_title"
msgstr ""

#: app.py:1296
msgid "tutorial_class_message"
msgstr ""

#: app.py:1298
msgid "tutorial_customize_class_title"
msgstr ""

#: app.py:1298
msgid "tutorial_customize_class_message"
msgstr ""

#: app.py:1300
msgid "tutorial_own_adventures_title"
msgstr ""

#: app.py:1300
msgid "tutorial_own_adventures_message"
msgstr ""

#: app.py:1302
msgid "tutorial_accounts_title"
msgstr ""

#: app.py:1302
msgid "tutorial_accounts_message"
msgstr ""

#: app.py:1304
msgid "tutorial_documentation_title"
msgstr ""

#: app.py:1304
msgid "tutorial_documentation_message"
msgstr ""

#: app.py:1306
msgid "teacher_tutorial_end_message"
msgstr ""

#: app.py:1316
msgid "tutorial_code_snippet"
msgstr ""

#: app.py:1320 app.py:1330
msgid "invalid_tutorial_step"
msgstr ""

#: app.py:1483 website/auth.py:278 website/auth.py:333 website/auth.py:469
=======
#: app.py:1251 app.py:1253
msgid "translate_error"
msgstr ""

#: app.py:1258 app.py:1292
msgid "tutorial_start_title"
msgstr ""

#: app.py:1258
msgid "tutorial_start_message"
msgstr ""

#: app.py:1260
msgid "tutorial_editor_title"
msgstr ""

#: app.py:1260
msgid "tutorial_editor_message"
msgstr ""

#: app.py:1262
msgid "tutorial_output_title"
msgstr ""

#: app.py:1262
msgid "tutorial_output_message"
msgstr ""

#: app.py:1264
msgid "tutorial_run_title"
msgstr ""

#: app.py:1264
msgid "tutorial_run_message"
msgstr ""

#: app.py:1266
msgid "tutorial_tryit_title"
msgstr ""

#: app.py:1266
msgid "tutorial_tryit_message"
msgstr ""

#: app.py:1268
msgid "tutorial_speakaloud_title"
msgstr ""

#: app.py:1268
msgid "tutorial_speakaloud_message"
msgstr ""

#: app.py:1270
msgid "tutorial_speakaloud_run_title"
msgstr ""

#: app.py:1270
msgid "tutorial_speakaloud_run_message"
msgstr ""

#: app.py:1272
msgid "tutorial_nextlevel_title"
msgstr ""

#: app.py:1272
msgid "tutorial_nextlevel_message"
msgstr ""

#: app.py:1274
msgid "tutorial_leveldefault_title"
msgstr ""

#: app.py:1274
msgid "tutorial_leveldefault_message"
msgstr ""

#: app.py:1276
msgid "tutorial_adventures_title"
msgstr ""

#: app.py:1276
msgid "tutorial_adventures_message"
msgstr ""

#: app.py:1278
msgid "tutorial_quiz_title"
msgstr ""

#: app.py:1278
msgid "tutorial_quiz_message"
msgstr ""

#: app.py:1280
msgid "tutorial_saveshare_title"
msgstr ""

#: app.py:1280
msgid "tutorial_saveshare_message"
msgstr ""

#: app.py:1282
msgid "tutorial_cheatsheet_title"
msgstr ""

#: app.py:1282
msgid "tutorial_cheatsheet_message"
msgstr ""

#: app.py:1284 app.py:1304
msgid "tutorial_end_title"
msgstr ""

#: app.py:1284
msgid "tutorial_end_message"
msgstr ""

#: app.py:1286 app.py:1306
msgid "tutorial_title_not_found"
msgstr ""

#: app.py:1286 app.py:1306
msgid "tutorial_message_not_found"
msgstr ""

#: app.py:1292
msgid "teacher_tutorial_start_message"
msgstr ""

#: app.py:1294
msgid "tutorial_class_title"
msgstr ""

#: app.py:1294
msgid "tutorial_class_message"
msgstr ""

#: app.py:1296
msgid "tutorial_customize_class_title"
msgstr ""

#: app.py:1296
msgid "tutorial_customize_class_message"
msgstr ""

#: app.py:1298
msgid "tutorial_own_adventures_title"
msgstr ""

#: app.py:1298
msgid "tutorial_own_adventures_message"
msgstr ""

#: app.py:1300
msgid "tutorial_accounts_title"
msgstr ""

#: app.py:1300
msgid "tutorial_accounts_message"
msgstr ""

#: app.py:1302
msgid "tutorial_documentation_title"
msgstr ""

#: app.py:1302
msgid "tutorial_documentation_message"
msgstr ""

#: app.py:1304
msgid "teacher_tutorial_end_message"
msgstr ""

#: app.py:1314
msgid "tutorial_code_snippet"
msgstr ""

#: app.py:1318 app.py:1328
msgid "invalid_tutorial_step"
msgstr ""

#: app.py:1481 website/auth.py:278 website/auth.py:333 website/auth.py:469
>>>>>>> 0c6c88b4
#: website/auth.py:494 website/auth.py:524 website/auth.py:637
#: website/auth.py:675 website/auth.py:722 website/auth.py:749
#: website/quiz.py:43 website/quiz.py:69 website/teacher.py:88
#: website/teacher.py:123 website/teacher.py:195 website/teacher.py:251
#: website/teacher.py:298 website/teacher.py:339 website/teacher.py:377
#: website/teacher.py:448 website/teacher.py:506
msgid "ajax_error"
msgstr ""

<<<<<<< HEAD
#: app.py:1486
msgid "image_invalid"
msgstr ""

#: app.py:1488
msgid "personal_text_invalid"
msgstr ""

#: app.py:1490 app.py:1496
msgid "favourite_program_invalid"
msgstr ""

#: app.py:1510 app.py:1511
msgid "public_profile_updated"
msgstr ""

#: app.py:1548 app.py:1573
msgid "user_not_private"
msgstr ""

#: app.py:1581
=======
#: app.py:1484
msgid "image_invalid"
msgstr ""

#: app.py:1486
msgid "personal_text_invalid"
msgstr ""

#: app.py:1488 app.py:1494
msgid "favourite_program_invalid"
msgstr ""

#: app.py:1508 app.py:1509
msgid "public_profile_updated"
msgstr ""

#: app.py:1546 app.py:1571
msgid "user_not_private"
msgstr ""

#: app.py:1579
>>>>>>> 0c6c88b4
msgid "invalid_teacher_invitation_code"
msgstr ""

#: utils.py:292
msgid "default_404"
msgstr ""

#: utils.py:294
msgid "default_403"
msgstr ""

#: utils.py:296
msgid "default_500"
msgstr ""

#: content/error-messages.txt:1
msgid "Wrong Level"
msgstr ""

#: content/error-messages.txt:2
msgid "Incomplete"
msgstr ""

#: content/error-messages.txt:3
msgid "Invalid"
msgstr ""

#: content/error-messages.txt:4
msgid "Invalid Space"
msgstr ""

#: content/error-messages.txt:5
msgid "Has Blanks"
msgstr ""

#: content/error-messages.txt:6
msgid "No Indentation"
msgstr ""

#: content/error-messages.txt:7
msgid "Unexpected Indentation"
msgstr ""

#: content/error-messages.txt:8
msgid "Parse"
msgstr ""

#: content/error-messages.txt:9
msgid "Unquoted Text"
msgstr ""

#: content/error-messages.txt:10
msgid "Unquoted Assignment"
msgstr ""

#: content/error-messages.txt:11
msgid "Unquoted Equality Check"
msgstr ""

#: content/error-messages.txt:12
msgid "Var Undefined"
msgstr ""

#: content/error-messages.txt:13
msgid "Cyclic Var Definition"
msgstr ""

#: content/error-messages.txt:14
msgid "Lonely Echo"
msgstr ""

#: content/error-messages.txt:15
msgid "Too Big"
msgstr ""

#: content/error-messages.txt:16
msgid "Invalid Argument Type"
msgstr ""

#: content/error-messages.txt:17
msgid "Invalid Argument"
msgstr ""

#: content/error-messages.txt:18
msgid "Invalid Type Combination"
msgstr ""

#: content/error-messages.txt:19
msgid "Unsupported Float"
msgstr ""

#: content/error-messages.txt:20
msgid "Locked Language Feature"
msgstr ""

#: content/error-messages.txt:21
msgid "Missing Command"
msgstr ""

#: content/error-messages.txt:22
msgid "Missing Inner Command"
msgstr ""

#: content/error-messages.txt:23
msgid "Unsupported String Value"
msgstr ""

#: content/error-messages.txt:24
msgid "ask_needs_var"
msgstr ""

#: content/error-messages.txt:25
msgid "echo_out"
msgstr ""

#: content/error-messages.txt:26
msgid "space"
msgstr ""

#: content/error-messages.txt:27
msgid "comma"
msgstr ""

#: content/error-messages.txt:28
msgid "question mark"
msgstr ""

#: content/error-messages.txt:29
msgid "newline"
msgstr ""

#: content/error-messages.txt:30
msgid "period"
msgstr ""

#: content/error-messages.txt:31
msgid "exclamation mark"
msgstr ""

#: content/error-messages.txt:32
msgid "dash"
msgstr ""

#: content/error-messages.txt:33
msgid "star"
msgstr ""

#: content/error-messages.txt:34
msgid "single quotes"
msgstr ""

#: content/error-messages.txt:35
msgid "double quotes"
msgstr ""

#: content/error-messages.txt:36
msgid "slash"
msgstr ""

#: content/error-messages.txt:37
msgid "string"
msgstr ""

#: content/error-messages.txt:38
msgid "nested blocks"
msgstr ""

#: content/error-messages.txt:39
msgid "or"
msgstr ""

#: content/error-messages.txt:40
msgid "number"
msgstr ""

#: content/error-messages.txt:41
msgid "integer"
msgstr ""

#: content/error-messages.txt:42
msgid "float"
msgstr ""

#: content/error-messages.txt:43
msgid "list"
msgstr ""

#: content/error-messages.txt:44
msgid "input"
msgstr ""

#: templates/achievements.html:5
msgid "general"
msgstr ""

#: templates/achievements.html:9
msgid "programs_created"
msgstr ""

#: templates/achievements.html:10
msgid "programs_saved"
msgstr ""

#: templates/achievements.html:11
msgid "programs_submitted"
msgstr ""

#: templates/achievements.html:13 templates/achievements.html:26
msgid "teacher"
msgstr ""

#: templates/achievements.html:16 templates/achievements.html:54
msgid "hidden"
msgstr ""

#: templates/achievements.html:23
msgid "hedy_achievements"
msgstr ""

#: templates/achievements.html:37 templates/achievements.html:51
#: templates/landing-page.html:89 templates/layout.html:92
#: templates/public-page.html:51
msgid "achievements_logo_alt"
msgstr ""

#: templates/achievements.html:38
msgid "achievements_check_icon_alt"
msgstr ""

#: templates/base_email.html:3 templates/cheatsheet.html:15
#: templates/incl-menubar.html:4
msgid "hedy_logo_alt"
msgstr ""

#: templates/cheatsheet.html:14
msgid "cheatsheet_title"
msgstr ""

<<<<<<< HEAD
#: templates/class-logs.html:10 templates/class-stats.html:22
#: templates/create-accounts.html:41 templates/customize-class.html:166
msgid "back_to_class"
msgstr ""

#: templates/class-overview.html:13 templates/for-teachers.html:32
msgid "class_name_prompt"
msgstr ""

#: templates/class-overview.html:19 templates/class-overview.html:66
#: templates/create-accounts.html:16 templates/highscores.html:22
#: templates/login.html:12 templates/profile.html:87 templates/recover.html:8
=======
#: templates/class-overview.html:13 templates/for-teachers.html:35
msgid "class_name_prompt"
msgstr ""

#: templates/class-overview.html:19 templates/class-overview.html:65
#: templates/create-accounts.html:16 templates/highscores.html:25
#: templates/login.html:12 templates/profile.html:89 templates/recover.html:8
>>>>>>> 0c6c88b4
#: templates/signup.html:10
msgid "username"
msgstr ""

#: templates/class-overview.html:20
msgid "last_login"
msgstr ""

#: templates/class-overview.html:21
msgid "highest_level_reached"
msgstr ""

#: templates/class-overview.html:22
msgid "number_programs"
msgstr ""

#: templates/class-overview.html:23
msgid "programs"
msgstr ""

#: templates/class-overview.html:24 templates/create-accounts.html:17
#: templates/login.html:15 templates/reset.html:8 templates/signup.html:19
msgid "password"
msgstr ""

<<<<<<< HEAD
#: templates/class-overview.html:25 templates/class-overview.html:69
#: templates/customize-adventure.html:52 templates/for-teachers.html:43
#: templates/for-teachers.html:53
=======
#: templates/class-overview.html:25 templates/class-overview.html:68
#: templates/customize-adventure.html:52 templates/for-teachers.html:46
#: templates/for-teachers.html:56
>>>>>>> 0c6c88b4
msgid "remove"
msgstr ""

#: templates/class-overview.html:35
msgid "page"
msgstr ""

#: templates/class-overview.html:36
msgid "enter_password"
msgstr ""

#: templates/class-overview.html:36
msgid "password_change_prompt"
msgstr ""

#: templates/class-overview.html:37
msgid "remove_student_prompt"
msgstr ""

#: templates/class-overview.html:44
msgid "add_students"
msgstr ""

#: templates/class-overview.html:45 templates/customize-class.html:5
msgid "customize_class"
msgstr ""

#: templates/class-overview.html:46
msgid "class_stats"
msgstr ""

#: templates/class-overview.html:47
msgid "class_logs"
msgstr ""

#: templates/class-overview.html:48 templates/customize-adventure.html:59
msgid "back_to_teachers_page"
msgstr ""

#: templates/class-overview.html:49
msgid "delete_class_prompt"
msgstr ""

#: templates/class-overview.html:49
msgid "delete_class"
msgstr ""

#: templates/class-overview.html:52
msgid "add_students_options"
msgstr ""

#: templates/class-overview.html:54
msgid "copy_link_success"
msgstr ""

#: templates/class-overview.html:54
msgid "copy_join_link"
msgstr ""

#: templates/class-overview.html:55
msgid "invite_prompt"
msgstr ""

#: templates/class-overview.html:55
msgid "invite_by_username"
msgstr ""

#: templates/class-overview.html:56 templates/create-accounts.html:45
msgid "create_accounts"
msgstr ""

#: templates/class-overview.html:61
msgid "pending_invites"
msgstr ""

#: templates/class-overview.html:67
msgid "invite_date"
msgstr ""

#: templates/class-overview.html:68
msgid "expiration_date"
msgstr ""

<<<<<<< HEAD
#: templates/class-overview.html:78 templates/profile.html:15
=======
#: templates/class-overview.html:77 templates/profile.html:16
>>>>>>> 0c6c88b4
msgid "delete_invite_prompt"
msgstr ""

#: templates/class-prejoin.html:7
msgid "class_already_joined"
msgstr ""

#: templates/class-prejoin.html:9 templates/error-page.html:6
msgid "error_logo_alt"
msgstr ""

#: templates/class-prejoin.html:11
msgid "goto_profile"
msgstr ""

#: templates/class-prejoin.html:15 templates/profile.html:13
msgid "prompt_join_class"
msgstr ""

#: templates/class-prejoin.html:17 website/teacher.py:181
msgid "join_prompt"
msgstr ""

#: templates/class-prejoin.html:17 templates/profile.html:15
msgid "join_class"
msgstr ""

#: templates/code-page.html:8 templates/for-teachers.html:9
msgid "next_step_tutorial"
msgstr ""

#: templates/code-page.html:34 templates/code-page.html:44
#: templates/customize-class.html:28 templates/customize-class.html:64
#: templates/customize-class.html:71 templates/customize-class.html:95
#: templates/level-page.html:6 templates/level-page.html:11
#: templates/quiz.html:8 templates/view-program-page.html:12
#: templates/view-program-page.html:28
msgid "level_title"
msgstr ""

#: templates/create-accounts.html:5
msgid "create_multiple_accounts"
msgstr ""

#: templates/create-accounts.html:7
msgid "accounts_intro"
msgstr ""

#: templates/create-accounts.html:10
msgid "create_accounts_prompt"
msgstr ""

#: templates/create-accounts.html:25
msgid "download_login_credentials"
msgstr ""

#: templates/create-accounts.html:29 templates/layout.html:22
#: templates/signup.html:64
msgid "yes"
msgstr ""

#: templates/create-accounts.html:33 templates/layout.html:23
#: templates/signup.html:68
msgid "no"
msgstr ""

#: templates/create-accounts.html:44 templates/programs.html:23
msgid "reset_view"
msgstr ""

#: templates/customize-adventure.html:5
msgid "customize_adventure"
msgstr ""

#: templates/customize-adventure.html:7
msgid "update_adventure_prompt"
msgstr ""

#: templates/customize-adventure.html:10
msgid "general_settings"
msgstr ""

#: templates/customize-adventure.html:12 templates/for-teachers.html:20
#: templates/for-teachers.html:42
msgid "name"
msgstr ""

#: templates/customize-adventure.html:16 templates/customize-adventure.html:18
#: templates/explore.html:28 templates/explore.html:57
#: templates/explore.html:85 templates/for-teachers.html:43
#: templates/programs.html:12 templates/programs.html:37
#: templates/programs.html:45
msgid "level"
msgstr ""

#: templates/customize-adventure.html:25
msgid "adventure_exp_1"
msgstr ""

#: templates/customize-adventure.html:31
msgid "adventure_exp_2"
msgstr ""

#: templates/customize-adventure.html:36
msgid "hello_world_snippet"
msgstr ""

#: templates/customize-adventure.html:39
msgid "adventure_exp_3"
msgstr ""

#: templates/customize-adventure.html:43 templates/customize-class.html:28
#: templates/customize-class.html:94 templates/explore.html:22
#: templates/programs.html:18 templates/programs.html:38
#: templates/view-adventure.html:6
msgid "adventure"
msgstr ""

#: templates/customize-adventure.html:44
msgid "template_code"
msgstr ""

#: templates/customize-adventure.html:47
msgid "adventure_terms"
msgstr ""

#: templates/customize-adventure.html:50
msgid "preview"
msgstr ""

#: templates/customize-adventure.html:51 templates/customize-class.html:161
msgid "save"
msgstr ""

#: templates/customize-adventure.html:52 templates/for-teachers.html:56
msgid "delete_adventure_prompt"
msgstr ""

#: templates/customize-class.html:7
msgid "customize_class_exp_1"
msgstr ""

#: templates/customize-class.html:10
msgid "customize_class_step_1"
msgstr ""

#: templates/customize-class.html:11
msgid "customize_class_step_2"
msgstr ""

#: templates/customize-class.html:12
msgid "customize_class_step_3"
msgstr ""

#: templates/customize-class.html:13
msgid "customize_class_step_4"
msgstr ""

#: templates/customize-class.html:14
msgid "customize_class_step_5"
msgstr ""

#: templates/customize-class.html:15
msgid "customize_class_step_6"
msgstr ""

#: templates/customize-class.html:16
msgid "customize_class_step_7"
msgstr ""

#: templates/customize-class.html:17
msgid "customize_class_step_8"
msgstr ""

#: templates/customize-class.html:20
msgid "customize_class_exp_2"
msgstr ""

#: templates/customize-class.html:23
msgid "select_adventures"
msgstr ""

#: templates/customize-class.html:59
msgid "opening_dates"
msgstr ""

#: templates/customize-class.html:65
msgid "opening_date"
msgstr ""

#: templates/customize-class.html:75 templates/customize-class.html:77
msgid "directly_available"
msgstr ""

#: templates/customize-class.html:89
msgid "select_own_adventures"
msgstr ""

#: templates/customize-class.html:96 templates/customize-class.html:120
#: templates/profile.html:50 templates/profile.html:124
#: templates/profile.html:133 templates/signup.html:26 templates/signup.html:45
#: templates/signup.html:53
msgid "select"
msgstr ""

#: templates/customize-class.html:114
msgid "other_settings"
msgstr ""

#: templates/customize-class.html:119
msgid "option"
msgstr ""

#: templates/customize-class.html:125
msgid "mandatory_mode"
msgstr ""

#: templates/customize-class.html:131
msgid "hide_cheatsheet"
msgstr ""

#: templates/customize-class.html:137
msgid "hide_keyword_switcher"
msgstr ""

#: templates/customize-class.html:143
msgid "hide_quiz"
msgstr ""

#: templates/customize-class.html:149
msgid "hide_parsons"
msgstr ""

#: templates/customize-class.html:160
msgid "reset_adventure_prompt"
msgstr ""

#: templates/customize-class.html:160
msgid "reset_adventures"
msgstr ""

#: templates/customize-class.html:164
msgid "remove_customizations_prompt"
msgstr ""

#: templates/customize-class.html:165
msgid "remove_customization"
msgstr ""

#: templates/customize-class.html:182
msgid "unsaved_class_changes"
msgstr ""

#: templates/error-page.html:12
msgid "go_back_to_main"
msgstr ""

#: templates/explore.html:12 templates/landing-page.html:33
msgid "explore_programs"
msgstr ""

#: templates/explore.html:15
msgid "explore_explanation"
msgstr ""

#: templates/explore.html:34
msgid "language"
msgstr ""

#: templates/explore.html:41 templates/programs.html:24
msgid "search_button"
msgstr ""

#: templates/explore.html:48
msgid "hedy_choice_title"
msgstr ""

#: templates/explore.html:60 templates/explore.html:88
msgid "creator"
msgstr ""

#: templates/explore.html:66 templates/explore.html:94
msgid "view_program"
msgstr ""

#: templates/for-teachers.html:15 templates/profile.html:71
#: templates/profile.html:73
msgid "my_classes"
msgstr ""

#: templates/for-teachers.html:22
msgid "students"
msgstr ""

#: templates/for-teachers.html:35
msgid "create_class"
msgstr ""

#: templates/for-teachers.html:38
msgid "my_adventures"
msgstr ""

#: templates/for-teachers.html:44
msgid "last_update"
msgstr ""

#: templates/for-teachers.html:45 templates/for-teachers.html:55
msgid "view"
msgstr ""

#: templates/for-teachers.html:62
msgid "adventure_prompt"
msgstr ""

#: templates/for-teachers.html:62 website/teacher.py:501
msgid "create_adventure"
msgstr ""

#: templates/for-teachers.html:120
msgid "teacher_welcome"
msgstr ""

<<<<<<< HEAD
#: templates/highscores.html:8
msgid "whole_world"
msgstr ""

#: templates/highscores.html:10
msgid "your_country"
msgstr ""

#: templates/highscores.html:13
msgid "your_class"
msgstr ""

#: templates/highscores.html:23 templates/landing-page.html:52
=======
#: templates/highscores.html:7
msgid "highscore_explanation"
msgstr ""

#: templates/highscores.html:11
msgid "whole_world"
msgstr ""

#: templates/highscores.html:13
msgid "your_country"
msgstr ""

#: templates/highscores.html:16
msgid "your_class"
msgstr ""

#: templates/highscores.html:26 templates/landing-page.html:52
>>>>>>> 0c6c88b4
#: templates/public-page.html:16
msgid "achievements"
msgstr ""

<<<<<<< HEAD
#: templates/highscores.html:24 templates/learn-more.html:22
#: templates/profile.html:129 templates/signup.html:52
msgid "country"
msgstr ""

#: templates/highscores.html:25 templates/landing-page.html:88
=======
#: templates/highscores.html:27 templates/learn-more.html:22
#: templates/profile.html:131 templates/signup.html:52
msgid "country"
msgstr ""

#: templates/highscores.html:28 templates/landing-page.html:88
>>>>>>> 0c6c88b4
#: templates/public-page.html:50
msgid "last_achievement"
msgstr ""

<<<<<<< HEAD
#: templates/highscores.html:34
=======
#: templates/highscores.html:37 templates/programs.html:51
>>>>>>> 0c6c88b4
msgid "ago"
msgstr ""

#: templates/incl-adventure-tabs.html:14
msgid "parsons_title"
msgstr ""

#: templates/incl-adventure-tabs.html:25
msgid "quiz_tab"
msgstr ""

#: templates/incl-adventure-tabs.html:29
msgid "specific_adventure_mode"
msgstr ""

#: templates/incl-adventure-tabs.html:44 templates/incl-adventure-tabs.html:57
msgid "example_code_header"
msgstr ""

#: templates/incl-editor-and-output.html:103
msgid "variables"
msgstr ""

#: templates/incl-editor-and-output.html:119
msgid "enter_text"
msgstr ""

#: templates/incl-editor-and-output.html:120
msgid "enter"
msgstr ""

#: templates/incl-editor-and-output.html:130
msgid "already_program_running"
msgstr ""

#: templates/incl-editor-and-output.html:130
msgid "run_code_button"
msgstr ""

#: templates/incl-editor-and-output.html:131
msgid "stop_code_button"
msgstr ""

#: templates/incl-editor-and-output.html:142
msgid "next_exercise"
msgstr ""

#: templates/incl-editor-and-output.html:144
msgid "edit_code_button"
msgstr ""

#: templates/incl-editor-and-output.html:146
msgid "repair_program_logo_alt"
msgstr ""

#: templates/incl-editor-and-output.html:150
msgid "read_code_label"
msgstr ""

#: templates/incl-editor-and-output.html:160
#: templates/incl-editor-and-output.html:169
msgid "regress_button"
msgstr ""

#: templates/incl-editor-and-output.html:163
#: templates/incl-editor-and-output.html:172 templates/quiz.html:153
msgid "advance_button"
msgstr ""

#: templates/incl-editor-and-output.html:186
msgid "developers_mode"
msgstr ""

#: templates/incl-menubar.html:5
msgid "nav_start"
msgstr ""

#: templates/incl-menubar.html:6
msgid "nav_hedy"
msgstr ""

#: templates/incl-menubar.html:7
msgid "nav_explore"
msgstr ""

#: templates/incl-menubar.html:8
msgid "nav_learn_more"
msgstr ""

#: templates/incl-menubar.html:10 templates/public-page.html:56
msgid "program_header"
msgstr ""

#: templates/incl-menubar.html:16
msgid "highscores"
msgstr ""

#: templates/incl-menubar.html:17
msgid "my_achievements"
msgstr ""

#: templates/incl-menubar.html:18
msgid "my_account"
msgstr ""

#: templates/incl-menubar.html:20
msgid "for_teachers"
msgstr ""

#: templates/incl-menubar.html:22
msgid "logout"
msgstr ""

#: templates/incl-menubar.html:26 templates/login.html:19
#: templates/signup.html:109
msgid "login"
msgstr ""

#: templates/incl-menubar.html:38
msgid "search"
msgstr ""

#: templates/incl-menubar.html:43
msgid "keyword_support"
msgstr ""

#: templates/incl-menubar.html:51
msgid "non_keyword_support"
msgstr ""

#: templates/landing-page.html:6
msgid "welcome"
msgstr ""

#: templates/landing-page.html:6
msgid "welcome_back"
msgstr ""

#: templates/landing-page.html:11
msgid "teacher_tutorial_logo_alt"
msgstr ""

#: templates/landing-page.html:13
msgid "start_teacher_tutorial"
msgstr ""

#: templates/landing-page.html:18
msgid "hedy_tutorial_logo_alt"
msgstr ""

#: templates/landing-page.html:20
msgid "start_hedy_tutorial"
msgstr ""

#: templates/landing-page.html:25
msgid "start_programming_logo_alt"
msgstr ""

#: templates/landing-page.html:27
msgid "start_programming"
msgstr ""

#: templates/landing-page.html:31
msgid "explore_programs_logo_alt"
msgstr ""

#: templates/landing-page.html:39
msgid "your_account"
msgstr ""

#: templates/landing-page.html:43 templates/landing-page.html:45
#: templates/profile.html:36 templates/public-page.html:7
#: templates/public-page.html:9
msgid "profile_logo_alt"
msgstr ""

#: templates/landing-page.html:59
msgid "no_public_profile"
msgstr ""

#: templates/landing-page.html:66 templates/landing-page.html:68
#: templates/public-page.html:28 templates/public-page.html:30
msgid "amount_created"
msgstr ""

#: templates/landing-page.html:72 templates/landing-page.html:74
#: templates/public-page.html:34 templates/public-page.html:36
msgid "amount_saved"
msgstr ""

#: templates/landing-page.html:78 templates/landing-page.html:80
#: templates/public-page.html:40 templates/public-page.html:42
msgid "amount_submitted"
msgstr ""

#: templates/landing-page.html:95
msgid "your_last_program"
msgstr ""

#: templates/layout.html:31
msgid "ok"
msgstr ""

#: templates/layout.html:32
msgid "cancel"
msgstr ""

#: templates/layout.html:45 templates/programs.html:66
#: templates/programs.html:74
msgid "copy_link_to_share"
msgstr ""

#: templates/layout.html:91
msgid "achievement_earned"
msgstr ""

#: templates/learn-more.html:7
msgid "mailing_title"
msgstr ""

#: templates/learn-more.html:10 templates/profile.html:92
#: templates/recover.html:8 templates/signup.html:13
msgid "email"
msgstr ""

#: templates/learn-more.html:14
msgid "surname"
msgstr ""

#: templates/learn-more.html:18
msgid "lastname"
msgstr ""

#: templates/learn-more.html:31
msgid "subscribe"
msgstr ""

#: templates/learn-more.html:32
msgid "required_field"
msgstr ""

#: templates/learn-more.html:35
msgid "previous_campaigns"
msgstr ""

#: templates/level-page.html:8
msgid "step_title"
msgstr ""

#: templates/level-page.html:12
msgid "save_code_button"
msgstr ""

#: templates/level-page.html:13
msgid "share_code_button"
msgstr ""

#: templates/level-page.html:31
msgid "try_button"
msgstr ""

#: templates/login.html:10
msgid "login_long"
msgstr ""

#: templates/login.html:26 website/auth.py:291
msgid "no_account"
msgstr ""

#: templates/login.html:28 templates/signup.html:6 templates/signup.html:105
msgid "create_account"
msgstr ""

#: templates/login.html:33
msgid "forgot_password"
msgstr ""

#: templates/main-page.html:10
msgid "main_title"
msgstr ""

#: templates/main-page.html:11
msgid "main_subtitle"
msgstr ""

#: templates/main-page.html:14
msgid "try_it"
msgstr ""

#: templates/parsons.html:6 templates/parsons.html:8
msgid "exercise"
msgstr ""

#: templates/parsons.html:27
msgid "what_should_my_code_do"
msgstr ""

#: templates/profile.html:4
msgid "account_overview"
msgstr ""

#: templates/profile.html:7 templates/profile.html:9
msgid "my_messages"
msgstr ""

#: templates/profile.html:12
msgid "invite_message"
msgstr ""

#: templates/profile.html:13
msgid "sent_by"
msgstr ""

#: templates/profile.html:16
msgid "delete_invite"
msgstr ""

#: templates/profile.html:22 templates/profile.html:24
msgid "public_profile"
msgstr ""

#: templates/profile.html:26
msgid "visit_own_public_profile"
msgstr ""

#: templates/profile.html:30
msgid "profile_picture"
msgstr ""

#: templates/profile.html:43
msgid "personal_text"
msgstr ""

#: templates/profile.html:44
msgid "your_personal_text"
msgstr ""

#: templates/profile.html:48
msgid "favourite_program"
msgstr ""

#: templates/profile.html:59
msgid "public_profile_info"
msgstr ""

#: templates/profile.html:62
msgid "update_public"
msgstr ""

#: templates/profile.html:64 templates/profile.html:143
msgid "are_you_sure"
msgstr ""

#: templates/profile.html:64
msgid "delete_public"
msgstr ""

#: templates/profile.html:78
msgid "self_removal_prompt"
msgstr ""

#: templates/profile.html:78
msgid "leave_class"
msgstr ""

#: templates/profile.html:84 templates/profile.html:87
msgid "settings"
msgstr ""

#: templates/profile.html:95 templates/signup.html:41
msgid "birth_year"
msgstr ""

#: templates/profile.html:98 templates/signup.html:25
msgid "preferred_language"
msgstr ""

#: templates/profile.html:108 templates/signup.html:34
msgid "preferred_keyword_language"
msgstr ""

#: templates/profile.html:122 templates/signup.html:44
msgid "gender"
msgstr ""

#: templates/profile.html:125 templates/signup.html:46
msgid "female"
msgstr ""

#: templates/profile.html:126 templates/signup.html:47
msgid "male"
msgstr ""

#: templates/profile.html:127 templates/signup.html:48
msgid "other"
msgstr ""

#: templates/profile.html:140
msgid "update_profile"
msgstr ""

#: templates/profile.html:143
msgid "destroy_profile"
msgstr ""

#: templates/profile.html:145 templates/profile.html:147
#: templates/profile.html:160
msgid "change_password"
msgstr ""

#: templates/profile.html:149
msgid "current_password"
msgstr ""

#: templates/profile.html:153
msgid "new_password"
msgstr ""

#: templates/profile.html:157
msgid "repeat_new_password"
msgstr ""

#: templates/programs.html:7
msgid "recent"
msgstr ""

#: templates/programs.html:31 templates/view-program-page.html:7
msgid "submitted_header"
msgstr ""

#: templates/programs.html:36
msgid "title"
msgstr ""

#: templates/programs.html:39 templates/view-program-page.html:8
msgid "last_edited"
msgstr ""

#: templates/programs.html:57
msgid "favourite_confirm"
msgstr ""

#: templates/programs.html:65 templates/programs.html:70
msgid "open"
msgstr ""

#: templates/programs.html:66 templates/programs.html:74
msgid "copy_clipboard"
msgstr ""

#: templates/programs.html:67 templates/programs.html:71
msgid "delete_confirm"
msgstr ""

#: templates/programs.html:67 templates/programs.html:71
msgid "delete"
msgstr ""

#: templates/programs.html:73
msgid "unshare_confirm"
msgstr ""

#: templates/programs.html:73
msgid "unshare"
msgstr ""

#: templates/programs.html:75
msgid "submit_warning"
msgstr ""

#: templates/programs.html:75
msgid "submit_program"
msgstr ""

#: templates/programs.html:78
msgid "share_confirm"
msgstr ""

#: templates/programs.html:78
msgid "share"
msgstr ""

#: templates/programs.html:84
msgid "no_programs"
msgstr ""

#: templates/programs.html:86
msgid "write_first_program"
msgstr ""

#: templates/public-page.html:85
msgid "no_shared_programs"
msgstr ""

#: templates/quiz.html:4
msgid "quiz_logo_alt"
msgstr ""

#: templates/quiz.html:7
msgid "start_quiz"
msgstr ""

#: templates/quiz.html:13
msgid "go_to_first_question"
msgstr ""

#: templates/quiz.html:22 templates/quiz.html:24 templates/quiz.html:105
msgid "question"
msgstr ""

#: templates/quiz.html:39
msgid "hint"
msgstr ""

#: templates/quiz.html:51 templates/quiz.html:59 templates/quiz.html:69
#: templates/quiz.html:77 templates/quiz.html:87 templates/quiz.html:95
msgid "submit_answer"
msgstr ""

#: templates/quiz.html:112
msgid "feedback_success"
msgstr ""

#: templates/quiz.html:117
msgid "feedback_failure"
msgstr ""

#: templates/quiz.html:125
msgid "correct_answer"
msgstr ""

#: templates/quiz.html:134
msgid "go_to_question"
msgstr ""

#: templates/quiz.html:137
msgid "go_to_quiz_result"
msgstr ""

#: templates/quiz.html:144
msgid "end_quiz"
msgstr ""

#: templates/quiz.html:145
msgid "score"
msgstr ""

#: templates/recover.html:6
msgid "recover_password"
msgstr ""

#: templates/recover.html:11
msgid "send_password_recovery"
msgstr ""

#: templates/reset.html:6 templates/reset.html:19
msgid "reset_password"
msgstr ""

#: templates/reset.html:12 templates/signup.html:22
msgid "password_repeat"
msgstr ""

#: templates/signup.html:7
msgid "create_account_explanation"
msgstr ""

#: templates/signup.html:16
msgid "email_repeat"
msgstr ""

#: templates/signup.html:60
msgid "programming_experience"
msgstr ""

#: templates/signup.html:74
msgid "languages"
msgstr ""

#: templates/signup.html:79
msgid "other_block"
msgstr ""

#: templates/signup.html:85
msgid "other_text"
msgstr ""

#: templates/signup.html:91
msgid "request_teacher"
msgstr ""

#: templates/signup.html:94
msgid "subscribe_newsletter"
msgstr ""

#: templates/signup.html:99
msgid "agree_with"
msgstr ""

#: templates/signup.html:99
msgid "privacy_terms"
msgstr ""

#: templates/signup.html:102
msgid "agree_third_party"
msgstr ""

#: templates/signup.html:109
msgid "already_account"
msgstr ""

#: templates/teacher-invitation.html:5
msgid "teacher_invitation_require_login"
msgstr ""

#: templates/view-program-page.html:13
msgid "by"
msgstr ""

#: website/achievements.py:170
msgid "percentage_achieved"
msgstr ""

#: website/admin.py:18 website/admin.py:84 website/admin.py:105
#: website/admin.py:123 website/admin.py:130 website/admin.py:137
#: website/admin.py:161
msgid "title_admin"
msgstr ""

#: website/auth.py:182 website/auth.py:195 website/auth.py:280
#: website/auth.py:418 website/auth.py:423 website/auth.py:471
#: website/auth.py:639 website/auth.py:648 website/auth.py:677
#: website/auth.py:724 website/auth.py:731 website/auth.py:751
#: website/teacher.py:300 website/teacher.py:341
msgid "username_invalid"
msgstr ""

#: website/auth.py:184 website/auth.py:197
msgid "username_special"
msgstr ""

#: website/auth.py:186 website/auth.py:199
msgid "username_three"
msgstr ""

#: website/auth.py:188 website/auth.py:203 website/auth.py:282
#: website/auth.py:473 website/auth.py:496 website/auth.py:508
#: website/auth.py:681
msgid "password_invalid"
msgstr ""

#: website/auth.py:190 website/auth.py:205
msgid "passwords_six"
msgstr ""

#: website/auth.py:201 website/auth.py:535 website/auth.py:753
#: website/auth.py:758
msgid "email_invalid"
msgstr ""

#: website/auth.py:291
msgid "invalid_username_password"
msgstr ""

#: website/auth.py:342 website/auth.py:344
msgid "repeat_match_email"
msgstr ""

#: website/auth.py:346 website/auth.py:498 website/auth.py:502
#: website/auth.py:685
msgid "repeat_match_password"
msgstr ""

#: website/auth.py:348 website/auth.py:526
msgid "language_invalid"
msgstr ""

#: website/auth.py:350
msgid "agree_invalid"
msgstr ""

#: website/auth.py:352 website/auth.py:529
msgid "keyword_language_invalid"
msgstr ""

#: website/auth.py:357 website/auth.py:540
msgid "year_invalid"
msgstr ""

#: website/auth.py:360 website/auth.py:543
msgid "gender_invalid"
msgstr ""

#: website/auth.py:363 website/auth.py:546
msgid "country_invalid"
msgstr ""

#: website/auth.py:365 website/auth.py:368 website/auth.py:548
#: website/auth.py:551
msgid "experience_invalid"
msgstr ""

#: website/auth.py:371 website/auth.py:554
msgid "programming_invalid"
msgstr ""

#: website/auth.py:374
msgid "exists_username"
msgstr ""

#: website/auth.py:376 website/auth.py:562
msgid "exists_email"
msgstr ""

#: website/auth.py:416 website/auth.py:431 website/auth.py:679
#: website/auth.py:689
msgid "token_invalid"
msgstr ""

#: website/auth.py:475 website/auth.py:500 website/auth.py:683
msgid "password_six"
msgstr ""

#: website/auth.py:478 website/auth.py:481
msgid "password_change_not_allowed"
msgstr ""

#: website/auth.py:486
msgid "password_change_success"
msgstr ""

#: website/auth.py:517
msgid "password_updated"
msgstr ""

#: website/auth.py:605
msgid "profile_updated"
msgstr ""

#: website/auth.py:608
msgid "profile_updated_reload"
msgstr ""

#: website/auth.py:668
msgid "sent_password_recovery"
msgstr ""

#: website/auth.py:708
msgid "password_resetted"
msgstr ""

#: website/auth.py:726
msgid "teacher_invalid"
msgstr ""

#: website/auth.py:814
msgid "mail_welcome_verify_body"
msgstr ""

#: website/auth.py:816
msgid "mail_change_password_body"
msgstr ""

#: website/auth.py:818
msgid "mail_recover_password_body"
msgstr ""

#: website/auth.py:820
msgid "mail_reset_password_body"
msgstr ""

#: website/auth.py:822
msgid "mail_welcome_teacher_body"
msgstr ""

#: website/auth.py:828
msgid "mail_welcome_verify_subject"
msgstr ""

#: website/auth.py:830
msgid "mail_change_password_subject"
msgstr ""

#: website/auth.py:832
msgid "mail_recover_password_subject"
msgstr ""

#: website/auth.py:834
msgid "mail_reset_password_subject"
msgstr ""

#: website/auth.py:836
msgid "mail_welcome_teacher_subject"
msgstr ""

#: website/auth.py:840
msgid "user"
msgstr ""

#: website/auth.py:845
msgid "mail_hello"
msgstr ""

#: website/auth.py:847
msgid "mail_goodbye"
msgstr ""

#: website/auth.py:855
msgid "copy_mail_link"
msgstr ""

#: website/auth.py:856
msgid "link"
msgstr ""

#: website/parsons.py:20
msgid "exercise_doesnt_exist"
msgstr ""

#: website/programs.py:41
msgid "delete_success"
msgstr ""

#: website/programs.py:55
msgid "save_prompt"
msgstr ""

#: website/programs.py:60
msgid "overwrite_warning"
msgstr ""

#: website/programs.py:87
msgid "save_parse_warning"
msgstr ""

#: website/programs.py:131 website/programs.py:132
msgid "save_success_detail"
msgstr ""

#: website/programs.py:160
msgid "share_success_detail"
msgstr ""

#: website/programs.py:162
msgid "unshare_success_detail"
msgstr ""

#: website/programs.py:202
msgid "favourite_success"
msgstr ""

#: website/quiz.py:45 website/quiz.py:71 website/teacher.py:454
msgid "level_invalid"
msgstr ""

#: website/quiz.py:60 website/quiz.py:86
msgid "question_doesnt_exist"
msgstr ""

#: website/quiz.py:73
msgid "question_invalid"
msgstr ""

#: website/quiz.py:75
msgid "answer_invalid"
msgstr ""

#: website/quiz.py:83
msgid "too_many_attempts"
msgstr ""

#: website/statistics.py:37 website/statistics.py:51 website/teacher.py:27
#: website/teacher.py:35 website/teacher.py:209 website/teacher.py:231
#: website/teacher.py:243 website/teacher.py:310 website/teacher.py:349
msgid "retrieve_class_error"
msgstr ""

#: website/statistics.py:41 website/statistics.py:55 website/teacher.py:38
#: website/teacher.py:131 website/teacher.py:150 website/teacher.py:212
#: website/teacher.py:234 website/teacher.py:246 website/teacher.py:313
#: website/teacher.py:352 website/teacher.py:364
msgid "no_such_class"
msgstr ""

#: website/statistics.py:45
msgid "title_class statistics"
msgstr ""

#: website/statistics.py:59
msgid "title_class logs"
msgstr ""

#: website/teacher.py:74
msgid "title_class-overview"
msgstr ""

#: website/teacher.py:83
msgid "only_teacher_create_class"
msgstr ""

#: website/teacher.py:90 website/teacher.py:125
msgid "class_name_invalid"
msgstr ""

#: website/teacher.py:92 website/teacher.py:127
msgid "class_name_empty"
msgstr ""

#: website/teacher.py:98
msgid "class_name_duplicate"
msgstr ""

#: website/teacher.py:162 website/teacher.py:178 website/teacher.py:533
msgid "invalid_class_link"
msgstr ""

#: website/teacher.py:166 website/teacher.py:168
msgid "title_join-class"
msgstr ""

#: website/teacher.py:222
msgid "title_customize-class"
msgstr ""

#: website/teacher.py:237
msgid "customization_deleted"
msgstr ""

#: website/teacher.py:290
msgid "class_customize_success"
msgstr ""

#: website/teacher.py:304
msgid "username_empty"
msgstr ""

#: website/teacher.py:317
msgid "student_not_existing"
msgstr ""

#: website/teacher.py:319
msgid "student_already_in_class"
msgstr ""

#: website/teacher.py:321
msgid "student_already_invite"
msgstr ""

#: website/teacher.py:382
msgid "no_accounts"
msgstr ""

#: website/teacher.py:392
msgid "unique_usernames"
msgstr ""

#: website/teacher.py:401
msgid "usernames_exist"
msgstr ""

#: website/teacher.py:412
msgid "accounts_created"
msgstr ""

#: website/teacher.py:418 website/teacher.py:423 website/teacher.py:434
#: website/teacher.py:463 website/teacher.py:489
msgid "retrieve_adventure_error"
msgstr ""

#: website/teacher.py:428
msgid "title_view-adventure"
msgstr ""

#: website/teacher.py:439
msgid "title_customize-adventure"
msgstr ""

#: website/teacher.py:450
msgid "adventure_id_invalid"
msgstr ""

#: website/teacher.py:452 website/teacher.py:508
msgid "adventure_name_invalid"
msgstr ""

#: website/teacher.py:456
msgid "content_invalid"
msgstr ""

#: website/teacher.py:458
msgid "adventure_length"
msgstr ""

#: website/teacher.py:460
msgid "public_invalid"
msgstr ""

#: website/teacher.py:471 website/teacher.py:515
msgid "adventure_duplicate"
msgstr ""

#: website/teacher.py:483
msgid "adventure_updated"
msgstr ""

#: website/teacher.py:510
msgid "adventure_empty"
msgstr ""
<|MERGE_RESOLUTION|>--- conflicted
+++ resolved
@@ -8,11 +8,7 @@
 msgstr ""
 "Project-Id-Version: PROJECT VERSION\n"
 "Report-Msgid-Bugs-To: EMAIL@ADDRESS\n"
-<<<<<<< HEAD
-"POT-Creation-Date: 2022-06-28 18:27+0300\n"
-=======
-"POT-Creation-Date: 2022-06-28 15:41+0200\n"
->>>>>>> 0c6c88b4
+"POT-Creation-Date: 2022-06-28 18:38+0300\n"
 "PO-Revision-Date: YEAR-MO-DA HO:MI+ZONE\n"
 "Last-Translator: FULL NAME <EMAIL@ADDRESS>\n"
 "Language-Team: LANGUAGE <LL@li.org>\n"
@@ -42,11 +38,7 @@
 msgid "title_programs"
 msgstr ""
 
-<<<<<<< HEAD
-#: app.py:696 app.py:706 app.py:710 app.py:725 app.py:1005 app.py:1544
-=======
-#: app.py:696 app.py:706 app.py:710 app.py:725 app.py:1005 app.py:1542
->>>>>>> 0c6c88b4
+#: app.py:696 app.py:706 app.py:710 app.py:725 app.py:1005 app.py:1550
 #: website/admin.py:17 website/admin.py:24 website/admin.py:92
 #: website/admin.py:111 website/admin.py:129 website/admin.py:136
 #: website/admin.py:144 website/auth.py:716 website/auth.py:743
@@ -119,375 +111,191 @@
 msgid "title_explore"
 msgstr ""
 
-#: app.py:1220 app.py:1225
+#: app.py:1221 app.py:1226
 msgid "no_such_highscore"
 msgstr ""
 
-<<<<<<< HEAD
-#: app.py:1253 app.py:1255
+#: app.py:1255 app.py:1257
 msgid "translate_error"
 msgstr ""
 
-#: app.py:1260 app.py:1294
+#: app.py:1262 app.py:1296
 msgid "tutorial_start_title"
 msgstr ""
 
-#: app.py:1260
+#: app.py:1262
 msgid "tutorial_start_message"
 msgstr ""
 
-#: app.py:1262
+#: app.py:1264
 msgid "tutorial_editor_title"
 msgstr ""
 
-#: app.py:1262
+#: app.py:1264
 msgid "tutorial_editor_message"
 msgstr ""
 
-#: app.py:1264
+#: app.py:1266
 msgid "tutorial_output_title"
 msgstr ""
 
-#: app.py:1264
+#: app.py:1266
 msgid "tutorial_output_message"
 msgstr ""
 
-#: app.py:1266
+#: app.py:1268
 msgid "tutorial_run_title"
 msgstr ""
 
-#: app.py:1266
+#: app.py:1268
 msgid "tutorial_run_message"
 msgstr ""
 
-#: app.py:1268
+#: app.py:1270
 msgid "tutorial_tryit_title"
 msgstr ""
 
-#: app.py:1268
+#: app.py:1270
 msgid "tutorial_tryit_message"
 msgstr ""
 
-#: app.py:1270
+#: app.py:1272
 msgid "tutorial_speakaloud_title"
 msgstr ""
 
-#: app.py:1270
+#: app.py:1272
 msgid "tutorial_speakaloud_message"
 msgstr ""
 
-#: app.py:1272
+#: app.py:1274
 msgid "tutorial_speakaloud_run_title"
 msgstr ""
 
-#: app.py:1272
+#: app.py:1274
 msgid "tutorial_speakaloud_run_message"
 msgstr ""
 
-#: app.py:1274
+#: app.py:1276
 msgid "tutorial_nextlevel_title"
 msgstr ""
 
-#: app.py:1274
+#: app.py:1276
 msgid "tutorial_nextlevel_message"
 msgstr ""
 
-#: app.py:1276
+#: app.py:1278
 msgid "tutorial_leveldefault_title"
 msgstr ""
 
-#: app.py:1276
+#: app.py:1278
 msgid "tutorial_leveldefault_message"
 msgstr ""
 
-#: app.py:1278
+#: app.py:1280
 msgid "tutorial_adventures_title"
 msgstr ""
 
-#: app.py:1278
+#: app.py:1280
 msgid "tutorial_adventures_message"
 msgstr ""
 
-#: app.py:1280
+#: app.py:1282
 msgid "tutorial_quiz_title"
 msgstr ""
 
-#: app.py:1280
+#: app.py:1282
 msgid "tutorial_quiz_message"
 msgstr ""
 
-#: app.py:1282
+#: app.py:1284
 msgid "tutorial_saveshare_title"
 msgstr ""
 
-#: app.py:1282
+#: app.py:1284
 msgid "tutorial_saveshare_message"
 msgstr ""
 
-#: app.py:1284
+#: app.py:1286
 msgid "tutorial_cheatsheet_title"
 msgstr ""
 
-#: app.py:1284
+#: app.py:1286
 msgid "tutorial_cheatsheet_message"
 msgstr ""
 
-#: app.py:1286 app.py:1306
+#: app.py:1288 app.py:1308
 msgid "tutorial_end_title"
 msgstr ""
 
-#: app.py:1286
+#: app.py:1288
 msgid "tutorial_end_message"
 msgstr ""
 
-#: app.py:1288 app.py:1308
+#: app.py:1290 app.py:1310
 msgid "tutorial_title_not_found"
 msgstr ""
 
-#: app.py:1288 app.py:1308
+#: app.py:1290 app.py:1310
 msgid "tutorial_message_not_found"
 msgstr ""
 
-#: app.py:1294
+#: app.py:1296
 msgid "teacher_tutorial_start_message"
 msgstr ""
 
-#: app.py:1296
+#: app.py:1298
 msgid "tutorial_class_title"
 msgstr ""
 
-#: app.py:1296
+#: app.py:1298
 msgid "tutorial_class_message"
 msgstr ""
 
-#: app.py:1298
+#: app.py:1300
 msgid "tutorial_customize_class_title"
 msgstr ""
 
-#: app.py:1298
+#: app.py:1300
 msgid "tutorial_customize_class_message"
 msgstr ""
 
-#: app.py:1300
+#: app.py:1302
 msgid "tutorial_own_adventures_title"
 msgstr ""
 
-#: app.py:1300
+#: app.py:1302
 msgid "tutorial_own_adventures_message"
 msgstr ""
 
-#: app.py:1302
+#: app.py:1304
 msgid "tutorial_accounts_title"
 msgstr ""
 
-#: app.py:1302
+#: app.py:1304
 msgid "tutorial_accounts_message"
 msgstr ""
 
-#: app.py:1304
+#: app.py:1306
 msgid "tutorial_documentation_title"
 msgstr ""
 
-#: app.py:1304
+#: app.py:1306
 msgid "tutorial_documentation_message"
 msgstr ""
 
-#: app.py:1306
+#: app.py:1308
 msgid "teacher_tutorial_end_message"
 msgstr ""
 
-#: app.py:1316
+#: app.py:1318
 msgid "tutorial_code_snippet"
 msgstr ""
 
-#: app.py:1320 app.py:1330
+#: app.py:1322 app.py:1332
 msgid "invalid_tutorial_step"
 msgstr ""
 
-#: app.py:1483 website/auth.py:278 website/auth.py:333 website/auth.py:469
-=======
-#: app.py:1251 app.py:1253
-msgid "translate_error"
-msgstr ""
-
-#: app.py:1258 app.py:1292
-msgid "tutorial_start_title"
-msgstr ""
-
-#: app.py:1258
-msgid "tutorial_start_message"
-msgstr ""
-
-#: app.py:1260
-msgid "tutorial_editor_title"
-msgstr ""
-
-#: app.py:1260
-msgid "tutorial_editor_message"
-msgstr ""
-
-#: app.py:1262
-msgid "tutorial_output_title"
-msgstr ""
-
-#: app.py:1262
-msgid "tutorial_output_message"
-msgstr ""
-
-#: app.py:1264
-msgid "tutorial_run_title"
-msgstr ""
-
-#: app.py:1264
-msgid "tutorial_run_message"
-msgstr ""
-
-#: app.py:1266
-msgid "tutorial_tryit_title"
-msgstr ""
-
-#: app.py:1266
-msgid "tutorial_tryit_message"
-msgstr ""
-
-#: app.py:1268
-msgid "tutorial_speakaloud_title"
-msgstr ""
-
-#: app.py:1268
-msgid "tutorial_speakaloud_message"
-msgstr ""
-
-#: app.py:1270
-msgid "tutorial_speakaloud_run_title"
-msgstr ""
-
-#: app.py:1270
-msgid "tutorial_speakaloud_run_message"
-msgstr ""
-
-#: app.py:1272
-msgid "tutorial_nextlevel_title"
-msgstr ""
-
-#: app.py:1272
-msgid "tutorial_nextlevel_message"
-msgstr ""
-
-#: app.py:1274
-msgid "tutorial_leveldefault_title"
-msgstr ""
-
-#: app.py:1274
-msgid "tutorial_leveldefault_message"
-msgstr ""
-
-#: app.py:1276
-msgid "tutorial_adventures_title"
-msgstr ""
-
-#: app.py:1276
-msgid "tutorial_adventures_message"
-msgstr ""
-
-#: app.py:1278
-msgid "tutorial_quiz_title"
-msgstr ""
-
-#: app.py:1278
-msgid "tutorial_quiz_message"
-msgstr ""
-
-#: app.py:1280
-msgid "tutorial_saveshare_title"
-msgstr ""
-
-#: app.py:1280
-msgid "tutorial_saveshare_message"
-msgstr ""
-
-#: app.py:1282
-msgid "tutorial_cheatsheet_title"
-msgstr ""
-
-#: app.py:1282
-msgid "tutorial_cheatsheet_message"
-msgstr ""
-
-#: app.py:1284 app.py:1304
-msgid "tutorial_end_title"
-msgstr ""
-
-#: app.py:1284
-msgid "tutorial_end_message"
-msgstr ""
-
-#: app.py:1286 app.py:1306
-msgid "tutorial_title_not_found"
-msgstr ""
-
-#: app.py:1286 app.py:1306
-msgid "tutorial_message_not_found"
-msgstr ""
-
-#: app.py:1292
-msgid "teacher_tutorial_start_message"
-msgstr ""
-
-#: app.py:1294
-msgid "tutorial_class_title"
-msgstr ""
-
-#: app.py:1294
-msgid "tutorial_class_message"
-msgstr ""
-
-#: app.py:1296
-msgid "tutorial_customize_class_title"
-msgstr ""
-
-#: app.py:1296
-msgid "tutorial_customize_class_message"
-msgstr ""
-
-#: app.py:1298
-msgid "tutorial_own_adventures_title"
-msgstr ""
-
-#: app.py:1298
-msgid "tutorial_own_adventures_message"
-msgstr ""
-
-#: app.py:1300
-msgid "tutorial_accounts_title"
-msgstr ""
-
-#: app.py:1300
-msgid "tutorial_accounts_message"
-msgstr ""
-
-#: app.py:1302
-msgid "tutorial_documentation_title"
-msgstr ""
-
-#: app.py:1302
-msgid "tutorial_documentation_message"
-msgstr ""
-
-#: app.py:1304
-msgid "teacher_tutorial_end_message"
-msgstr ""
-
-#: app.py:1314
-msgid "tutorial_code_snippet"
-msgstr ""
-
-#: app.py:1318 app.py:1328
-msgid "invalid_tutorial_step"
-msgstr ""
-
-#: app.py:1481 website/auth.py:278 website/auth.py:333 website/auth.py:469
->>>>>>> 0c6c88b4
+#: app.py:1489 website/auth.py:278 website/auth.py:333 website/auth.py:469
 #: website/auth.py:494 website/auth.py:524 website/auth.py:637
 #: website/auth.py:675 website/auth.py:722 website/auth.py:749
 #: website/quiz.py:43 website/quiz.py:69 website/teacher.py:88
@@ -497,51 +305,27 @@
 msgid "ajax_error"
 msgstr ""
 
-<<<<<<< HEAD
-#: app.py:1486
+#: app.py:1492
 msgid "image_invalid"
 msgstr ""
 
-#: app.py:1488
+#: app.py:1494
 msgid "personal_text_invalid"
 msgstr ""
 
-#: app.py:1490 app.py:1496
+#: app.py:1496 app.py:1502
 msgid "favourite_program_invalid"
 msgstr ""
 
-#: app.py:1510 app.py:1511
+#: app.py:1516 app.py:1517
 msgid "public_profile_updated"
 msgstr ""
 
-#: app.py:1548 app.py:1573
+#: app.py:1554 app.py:1579
 msgid "user_not_private"
 msgstr ""
 
-#: app.py:1581
-=======
-#: app.py:1484
-msgid "image_invalid"
-msgstr ""
-
-#: app.py:1486
-msgid "personal_text_invalid"
-msgstr ""
-
-#: app.py:1488 app.py:1494
-msgid "favourite_program_invalid"
-msgstr ""
-
-#: app.py:1508 app.py:1509
-msgid "public_profile_updated"
-msgstr ""
-
-#: app.py:1546 app.py:1571
-msgid "user_not_private"
-msgstr ""
-
-#: app.py:1579
->>>>>>> 0c6c88b4
+#: app.py:1587
 msgid "invalid_teacher_invitation_code"
 msgstr ""
 
@@ -780,28 +564,18 @@
 msgid "cheatsheet_title"
 msgstr ""
 
-<<<<<<< HEAD
 #: templates/class-logs.html:10 templates/class-stats.html:22
 #: templates/create-accounts.html:41 templates/customize-class.html:166
 msgid "back_to_class"
 msgstr ""
 
-#: templates/class-overview.html:13 templates/for-teachers.html:32
-msgid "class_name_prompt"
-msgstr ""
-
-#: templates/class-overview.html:19 templates/class-overview.html:66
-#: templates/create-accounts.html:16 templates/highscores.html:22
-#: templates/login.html:12 templates/profile.html:87 templates/recover.html:8
-=======
 #: templates/class-overview.html:13 templates/for-teachers.html:35
 msgid "class_name_prompt"
 msgstr ""
 
-#: templates/class-overview.html:19 templates/class-overview.html:65
+#: templates/class-overview.html:19 templates/class-overview.html:66
 #: templates/create-accounts.html:16 templates/highscores.html:25
 #: templates/login.html:12 templates/profile.html:89 templates/recover.html:8
->>>>>>> 0c6c88b4
 #: templates/signup.html:10
 msgid "username"
 msgstr ""
@@ -827,15 +601,9 @@
 msgid "password"
 msgstr ""
 
-<<<<<<< HEAD
 #: templates/class-overview.html:25 templates/class-overview.html:69
-#: templates/customize-adventure.html:52 templates/for-teachers.html:43
-#: templates/for-teachers.html:53
-=======
-#: templates/class-overview.html:25 templates/class-overview.html:68
 #: templates/customize-adventure.html:52 templates/for-teachers.html:46
 #: templates/for-teachers.html:56
->>>>>>> 0c6c88b4
 msgid "remove"
 msgstr ""
 
@@ -919,11 +687,7 @@
 msgid "expiration_date"
 msgstr ""
 
-<<<<<<< HEAD
-#: templates/class-overview.html:78 templates/profile.html:15
-=======
-#: templates/class-overview.html:77 templates/profile.html:16
->>>>>>> 0c6c88b4
+#: templates/class-overview.html:78 templates/profile.html:16
 msgid "delete_invite_prompt"
 msgstr ""
 
@@ -1246,21 +1010,6 @@
 msgid "teacher_welcome"
 msgstr ""
 
-<<<<<<< HEAD
-#: templates/highscores.html:8
-msgid "whole_world"
-msgstr ""
-
-#: templates/highscores.html:10
-msgid "your_country"
-msgstr ""
-
-#: templates/highscores.html:13
-msgid "your_class"
-msgstr ""
-
-#: templates/highscores.html:23 templates/landing-page.html:52
-=======
 #: templates/highscores.html:7
 msgid "highscore_explanation"
 msgstr ""
@@ -1269,44 +1018,26 @@
 msgid "whole_world"
 msgstr ""
 
-#: templates/highscores.html:13
-msgid "your_country"
-msgstr ""
-
 #: templates/highscores.html:16
 msgid "your_class"
 msgstr ""
 
 #: templates/highscores.html:26 templates/landing-page.html:52
->>>>>>> 0c6c88b4
 #: templates/public-page.html:16
 msgid "achievements"
 msgstr ""
 
-<<<<<<< HEAD
-#: templates/highscores.html:24 templates/learn-more.html:22
-#: templates/profile.html:129 templates/signup.html:52
-msgid "country"
-msgstr ""
-
-#: templates/highscores.html:25 templates/landing-page.html:88
-=======
 #: templates/highscores.html:27 templates/learn-more.html:22
 #: templates/profile.html:131 templates/signup.html:52
 msgid "country"
 msgstr ""
 
 #: templates/highscores.html:28 templates/landing-page.html:88
->>>>>>> 0c6c88b4
 #: templates/public-page.html:50
 msgid "last_achievement"
 msgstr ""
 
-<<<<<<< HEAD
-#: templates/highscores.html:34
-=======
 #: templates/highscores.html:37 templates/programs.html:51
->>>>>>> 0c6c88b4
 msgid "ago"
 msgstr ""
 
