---
level: 5
questions:
<<<<<<< HEAD
  - 1:
      question_text: "Wat is de juiste spelling van het commando herhalen?"
      code: "..."
      mp_choice_options:
        - { option_text: "repaet", code: , feedback: }
        - { option_text: "repete", code: , feedback: }
        - { option_text: "repite", code: , feedback: }
        - { option_text: "repeat", code: , feedback: }
      correct_answer: "D"
      hint: "Je spelt: repeat"
      question_score: 10
  - 2:
      question_text: "Welk aanhalingsteken gebruik je bij het print commando?"
      code: "..."
      mp_choice_options:
        - { option_text:, code: " ` ", feedback: "Dit is het schuine aanhalingsteken, je hebt een rechte nodig." }
        - { option_text:, code: " ' ", feedback: "Juist!" }
        - { option_text:, code: " \" ", feedback: "Dit zijn de dubbele aanhalingstekens, je hebt de enkele nodig" }
        - { option_text:, code: " , ", feedback: "Dit is een komma, je hebt een hoge komma nodig." }
      correct_answer: "B"
      hint: "Je spelt: repeat"
      question_score: 10
  - 3:
      question_text: "Is deze code goed of fout"
      code: "repeat 100 times 'Hoi!'"
      mp_choice_options:
        - { option_text: "Goed", code: , feedback: }
        - { option_text: "Fout", code: , feedback: }
      correct_answer: "B"
      hint: "Het antwoord is: repeat 100 times print 'Hoi'"
      question_score: 10
  - 4:
      question_text: "Welk woord in de code is fout"
      code: |-
        print 'I'm blue'
        repeat 7 times print 'da ba dee, da ba dee'
      mp_choice_options:
        - { option_text:, code: "I'm", feedback: }
        - { option_text:, code: "print", feedback: }
        - { option_text:, code: "repeat", feedback: }
        - { option_text:, code: "times", feedback: }
      correct_answer: "A"
      hint: "I'm is fout, je mag geen hoge komma's gebruiken"
      question_score: 10
  - 5:
      question_text: "Is deze code goed of fout?"
      code: |-
        repeat 100 print 'Hedy is gaaf!'
      mp_choice_options:
        - { option_text: "Goed", code: , feedback: }
        - { option_text: "Fout", code: , feedback: }
      correct_answer: "A"
      hint: "De code is goed!"
      question_score: 10
  - 6:
      question_text: "Wat is er mis met deze code?"
      code: |-
        repeat 3 times print 'Hi'
        repeat 3 times print 'Ha'
        print 'Ik stond er bij en ik keek er naar'
      mp_choice_options:
        - { option_text: "Er missen aanhalingstekens in regel 1", code: , feedback: "ask heeft geen aanhalingstekens nodig" }
        - { option_text: "Er missen aanhalingstekens in regel 2" , code: , feedback: "een variabele heeft geen aanhalingstekens nodig" }
        - { option_text: "Er missen aanhalingstekens in regel 3", code: , feedback: " Je wil niet dat er letterlijk 'antwoorden at random' worst geprint, dus geen aanhalingstekens hier!" }
        - { option_text: "Niets! Deze code is goed!" , code: , feedback: "Juist! Alles is goed!" }
      correct_answer: "D"
      hint: "Bekijk regel voor regel of er aanhalingstekens nodig zijn."
      question_score: 10
=======
- 1:
    question_text: "Wat print Hedy bij deze code?"
    code: "print 2*10"
    mp_choice_options:
    - 0:
      - "option_text": "20"
      - "code": ""
      - "feedback": "Correct!"
    - 1:
      - "option_text": "12"
      - "code": "?"
      - "feedback": "Helaas, plus doe je met +"
    - 2:
      - "option_text": "2*10"
      - "code": ""
      - "feedback": "Helaas, Hedy rekent de som uit..."
    - 3:
      - "option_text": "210"
      - "code": ""
      - "feedback": "Let op! Het is een som."
    correct_answer: "A"
    hint: "Het * gebruik je als keerteken"
    question_score: 5
- 2:
    question_text: "Welk teken gebruik je voor plussommen?"
    code: "..."
    mp_choice_options:
    - 0:
      - "option_text": "-"
      - "code": ""
      - "feedback": "Helaas"
    - 1:
      - "option_text": "plus"
      - "code": ""
      - "feedback": "Helaas"
    - 2:
      - "option_text": "*"
      - "code": ""
      - "feedback": "Helaas"
    - 3:
      - "option_text": "+"
      - "code": ""
      - "feedback": "Juist!"
    correct_answer: "D"
    hint: "Het is het teken dat je gewoonlijk ook voor plus gebruikt"
    question_score: 10
- 3:
    question_text: "Wat print Hedy bij deze code?"
    code: "print '3*10'"
    mp_choice_options:
    - 0:
      - "option_text": "30"
      - "code": ""
      - "feedback": "Helaas, dit antwoord zou goed zijn als er geen aanhalingstekens\
          \ stonden.."
    - 1:
      - "option_text": "13"
      - "code": "?"
      - "feedback": "Helaas, probeer het nog eens..."
    - 2:
      - "option_text": "3*10"
      - "code": ""
      - "feedback": "Correct! Er staan aanhalingstekens omheen, dus Hedy print letterlijk\
          \ wat er staat"
    - 3:
      - "option_text": "Niks, Hedy geeft een error."
      - "code": ""
      - "feedback": "Nee hoor, Hedy print gewoon letterlijk wat er staat."
    correct_answer: "C"
    hint: "Let op de aanhalingstekens"
    question_score: 5
- 4:
    question_text: "Kim is 10. Wat print Hedy voor haar?"
    code: |-
      naam is ask 'Hoeveel letters zitten er in je naam?'
      leeftijd is ask 'Hoe oud ben je?'
      geluksgetal is naam * leeftijd
      print 'Jouw geluksgetal is...' geluksgetal
    mp_choice_options:
    - 0:
      - "option_text": "30"
      - "code": ""
      - "feedback": "Let op, Hedy print ook 'Jouw geluksgetal is...'"
    - 1:
      - "option_text": "10"
      - "code": ""
      - "feedback": "Helaas! Kijk nog eens goed."
    - 2:
      - "option_text": "Jouw geluksgetal is... 30"
      - "code": ""
      - "feedback": " Juist!"
    - 3:
      - "option_text": "Jouw geluksgetal is... 10"
      - "code": ""
      - "feedback": "Helaas! Geluksgetal is naam * leeftijd, dus 3 * 10..."
    correct_answer: "C"
    hint: "Kim heeft 3 letters en is 10 jaar oud, dus haar geluksgetal = 3*10 = 30."
    question_score: 10
- 5:
    question_text: "Hoeveel moeten je betalen als je met 5 mensen komt eten?"
    code: |-
      print 'Welkom in restaurant Hedy!'
      mensen is 'Met hoeveel mensen komt u vanavond eten?'
      prijs is mensen * 10
      print 'Dat wordt dan ' prijs 'euro alstublieft'
    mp_choice_options:
    - 0:
      - "option_text": "5"
      - "code": ""
      - "feedback": "Helaas, 5 mensen betalen wel meer."
    - 1:
      - "option_text": "10"
      - "code": ""
      - "feedback": "Helaas. Het is 10 euro per persoon."
    - 2:
      - "option_text": "15"
      - "code": ""
      - "feedback": "Helaas. Het sterretje betekent keer."
    - 3:
      - "option_text": "50"
      - "code": ""
      - "feedback": "Goedzo!"
    correct_answer: "D"
    hint: "prijs is mensen keer 10"
    question_score: 10
- 6:
    question_text: "Hoe duur is een hamburger in dit virtuele restaurant?"
    code: |-
      print 'Welkom in restaurant Hedy'
      eten is ask 'Wat wilt u eten?'
      prijs is 0
      if eten is hamburger prijs is 15
      if eten is friet prijs is 6
    mp_choice_options:
    - 0:
      - "option_text": "15 euro"
      - "code": ""
      - "feedback": "Super!"
    - 1:
      - "option_text": "6 euro"
      - "code": ""
      - "feedback": "De friet is 6 euro."
    - 2:
      - "option_text": "0 euro"
      - "code": ""
      - "feedback": "De hamburger is niet gratis!"
    - 3:
      - "option_text": "21 euro"
      - "code": ""
      - "feedback": "De hamburger is goedkoper!"
    correct_answer: "A"
    hint: "Kijk goed op regel 4."
    question_score: 10
- 7:
    question_text: "Waarom staat er in regel 7 'prijs is prijs + 3' en niet gewoon\
      \ 'prijs is 3'?"
    code: |-
      print 'Welkom in restaurant Hedy'
      eten is ask 'Wat wilt u eten?'
      prijs is 0
      if eten is hamburger prijs is prijs + 15
      if eten is friet prijs is prijs + 6
      drinken is ask 'Wat wilt u drinken?'
      if drinken is cola prijs is prijs + 3
      if drinken is water prijs is prijs + 1
      print prijs ' euro alstublieft'
    mp_choice_options:
    - 0:
      - "option_text": "Er had net zo goed 'prijs is 3' kunnen staan."
      - "code": ""
      - "feedback": "Nee, dat is niet waar! Het is belangrijk dat de prijs 3 meer\
          \ wordt."
    - 1:
      - "option_text": "Omdat Hedy 'prijs is 3' niet begrijpt."
      - "code": ""
      - "feedback": "Hedy begrijpt het wel, maar het betekent wat anders."
    - 2:
      - "option_text": "Omdat Hedy anders de prijs van het eten anders vergeet. De\
          \ totaalprijs zou dan dus maar 3 euro worden."
      - "code": ""
      - "feedback": "Klopt!"
    - 3:
      - "option_text": "Omdat de prijs in het begin 0 is."
      - "code": ""
      - "feedback": "De prijs is inderdaad 0 in het begin, maar dat is niet de reden."
    correct_answer: "C"
    hint: "De prijs moet niet 3 zijn, maar 3 meer dan het al was..."
    question_score: 10
- 8:
    question_text: "Waarom klopt deze code niet?"
    code: |-
      goede antwoord is 3*12
      antwoord is ask 'Wat is 3 keer 12?'
      if antwoord is goede antwoord print 'Goedzo!'
      else print 'Helaas... Het was ' goede antwoord
    mp_choice_options:
    - 0:
      - "option_text": "Er moeten geen aanhalingstekens staan op regel 2"
      - "code": ""
      - "feedback": "Helaas, die moeten er wel staan!"
    - 1:
      - "option_text": "De variabele heet goede antwoord, maar een variabelenaam mag\
          \ maar 1 woord zijn. Dus het moet goedeantwoord zijn."
      - "code": ""
      - "feedback": "Correct!"
    - 2:
      - "option_text": "De if en else moeten per se op dezelfde regel staan"
      - "code": ""
      - "feedback": "Nee, dat is niet waar."
    - 3:
      - "option_text": "De variabele antwoord mag geen antwoord heten, want de andere\
          \ variabele heet al goede antwoord en dat lijkt te veel op elkaar."
      - "code": ""
      - "feedback": "Helaas. Variabelenamen mogen op elkaar lijken, zolang ze maar\
          \ niet precies hetzelfde zijn."
    correct_answer: "B"
    hint: "Kijk goed naar de namen van de variabelen."
    question_score: 10
- 9:
    question_text: "Stel: Je houdt 10 van Ajax, je hebt 2 bananen gegeten deze week\
      \ en je hebt 3 keer je handen gewassen vandaag. Hoe slim vindt de malle waarzegger\
      \ je? "
    code: |-
      print 'Ik ben Hedy de malle waarzegger!'
      print 'Ik ga voorspellen hoe slim jij bent!'
      ajax is ask 'Op een schaal van 0 tot 10 hoeveel houd jij van Ajax?'
      bananen is ask 'Hoeveel bananen heb jij deze week gegeten?'
      hygiene is ask 'Hoevaak heb jij je handen al gewassen vandaag?'
      resultaat is bananen + hygiene
      resultaat is resultaat * ajax
      print 'Jij bent ' resultaat 'procent slim.'
    mp_choice_options:
    - 0:
      - "option_text": "10%"
      - "code": ""
      - "feedback": "(2 bananen + 3 hygiene) * 10 ajax = 5*10 = ?"
    - 1:
      - "option_text": "32%"
      - "code": ""
      - "feedback": "(2 bananen + 3 hygiene) * 10 ajax = 5*10 = ?"
    - 2:
      - "option_text": "50%"
      - "code": ""
      - "feedback": "Super!"
    - 3:
      - "option_text": "100%"
      - "code": ""
      - "feedback": "(2 bananen + 3 hygiene) * 10 ajax = 5*10 = ?"
    correct_answer: "C"
    hint: "(2 bananen + 3 hygiene) * 10 ajax = 5*10 = ?"
    question_score: 10
>>>>>>> 64917af1
<|MERGE_RESOLUTION|>--- conflicted
+++ resolved
@@ -1,76 +1,4 @@
 ---
-level: 5
-questions:
-<<<<<<< HEAD
-  - 1:
-      question_text: "Wat is de juiste spelling van het commando herhalen?"
-      code: "..."
-      mp_choice_options:
-        - { option_text: "repaet", code: , feedback: }
-        - { option_text: "repete", code: , feedback: }
-        - { option_text: "repite", code: , feedback: }
-        - { option_text: "repeat", code: , feedback: }
-      correct_answer: "D"
-      hint: "Je spelt: repeat"
-      question_score: 10
-  - 2:
-      question_text: "Welk aanhalingsteken gebruik je bij het print commando?"
-      code: "..."
-      mp_choice_options:
-        - { option_text:, code: " ` ", feedback: "Dit is het schuine aanhalingsteken, je hebt een rechte nodig." }
-        - { option_text:, code: " ' ", feedback: "Juist!" }
-        - { option_text:, code: " \" ", feedback: "Dit zijn de dubbele aanhalingstekens, je hebt de enkele nodig" }
-        - { option_text:, code: " , ", feedback: "Dit is een komma, je hebt een hoge komma nodig." }
-      correct_answer: "B"
-      hint: "Je spelt: repeat"
-      question_score: 10
-  - 3:
-      question_text: "Is deze code goed of fout"
-      code: "repeat 100 times 'Hoi!'"
-      mp_choice_options:
-        - { option_text: "Goed", code: , feedback: }
-        - { option_text: "Fout", code: , feedback: }
-      correct_answer: "B"
-      hint: "Het antwoord is: repeat 100 times print 'Hoi'"
-      question_score: 10
-  - 4:
-      question_text: "Welk woord in de code is fout"
-      code: |-
-        print 'I'm blue'
-        repeat 7 times print 'da ba dee, da ba dee'
-      mp_choice_options:
-        - { option_text:, code: "I'm", feedback: }
-        - { option_text:, code: "print", feedback: }
-        - { option_text:, code: "repeat", feedback: }
-        - { option_text:, code: "times", feedback: }
-      correct_answer: "A"
-      hint: "I'm is fout, je mag geen hoge komma's gebruiken"
-      question_score: 10
-  - 5:
-      question_text: "Is deze code goed of fout?"
-      code: |-
-        repeat 100 print 'Hedy is gaaf!'
-      mp_choice_options:
-        - { option_text: "Goed", code: , feedback: }
-        - { option_text: "Fout", code: , feedback: }
-      correct_answer: "A"
-      hint: "De code is goed!"
-      question_score: 10
-  - 6:
-      question_text: "Wat is er mis met deze code?"
-      code: |-
-        repeat 3 times print 'Hi'
-        repeat 3 times print 'Ha'
-        print 'Ik stond er bij en ik keek er naar'
-      mp_choice_options:
-        - { option_text: "Er missen aanhalingstekens in regel 1", code: , feedback: "ask heeft geen aanhalingstekens nodig" }
-        - { option_text: "Er missen aanhalingstekens in regel 2" , code: , feedback: "een variabele heeft geen aanhalingstekens nodig" }
-        - { option_text: "Er missen aanhalingstekens in regel 3", code: , feedback: " Je wil niet dat er letterlijk 'antwoorden at random' worst geprint, dus geen aanhalingstekens hier!" }
-        - { option_text: "Niets! Deze code is goed!" , code: , feedback: "Juist! Alles is goed!" }
-      correct_answer: "D"
-      hint: "Bekijk regel voor regel of er aanhalingstekens nodig zijn."
-      question_score: 10
-=======
 - 1:
     question_text: "Wat print Hedy bij deze code?"
     code: "print 2*10"
@@ -321,5 +249,4 @@
       - "feedback": "(2 bananen + 3 hygiene) * 10 ajax = 5*10 = ?"
     correct_answer: "C"
     hint: "(2 bananen + 3 hygiene) * 10 ajax = 5*10 = ?"
-    question_score: 10
->>>>>>> 64917af1
+    question_score: 10