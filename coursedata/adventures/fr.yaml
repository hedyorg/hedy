adventures:
    haunted:
        name: Haunted House
        description: escape from the haunted house
        levels:
            9:
                start_code: "{print} 'Escape from the haunted house!'"
                story_text: "## Haunted House\nIn this level you can use nesting, which allows you to make the haunted house even more interactive!\n"
                example_code: "## Example Hedy code\n\n```\n{print} 'Escape from the Haunted House!'\nplayer = alive\ndoors = 1, 2, 3\nmonsters = zombie, vampire, giant spider\n{repeat} 3 {times}\n    {if} player {is} alive\n        correct_door {is} doors {at} {random}\n        {print} 'There are 3 doors in front of you...'\n        chosen_door = {ask} 'Which door do you choose?'\n        {if} chosen_door {is} correct_door\n            {print} 'No monsters here!'\n        {else}\n            {print} 'You are eaten by a ' monsters {at} {random}\n            player = dead\n    {else}\n        {print} 'GAME OVER'\n{if} player {is} alive\n    {print} 'Great! You survived!'\n```\n## Challenge\nNow it's very hard to win this game, can you make it easier to win?\nFor example by only having 1 wrong door and 2 correct doors instead of 1 correct door en 2 wrong ones?\n"
            5:
                story_text: "## Haunted House\nUp until this level the haunted house game always asked the player to choose a door, but as you might have noticed, they didn't really have to answer correctly.\nIf the player filled in a completely random answer, the game would still work and the player might even win (despite not picking a door).\nIn this level you can only win the game by picking the same door Hedy picked randomly.\n"
                example_code: "## Example Hedy code\n\n```\n{print} 'Escape from the haunted house!'\n{print} 'There are 3 doors in front of you...'\ndoors {is} 1, 2, 3\nmonsters {is} werewolf, mummy, vampire, zombie\nchosen_door {is} {ask} 'Which door do you choose?'\n{print} 'You chose door...' chosen_door\n{sleep}\ncorrect_door {is} doors {at} {random}\n{if} chosen_door {is} correct_door {print} 'Great! Youve escaped!'\n{else} {print} 'Oh no! You are being eaten by a...' monsters {at} {random}\n```\n"
                start_code: '# place your code here'
            4:
                story_text: "## Haunted house\nIn this level you learn how to use quotation marks in your games.\nCan you make your Haunted House level 4 proof?\n"
                start_code: '# place your code here'
            16:
                story_text: "## Haunted House Game\nThis haunted house game uses the connection between the lists you can use in this level.\nFor example: all the properties that belong to the zombie are first in all the lists, witch second and vampire third.\nCheck out the code!\n"
                example_code: "## Example Hedy code\n\n```\nnumbers = [1, 2, 3]\ni = numbers[random]\nhint = ['growling', 'a cackling laugh', 'fluttering batwings']\nmonsters = ['zombie', 'witch', 'vampire']\nbad_fate = ['Your brain is eaten', 'You are forever cursed', 'You are bitten']\ngood_fate = ['You throw the ham. The zombie is distracted and starts etaing it.', 'You set the curtains on fire. The witch flees out of fear for the fire', 'The vampire hates garlic and flees']\nweapons = ['ham', 'lighter', 'garlic']\n{print} 'You are standing in front of an old mension'\n{print} 'Something is not right here'\n{print} 'You hear ' hint[i]\n{print} 'You are going to explore it'\n{print} 'You enter the kitchen en see a lighter, a raw ham and a garlic.'\nyour_weapon = {ask} 'What do you bring with you?'\n{print} 'With your ' your_weapon ' you enter the living room'\n{print} 'There you find a ' monsters[i]\nneeded_weapon = weapons[i]\n{if} your_weapon == needed_weapon\n    {print} 'You use your ' your_weapon\n    {print} good_fate[i]\n    {print} 'YOU WIN!'\n{else}\n    {print} 'You have chosen the wrong weapon...'\n    {print} bad_fate[i]\n    {print} 'GAME OVER'\n```\n"
                start_code: '# place your code here'
            14:
                story_text: "## Haunted House\nIn this level you can use the `<` and `>` symbol to introduce lives to your game.\n"
                example_code: "## Example Hedy code\n\n```\n{print} 'Escape from the haunted house'\nlives = 3\ndoors = 1, 2, 3\nmonsters = 'the wicked witch', 'a zombie', 'a sleeping 3 headed dog'\n{for} i {in} {range} 1 {to} 10\n    {if} lives > 0\n        good_door = doors {at} {random}\n        monster = monsters {at} {random}\n        chosen_door = {ask} 'Which door do you choose?'\n        {if} good_door == chosen_door\n            {print} 'You have chosen the correct door'\n        {else}\n            {print} 'You see...' monster\n            {if} monster == 'a sleeping 3 headed dog'\n                {print} 'Pffieuw.... Its asleep'\n            {else}\n                {print} 'You lose one life'\n                lives = lives -1\n    {else}\n        {print} 'GAME OVER'\n```\n"
                start_code: '# place your code here'
            1:
                story_text: "## Haunted house\nIn this adventure you are working towards making a game in which you have to escape from a haunted house by picking the correct door.\nIf you pick the right door you'll survive, but {if} not a terrible monster might...\n\nIn level 1 we start our haunted house game by making up a scary story and {ask} the player what monster they'll see in the haunted house.\n"
                example_code: "## Example Hedy code\n\n\n```\n{print} How did I get here?\n{print} I remember my friend telling me to go into the old mansion...\n{print} and suddenly everything went black.\n{print} But how did I end up on the floor...?\n{print} My head hurts like Ive been hit by a baseball bat!\n{print} What's that sound?\n{print} Oh no! I feel like Im not alone in this house!\n{print} I need to get out of here!\n{print} There are 3 doors in front of me..\n{ask} Which door should i pick?\n{echo} I choose door\n{print} ...?\n```\n\n## Challenge\nCan you finish the scary story? Or make up your own haunted house story?\n"
                start_code: '{print} How did I get here?'
            2:
                story_text: "## Haunted House\nIn this haunted house you can choose your monsters with emojis. Of course you could also use words.\n\n## Example Hedy Code\n```\nmonster1 {is} \U0001F47B\nmonster2 {is} \U0001F921\nmonster3 {is} \U0001F476\n{print} You enter the hounted house.\n{print} Suddenly you see a monster1\n{print} You run into the other room, but a monster2 is waiting there for you!\n{print} Oh no! Quickly get to the kitchen.\n{print} But as you enter monster3 attacks you!\n```\n"
                start_code: monster1 {is} _
            11:
                story_text: "## Haunted House\nIn this level we've changed the repeat command and we've added a line to our haunted house that tells the player in which room they are.\n"
                example_code: "## Example Hedy code\n\n```\n{print} 'Escape from the Haunted House!'\nplayer {is} alive\ndoors = 1, 2, 3\nmonsters = zombie, vampire, giant spider\n{for} i {in} {range} 1 {to} 3\n    {if} player {is} alive\n        correct_door = doors {at} {random}\n        {print} 'Room ' i\n        {print} 'There are 3 doors in front of you...'\n        chosendoor = {ask} 'Which door do you choose?'\n        {if} chosendoor {is} correct_door\n            {print} 'No monsters here!'\n        {else}\n            {print} 'You are eaten by a ' monsters {at} {random}\n            player = dead\n    {else}\n        {print} 'GAME OVER'\n{if} player {is} alive\n    {print} 'Great! You survived!'\n```\n"
                start_code: "{print} 'Escape from the haunted house!'"
            3:
                story_text: "## Haunted house game\nIn the previous levels you've made an introduction to your haunted house game, but as you might have noticed the story would always have a dreadful end.\nIn this level you can make your story more interactive by changing the outcome of the game; sometimes you'll get eaten, sometimes you'll escape!\nLet Hedy decide randomly!\n"
                example_code: "## Example Hedy code\n\n```\n{print} Escape from the haunted house!\n{print} There are 3 doors in front of you...\nchoice {is} {ask} Which door do you choose?\n{print} You picked door ... choice\nmonsters {is} a zombie, a vampire, NOTHING YOUVE ESCAPED\n{print} You see...\n{sleep}\n{print} monsters {at} {random}\n```\n\n## Challenge\nThis story is pretty straight {forward}, maybe you can spook it up a bit by adding a more exciting story.\nAlso you have very limited outcomes right now, there are only 3 options of what's behind the doors. Maybe you can think of more monsters to add to the list!\n\n## Change the game into a tv gameshow!\nLastly, we'd like to challenge you to change this game into a gameshow (like the ones on tv) where you choose a door or suitcase and it contains a big price!\nCan you do it?\n"
                start_code: '# place your code here'
        image: hauntedhouse.gif
        default_save_name: Haunted House
    language:
        levels:
            16:
                story_text: "## Learn a new language\nMake your own program to practice your vocabulary in a new language.\n"
                example_code: "## Example Hedy code\n\n```\nfrench_words = ['bonjour', 'ordinateur', 'pomme de terre']\ntranslation = ['hello', 'computer', 'potato']\nscore = 0\n{for} i {in} {range} 1 {to} 3\n    answer = {ask} 'What does ' french_words[i] ' mean?'\n    correct = translation[i]\n    {if} answer == correct\n        {print} 'Correct!'\n        score = score + 1\n    {else}\n        {print} 'Wrong, ' french_words[i] ' means ' translation[i]\n{print} 'You gave ' score ' correct answers.'\n```\n"
                start_code: '# place your code here'
            5:
                story_text: "## Learn a new language\nMake your own program to practice your vocabulary in a new language.\n\n## Example Hedy code\n```\n{print} 'Learn French!'\ncat {is} {ask} '\U0001F431'\n{if} cat {is} chat {print} 'Terrific!'\n{else} {print} 'No, cat is chat'\nfrog {is} {ask} '\U0001F438'\n{if} frog {is} grenouille {print} 'Super!'\n{else} {print} 'No, frog is grenouille'\n```\n"
                start_code: '# place your code here'
        name: Language
        description: Practice words in a foreign language
        image: languages.png
        default_save_name: language
    next:
        name: What's next?
        levels:
            2:
                story_text: "## What's next?\nIn this level you've learned what a variable is and how you can use it to make your adventures more interactive.\nBut... that's not the only thing you can do with variables! You can also use variables to make lists.\nAnd you can even let Hedy pick a random word out of a list, which allows you to make real games!\nTake a quick look at the next level!\n"
                start_code: "{print} Let's go to the next level!"
            5:
                start_code: "{print} 'On to the next level!'"
                story_text: "## What's next?\nNow you've reached the end of this level, so you have learned `{ask}` and `{if}`. For example you can {ask} guests what they would like to eat.\nWhat you can't yet do though, is calculate the price for everyone's dinner.\n\nThe next level makes it possible to use addition, subtraction and multiplication in your programs. This way you can calculate the prices in your restaurant, but you could also add a secret code to give your friends and family a discount.\nAnother option in the next level is programming your own maths game, for your little brother or sister to practice their multiplications.\nGo see for yourself in the next level!\n```\n{print} 'Welcome at McHedy'\norder {is} {ask} 'What would you like to eat?'\n{print} 'You would like ' order\n{if} order {is} hamburger price {is} 5\n{if} order {is} fries price {is} 2\ndrinks {is} {ask} 'What would you like to drink?'\n{print} 'You would like ' drinks\n{print} 'That will be ' price ' dollars for your ' order ' please'\n{print} 'The drinks are free in this level because Hedy cant calculate the price yet...'\n```\n"
            14:
                story_text: "## What's next?\nIn this game below a code has been made to make sure the player can play on as long as he/she wants...\nBut the code is ineffective and way too long. Also, what {if} the player wants to play 101 games instead of 100?\nYou can't play to infinity?\nIn the next level you will learn a command that makes all of this a lot easier!\n```\ngame {is} 'on'\n{for} i {in} {range} 1 {to} 100\n    {if} game {is} 'on'\n        answer = {ask} 'Do you want to continue?'\n        {if} answer {is} 'no'\n            game {is} 'over'\n        {if} answer {is} 'yes'\n            {print} 'Ok we will continue'\n```\n"
                start_code: "{print} 'Lets go to the next level!'"
            16:
                start_code: "{print} 'Lets go to the next level!'"
                story_text: "## What's next?\nIn the next level it's time for a new command. You might have noticed in the previous levels that `{if}` and `{else}` sometimes aren't enough.\nFor example in this code:\n```\n{print} 'What is for dinner tonight?'\noptions = ['pizza', 'broccoli', 'green beans']\nchosen = options {at} {random}\n{if} chosen = 'pizza'\n    {print} 'Yummy! Pizza!'\n{else}\n    {print} 'Yikes...'\n```\nIn this code it would be great to have 2x an `{else}` so you could have one option for the broccoli and one for the green beans. The next level comes with the new command `{elif}` that makes this possible!\nSo check out the next level now!\n"
            1:
                story_text: "## What's next?\nCongratulations! You've reached the end of level 1. Hopefully you've already made some awesome codes, but Hedy has a lot more to discover. \n\nIn the first level you might've notice that the `{echo}` command can only save one bit of information at a time. \nFor example in the restaurant adventure, you could {echo} what the costumer wanted to eat, or what they wanted to drink, but not both in one sentence. \n\n```\n{print} Welcome at Hedy's\n{ask} What would you like to eat?\n{echo} So you want \n{ask} what would you like to drink?\n{echo} So you want \n```\nIf the player types a hamburger and coke, you can't say `so you would like a hamburger and coke`, but you have to make two separate line. \nAlso, the `{echo}` command only echoes the word at the end of the sentence. So you can't say `your hamburger is coming right up!`.\n\nThat changes in level 2. In level 2 you'll learn to work with variables, that allow you to save multiple pieces of information and print them in any place you want.\nBesides, you'll learn how to work with the `{at} {random}` command, that you can use to make games. \nSo let's go to the next level!\n"
                start_code: "{print} Let's go!"
            3:
                story_text: "## What's next?\nIn this level you've been practising with variables, but maybe you've come across this mistake.\n\nTry to run this code:\n```\nname {is} Sophie\n{print} My name is name\n```\nOf course you wanted to print `My name is Sophie` but Hedy prints `My Sophie is Sophie`. \nIn the next level this problem is fixed by using quotation marks.\n"
                start_code: "{print} Let's go to the next level!"
            4:
                story_text: "## What's next?\nIn the previous levels you've already learned to use `{at} {random}` which made your games different every time you ran the code.\nBut it's not really interactive, the player doesn't have any influence on what happens in the game.\n\nIn the next level you'll learn the `{if}` command, that allows you to give different responses in your program. This way you can program a secret password for your computer for example.\nSo let's take a peak!\n\n```\npassword {is} {ask} 'What is the correct password?'\n```\n"
                start_code: "{print} 'Lets go to the next level!'"
            8:
                start_code: "{print} 'Lets go to the next level!'"
                story_text: "## What's next?\nGreat job! You've reached the end of another level! In this level you've learned to use multiple lines of code in an {if} or {repeat} command. But you can't yet combine the two...\nGood news! In the next level you will be allowed to put an {if} inside an {if}, or inside a {repeat} command.\n\nFor example:\n```\nanswer = {ask} 'Would you like to go to teh next level?'\n{if} answer {is} yes\n    {print} 'Great! You can use the {repeat} commando in the {if} command!'\n    {print} 'Hooray!'\n    {print} 'Hooray!'\n    {print} 'Hooray!'\n{else}\n    {print} 'Okay, you can stay here for a little longer!'\n```\nIn this code Hedy will still say 'Your drink is on its way' even {if} you didn't even want to drink something! In the next level this will be fixed!\n"
            6:
                story_text: "## What's next?\n Great job! You've reached the end of this level, which means you have practiced with `{if}` and `{else}`. You have probably noticed that your codes are getting longer and longer.\n For example {if} you want to program 'Happy Birthday'\n\n ```\n {print} 'happy birthday to you'\n {print} 'happy birthday to you'\n {print} 'happy birthday dear Hedy'\n {print} 'happy birthday to you'\n\n ```\n That's a lot of code for mainly the same words over and over again. Luckily in the next level has a solution with the `{repeat}` command, that allows you to repeat a line of code multiple times.\n"
                start_code: "{print} 'On to the next level!'"
            7:
                story_text: "## What's next?\nNow you've learned how to repeat one single line of code. This comes in handy, but it's not always enough. Sometimes you want to repeat multiple lines at once.\nthe next level allows you to group a couple of lines of code, and repeat that little group of lines all at once!\n\n```\n{repeat} 5 {times} {print} 'In the next level you can repeat multiple lines of code at once!'\n```\n"
                start_code: "{print} 'Lets go to the next level!'"
            10:
                start_code: "{print} 'Lets go to the next level!'"
                story_text: "## What's next?\nYou have reached the end of this level, you're doing great! You are about to go to the next level. In the higher levels, Hedy is focussing more and more on teaching you the programming language Python.\nIn Python there is no `{repeat}` command, but there is a command that works like {repeat}. Are you curious to find out how to say `{repeat}` in Python language? Quickly go on to find out!\n"
            11:
                story_text: "## What's next?\nMaybe you have tried using decimal numbers in your restaurant adventure. If you did, you probably noticed that Hedy didn't understand them yet and always rounded off.\nFrom the next level on you can use decimal numbers.\n\nAnother cool feauture in the next level is that you can use mulitiple words in a variable.\nFor intance, you could already do this...\n```\nname = {ask} 'Who is your favorite cartoon character?'\n{print} 'I love watching ' name\n```\nBut you couldn't use multiple words in a variable like the example below. This program does not work yet in this level!\n```\nshow = SpongeBob SquarePants\n{print} show 'is my favorite show!'\n```\nGo to the next level to make this code work!\n"
                start_code: "{print} 'Lets go to the next level!'"
            9:
                story_text: "## What's next?\nYou're doing great! In this level we still face a small problem. You have learned to repeat lines, but what {if} you'd want to slightly change the line.\nFor example {if} you want to sing the song '{if} you're happy and you knwo it'\n\nIt would look like this:\n```\n{repeat} 2 {times}\n    {print} '{if} youre happy and you know it clap your hands'\n{print} '{if} youre happy and you know it and you really want to show it'\n{print} '{if} youre happy and you know it clap your hands'\n```\n\nIf you'd also want the next verse 'stomp your feet', and the next one, and the next one, you'd have to change the code completely.\nIn the next level you'll learn the `{for}` command, which allows you to make a list of actions and repeat the code with another action each time!\nPlease take a look!\n"
                start_code: "{print} 'Lets go to the next level!'"
            12:
                story_text: "## What's next?\nIn the previous levels you learned how to put two `{if}`commands inside each other. This works fine, but it does give you very long and unhandy codes like this one:\n```\nusername {is} {ask} 'What is your username?'\npassword {is} {ask} 'What is your password?'\n{if} username {is} 'Hedy'\n    {if} password {is} 'secret'\n        {print} 'Welcome Hedy!'\n    {else}\n        {print} 'Access denied'\n{else}\n    {print} 'Access denied!'\n```\nIn this system you have to give both the correct username and the correct password.\nIn the next level you will learn the `{and}` command that will make this code a ot shorter and more understandable!\nCheck it out!\n"
                start_code: "{print} 'Lets go to the next level!'"
            13:
                start_code: "{print} 'Lets go to the next level!'"
                story_text: "## What's next?\nWith the program below you can calulate {if} you've passed a subject at school (so, a grade of six or higher).\nYou can see this code is extremely inefficient, du to the very long code in line 5.\nAll the different grades from 1 to 5 had to be programmed seperately. Lucky for you, in the next level you'll learn how to do this without this extremely long code!\n```\nfirst_grade = {ask} 'What score did you get on your first test?'\nsecond_grade = {ask} 'What score did you get on your second test?'\nadded {is} first_grade + second_grade\nmean_grade {is} added / 2\n{if} mean_grade = 1 {or} mean_grade = 2 {or} mean_grade = 3 {or} mean_grade = 4 {or} mean_grade = 5\n    {print} 'Oh no! You have failed the subject...'\n{else}\n    {print} 'Great! You have passed the subject!'\n```\n"
            15:
                story_text: "## What's next?\nIn the next level we will grow a bit more towards real Python code. thon code. You will also learn how to match two lists together.\nThis way you can program a code in which the correct animal is matched to the right sound.\nBecause the two codes below... Are obviously nonsense!\n```\nanimals = 'chicken', 'horse', 'cow'\nsounds = 'cluck', 'neigh', 'moo'\n{for} animal {in} animals\n    {print} 'A ' animal ' says ' sounds {at} {random}\n```\nYou could also try to make it work this way, but....\n```\nanimals = 'chicken', 'horse', 'cow'\nsounds = 'cluck', 'neigh', 'moo'\n{for} animal {in} animals\n    {for} sound {in} sounds\n        {print} 'A ' animal ' says ' sound\n```\n"
                start_code: "{print} 'Lets go to the next level!'"
            17:
                story_text: "## What's next?\nIn the next level you will learn a real Python way to use `{print}`.\n"
                start_code: "{print} 'Lets go to the next level!'"
            18:
                story_text: "## What's next?\nCongratulations! You have reached the last level of Hedy! But no worries, we are working very hard to create more levels and new adventures. So please come back later to check out the newest levels!\n"
                start_code: "{print} ('Great job!!!')"
        description: What's Next?
        default_save_name: next
        image: ' '
    story:
        levels:
            1:
                start_code: '{print} Your story starts here'
                story_text: "## Make a story\nIn level 1 you can make a story with a different main character that you enter yourself.\n\nAs the first line, use this code:\n\n```\n{ask} who is the star in your story?\n```\n\nAfter that first line, start with `{print}` {if} the sentence needs to be printed.\nYou use `{echo}` {if} you want your main character to be at the end of the sentence.\n"
                example_code: "## Example Hedy code\n\n\n```\n{ask} The main character of this story is\n{print} The main character is now going to walk in the forest\n{echo} He's a bit scared,\n{print} He hears crazy noises everywhere\n{print} He's afraid this is a haunted forest\n```\n"
            9:
                story_text_2: "The example above is pretty straightforward, but with nesting you can really elaborate your code and turn your story into a real game. Check out this example!\n"
                story_text: "## Story\nIn this level you can use nesting to put {if}, {repeat} or {for} commands inside other {if}, {repeat} or {for} commands. This gives you many options and really helps you to make your story interactive.\n"
                example_code: "## Example Hedy Code\n```\n{print} 'Robin is walking downtown'\nlocation = {ask} 'Is Robin going into a shop, or does she go home?'\n{if} location {is} shop\n    {print} 'She enters the shop.'\n    {print} 'Robin sees an interesting looking book'\n    book = {ask} 'Does Robin buy the book?'\n    {if} book {is} yes\n        {print} 'Robin buys the book and goes home'\n    {else}\n        {print} 'Robin leaves the shop and goes home'\n{else}\n    {print} 'Robin goes home'\n```\n"
                example_code_2: "## Elaborate code\n```\nsword = lost\ngame = on\n{print} 'Our hero is walking through the forest'\n{print} 'The path splits two ways'\n{repeat} 2 {times}\n    {if} game {is} on\n        path = {ask} 'Which path should she choose?'\n        {if} path {is} left\n            {if} sword {is} found\n                {print} 'Our hero comes across a dragon!'\n                {print} 'Luckily our hero has a sword to defeat the beast!'\n                game = over\n            {else}\n                {print} 'Our hero finds a dragon, but she doesnt have any weapons!'\n                {print} 'Our hero is beaten by the dragon...'\n                {print} 'Try again'\n                game = over\n        {if} path {is} right\n            {if} sword {is} lost\n                {print} 'Our hero finds a sword'\n                {print} 'This could come in very handy'\n                sword = found\n            {else}\n                {print} 'You have already found the sword. There is nothing left here.'\n                {print} 'She walks back'\n```\n"
                start_code: '# place your code here'
            7:
                example_code: "## Example Hedy code\n\n```\n{print} 'The prince kept calling for help'\n{repeat} 5 {times} {print} 'Help!'\n{print} 'Why is nobody helping me?'\n```\n"
                story_text: "## Story\nIn a story, someone says words several times. For example, when someone calls for help or sings a song.\nYou can put such repetitions in your story, in this level with `{repeat}`.\n"
                start_code: "{repeat} 5 {times} {print} 'Help!'"
            2:
                example_code: "## Example Hedy code\n\n\n```\nname {is} {ask} What is the name of the main character?\n{print} name is now going to run in the woods\n{print} name is a bit scared\n{print} Suddenly he hears a crazy noise...\n{sleep}\n{print} name is afraid this is a haunted forest\n```\n"
                story_text: "## Story\nIn level 2 you can make your story more fun. Your main character's name can now be anywhere in the sentence.\n\nYou do have to program a little bit extra for that. You must now name your main character first.\n\nYou can then put that name anywhere in a sentence.\n"
                start_code: '{print} Your story'
            10:
                story_text: "## Story\nIn this level you can use the {for} command in your story. In this way you could easily program the children's book 'brown bear, brown bear, what do you see'.\n"
                example_code: "## Example Hedy code\n\n```\nanimals = red bird, black sheep, green frog, yellow duck, little child\n{print} 'brown bear'\n{print} 'brown bear'\n{print} 'What do you see?'\n{for} animal {in} animals\n    {print} 'I see a ' animal ' looking at me'\n    {print} animal\n    {print} animal\n    {print} 'What do you see?'\n{print} 'I see all the animals looking at me!'\n```\n"
                start_code: '# place your code here'
            12:
                story_text: "## Story\nIn this level you can use the quotation marks to save multiple words in a variable.\n"
                example_code: "## Example Hedy code\n\n\n```\nname = 'The Queen of England'\n{print} name ' was eating a piece of cake, when suddenly...'\n```\n"
                start_code: '# place your code here'
            8:
                story_text: "## Story\nIn this level you can use multiple lines in your {if} commands, this way you can upgrade your happy or sad ending!\n"
                example_code: "## Example Hedy code\n\n```\n{print} 'OH NO! The T-rex is closing in!'\nend = {ask} 'Do you want a happy or a sad ending?'\n{if} end {is} happy\n    {print} 'Just in time Richard jumps back into the time machine!'\n    {print} 'Michael types in the code and...'\n    {print} '\U0001F4A5ZAP!\U0001F4A5'\n    {print} 'They are back in their garage'\n{else}\n    {print} 'Michael yells COME ON RICHARD! RUN FASTER!'\n    {print} 'But Richard is too slow...'\n    {print} 'The T-rex closes in and eats him in one big bite!\U0001F996'\n```\n"
                start_code: '# place your code here'
            15:
                story_text: "## Story\nUsing the `{while}` loop can make your stories more interesting. For example, you can use `{while} game {is} 'on'` so you can play until the game is over.\nOr you can use `{while} sword {is} 'lost'` so the player can't continu the game until they have found something.\n"
                example_code: "## Example Hedy code\n\n```\nkeys = 'lost'\n{print} 'You are standing in your garden and you have lost your keys.'\n{print} 'Where do you want to look for them?'\n{print} 'You can choose: tree, flowerbed, rock, postbox'\n{while} keys == 'lost'\n    location = {ask} 'Where do you want to look?'\n    {if} location == 'flowerbed'\n        {print} 'Here they are!'\n        keys = 'found'\n    {else}\n        {print} 'Nope they are not at the ' location\n{print} 'Now you can enter the house!'\n```"
                start_code: '# place your code here'
            4:
                start_code: "{print} 'Your story will be printed here!'"
                story_text: "## Story\nYou may have noticed that there is still a problem in the previous levels. Did you try to print a sentence that contained the word name?\nYou can solve that in this level. You must use quotation marks for everything that you are going to print.\n"
                example_code: "## Example Hedy code\n\n```\nname {is} Hans\n{print} 'The name of the main character is' name\n{print} name 'is now going to walk in the woods'\n{print} name 'is a bit scared'\nanimals {is} \U0001F994, \U0001F43F, \U0001F989, \U0001F987\n{print} 'He hears the sound of an' animals {at} {random}\n{print} name 'is afraid this is a haunted forest'\n```\n"
            3:
<<<<<<< HEAD
                story_text: "## Story\nIn level 3 you can make your story more fun. You can use randomness for any monster, animal or other obstacle.\n"
                example_code: "It goes like this:\n```\nanimals {is} \U0001F994, \U0001F43F, \U0001F989, \U0001F987\n{print} He now hears the sound of an animals {at} {random}\n```\n"
                story_text_2: "The command `{add}` can also come in handy in your story. For example:\n"
                example_code_2: "```{print} He hears a sound\nanimals {is} \U0001F43F, \U0001F994, \U0001F987, \U0001F989\nanimal {is} {ask} What do you think it is?\n{add} animal {to_list} animals\n{print} it was a animals {at} {random}\n```\n"
                story_text_3: "This is an example of the `{remove}` command in your story\n"
                example_code_3: "```\n{print} His backpack got way too heavy.\n{print} Inside were a bottle of water, a flashlight and a brick.\nbag {is} water, flashlight, brick\ndump {is} {ask} Which item should he dump?\n{remove} dump {from} bag\n```\n"
                start_code: '{print} Your story'
=======
                story_text: |
                    ## Story
                    In level 3 you can make your story more fun. You can use randomness for any monster, animal or other obstacle, like this:

                example_code: |
                    ## Example Hedy Code

                    ```
                    animals {is} 🦔, 🐿, 🦉, 🦇
                    {print} He now hears the sound of an animals {at} {random}
                    ```
                story_text_2: |
                    The command `{add}` can also come in handy in your story. For example

                example_code_2: |
                    ## Example Hedy Code

                    {print} He hears a sound
                    animals {is} 🐿, 🦔, 🦇, 🦉
                    animal {is} {ask} What do you think it is?
                    {add} animal {to_list} animals
                    {print} it was a animals {at} {random}
                    ```
                story_text_3: |
                    This is an example of the `{remove}` command in your story
                example_code_3: |
                    ## Example Hedy code

                    ```
                    {print} His backpack got way too heavy.
                    {print} Inside were a bottle of water, a flashlight and a brick.
                    bag {is} water, flashlight, brick
                    dump {is} {ask} Which item should he dump?
                    {remove} dump {from} bag
                    ```
                start_code: "{print} Your story"
>>>>>>> 039d3b83
            5:
                story_text: "## Story\nIn this level you can program different endings, which will make your story even more fun.\n\nThink of two endings for your story, for example:\n\n- The princess is walking through the forest\n- She runs into a monster\n\n- Happy ending: She takes her sword and the monster quickly runs away\n- Bad Ending: The monster eats the princess\n\nYou can also ensure that a name can be entered again. That works just like in the previous levels. You can combine that with an `{if}`, and then you have already made a whole program!\n"
                example_code: "## Example Hedy code\n\n```\nname {is} {ask} 'Who is walking in the forest?'\n{print} name 'walks through the forest'\n{print} name 'encounter a monster'\nend {is} {ask} 'Would you like a good or a bad ending?'\n{if} end {is} good {print} name 'takes the sword and the monster quickly runs away'\n{else} {print} 'The monster eats' name\n```\n"
                start_code: "{print} 'Here your story will start!'"
            13:
                example_code: "## Example Hedy code\n\n```\nsword = 'lost'\ngame = 'on'\n{print} 'Our hero is walking through the forest'\n{print} 'The path splits two ways'\n{for} i {in} {range} 0 {to} 2\n    {if} game {is} 'on'\n        path = {ask} 'Which path should she choose?'\n        {if} path {is} 'left' {and} sword {is} 'found'\n            {print} 'Our hero comes across a dragon!'\n            {print} 'Luckily our hero has a sword to defeat the beast!'\n            game = 'over'\n        {if} path {is} 'left' {and} sword {is} 'lost'\n            {print} 'Our hero finds a dragon, but she doesnt have any weapons!'\n            {print} 'Our hero is beaten by the dragon...'\n            {print} 'Try again'\n            game = 'over'\n        {if} path {is} 'right' {and} sword {is} 'found'\n            {print} 'You have already found the sword. There is nothing left here.'\n            {print} 'She walks back'\n        {if} path {is} 'right' {and} sword {is} 'lost'\n            {print} 'Our hero finds a sword'\n            {print} 'This could come in very handy'\n            sword = 'found'\n```\n"
                story_text: "## Story\nBy using the `{and}` and `{or}` commands, you can shorten your stories. For example, check out the dragon story.\n"
                start_code: '# place your code here'
        name: Story
        description: Story
        image: story.png
        default_save_name: Story
    parrot:
        name: Parrot
        levels:
            1:
                example_code: "## Example Hedy code\n\n```\n{print} Im Hedy the parrot\n{ask} whats your name?\n{echo}\n{echo}\n```\n"
                start_code: '{print} Im Hedy the parrot'
                story_text: "## Parrot\nCreate your own online pet parrot that will copy you!\n"
            2:
                story_text: "## Parrot\nCreate your own online pet parrot that will copy you!\n"
                example_code: "## Example Hedy code\n\n```\n{print} Im Hedy the parrot\nname {is} {ask} whats your name?\n{print} name\n{sleep}\n{print} squawk\n{sleep}\n{print} name\n```\n"
                start_code: '{print} Im Hedy the parrot!'
            3:
                story_text: "## Parrot\nTeach your parrot a new word with `{add}`.\n"
                example_code: "## Example Hedy code\n\n```\nwords {is} squawk, Hedy\n{print} Train your parrot!\nnew_word {is} {ask} Which word do you want to teach them?\n{add} new_word {to_list} words\n{print} \U0001F9D2 Say new_word , Hedy!\n{print} \U0001F99C words {at} {random}\n```\n"
                start_code: '# place your code here'
            5:
                story_text: "## Parrot\nReward your parrot {if} it says the correct word!\n"
                example_code: "## Example Hedy code\n\n```\nwords {is} squawk, Hedy\n{print} 'Train your parrot!'\nnew_word {is} {ask} 'Which word do you want to teach them?'\n{add} new_word {to_list} words\nsaid_word {is} words {at} {random}\n{print} '\U0001F9D2 Say ' new_word ', Hedy!'\n{print} '\U0001F99C ' said_word\n{if} said_word {is} new_word {print} '\U0001F9D2 Great job, Hedy! \U0001F36A'\n{else} {print} '\U0001F9D2 No, Hedy! Say ' new_word\n```\n"
                start_code: '# place your code here'
        description: Create your own online pet parrot that will copy you!
        image: story.png
        default_save_name: Parrot
    songs:
        image: songs.png
        default_save_name: Song
        levels:
            12:
                story_text: "## Sing a song!\nIn this song we can make it even easier to program '{if} you're happy and you know it, clap your hands'. Because we can put all of the actions in a variable, check it out:\n"
                example_code: "## Example Hedy code\n\n```\nactions = 'clap your hands', 'stomp your feet', 'shout Hurray!'\n{for} action {in} actions\n    {for} i {in} {range} 1 {to} 2\n        {print} '{if} youre happy and you know it'\n        {print} action\n    {print} '{if} youre happy and you know it and you really want to show it'\n    {print} '{if} youre happy and you know it'\n    {print} action\n```\n"
                start_code: '# place your code here'
            11:
                story_text: "## Songs\nIn this level you can use the `{for} i {in} {range}` command to make songs that use counting.\n"
                example_code: "## 5 little monkeys\n```\n{for} i {in} {range} 5 {to} 1\n    {print} i ' little monkeys jumping on the bed'\n    {print} 'One fell off and bumped his head'\n    {print} 'Mama called the doctor and the doctor said'\n    {if} i {is} 1\n        {print} 'PUT THOSE MONKEYS RIGHT TO BED!'\n    {else}\n        {print} 'NO MORE MONKEYS JUMPING ON THE BED!'\n```\n"
                start_code: '# place your code here'
            10:
                example_code: "## 5 Little Monkeys Jumping on the bed\n```\nmonkeys = 5, 4, 3, 2\n{for} monkey {in} monkeys\n    {print} monkey ' little monkeys jumping on the bed'\n    {print} 'One fell off and bumped his head'\n    {print} 'Mama called the doctor and the doctor said'\n    {print} 'NO MORE MONKEYS JUMPING ON THE BED!'\n```\n\n## Baby Shark\n```\nsharks = baby, mommy, daddy, grandma, grandpa\n{for} shark {in} sharks\n    {print} shark 'tututututudu'\n    {print} shark 'tututututudu'\n    {print} shark 'tututututudu'\n    {print} shark\n```\n## Old McDonald\n```\nanimals = pig, dog, cow\n{for} animal {in} animals\n    {if} animal {is} pig\n        sound = oink\n    {if} animal {is} dog\n        sound = woof\n    {if} animal {is} cow\n        sound = moo\n    {print} 'Old McDonald had a farm'\n    {print} 'E I E I O!'\n    {print} 'and on that farm he had a ' animal\n    {print} 'E I E I O!'\n    {print} 'with a ' sound sound ' here'\n    {print} 'and a ' sound sound ' there'\n    {print} 'here a ' sound\n    {print} 'there a ' sound\n    {print} 'everywhere a ' sound sound\n```\n"
                story_text: "## Songs\nIn this level you can easily make the childrens' song 'Five little monkeys'. Can you make the last chorus?\nYou can also make the whole baby shark song (including all the other sharks in the family) in only 6 lines!\nOr you can make Old McDonald with all the different animals.\n"
                start_code: '# place your code here'
            7:
                story_text: "## Songs\nSongs often contain a lot of repetition. For example... Baby Shark! If you sing it, you keep singing the same thing:\n\nBaby Shark tututudutudu <br>\nBaby Shark tututudutudu <br>\nBaby Shark tututudutudu <br>\nBaby Shark\n\nYou can make this song much shorter with a `{repeat}`! Can you finish the code?\n"
                start_code: "{print} 'Baby Shark'"
                example_code: "## Example Hedy code\n\n```\n{repeat} _ _ {print} 'Baby Shark tututudutudu'\n{print} 'Baby Shark'\n```\n\nAfter Baby Shark you can of course also program other songs. There are many songs with repetition.\n"
            8:
                story_text: "## Songs\nIn a previous level you've programmed the song 'Bottles of beer'. You made one verse and then had to copy the verses 99 times. In level 7 you can repeat the song 99 times, just by adding one simple line!\n"
                example_code: "## Example Hedy code\n\n```\nverse = 99\n{repeat} 99 {times}\n    {print} verse ' bottles of beer on the wall'\n    {print} verse ' bottles of beer'\n    {print} 'Take one down, pass it around'\n    verse = verse - 1\n    {print} verse ' bottles of beer on the wall'\n```\n"
                start_code: '# place your code here'
            6:
                story_text: "## Songs\nSongs often contain a lot of repetition. Sometimes the repetition is also based on counting.\nFor example, in the well-known song 'Bottles of beer'. You can program that song with a little math.\n"
                example_code: "## Example Hedy code\n\n```\nverse = 99\n{print} verse ' bottles of beer on the wall'\n{print} verse ' bottles of beer'\n{print} 'Take one down, pass it around'\nverse = verse - 1\n{print} verse ' bottles of beer on the wall'\n```\n\nYou can now repeat lines 2 to 9 as many times as you want by copying the lines.\n"
                start_code: "{print} 'Baby shark'"
            16:
                story_text: "## Sing a song!\nIn this level, you can program a song like OldMacDonald even more quickly. You can connect the right animal to the right sound by simply putting them in the same place in the list.\nThe Drunken Sailor is also quickly made in this level. You only need 8 lines for the entire song, check it out!\n\n## Old MacDonald\n```\nanimals = ['pig', 'dog', 'cow']\nsounds = ['oink', 'woof', 'moo']\n{for} i {in} {range} 1 {to} 3\n    animal = animals[i]\n    sound = sounds[i]\n    {print} 'Old McDonald had a farm'\n    {print} 'E I E I O!'\n    {print} 'and on that farm he had a ' animal\n    {print} 'E I E I O!'\n    {print} 'with a ' sound sound ' here'\n    {print} 'and a ' sound sound ' there'\n    {print} 'here a ' sound\n    {print} 'there a ' sound\n    {print} 'everywhere a ' sound sound\n```\n\n## Drunken Sailor\n```\nlines = ['what shall we do with the drunken sailor', 'shave his belly with a rusty razor', 'put him in a long boat till hes sober']\n{for} line {in} lines\n    {for} i {in} {range} 1 {to} 3\n        {print} line\n    {print} 'early in the morning'\n    {for} i {in} {range} 1 {to} 3\n        {print} 'way hay and up she rises'\n    {print} 'early in the morning'\n```\n"
                start_code: '# place your code here'
        description: Print a song
        name: Sing a song!
    turtle:
        description: Make your own drawing
        levels:
            1:
                story_text: "## Let's draw\nIn level 1 you can also use Hedy to draw. By combining turns and lines, you can make a square or a stair!\n\nUsing `{forward}` you draw a line forwards. The number behind it determines how far the turtle will walk. `{turn} right` turns a quarter turn in clockwise direction, `{turn} left` turns counter clockwise.\n\nThis is the start of a little staircase. Can you make it have 5 steps?\n"
                start_code: "{forward} 50\n{turn} left"
                example_code: "## Example Hedy code\n\n```\n{turn} right\n{forward} 50\n{turn} left\n{forward} 50\n```\n"
            6:
                story_text: "## Let's draw\nIn this level you can use calculations to draw different figures.\nYou may have learned in school that turning a full circle is 360 degrees. If not, now you know!\nThat's why you also use 90 degrees for a square. 360 divided by 4 is 90.\nNow that we can do math with Hedy, we can draw all the figures we want!\n"
                example_code: "## Example Hedy code\n\n```\nangles = {ask} 'How many angles do you want?'\nangle = 360 / angles\n{forward} 50\n{turn} angle\n{forward} 50\n{turn} angle\n{forward} 50\n{turn} angle\n{forward} 50\n{turn} angle\n{forward} 50\n{turn} angle\n{forward} 50\n{turn} angle\n```\n"
                start_code: "{print} 'Drawing figures'\n"
            2:
                story_text: "In level 1 the turtle could only turn left or right. That is a bit boring!\nIn level 2 he can point his nose in all directions.\n\nUse 90 to turn a quarter. We call this degrees. A full turn is 360 degrees.\nCan you make a figure with this code? Maybe a triangle or a circle?\n"
                example_code: "## Example Hedy code\n\n\n```\n{print} Drawing figures\nangle {is} 90\n{turn} angle\n{forward} 25\n{turn} angle\n{forward} 25\n```\n"
                start_code: "{print} Turtle race!\nhoek {is} 90\n{turn} hoek\n{forward} 25\n"
            3:
                story_text: "## Searching turtle\nIn this level you can use use `{random}` with the drawing turtle. A random choice makes the turtle walk a different path each time.\nUse `{at} {random}` to choose a value from a list. You can copy and paste lines 2 and 3 to create a longer random path.\n"
                example_code: "## Example Hedy code\n\n\n```\nangles {is} 10, 50, 90, 150, 250\n{turn} angles {at} {random}\n{forward} 25\n```\n"
                start_code: "angles {is} 10, 50, 90, 150, 250\n{turn} angles {at} {random}\n{forward} 25\n"
            4:
                story_text: "## Let's draw\nIn level 4 you have to use quotation marks with `{print}` and `{ask}`. Also when drawing!\n"
                example_code: "## Example Hedy code\n\n```\n{print} 'Drawing figures'\nangle {is} 90\n{turn} angle\n{forward} 25\n{turn} angle\n{forward} 25\n```\n"
                start_code: "{print} 'Drawing figures'\nangle {is} 90\n{turn} angle\n{forward} 25\n"
            5:
                story_text: "## Let's draw\nIn level 5 you can make a choice with `{if}`. For example between different types of figures.\n"
                example_code: "## Example Hedy code\n\n```\n{print} 'Drawing Figures'\nfigure {is} {ask} 'Do you want a square or a triangle?'\n{if} figure {is} triangle angle {is} 120\n{else} angle {is} 90\n{turn} angle\n{forward} 25\n{turn} angle\n{forward} 25\n{turn} angle\n{forward} 25\n{turn} angle\n{forward} 25\n```\n"
                start_code: "{print} 'Drawing Figures'\nfigure {is} {ask} 'Do you want a square or a triangle?'\n{if} figure {is} triangle angle {is} 120 {else} angle {is} 90\n{turn} angle\n{forward} 25\n"
            8:
                example_code_2: "## Example Hedy code\n\n```\nangles = {ask} 'How many angles should I draw?'\nangle = 360 / angles\n{repeat} angle {times}\n    {turn} _\n    {forward} _\n```\n"
                start_code: "hoeken = {ask} 'How many angles should I draw?'\n"
                story_text: "## Let's draw\nNow that we can repeat several lines, we can make figures more easily.\nWe only have to set the angle once and then use that variable in the `{repeat}`.\n"
                example_code: "## Example Hedy code\n\n```\nangle = 90\n{repeat} 10 {times}\n    {turn} angle\n    {forward} 50\n```\n"
                story_text_2: "## Interaction\nAlso, we can now improve the program that draws different figures.\nCan you figure out how far the turtle has to turn here? Finish the code and you can draw any polygon you'd like!\n"
            7:
                story_text: "## Let's draw\nIn this level you can repeat one line of code with `{repeat}`.\n"
                example_code: "## Example Hedy code\n\n```\n{print} 'Draw figures'\n{repeat} 3 {times} {forward} 10\n```\n"
                start_code: "{print} 'Draw figures'\n{repeat} 3 {times} {forward} 10\n"
        image: turtle.gif
        name: Turtle
        default_save_name: turtle
    dishes:
        name: Dishes?
        description: Use the computer to see who does the dishes (Start at level 2)
        image: dishes.png
        levels:
            7:
                example_code: "## Example Hedy code\n\n```\npeople = mom, dad, Emma, Sophie\n{repeat} _ _ {print} 'the dishwasher is' _\n```\n"
                story_text: "## Dishwashing\nWith the `{repeat}` you can repeat pieces of code. You can use this to calculate who will be washing dishes for the entire week.\n"
                start_code: "{print} 'Who does the dishes?'"
            6:
                story_text: "## Dishwashing\nHow often is everyone going to do the dishes? Is that fair? You can count it in this level.\n"
                example_code: "## Example Hedy code\n\n```\npeople = mom, dad, Emma, Sophie\nemma_washes = 0\ndishwasher = people {at} {random}\n{print} 'The dishwasher is' dishwasher\n{if} dishwasher {is} Emma emma_washes = emma_washes + 1\n{print} 'Emma will do the dishes this week' emma_washes 'times'\n```\n\nNow you can copy lines 3 to 5 a few times (e.g. 7 times for a whole week) to calculate for a whole week again.\nDo you make the code for the whole week?\n"
                start_code: "{print} 'Who does the dishes?'"
                story_text_2: "## Make it fair\nIf you are extremely unlucky the previous program might choose you to to the dishes for the whole week! That's not fair!\nTo create a fairer system you can use the `{remove}` command to remove the chosen person from the list. This way you don't have to do the dishes again untill everybody has had a turn.\n\nMonday and tuesday are ready for you! Can you add the rest of the week?\nAnd... can you come up with a solution for when your list is empty?\n"
                example_code_2: "```\npeople = mom, dad, Emma, Sophie\ndishwasher = people {at} {random}\n{print} 'Monday the dishes are done by: ' dishwasher\n{remove} dishwasher {from} people\ndishwasher = people {at} {random}\n{print} 'Tuesday the dishes are done by: ' dishwasher\n{remove} dishwasher {from} people\ndishwasher = people {at} {random}\n```\n"
            10:
                story_text: "## Dishwashing\nIn this level you could make an even better dish washing shedule.\n"
                example_code: "## Example Hedy code\n```\ndays = Monday, Tuesday, Wednesday, Thursday, Friday, Saturday, Sunday\nnames = mom, dad, Emma, Sophie\n{for} day {in} days\n    {print} names {at} {random} ' does the dishes on ' day\n```\n"
                start_code: '# place your code here'
            4:
                example_code: "## Example Hedy code\n\n```\npeople {is} mom, dad, Emma, Sophie\n{print} _ the dishes are done by _\n{sleep}\n{print} people {at} _\n```\n"
                start_code: "{print} 'Who does the dishes?'"
                story_text: "## Dishwashing\nWith quotation marks you can make your dishwashing planning more beautiful.\nThis time the sample code is not quite complete.\n\nCan you complete the code by filling the blanks? Every blank must be replaced with one word of symbol.\n\nTip: Don't forget the quotation marks!\n"
            5:
                start_code: "{print} 'Who does the dishes?'"
                story_text: "## Dishwashing\nWith the `{if}` you can now have more fun with choice in the program. You can have your program respond to the choice that the computer has made.\n\nCan you finish the code so that it prints 'too bad' when it is your turn and otherwise 'yes!'?\nDon't forget the quotes!\n"
                example_code: "## Example Hedy code\n\n```\npeople {is} mom, dad, Emma, Sophie\ndishwasher {is} people {at} {random}\n{if} dishwasher {is} Sophie {print} _ too bad I have to do the dishes _ {else} {print} 'luckily no dishes because' _ 'is already washing up'\n```\n"
            3:
                story_text: "## Dishwashing\nDo you always disagree at home about who should wash the dishes or change the litter box today?\nThen you can let the computer choose very fairly. You can program that in this level!\nYou first make a list of the members of your family. Then choose '{at} {random}' from the list.\n"
                example_code: "## Example Hedy code\n\n```\npeople {is} mom, dad, Emma, Sophie\n{print} people {at} {random}\n```\n## Hack the dishwashing program!\nDon't feel like doing the dishes yourself? Hack the program to remove your name from the list.\n\n```\npeople {is} mom, dad, Emma, Sophie\nyour_name {is} {ask} Who are you?\n{remove} your_name {from} people\n{print} people {at} {random} does the dishes\n```\n"
                start_code: '{print} Who does the dishes?'
        default_save_name: Dishes
    dice:
        description: Make your own dice
        levels:
            7:
                example_code: "## Example Hedy code\n\n```\nchoices = 1, 2, 3, 4, 5, earthworm\n{repeat} _ _ {print} _ _ _\n```\n"
                story_text: "## Dice\nYou can also make a die again in level 5. With the `{repeat}` code you can easily roll a whole hand of dice.\nTry to finish the sample code! The dashes should contain multiple commands and characters.\n\nBut maybe you want to make a completely different die. Of course you can!\n"
                start_code: "{print} 'What will the die indicate this time?'"
            4:
                example_code: "## Example Hedy code\n\n```\nchoices {is} 1, 2, 3, 4, 5, earthworm\n{print} _ you threw _\n{print} _ _ _ <- here you have to program the choice\n```\n"
                start_code: "{print} 'What will the die indicate this time?'"
                story_text: "## Dice\nIn this level we can make sentences with the die value in the sentence, with quotes of course.\nThis time the sample code is not quite complete. Can you finish the code?\n"
            10:
                story_text: "## Dice\nIs everybody taking too long throwing the dice? In this level you can let Hedy throw all the dice at once!\n"
                example_code: "## Example Hedy code\n\n```\nplayers = Ann, John, Jesse\nchoices = 1, 2, 3, 4, 5, 6\n{for} player {in} players\n    {print} player ' throws ' choices {at} {random}\n    {sleep}\n```\n"
                start_code: '# place your code here'
            6:
                story_text: "## Dice\nYou can also make an Earthworm die again in this, but now you can also calculate how many points have been rolled.\nYou may know that the worm counts 5 points for Earthworms. Now after a roll you can immediately calculate how many points you have thrown.\nThis is the code to calculate points for one die:\n"
                start_code: "{print} 'What will the die indicate this time?'"
                example_code: "## Example Hedy code\n\n```\nchoices = 1, 2, 3, 4, 5, earthworm\npoints = 0\nthrow = choices {at} {random}\n{print} 'you threw' throw\n{if} throw {is} earthworm points = points + 5 {else} points = points + throw\n{print} 'those are' points ' point'\n```\nCan you make the code so that you get the total score for 8 dice? To do that, you have to cut and paste some lines of the code.\n"
                example_code_2: "## Looking forward\n\nDid you manage to calculate the score for 8 dice? That required a lot of cutting and pasting, right? We are going to make that easier in level 7!\n"
            5:
                start_code: "{print} 'What will the die indicate this time?'"
                story_text: "## Dice\nYou can also make a die again in this level using the `{if}`.\nComplete the sample code so that the code says \"You can stop throwing\" once you have thrown an earthworm.\n\nBut maybe you want to recreate a die from a completely different game. That's fine too! Then make up your own reaction. Eg 'yes' for 6 and 'pity' for something {else}.\n"
                example_code: "## Example Hedy code\n\n```\nchoices {is} 1, 2, 3, 4, 5, earthworm\nthrow {is} _\n{print} 'you have' _ 'thrown'\n{if} _ {is} earthworm {print} 'You can stop throwing.' _ {print} 'You have to hear it again!'\n```\n"
            3:
                story_text: "## Dice\nIn this level we can choose from a list. With that we can let the computer choose one side of the die.\nTake a look at the games you have in your closet at home.\nAre there games with a (special) die? You can also copy it with this code.\nFor example, the dice of the game Earthworms with the numbers 1 to 5 and an earthworm on it.\n\n![Die of earthworms with 1 to 5 and an earthworm on it](https://cdn.jsdelivr.net/gh/felienne/hedy@24f19e9ac16c981517e7243120bc714912407eb5/coursedata/img/dobbelsteen.jpeg)\n"
                example_code: "## Example Hedy code\n\n```\nchoices {is} 1, 2, 3, 4, 5, earthworm\n{print} choices {at} {random}\n```\n"
                start_code: '{print} What will the die indicate this time?'
            15:
                story_text: "## Dice\nIn this game you have to throw 6 in as little tries as possible.\n"
                example_code: "## Example Hedy code\n\n```\noptions = 1, 2, 3, 4, 5, 6\n{print} 'Throw 6 as fast as you can!'\nthrown = 0\ntries = 0\n{while} thrown != 6\n    thrown = options {at} {random}\n    {print} 'You threw ' thrown\n    tries = tries + 1\n{print} 'Yes! You have thrown 6 in ' tries ' tries.'\n```\n"
                start_code: '# place your code here'
        name: Dice
        image: dice.png
        default_save_name: Dice
    rock:
        default_save_name: Rock
        levels:
            4:
                start_code: "{print} 'Welcome to your own rock scissors paper!'"
                example_code: "## Example Hedy code\n\n```\nchoices {is} rock, paper, scissors\n{print} _ The computer chose: _ _ {at} _\n```\n"
                story_text: "## Rock, paper, scissors\nIn this level we can further program rock, paper, scissors. But {if} you want to add text, you have to use quotation marks here too.\nDo you complete the code by entering the correct commands or characters on the underscores?\n"
            3:
                example_code: "## Example Hedy code\n\n\n```\nchoices {is} rock, paper, scissors\n{print} choices {at} {random}\n```\n"
                story_text: "## Rock, paper, scissors\n\nIn this level we can enter lists and choose things from them.\nYou first make a list with `{is}`. Then you can let the computer choose something from the list with `{at} {random}`.\nFor example, you can let the computer pick from rock, paper and scissors.\n"
                start_code: '{print} Welcome to your own rock scissors paper!'
            1:
                start_code: '{print} Welcome to your own rock scissors paper!'
                story_text: "## Rock, paper, scissors\nIn level 1 you can start with a rock, paper, scissors  game.\n\nWith `{ask}` you can make a choice, and with `{echo}` you can repeat that choice.\n"
                example_code: "## Example Hedy code\n\n\n```\n{print} what do you choose?\n{ask} choose {from} rock, paper or scissors\n{echo} so your choice was:\n```\nInstead of using words, you could also use emojis of course: ✊✋✌\n"
            10:
                story_text: "## Rock, Paper, Scissors\nFeeling too lazy to play the game yourself? Let Hedy play it for you!\n"
                example_code: "## Example Hedy code\n\n```\nchoices = rock, paper, scissors\nplayers = Marleen, Michael\n{for} player {in} players\n     {print} player ' chooses ' choices {at} {random}\n```\n"
                start_code: '# place your code here'
            9:
                story_text: "## Rock, paper, scissors\nIn this level you can program the whole rock, paper, scissors game by nesting the {if}-commands. Can you finish the code?\n"
                example_code: "## Example Hedy code\n\n```choices {is} rock, paper, scissorsyour_choice {is} {ask} 'What do you choose?'{print} 'You choose ' your_choicecomputer_choice {is} choices {at} {random}{print} 'The computer chooses ' computer_choice{if} computer_choice {is} your_choice    {print} 'Tie'{if} computer_choice {is} rock    {if} your_choice {is} paper        {print} 'You win!'    {if} your_choice {is} scissors        {print} 'You lose!'\n```\n"
                start_code: '# place your code here'
            5:
                story_text: "## Rock, paper, scissors\nIn this level we can determine who won.\nFor that you need the new `{if}` code.\n\nSave your choice with the name of choice and the choice of computer as computer choice.\nThen you can use `{if}` to see {if} they are the same or different.\nWill you finish the code?\n"
                example_code: "## Example Hedy code\n\n```\noptions {is} rock, paper, scissors\ncomputer_choice {is} _\nchoice {is} {ask} 'What do you choose?'\n{print} 'you chose ' _\n{print} 'computer chose ' _\n{if} _ {is} _ {print} 'tie!' {else} {print} 'no tie'\n```\n\nFill in the correct code on the blanks to see {if} it is a draw.\n"
                start_code: "{print} 'Welcome to your own rock scissors paper!'"
            2:
                story_text: "## Rock, paper, scissors\nIn this level you can practise using the variables, so that you can make the rock, paper, scissors game in the next level!\n"
                example_code: "## Example Hedy code\n\n```\nchoice {is} _\n{print} I choose choice\n```\n"
                start_code: '# place your code here'
            15:
                story_text: "## Rock, Paper, Scissors\nPlay until you beat the computer! But first, finish the example code...\n"
                example_code: "## Example Hedy code\n\n```\nwon = 'no'\noptions = 'rock', 'paper', 'scissors'\n{while} won == 'no'\n    your_choice = {ask} 'What do you choose?'\n    computer_choice = options {at} {random}\n    {print} 'you chose ' your_choice\n    {print} 'the computer chose ' computer_choice\n    {if} computer_choice == your_choice\n        {print} 'Tie!'\n    {if} computer_choice == 'rock' {and} your_choice == 'scissors'\n        {print} 'You lose!'\n    {if} computer_choice == 'rock' {and} your_choice == 'paper'\n        {print} 'You win!'\n        won = 'yes'\n```"
                start_code: '# place your code here'
            13:
                story_text: "## Rock, paper, scissors\nWith the `{and}` command you can shorten your rock, paper, scissors code! Check out the example code below and try to finish it.\n"
                example_code: "## Example Hedy code\n\n```\noptions = 'rock', 'paper', 'scissors'\nyour_choice = {ask} 'What do you choose?'\ncomputer_choice = options {at} {random}\n{print} 'You choose ' your_choice\n{print} 'The computer chooses ' computer_choice\n{if} computer_choice {is} your_choice\n    {print} 'Tie'\n{if} computer_choice {is} 'rock' {and} your_choice {is} 'paper'\n    {print} 'You win!'\n{if} computer_choice {is} 'rock' {and} your_choice {is} 'scissors'\n    {print} 'The computer wins!'\n```\n"
                start_code: '# place your code here'
        name: Rock, paper, scissors
        description: Make your own rock, paper, scissors game
        image: rock.png
    calculator:
        name: Calculator
        description: Create a calculator
        levels:
            6:
                start_code: "{print} 'Welcome to this calculator!'"
                story_text: "## Calculator\nNow that you can calculate, you can also create a program to practice maths calculations. You can make up the calculations yourself, for example:\n"
                example_code: "## Example Hedy code\n\n```\ncorrect_answer = 11 * 27\nanswer = {ask} 'How much is 11 times 27?'\n{if} answer {is} correct_answer {print} 'good job!'\n{else} {print} 'Wrong! It was ' correct_answer\n```\n"
                story_text_2: "## Random numbers\nYou can also let the computer do random sums on its own using random.\nThis is how you choose a number of tables to practice, and from that you always get a different sum:\n"
                example_code_2: "## Example Hedy code\n\n```\ntables = 4, 5, 6, 8\nnumbers = 1, 2, 3, 4, 5, 6, 7, 8, 9, 10\ntable = tables {at} {random}\nnumber = numbers {at} {random}\ncorrect_answer = table * number\nanswer = {ask} 'how much is ' table ' times ' number '?'\n{if} answer {is} correct_answer {print} 'okay'\n{else} {print} 'mistake! it was ' correct_answer\n```\n"
            14:
                story_text: "## Guess which number\nIn this level you can programm the game 'Guess which number'\n"
                example_code: "## Example Hedy code\n\n```\n{print} 'Guess which number'\nnumbers = 1, 2, 3, 4, 5, 6, 7, 8, 9, 10\nnumber = numbers {at} {random}\ngame = 'on'\n{for} i {in} {range} 1 {to} 10\n    {if} game == 'on'\n        guess = {ask} 'Which number do you think it is?'\n        {if} guess > number\n            {print} 'Lower!'\n        {if} guess < number\n            {print} 'Higher!'\n        {if} guess == number\n            {print} 'You win!'\n            game = 'over'\n```"
                start_code: '# place your code here'
            12:
                story_text: "## Calculator\nNow you can make a calculator that works for decimal numbers.\n"
                example_code: "## Example Hedy code\n\n```\nnumber1 = {ask} 'What is the first number?'\nnumber2 = {ask} 'What is the second number?'\nanswer = number1 + number2\n{print} number1 ' plus ' number2 ' is ' answer\n```"
                start_code: '# place your code here'
            10:
                story_text: "## Calculator\nThis calculator game helps you practise your tables of multiplication!\nIf you add more numbers to the list, you can practise all the multiplications.\n"
                example_code: "## Example Hedy code\n\n```\nnumbers = 1, 2, 3\n{for} number1 {in} numbers\n    {for} number2 {in} numbers\n        answer = {ask} 'How much is ' number2 ' times ' number1 '?'\n        correct = number1 * number2\n        {if} answer {is} correct\n            {print} 'Great job!'\n        {else}\n            {print} 'Thats wrong. The right answer is ' correct\n```\n"
                start_code: '# place your code here'
            9:
                story_text: "## Calculator\nIn previous levels you've learned how to make a calculator, in this level you can expand that code and make it into a little maths game. Like this...\n"
                example_code: "## Example Hedy code\n\n```\nscore = 0\n{repeat} 10 {times}\n    numbers = 1, 2, 3, 4, 5, 6, 7, 8, 9, 10\n    number1 = numbers {at} {random}\n    number2 = numbers {at} {random}\n    correct_answer = number1 * number2\n    {print} 'What is ' number1 ' times ' number2 '?'\n    answer = {ask} 'Type your answer here...'\n    {print} 'Your answer is' answer\n    {if} answer {is} correct_answer\n        score = score + 1\n{print} 'Great job! Your score is... ' score ' out of 10!'\n```\n"
                start_code: "{print} 'Welcome to this calculator!'"
            15:
                story_text: "## Calculator\nYou can add the `{while}` loop to the calculator game you've learned to make in a previous level.\nThis makes sure the player can't continue to the next question {if} they answer incorrectly.\n"
                example_code: "## Example Hedy code\n\n```\nscore = 0\n{for} i {in} {range} 0 {to} 9\n    numbers = 1, 2, 3, 4, 5, 6, 7, 8, 9, 10\n    number1 = numbers {at} {random}\n    number2 = numbers {at} {random}\n    correct = number1 * number2\n    answer = 0\n    {while} answer != correct\n        {print} 'How much is ' number1 ' times ' number2 '?'\n        answer = {ask} 'Fill in your answer:'\n        {print} 'Your answer is ' answer\n    {print} 'Good job!'\n{print} 'You win!'\n```\n"
                start_code: '# place your code here'
        image: calculator.png
        default_save_name: Calculator
    restaurant:
        levels:
            10:
                start_code: courses = appetizer, main course, dessert
                story_text: "## Restaurant\nIn this level you'll learn how to easily {ask} your guests' orders in a short code.\n"
                example_code: "## Example Hedy code\n\n```\ncourses = appetizer, main course, dessert\n{for} course {in} courses\n    food = {ask} 'What would you like to eat as your ' course '?'\n    {print} food ' will be your ' course\n```\n"
                story_text_2: "## Example Hedy code\n\nOf course, you could also order for multiple people!\n"
                example_code_2: "```\ncourses = appetizer, main course, dessert\nnames = Timon, Onno\n{for} name {in} names\n    {for} course {in} courses\n        food = {ask} name ', what would you like to eat as your ' course '?'\n        {print} name ' orders ' food ' as their ' course\n```\n"
            6:
                story_text_2: "But you can also add many more things to your virtual restaurant, for example more courses.\n"
                story_text: "## Restaurant\nIn this level you can use maths to calculate the total price of your customer's order, which can make your virtual restaurant more realistic.\n"
                example_code: "## Example Hedy code (Simple)\nYou can make a simple restaurant code, like this:\n```\n{print} 'Welcome to Hedys restaurant'\n{print} 'Here is our menu:'\n{print} 'Our main courses are pizza, lasagne, or spaghetti'\nmain = {ask} 'Which main course would you like?'\nprice = 0\n{if} main {is} pizza price = 10\n{if} main {is} lasagne price = 12\n{if} main {is} spaghetti price = 8\n{print} 'You have ordered ' main\n{print} 'That will be ' price ' dollars, please'\n{print} 'Thank you, enjoy your meal!'\n```\n"
                example_code_2: "## Example Hedy code(Elaborate)\nIn this example there are three courses, which requires more code and more additions in calculating the price.\n```\n{print} 'Welcome to Hedys restaurant'\n{print} 'Here is our menu:'\n{print} 'Our starters are salad, soup, or carpaccio'\n{print} 'Our main courses are pizza, lasagne, or spaghetti'\n{print} 'Our desserts are brownie, icecream, or milkshake'\nstarter = {ask} 'Which starter would you like to have?'\nmain = {ask} 'Which main course would you like?'\ndessert = {ask} 'Which dessert do you pick?'\nprice = 0\n{if} starter {is} soup price = price + 6 {else} price = price + 7\n{if} main {is} pizza price = price + 10\n{if} main {is} lasagne price = price + 12\n{if} main {is} spaghetti price = price + 8\n{if} dessert {is} brownie price = price + 7\n{if} dessert {is} icecream price = price + 5\n{if} dessert {is} milkshake price = price + 4\n{print} 'You have ordered ' starter ' , ' main ' and ' dessert\n{print} 'That will be ' price ' dollars, please'\n{print} 'Thank you, enjoy your meal!'\n```\n## Challenge\nYou can add many more things to your virtual restaurant. For example, can you...\n- {ask} how many people are coming and multiply the price by that amount?\n- add another course?\n- give people a discount when they enter a (secret) couponcode?\n- add a children's menu?\n- think of other fun things to add?\n"
                start_code: '# place your code here'
            1:
                story_text: "## Restaurant\n In level 1 you can make your own virtual restaurant and take your guests' orders.\n"
                example_code: "## Example Hedy code\n\n  ```\n {print} Welcome to Hedy's restaurant \U0001F35F\n {ask} What would you like to order?\n {echo} So you would like to order\n {print} Thanks you for your order!\n {print} It's on its way!\n ```\n\n## Challenge\nCan you think of more lines to add to your restaurant code? For example, can you {ask} the guests what they'd like to drink, tell them the price, or wish them a pleasant meal?\n"
                start_code: '# place your code here'
            2:
                story_text: "## Restaurant\nIn level 2 you could expand your restaurant by using variables. In level 1 Hedy could only {echo} the order once and only remember the last thing that was ordered.\nNow you can use variables and Hedy can remember both the food and the drinks!\n"
                example_code: "## Example Hedy Code\n```\n{print} Welcome to Hedy's restaurant!\n{print} Today we're serving pizza or lasagna.\nfood {is} {ask} What would you like to eat?\n{print} Great choice! The food is my favorite!\ntopping {is} {ask} Would you like meat or veggies on that?\n{print} food with topping is on its way!\ndrinks {is} {ask} What would you like to drink with that?\n{print} Thank you for your order.\n{print} Your food and drinks will be right there!\n```\n"
                start_code: '# place your code here'
            9:
                story_text: "## Restaurant\nIn this level you can use nesting to make your restaurant more realistic and more fun!\nFor example you would {ask} for sauce {if} somebody orders fries, but you wouldn't {if} someone orders pizza!\nCheck out the example, and try this at your own virtual restaurant!\n"
                example_code: "## Example Hedy code\n\n```\n{print} 'Welcome to Hedys restaurant!'\npeople = {ask} 'How many people will be joining us today?'\n{print} 'Great!'\nprice = 0\n{repeat} people {times}\n    food = {ask} 'What would you like to order?'\n    {print} food\n    {if} food {is} fries\n        price = price + 3\n        sauce = {ask} 'What kind of sauce would you like with your fries?'\n        {if} sauce {is} no\n            {print} 'no sauce'\n        {else}\n            price = price + 1\n            {print} 'with ' sauce\n    {if} food {is} pizza\n        price = price + 4\n{print} 'That will be ' price ' dollar'\n{print} 'Enjoy your meal!'\n```\n"
                start_code: '# place your code here'
            12:
                story_text: "## Restaurant\nFrom this level on you can use decimal numbers to make you menu more realistic.\n"
                example_code: "## Example Hedy code\n\n```\nprice = 0\nfood = {ask} 'What would you like to order?'\ndrinks = {ask} 'What would you like to drink?'\n{if} food {is} 'hamburger'\n    price = price + 6.50\n{if} food {is} 'pizza'\n    price = price + 5.75\n{if} drinks {is} 'water'\n    price = price + 1.20\n{if} drink {is} 'soda'\n    price = price + 2.35\n{print} 'That will be ' price ' dollar, please'\n```\n"
                start_code: '# place your code here'
            11:
                story_text: "## Restaurant\nWe can use the `{for} i {in} {range} 1 {to} 5` to {print} the orders from multiple customers in an orderly manner.\n"
                example_code: "## Example Hedy code\n\n```\n{print} 'Welcome to Restaurant Hedy!'\npeople = {ask} 'For how many people would you like to order?'\n{for} i {in} {range} 1 {to} people\n    {print} 'Order number ' i\n    food = {ask} 'What would you like to eat?'\n    {print} food\n    {if} food {is} fries\n        sauce = {ask} 'What kind of sauce would you like with that?'\n        {print} sauce\n    drinks = {ask} 'What would you like to drink?'\n    {print} drinks\nprice = 4 * people\n{print} 'That will be ' price ' dollars, please!'\n```\n"
                start_code: '# place your code here'
            8:
                story_text: "## Restaurant\nIn this level you can make your virtual restaurant more elaborate by repeating multiple lines of code. Like this:\n"
                example_code: "```\n{print} 'Welcome to Hedys restaurant!'\npeople = {ask} 'How many people will be joining us today?'\n{print} 'Great!'\n{repeat} people {times}\n    food = {ask} 'What would you like to order?'\n    {print} food\n{print} 'Thank you for ordering!'\n{print} 'Enjoy your meal!'\n```\n\n## Challenge\nOf course, this code can be expanded with more items on the menu, offering drinks, and/or multiple courses, so feel free to add as many options as you like!\n"
                start_code: '# place your code here'
            7:
                story_text: "## Restaurant\nIn this level you've learned how to use the {repeat} command to repeat a line of code a certain amount of times.\nYou can use that in your restaurant to {ask} multiple people what they'd like to eat. Like this:\n\n```\n{print} 'Welcome to Hedys restaurant!'\npeople = {ask} 'How many people are joining us today?'\n{repeat} people times food = {ask} 'What would you like to eat?'\n{print} 'Thanks for your order! Its coming right up!'\n```\n"
                start_code: '# place your code here'
            5:
                story_text: "## Restaurant\nIn this level the {if} command allows you to {ask} your customers questions and give different responses to the answers.\nIn the example below, you see that you can {ask} the customer {if} they want to hear the specials and Hedy can respond accordingly.\n"
                example_code: "## Example Hedy code\n\n```\n{print} 'Welcome to Hedys restaurant!'\nspecial {is} {ask} 'Would you like to hear our specials today?'\n{if} special {is} yes {print} 'Todays special is chicken piri piri and rice.' {else} {print} 'No problem.'\nfood {is} {ask} 'What would you like to eat?'\n{print} 'One ' food ', coming right up!'\ndrink {is} {ask} 'What would you like to drink with that?'\n{if} drink {is} cola {print} 'Im sorry, we are out of cola!' {else} {print} 'Great choice!'\nanything {is} {ask} 'Would you like anything {else}?'\n{print} 'Let me repeat your order...'\n{print} 'One ' food\n{if} drink {is} cola {print} 'and...' {else} {print} 'One ' drink\n{if} anything {is} no {print} 'Thats it!' {else} {print} 'One ' anything\n{print} 'Thank you for your order and enjoy your meal!'\n```\n\n## Challenge\nCan you think of more questions to {ask} the customers when they are ordering, and make up different responses to their answers by using the {if} command?\n"
                start_code: '# place your code here'
            3:
                story_text: "## Random Restaurant\nHaving trouble to decide what you wanna have for dinner? You can let Hedy choose for you!\nSimply add lists of your favorite (or least favorite) meals and Hedy can randomly choose your dinner.\nYou can also have a bit of fun, by letting Hedy choose the price for your dinner as well! What will you get?\n"
                story_text_2: "## Allergies\nDoes your costumer have any allergies or do they dislike certain dishes? Then you can use the `{remove}`command to remove it from your menu.\n"
                example_code_2: "```\n{print} Mystery milkshake\nflavors {is} strawberry, chocolate, vanilla\nallergies {is} {ask} Are you allergic to any falvors?\n{remove} allergies {from} flavors\n{print} You get a flavors {at} {random} milkshake\n```\n"
                example_code: "## Example Hedy code\n\n```\n{print} Welcome to Hedy's Random Restaurant!\n{print} The only restaurant that will randomly choose your meal and its price for you!\nstarters {is} salad, soup, carpaccio\nmains {is} pizza, brussels sprouts, spaghetti\ndesserts {is} brownies, ice cream, french cheeses\ndrinks {is} cola, beer, water\nprices {is} 1 dollar, 10 dollars, 100 dollars\n{print} You will start with: starters {at} {random}\n{print} Then we'll serve: mains {at} {random}\n{print} And as dessert: desserts {at} {random}\n{print} You will get a drinks {at} {random} to drink\n{print} That will be: prices {at} {random}\n{print} Thank you and enjoy your meal!\n```\n"
                start_code: '# place your code here'
            4:
                story_text: "## Restaurant\nIn thsi level you have to use quotation marks when using the `{print}` command.\nCan you make your code from the previous levels work in this level too by adding the quotation marks?\n\nBe careful! In the previous levels apostrophes were allowed in the text, but in this level Hedy will confuse them for quotation marks and the code will not work!\nSo instead of typing  `{print} Today we're serving pizza` , you should type `{print} 'Today we are serving pizza'`\n\n## Example Hedy Restaurant\n```\n{print} 'Welcome to Hedys restaurant!'\n{print} 'Today we are serving pizza or lasagna.'\nfood {is} {ask} 'What would you like to eat?'\n{print} 'Great choice! The ' food ' is my favorite!'\ntopping {is} {ask} 'Would you like meat or veggies on that?'\n{print} food ' with ' topping ' is on its way!'\ndrinks {is} {ask} 'What would you like to drink with that?'\n{print} 'Thank you for your order.'\n{print} 'Your ' food ' and ' drinks ' will be right there!'\n```\n"
                start_code: '# place your code here'
            15:
                story_text: "## Restaurant\nWith the `{while}` you can make sure your costumers can keep adding orders until they are done.\n"
                example_code: "## Example Hedy code\n\n```\n{print} 'Welcome at McHedy'\nmore = 'yes'\n{while} more == 'yes'\n    order = {ask} 'What would you like to order?'\n    {print} order\n    more = {ask} 'Would you like to order anything {else}?'\n{print} 'Thank you!'\n```"
                start_code: '# place your code here'
            13:
                example_code: "## Example Hedy code\n```\nprice = 10\nfood = {ask} 'What would you like to eat?'\ndrinks = {ask} 'What would you like to drink?'\n{if} food {is} 'sandwich' {and} drinks {is} 'juice'\n    {print} 'Thats our discount menu'\n    price = price - 3\n{print} 'That will be ' price ' dollars'\n```\n"
                story_text_2: "We use `{or}` to see {if} one our of two things is the case.\n"
                example_code_2: "## Example Hedy code\n```\ndrinks = {ask} 'What would you like to drink?'\n{if} drinks {is} 'water' {or} drinks {is} 'juice'\n    {print} 'Thats a healthy choice'\n```\n"
                story_text: "## Restaurant\nIn this level we can use the new commands to upgrade our restaurant.\nWe use `{and}` to see {if} two things are both the case.\n"
                start_code: '# place your code here'
        name: Restaurant
        description: Create your own virtual restaurant
        image: restaurant.png
        default_save_name: Restaurant
    fortune:
        name: Fortune teller
        description: Let Hedy predict the future
        levels:
            12:
                story_text: "## Fortune Teller\nIn this level you can make your fortunes multiple words. Like in this example below:\n"
                example_code: "## Example Hedy code\n\n```\nfortunes = 'you will be rich', 'you will fall in love', 'you will slip on a banana peel'\n{print} 'I will take a look in my crystall ball for your future.'\n{print} 'I see... I see...'\n{sleep}\n{print} fortunes {at} {random}\n```\n"
                start_code: '# place your code here'
            7:
                story_text: "## Fortune Teller\nIn this level you can use the `{repeat}` command to make your machine tell multiple fortunes at once.\n"
                example_code: "## Example Hedy code\n\n```\n{print} 'Im Hedy the fortune teller!'\n{print} 'You can {ask} 3 questions!'\n{repeat} 3 {times} question = {ask} 'What do you want to know?'\nanswer = yes, no, maybe\n{repeat} 3 {times} {print} 'My crystal ball says... ' answer {at} {random}\n```\n\n## Challenge\nAs you can see, the questions aren't printed in this example. That's because the variable `question` was changed 3 times.\nEvery time the player fills in the new answer, Hedy overwrites the previous one, so the first answer the player gave is forgotten.\nThis means you can't print all the questions this way.\n\nBy using 3 different variables instead of 1 (for example `question1` , `question2` and `question3`), you could solve the problem and print the questions.\nThis does mean that you can only use `{repeat}` for the answers, and you will have to ask and print all the questions separately.\nCan you do it?\n\nIn the upcoming levels the layout of {repeat} command will change, which enables you to repeat multiple lines at once.\n"
                start_code: '# place your code here'
            6:
                story_text: "## Fortune Teller\nIn this level you can use math in your predictions as a fortune teller. This allows you to make up (silly) formulas to calculate the future.\nFor example you could calculate how rich you'll get or how many kids you will have when you grow up.\n"
                example_code: "## Example Hedy code\n\n```\n{print} 'I am Hedy the fortune teller!'\n{print} 'I can predict how many kids youll get when you grow up!'\nage = {ask} 'How old are you?'\nsiblings = {ask} 'How many siblings do you have?'\nlength = {ask} 'How tall are you in centimetres?'\nkids = length / age\nkids = kids - siblings\n{print} 'You will get ...'\n{sleep}\n{print} kids ' kids!'\n```\n\n## Example Silly Fortune Teller\nIf the previous example wasn't silly enough for you, take a look at this one!\n\n```\n{print} 'Im Hedy the silly fortune teller!'\n{print} 'I will predict how smart you are!'\nfootball = {ask} 'On a scale 1-10 how much do you love football?'\nbananas = {ask} 'How many bananas did you eat this week?'\nhygiene = {ask} 'How many times did you wash your hands today?'\nresult = bananas + hygiene\nresult = result * football\n{print} 'You are ' result ' percent smart.'\n```\n"
                start_code: '# place your code here'
            4:
                example_code: "## Example Hedy code\n\n```\n{print} 'Im Hedy the fortune teller!'\nquestion {is} {ask} 'What do you want to know?'\n{print} 'This is your question: ' question\nanswers {is} yes, no, maybe\n{print} 'My crystal ball says...'\n{sleep} 2\n{print} answers {at} {random}\n```\n"
                story_text: "## Fortune Teller\nThis level has no new functions, but allows you to practice with using the quotation marks.\nYou can remake your level 3 code, and make sure to add the quotation marks in the right places!\n\nMind that in level 3, we couldn't use the word 'question' as both the name of the variable and a normal word that could be printed.\nThe quotation marks in level 3 make this possible!\n\nImportant! Mind that now that we're using quotation marks, Hedy will get confused when you use the apostrophe for contractions like I'm or What's.\nMake sure to remove those apostrophes and change the spelling to Im or Whats.\n"
                start_code: '# place your code here'
            5:
                story_text: "## Fortune Teller\nIn thsi level you'll learn to (secretly) tip the odds in your favor, when using the fortune teller!\nBy using `{if}` and `{else}` you can make sure that you will always get a good fotune, while other people might not.\nCheck out this example to find out how.\n"
                example_code: "## Example Hedy code\n\n```\n{print} 'Im Hedy the fortune teller!'\n{print} 'I can predict {if} youll win the lottery tomorrow!'\nperson {is} {ask} 'Who are you?'\n{if} person {is} Hedy {print} 'You will definitely win!\U0001F929' {else} {print} 'Bad luck! Someone {else} will win!\U0001F62D'\n```\n"
                story_text_2: "Replace Hedy with your own name in the last line, and Hedy will always predict that you will win the lottery and others won't!\nOf course this might raise some suspicion with the other players... To avoid that, you can make sure that Hedy does give different answers every time you run the code.\nBut of course, still gives you a positive answer and the other players a negative one.\n"
                example_code_2: "## Example Hedy code\n```\n{print} 'Im Hedy the fortune teller!'\n{print} 'I can predict {if} you will win the lottery tomorrow!'\nperson {is} {ask} 'Who are you?'\ngoodanswer {is} Hurray! You win!, You will definitely win!, We have a winner!\nbadanswer {is} Bad luck! Try again!, Another person will win, You lose!\n{if} person {is} Hedy {print} goodanswer {at} {random} {else} {print} badanswer {at} {random}\n```\n\n## Challenges\nThis concept can be used to make may different programs, just be creative! For example you could create a machine that predicts that your favorite sports team will beat all the competitors!\nOr you could make  Snow White's magic mirror on the wall, to tell everyone you are the fairest of them all!\nLet your imagination do the work!\n"
                start_code: '# place your code here'
            3:
                story_text: "## Fortune Teller\nIn the previous levels you've created your first fortune telling machine, but Hedy couldn't really predict anything, only {echo}.\nIn this level you can use a variable and the `{at} {random}` command to really let Hedy choose an answer for you. Check out this code for instance:\n"
                example_code: "## Example Hedy code\n\nIn this example the player can {ask} Hedy a yes-no question and Hedy will pick a random answer for you.\n```\n{print} I’m Hedy the fortune teller!\nquestion {is} {ask} What do you want to know?\n{print} This is what you want to know: question\nanswers {is} yes, no, maybe\n{print} My crystal ball says...\n{sleep} 2\n{print} answers {at} {random}\n```\n\n## Challenges\nNow, Hedy can only answer yes, no or maybe. Can you give Hedy more answer options, like 'definitely' or '{ask} again'.\n"
                start_code: '# place your code here'
            1:
                example_code: "## Example Hedy code\n\n```\n{print} Hello, I'm Hedy the fortune teller!\n{ask} Who are you?\n{print} Let me take a look in my crystal ball\n{print} I see... I see...\n{echo} Your name is\n```\n\n## Challenge\nHedy now only tells you your name. Can you expand the code so that Hedy can predict more things about you?\n\nObviously, Hedy isn't a very good fortune teller yet, as she can only repeat the answers that were given by the players!\nTake a look in level 2 to improve your fortune teller.\n"
                story_text: "## Fortune Teller\nHave you ever been to a carnival and had your future predicted by a fortune teller? Or have you ever played with a magic eight ball?\nThen you probably know that they can't really predict your future, but it's still fun to play!\n\nIn the upcoming levels you can learn how to create your own fortune telling machine!\nIn level 1 you can start off easy by letting Hedy introduce herself as a fortune teller and let her {echo} the players' answers.\nLike this:\n"
                start_code: '# place your code here'
            10:
                story_text_2: We can also make a Harry Potter themed fortune teller.
                story_text: "## Fortune Teller\nIn this level you'll learn how to program the game MASH (mansion, apartement, shack, house). In this game you can predict for all the players at once, what their future will look like.\n"
                example_code: "## Example Hedy code\n\n```\nhouses = mansion, apartment, shack, house\nloves = nobody, a royal, their neighbour, their true love\npets = dog, cat, elephant\nnames = Jenna, Ryan, Jim\n{for} name {in} names\n    {print} name ' lives in a ' houses {at} {random}\n    {print} name ' will marry ' loves {at} {random}\n    {print} name ' will get a ' pets {at} {random} ' as their pet.'\n    {sleep}\n```\n"
                example_code_2: "## Example Hedy code\n```\nhouses = Gryffindor, Slytherin, Hufflepuff, Ravenclaw\nsubjects = potions, defence against the dark arts, charms, transfiguration\nfears = Voldemort, spiders, failing your OWL test\nnames = Harry, Ron, Hermione\n{for} name in names\n    {print} name ' is placed in ' houses {at} {random}\n    {print} name ' is great at ' subjects {at} {random}\n    {print} name 's greatest fear is ' fears {at} {random}\n```\n"
                start_code: '# place your code here'
            8:
                story_text: "## Fortune Teller\nIn the previous levels you've learned how to use repeat to make the fortune teller answer 3 questions in a row, but we had a problem with printing the questions.\nNow that problem is solved, because of the new way of using the repeat command.\nIn the next example you can have your fortune teller {ask} 3 questions and also print them!\n"
                example_code: "## Example Hedy code\n\n```\n{print} 'I am Hedy the fortune teller!'\n{print} 'You can {ask} me 3 questions.'\nanswers = yes, no, maybe\n{repeat} 3 {times}\n   question = {ask} 'What do you want to know?'\n   {print} question\n   {sleep}\n   {print} 'My crystal ball says...' answers {at} {random}\n```\n"
                start_code: '# place your code here'
        image: fortuneteller.png
        default_save_name: Fortune Teller
    piggybank:
        name: Piggy Bank
        description: Count your pocketmoney!
        image: piggy.png
        default_save_name: Piggy Bank
        levels:
            14:
                story_text: "## Piggybank\nIn this level you can let Hedy tell you {if} you have saved up enough money!\n"
                example_code: "## Example Hedy code\n\n```\nmoney = {ask} 'How much money have you saved?'\nwish = {ask} 'How much money do you need?'\nallowance = {ask} 'How much pocket money do you get each week?'\nto_save = wish - money\nweeks = to_save / allowance\n{if} wish > money\n    {print} 'You need to save up some more!'\n    {print} 'Youll need ' weeks ' more weeks.'\n{else}\n    {print} 'Great! You have enough'\n    {print} 'Lets go shopping!'\n```\n"
                start_code: '# place your code here'
            12:
                story_text: "## Piggy Bank\nIn this adventure you learn how to make a digital piggy bank, to calculate how much money you have and how long you need to save up to buy what you want!\n"
                example_code: "## Example Hedy code\n\n```\n{print} 'The digital piggy bank'\nwish = {ask} 'What would you like to buy?'\nprice = {ask} 'How much does that cost?'\nsaved = {ask} 'How much money have you saved already?'\nallowance = {ask} 'How much pocket money do you get per week?'\nto_save = price - saved\nweeks = to_save / allowance\n{print} 'You can buy a ' wish ' in ' weeks ' weeks.'\n```"
                start_code: '# place your code here'
    quizmaster:
        description: Make your own quiz!
        image: quizmaster.png
        default_save_name: Quizmaster
        levels:
            14:
                story_text: "## Make your own quiz\nIn this adventure you can make your own quiz! Fill in the blanks, add more questions and enjoy your own quiz!\nYou can make a quiz about anything you like: your hobby, your favorite animal, your favorite book or anything at all!\n"
                example_code: "## Example Hedy code\n\n```\n{print} 'Make your own quiz'\npoints_a = 0\npoints_b = 0\n{print} 'Question'\n{print} 'Answer option A'\n{print} 'Answer option B'\nanswer = {ask} 'Which answer?'\n{if} answer == 'A'\n    points_a = points_a + 1\n{if} answer == 'B'\n    points_b = points_b + 1\n{print} 'End of the quiz!'\n{print} 'Lets see the results!'\n{if} points_a > points_b\n    {print} 'You belong to the A club'\n{if} points_b > points_a\n    {print} 'You belong to the B club'\n```\n"
                start_code: '# place your code here'
        name: Quizmaster
    end:
        levels:
            7:
                story_text: "## End\nThis is the end of the level! Take the quiz now to test your knowledge.\n"
                start_code: '# place your code here'
            8:
                story_text: "## End\nThis is the end of the level! Take the quiz now to test your knowledge.\n"
                start_code: '# place your code here'
            9:
                story_text: "## End\nThis is the end of the level! Take the quiz now to test your knowledge.\n"
                start_code: '# place your code here'
            1:
                story_text: "## End\nThis is the end of the level! Take the quiz now to test your knowledge.\n"
                start_code: '# place your code here'
            2:
                story_text: "## End\nThis is the end of the level! Take the quiz now to test your knowledge.\n"
                start_code: '# place your code here'
            3:
                story_text: "## End\nThis is the end of the level! Take the quiz now to test your knowledge.\n"
                start_code: '# place your code here'
            4:
                story_text: "## End\nThis is the end of the level! Take the quiz now to test your knowledge.\n"
                start_code: '# place your code here'
            5:
                story_text: "## End\nThis is the end of the level! Take the quiz now to test your knowledge.\n"
                start_code: '# place your code here'
            6:
                story_text: "## End\nThis is the end of the level! Take the quiz now to test your knowledge.\n"
                start_code: '# place your code here'
        name: End
        description: Test your Hedy knowledge
        image: ' '
        default_save_name: ' '
title: Hedy adventures!
subtitle: You can learn Hedy by creating a story, a game or something to make your life easier<|MERGE_RESOLUTION|>--- conflicted
+++ resolved
@@ -153,15 +153,6 @@
                 story_text: "## Story\nYou may have noticed that there is still a problem in the previous levels. Did you try to print a sentence that contained the word name?\nYou can solve that in this level. You must use quotation marks for everything that you are going to print.\n"
                 example_code: "## Example Hedy code\n\n```\nname {is} Hans\n{print} 'The name of the main character is' name\n{print} name 'is now going to walk in the woods'\n{print} name 'is a bit scared'\nanimals {is} \U0001F994, \U0001F43F, \U0001F989, \U0001F987\n{print} 'He hears the sound of an' animals {at} {random}\n{print} name 'is afraid this is a haunted forest'\n```\n"
             3:
-<<<<<<< HEAD
-                story_text: "## Story\nIn level 3 you can make your story more fun. You can use randomness for any monster, animal or other obstacle.\n"
-                example_code: "It goes like this:\n```\nanimals {is} \U0001F994, \U0001F43F, \U0001F989, \U0001F987\n{print} He now hears the sound of an animals {at} {random}\n```\n"
-                story_text_2: "The command `{add}` can also come in handy in your story. For example:\n"
-                example_code_2: "```{print} He hears a sound\nanimals {is} \U0001F43F, \U0001F994, \U0001F987, \U0001F989\nanimal {is} {ask} What do you think it is?\n{add} animal {to_list} animals\n{print} it was a animals {at} {random}\n```\n"
-                story_text_3: "This is an example of the `{remove}` command in your story\n"
-                example_code_3: "```\n{print} His backpack got way too heavy.\n{print} Inside were a bottle of water, a flashlight and a brick.\nbag {is} water, flashlight, brick\ndump {is} {ask} Which item should he dump?\n{remove} dump {from} bag\n```\n"
-                start_code: '{print} Your story'
-=======
                 story_text: |
                     ## Story
                     In level 3 you can make your story more fun. You can use randomness for any monster, animal or other obstacle, like this:
@@ -198,7 +189,6 @@
                     {remove} dump {from} bag
                     ```
                 start_code: "{print} Your story"
->>>>>>> 039d3b83
             5:
                 story_text: "## Story\nIn this level you can program different endings, which will make your story even more fun.\n\nThink of two endings for your story, for example:\n\n- The princess is walking through the forest\n- She runs into a monster\n\n- Happy ending: She takes her sword and the monster quickly runs away\n- Bad Ending: The monster eats the princess\n\nYou can also ensure that a name can be entered again. That works just like in the previous levels. You can combine that with an `{if}`, and then you have already made a whole program!\n"
                 example_code: "## Example Hedy code\n\n```\nname {is} {ask} 'Who is walking in the forest?'\n{print} name 'walks through the forest'\n{print} name 'encounter a monster'\nend {is} {ask} 'Would you like a good or a bad ending?'\n{if} end {is} good {print} name 'takes the sword and the monster quickly runs away'\n{else} {print} 'The monster eats' name\n```\n"
