title: "Hedy avonturen!"
subtitle: "Met Hedy kan je van alles maken! Bijvoorbeeld een interactief verhaal, een spel of een app om het leven makkelijker te maken"
adventures:
    story:
        name: "Verhaal"
        description: "Maak een interactief verhaal"
        image: "story.png"
        default_save_name: "Verhaal"
        levels:
            1:
                story_text: |
                    ## Maak een verhaal
                    In level 1 kun je een verhaal maken met steeds een andere hoofdpersoon die je zelf invoert.

                    Gebruik als eerste regel deze code:

                    ```
                    ask wie is de hoofdpersoon van jouw verhaal
                    ```

                    Na die eerste regel begin je met `print` als de zin moet worden geprint.
                    Je gebruikt `echo` als je wilt dat jouw hoofdpersoon op het einde van de zin komt.

                    ## Voorbeeld Hedy code
                    ```
                    ask De hoofdpersoon van dit verhaal is
                    print De hoofdpersoon gaat nu in het bos lopen
<<<<<<< HEAD
                    echo Hij is wel een beetje bang, die
=======
                    echo Hij is wel een beetje bang, die 
>>>>>>> b9830804
                    print Overal hoort hij gekke geluiden
                    print Hij is bang dat dit een spookbos is
                    ```
                start_code: "print Hier begint jouw verhaal"
            2:
                story_text: |
                    ## Verhaal
                    In level 2 kun je je verhaal leuker maken. De naam van je hoofdpersoon kan nu overal in de zin staan.

                    Je moet daar wel een klein beetje extra voor programmeren. Je moet je hoofdpersoon nu eerst een naam geven.

                    Die naam kun je dan overal in een zin neerzetten.

                    ## Voorbeeld Hedy Code

                    ```
                    naam is ask Hoe heet de hoofdpersoon?
                    print naam gaat nu in het bos lopen
                    print naam is wel een beetje bang
                    print Overal hoort hij gekke geluiden
                    print naam is bang dat dit een spookbos is
                    ```

                    ## Willekeurigheid
                    Je kunt ook iets willekeurigs aan je verhaal toevoegen. Een willekeurig monster, dier of ander obstakel.

                    Dat gaat zo:
                    ```
                    dieren is uil, egel, gordeldier
                    print Hij hoort nu het geluid van een dieren at random
                    ```

<<<<<<< HEAD
                start_code: "print Hier komt straks jouw verhaal!"
=======
                start_code: "print 'Hier komt straks jouw verhaal!'"
>>>>>>> b9830804
            3:
                story_text: |
                    ## Verhaal
                    Misschien heb je gezien dat in level 2 nog wel een foutje zit.

                    Heb je toevallig geprobeerd om een zin te maken waarin het woord naam zat? Bijv. `print mijn naam is naam`.

                    Dat werkte niet goed! Dan krijg je: mijn Henk is Henk. Dat kun je in level 3 oplossen.

                    Daarvoor moet je wel aanhalingstekens gebruiken bij alles dat je gaat printen.

                    ## Voorbeeld Hedy code
                    ```
                    naam is Hans
                    print 'De naam van de hoofdpersoon is' naam
                    print naam 'gaat nu in het bos lopen'
                    print naam 'is wel een beetje bang'
                    dieren is uil, egel, gordeldier
                    print 'Hij hoort het geluid van een ' dieren at random
                    print naam ' is bang dat dit een spookbos is'
                    ```

                start_code: "print 'Hier komt straks jouw verhaal!'"
            4:
                story_text: |
                    ## Verhaal
                    In level 4 kun je je verhaal nog leuker maken. In level 4 kun je verschillende eindes programmeren.

                    Verzin twee eindes voor je verhaal, bijvoorbeeld zo:

                    - De prinses loopt door het bos
                    - Ze komt een monster tegen

                    - Goed einde: Ze pakt haar zwaard en het monster rent snel weg
                    - Slecht einde:  Het monster eet de prinses op

                    Je kunt ook zorgen dat er weer een naam ingevoerd kan worden. Dat werkt net zoals in level 3. Dat kun je combineren met een `if`, en dan heb je al een heel programma gemaakt!

                    ## Voorbeeld Hedy code
                    ```
                    naam is ask 'Wie loopt er in het bos?'
                    print naam ' loopt door het bos'
                    print naam ' komt een monster tegen'
                    einde is ask 'Wil je een goed of slecht einde?'
                    if einde is goed print naam ' pakt het zwaard en het monster rent snel weg'
                    else print 'Het monster eet ' naam ' op'
                    ```

                start_code: "print 'Hier komt straks jouw verhaal!'"
            6:
                story_text: |
                    ## Verhaal
                    Soms zegt iemand in een verhaal iets meerdere keren. Bijvoorbeeld als iemand om hulp roept, of een liedje zingt.
                    Dat kun je in level 6 in je verhaal zetten met `repeat`.

                    ## Voorbeeld Hedy code
                    ```
                    print 'De prins riep steeds om hulp'
                    repeat 5 times print 'Help!'
                    print 'Waarom helpt niemand me nou toch?'
                    ```

                start_code: "repeat 5 times print 'Help!'"
            7: 
                story_text: |
                    ## Verhaal
                    In level 7 kun je je verhaal écht interactief maken! In dit level is het `if` commando namelijk veranderd, waardoor je meerdere regels kan printen na een `if`.
                    Zo kun je de lezer van je verhaal een keuze laten maken. Na de keuze gaat het verhaal verder op basis van die keuze. Kijk maar naar het voorbeeld.
                    
                    ## Voorbeeld Hedy code
                    ```
                    hoofdpersoon is ask 'Hoe heet de hoofdpersoon in dit verhaal?'
                    print hoofdpersoon ' loopt door het bos'
                    print hoofdpersoon ' hoort plotseling een geluid!'
                    dapper is ask 'Gaat 'hoofdpersoon ' op het geluid af?' 
                    if dapper is ja
                        print 'Dapper stapt ' hoofdpersoon ' op het geluid af'
                        print _
                    else
<<<<<<< HEAD
                        print 'Snel zoekt 'hoofdpersoon ' een verstopplek'
=======
                        print 'Snel zoekt ' hoofdpersoon ' een verstopplek'
>>>>>>> b9830804
                        print _
                    ```
                    In dit voorbeeld zie je hoe je twee verschillende verhalen kunt maken; eentje waarbij je op het geluid afgaat en eentje waarbij je je verstopt. Vul zelf lege plekken in! Wat gebeurt er verder?
                start_code: ""
                
<<<<<<< HEAD
            8: 
                story_text: |
                    ## Verhaal
                    Hoe langer en meer if commandos in je verhaal, hoe interectiever het verhaal wordt. Het wordt natuurlijk ook lastiger dus let goed op het inspringen!
                    Hieronder zie je een voorbeeld van een echt interactief verhaal over een ridder.

                    ## Voorbeeld Hedy code
                    ```
                    naam is ask 'Hoe heet je?'
                    hijzij is ask 'Ben je een hij of een zij?'
                    print 'Ridder ' naam ' loopt door een bos '
                    print hijzij ' is op zoek naar een schat, die diep in het woud verborgen ligt'
                    print 'Er gaan verhalen rond dat de schat bewaakt wordt door een verschrikkelijke draak'
                    print 'maar ridder ' naam ' stapt dapper voort'
                    print 'Totdat ' hijzij ' bij een splitsing komt'
                    zwaard is kwijt
                    spel is aan
                    for i in range 0 to 2
                      if spel is aan
                        pad is ask 'Welk pad kiest ridder ' naam ' ?'
                        if pad is links
                          if zwaard is gevonden
                            print 'Met het zwaard is ridder ' naam ' niet te stoppen!'
                            print hijzij ' verslaat de draak!'
                            spel is uit
                          else
                            print 'Ridder ' naam ' treft een draak aan, maar ' hijzij ' heeft geen wapen'
                            print hijzij ' wordt verslagen door de draak'
                            print 'Helaas, probeer het opnieuw'
                            spel is uit
                        if pad is rechts
                          if zwaard is kwijt
                            print 'Ridder ' naam ' vindt een zwaard'
                          if zwaard is gevonden
                            print 'Hier is niks meer te vinden'
                          print hijzij ' loopt terug naar de splitsing'
                          zwaard is gevonden
                        ```
                        ## Uitdaging
                        Dit verhaal gaat over een ridder, maar misschien wil je zelf wel een verhaal maken over iets anders. Gelukkig is alles mogelijk in Hedy!
                        Verzin en programmeer je eigen verhaal en spiek voor wat inspiratie gerust in het voorbeeld!
                start_code: |
                    naam is ask 'Hoe heet je?'
                    hijzij is ask 'Ben je een hij of een zij?'
                    print 'Ridder ' naam ' loopt door een bos '
                    print hijzij ' is op zoek naar een schat

=======
            8:
                story_text: |
                    ## Verhaal
                    In level 8 kun je if commando's in andere if commando's stoppen. Hierdoor krijg je nog meer mogelijkheden om je verhaal echt interactief te maken!

                    ## Voorbeeld Simpele Hedy Code
                    ```
                    print 'Robin loopt door de stad'
                    locatie is ask 'Gaat Robin een winkel in of gaat ze naar huis?'
                    if locatie is winkel
                        print 'Ze stapt de winkel binnen'
                        print 'Robin ziet een interessant boek.'
                        boek is ask 'Koopt Robin het boek?'
                        if boek is ja
                            print 'Robin koopt het boek en gaat naar huis'
                        else
                            print 'Robin verlaat de winkel en gaat naar huis'
                    else
                        print 'Robin gaat naar huis'
                    ```

                    ## Uitgebreider
                    Het voorbeeld hierboven is nog een simpel verhaaltje. Maar door if commando's in elkaar te zetten, kun je ook een super uitgebreid verhaal maken, dat al echt op een game lijkt!
                    Kijk maar...

                    ## Uitgebreide code
                    ```
                    zwaard is kwijt
                    spel is aan
                    print 'Onze held loopt door het bos'
                    print 'Ineens komt ze bij een splitsing...'
                    repeat 2 times
                        if spel is aan
                            pad is ask 'Welk pad moet onze held kiezen?'
                            if pad is links
                                if zwaard is gevonden
                                    print 'Onze held komt een draak tegen op het pad!'
                                    print 'Gelukkig heeft ze een zwaard om het beest te verslaan!'
                                    spel is over
                                else
                                    print 'Onze held vindt een draak, maar ze heeft geen wapens!'
                                    print 'Onze held wordt met huid en haar verslonden...'
                                    spel is over
                            if pad is rechts
                                if zwaard is kwijt
                                    print 'Onze held vindt een zwaard'
                                    print 'Die kan nog goed van pas komen'
                                    zwaard is gevonden
                                else
                                    print 'Je hebt het zwaard al gevonden. Er is hier niks meer.'
                                    print 'Ze loopt terug'
                    ```
                start_code: ""
            9:
                story_text: |
                    ## Verhaal
                    In level 9 kun je het commando `for` in je verhaal gebruiken. Op deze manier kun je gemakkelijk het kinderboek 'Beertje bruin, wat zie jij daar?' programmeren.

                    ## Voorbeeld Hedy code
                    ```
                    dieren is rode vogel, zwart schaap, groene kikker, gele eend, klein kind
                    print 'Beertje bruin'
                    print 'Beertje bruin'
                    print 'Wat zie jij daar?'
                    for dier in dieren
                        print 'Ik zie een ' dier
                        print 'En daar kijk ik naar!'
                        print dier
                        print dier
                        print 'Wat zie jij daar?'
                    print 'Ik zie alle dieren en daar kijk ik naar!'
                    ```
                start_code: ""
>>>>>>> b9830804
    songs:
        name: "Zing een liedje!"
        description: "Print een liedje "
        image: "songs.png"
        default_save_name: "Liedje"
        levels:
            5:
                story_text: |
                    ## Liedjes
<<<<<<< HEAD
=======
                    In liedjes zit vaak veel herhaling. Soms wordt er in die herhaling ook geteld.
                    Bijvoorbeeld in het welbekende potje met vet. Dat kan je met een beetje rekenen zelf programmeren.

                    ## Voorbeeld Hedy code
                    ```
                    couplet is 1
                    print 'Ik heb het potje met vet'
                    print 'al op de tafel gezet'
                    print 'Ik heb het'
                    print 'potje, potje, potje, potje... '
                    print 'veeeeeet'
                    print 'al op de tafel gezet'
                    couplet is couplet + 1
                    print 'Door naar het ' couplet 'e couplet'
                    ```
                    Regels 2 t/m 9 kun je nu zo vaak herhalen als je maar wilt, door de regels te kopiëren.

                    Na het potje met vet kun je natuurlijk ook nog andere liedjes programmeren. Er zijn veel liedjes met tellen erin.
                    Misschien kun jij het liedje 99 bottles of beer ook wel maken! Daar tellen we af in plaats van op.
                start_code: "print 'Baby shark'"
            6:
                story_text: |
                    ## Liedjes
>>>>>>> b9830804
                    In liedjes zit vaak veel herhaling. Denk maar aan Baby Shark! Ze zingen steeds hetzelfde:

                    Baby Shark tututudutudu <br>
                    Baby Shark tututudutudu <br>
                    Baby Shark tututudutudu <br>
                    Baby Shark

                    Dit liedje kan jij met een repeat veel korter maken! Lukt het jou om de code af te maken?

                    ## Voorbeeld Hedy code
                    ```
                    repeat _ _ print 'Baby Shark tututudutudu'
                    print 'Baby Shark'
                    ```

                    Na Baby Shark kun je natuurlijk ook nog andere liedjes programmeren. Er zijn veel liedjes met herhaling erin.
                start_code: "print 'Baby Shark'"
            7:
                story_text: |
                    ## Zing een liedje!
                    In level 7 kun je meerdere regels herhalen, wat heel fijn is in liedjes! 
                    
                    ## Cowboy Billie Boem
                    ```
                    repeat 3 times
                        dier is ask 'Welk dier kies je?'
                        print 'En wie rijdt er op zijn ' dier ' door de prairie?'
                        print 'Dat is cowboy Billie Boem, door de boeven zeer gevreesd!'
                        print 'Er is nooit in het Wilde Westen een cowboy geweest, die zo dapper was als Cowboy Billie Boem.'
                        print 'Van je hotsie knotsie knetter!'
                        print 'Van je jippie jippie jeej!'
                        print 'Maar zijn ' dier ' was zeer vermoeid en die kon niet langer mee'
                        print 'Maar hij moest de boeven vangen, dus koos hij een ander beest'
                        print 'en nu mag je zelf bedenken wat voor beest dat is geweest!'
                    ```
                start_code: ""
                    
            9:
                story_text: |
                    ## Zing een liedje!
                    Ook in level 9 kunnen we weer liedjes zingen, bijv. Baby Shark.
                    Met de nieuwe code `for` kunnen we voor de hele familie in een keer printen.
                    Eerst zetten we alle dieren in een lijst familie. Nu gaan we steeds voor een van de familieleden het liedje printen.

                    Dat scheelt een hoop regels code!

                    ## Baby Shark
                    ```
                    familie is baby, mommy, daddy, grandpa, grandma
                    for shark in familie
                      print shark ' shark tudutudutudu'
                      print shark ' shark tudutudutudu'
                      print shark ' shark tudutudutudu'
                      print shark ' shark'
                    ```

                    ## Old McDonald
                    ```
                    dieren is big, hond, koe
                    for dier in dieren
                        if dier is big
                            geluid is knor
                        if dier is hond
                            geluid is woef
                        if dier is koe
                            geluid is boe
                        print 'De oude boer die had een wei'
                        print 'hi ja hi ja ho!'
                        print 'En in die wei daar stond een ' dier
                        print 'hi ja hi ja ho!'
                        print 'met een ' geluid geluid ' hier'
                        print 'en een ' geluid geluid ' daar'
                        print 'hier een ' geluid
                        print 'daar een ' geluid
                        print 'overal een ' geluid geluid
                    ```
                start_code: ""
            10:
                story_text: |
                    ## Zing een stapelliedje!
                    In level 10 kun je makkelijk (af)tellen in een liedje. Zo kun je bijvoorbeeld het kinderliedje '10 kleine visjes' programmeren.

                    ## 10 kleine visjes
                    ```
                    for i in range 10 to 1
                        print i ' kleine visjes zwommen naar de zee'
                        print 'Moeder zei: ik ga niet mee'
                        print 'Ik blijf liever in de vieze oude sloot'
                        print 'Want in de zee daar zwemmen haaien en die bijten je...'
                        if i is 1
                            print 'DOOD'
                        else
                            print 'Blub, blub, blub, blubblubblub'
                            print 'Blubblubblub, blub, blubblubblub'
                    ```
                start_code: ""
    turtle:
        name: "Tekenen"
        description: "Maak jouw eigen tekening"
        image: "turtle.png"
        default_save_name: "schildpad"
        levels:
            1:
                story_text: |
                    ## Tekenen maar
                    In level 1 kun je ook beginnen met een programmeer-tekening! Door lijnen te combineren met draaien kun je bijvoorbeeld een
                    vierkant maken of een trapje.

                    Met `forward` ga je naar voren. Het getal erna bepaalt hoe ver naar voren. Met `turn right` draai je een kwartslag, met de klok mee. `turn left` draait tegen de klok in.

                    Dit is het begin van een trapje, zorg jij dat het wel 5 treden worden?

                    ## Voorbeeld Hedy code
                    ```
                    forward 50
                    turn left
                    forward 50
                    turn right
                    ```
                start_code: "forward 50\nturn right"
            2:
                story_text: |
                    ## Tekenen maar
                    In level 1 kon je schildpad alleen links of rechts draaien. Dat is een beetje saai!
                    In level 2 kan zijn neus alle kanten op kijken.

                    Een kwartslag draaien doe je met het getal 90. Dat noemen we graden. Een heel rondje is 360 graden.
                    Kun jij een ander figuur maken door de hoek te veranderen? Een driehoek of een rondje?
                    Je moet de schildpad dan misschien ook vaker vooruit laten gaan met `forward`.

                    ## Voorbeeld Hedy code

                    ```
                    print Figuren tekenen
                    hoek is 90
                    turn hoek
                    forward 25
                    turn hoek
                    forward 25
                    ```

                    ## Zoekende schildpad
                    Ook bij je teken-schildpad kun je `random` gebruiken! Dan loopt hij steeds een ander pad.
                    Kies met `at random` een hoek uit een lijstje. Als je regels 2 en 3 een paar keer herhaalt, krijg je een langere tekening.

                    ## Voorbeeld Hedy code

                    ```
                    hoeken is 10, 50, 90, 150, 250
                    turn hoeken at random
                    forward 25
                    ```

                start_code: |
                    print Schildpaddenrace!
                    hoek is 90
                    turn hoek
                    forward 25
            3:
                story_text: |
                    ## Tekenen maar
                    In level 3 moet je aanhalingstekens gebruiken bij `print` en `ask`. Ook bij het tekenen dus!

                    ## Voorbeeld Hedy code
                    ```
                    print 'Figuren tekenen'
                    hoek is 90
                    turn hoek
                    forward 25
                    turn hoek
                    forward 25
                    ```

                start_code: |
                    print 'Figuren tekenen'
                    hoek is 90
                    turn hoek
                    forward 25

            4:
                story_text: |
                    ## Tekenen maar
                    In level 4 kun je met `if` een keuze maken. Bijvoorbeeld tussen verschillende soorten figuren.

                    ## Voorbeeld Hedy code
                    ```
                    print 'Figuren tekenen'
                    figuur is ask 'Wil je een driehoek of een vierkant?'
                    if figuur is driehoek hoek is 120 else hoek is 90
                    turn hoek
                    forward 25
                    turn hoek
                    forward 25
                    turn hoek
                    forward 25
                    turn hoek
                    forward 25
                    ```
                start_code: |
                    print 'Figuren tekenen'
                    hoek is 90
                    turn hoek
                    forward 25

            5:
                story_text: |
                    ## Tekenen maar
                    In level 5 kun je gaan rekenen en kun je daarmee verschillende figuren tekenen.
                    Misschien heb je op school al geleerd dat een heel rondje rond draaien 360 graden is. Zo niet, dan weet je het nu!
                    Daarom gebruik je voor een vierkant ook 90 graden. 360 gedeeld door 4 is 90.
                    Nu we met Hedy kunnen rekenen, kunnen we alle figuren tekenen die we maar willen!

                    ## Voorbeeld Hedy code
                    ```
                    hoeken is ask 'Hoeveel hoeken krijgt dit figuur?'
                    hoek is 360 / hoeken
                    forward 50
                    turn hoek
                    forward 50
                    turn hoek
                    forward 50
                    turn hoek
                    forward 50
                    turn hoek
                    forward 50
                    turn hoek
                    forward 50
                    turn hoek
                    ```
                start_code: |
                    print 'Figuren tekenen'

            6:
                story_text: |
<<<<<<< HEAD
                    ## Liedjes
                    In liedjes zit vaak veel herhaling. Soms wordt er in die herhaling ook geteld.
                    Bijvoorbeeld in het welbekende potje met vet. Dat kan je met een beetje rekenen zelf programmeren.
=======
                    ## Tekenen maar
                    In level 6 kun je één regel code herhalen met `repeat`.
>>>>>>> b9830804

                    ## Voorbeeld Hedy code
                    ```
                    print 'Figuren tekenen'
                    repeat 3 times forward 10
                    ```
                start_code: |
                    print 'Figuren tekenen'
                    repeat 3 times forward 10

<<<<<<< HEAD
                    Na het potje met vet kun je natuurlijk ook nog andere liedjes programmeren. Er zijn veel liedjes met tellen erin.
                    Misschien kun jij het liedje 99 bottles of beer ook wel maken! Daar tellen we af in plaats van op.
                start_code: "print 'Baby shark'"
            7: 
                story_text: |
                    ## Zing een liedje!
                    In level 7 kun je meerdere regels herhalen, wat heel fijn is in liedjes! 
                    
                    ## Cowboy Billie Boem
                    ```
                    repeat 3 times
                        dier is ask 'Welk dier kies je?'
                        print 'En wie rijdt er op zijn ' dier ' door de prairie?'
                        print 'Dat is cowboy Billie Boem, door de boeven zeer gevreesd!'
                        print 'Er is nooit in het Wilde Westen een cowboy geweest, die zo dapper was als Cowboy Billie Boem.'
                        print 'Van je hotsie knotsie knetter!'
                        print 'Van je jippie jippie jeej!'
                        print 'Maar zijn ' dier ' was zeer vermoeid en die kon niet langer mee'
                        print 'Maar hij moest de boeven vangen, dus koos hij een ander beest'
                        print 'en nu mag je zelf bedenken wat voor beest dat is geweest!'
                    ```
                start_code: " "
                    
            8:
                story_text: |
                    ## Zing een stapelliedje!
                    In level 8 kun je makkelijk (af)tellen in een liedje. Zo kun je bijvoorbeeld het kinderliedje '10 kleine visjes' programmeren. 
                    
                    ## 10 kleine visjes
                    ```
                    for i in range 0 to 8
                        i is 10-i
                        print i ' kleine visjes zwommen naar de zee'
                        print 'Moeder zei: ik ga niet mee'
                        print 'Ik blijf liever in de vieze oude sloot'
                        print 'Want in de zee daar zwemmen haaien en die bijten je...'
                        print 'Blub, blub, blub, blubblubblub'
                        print 'Blubblubblub, blub, blubblubblub'
                    print 'Een klein visje zwom naar de zee'
                    print 'Moeder zei: ik ga niet mee'
                    print 'Ik blijf liever in de vieze oude sloot'
                    print 'Want in de zee daar zwemmen haaien en die bijten je...'
                    print 'DOOD!'
                    ```
                start_code: " "
    turtle:
        name: "Tekenen"
        description: "Maak jouw eigen tekening"
        image: "turtle.png"
        default_save_name: "schildpad"
        levels:
            1:
                story_text: |
                    ## Tekenen maar
                    In level 1 kun je ook beginnen met een programmeer-tekening! Door lijnen te combineren met draaien kun je bijvoorbeeld een
                    vierkant maken of een trapje.

                    Met `forward` ga je naar voren. Het getal erna bepaalt hoe ver naar voren. Met `turn right` draai je een kwartslag, met de klok mee. `turn left` draait tegen de klok in.

                    Dit is het begin van een trapje, zorg jij dat het wel 5 treden worden?

                    ## Voorbeeld Hedy code
                    ```
                    forward 50
                    turn left
                    forward 50
                    turn right
                    ```


                start_code: "forward 50\nturn left"
            2:
                story_text: |
                    ## Tekenen maar
                    In level 1 kon je schildpad alleen links of rechts draaien. Dat is een beetje saai!
                    In level 2 kan zijn neus alle kanten op kijken.

                    Een kwartslag draaien doe je met het getal 90. Dat noemen we graden. Een heel rondje is 360 graden.
                    Kun jij een ander figuur maken door de hoek te veranderen? Een driekhoek of een rondje?
                    Je moet de schildpad dan misschien ook meer stapjes laten zetten.

                    ## Voorbeeld Hedy code

                    ```
                    print Figuren tekenen
                    hoek is 90
                    turn hoek
                    forward 25
                    turn hoek
                    forward 25
                    ```

                    ## Interactie

                    Je kunt je tekening ook *interactief* maken. Dat betekent dat je met de `ask` om invoer vraagt.
                    Met onderstaande code vraag je de schildpad eerst om één keer te draaien. Bijv. naar links met 90 of naar rechts met -90. Daarna vraag je hoever de schildpad moet lopen. Kopieer de code een paar keer om de schildpad meerdere keren te laten lopen.

                    ## Voorbeeld Hedy code

                    ```
                    print Schildpaddenrace
                    richting is ask Hoeveel graden?
                    turn richting
                    afstand is ask Hoe ver moet ik lopen?
                    forward afstand
                    ```

                start_code: |
                    print Schildpaddenrace!
                    hoek is 90
                    turn hoek
                    forward 25
            3:
                story_text: |
                    ## Tekenen maar
                    In level 3 moet je aanhalingstekens gebruiken bij `print` en `ask`. Ook bij het tekenen dus!

                    ## Voorbeeld Hedy code
                    ```
                    print 'Figuren tekenen'
                    hoek is 90
                    turn hoek
                    forward 25
                    turn hoek
                    forward 25
                    ```

                start_code: |
                    print 'Figuren tekenen'
                    hoek is 90
                    turn hoek
                    forward 25
=======
            7:
                story_text: |
                    ## Tekenen maar
                    Nu we meerdere regels kunnen herhalen, kunnen we makkelijker figuren maken.
                    Want we hoeven maar één keer in te stellen wat de hoek is en dan steeds die variabele gebruiken in de `repeat`.

                    ## Voorbeeld Hedy code
                    ```
                    hoek is 90
                    repeat 10 times
                        turn hoek
                        forward 50
                    ```

                    ## Interactie
                    Ook kunnen we nu het programma verbeteren dat verschillende figuren tekent.
                    Week jij hoe ver de schildpad hier moet draaien? Maak de code af en je kunt iedere veelhoek tekenen.

                    ## Voorbeeld Hedy code
                    ```
                    hoeken is ask 'Hoeveel hoeken krijgt dit figuur?'
                    hoek is 360 / hoeken
                    repeat hoeken times
                        turn _
                        forward_
                    ```
                start_code: |
                    hoeken is ask 'Hoeveel hoeken krijgt dit figuur?'
>>>>>>> b9830804

    dishes:
        name: "Afwas?"
        description: "Gebruik de computer om te kijken wie de afwas doet (Start op level 2)"
        image: "dishes.png"
        default_save_name: "Afwas"
        levels:
            2:
                story_text: |
                    ## Afwasprogramma
                    Heb jij altijd onenigheid thuis over wie vandaag de afwas moet doen of de kattenbak moet verschonen?

                    Dan kun je de computer heel eerlijk laten kiezen. Dat kun jij in level 2 nu programmeren!

                    Je maakt eerst een lijst met de leden van jouw gezin. Dan kies je met `at random` uit de lijst.

                    ## Voorbeeld Hedy code
                    ```
                    mensen is mama, papa, Emma, Sophie
                    print mensen at random
                    ```
                start_code: "print Wie doet de afwas?"
            3:
                story_text: |
                    ## Afwasprogramma
                    Met aanhalingstekens kun je je afwasprogramma mooier maken.
                    Deze keer is de voorbeeldcode niet helemaal compleet.
                    Maak jij de code af door op de lage streepjes de juiste commando's of tekens in te vullen?
                    Op ieder streepje moet steeds één woord of teken komen.

                    Tip: Vergeet de aanhalingstekens niet!
                    ## Voorbeeld Hedy code
                    ```
                    mensen is mama, papa, Emma, Sophie
                    print _ de afwas wordt gedaan door _
                    print mensen at _
                    ```
                start_code: "print 'Wie doet de afwas?'"
            4:
                story_text: |
                    ## Afwasprogramma
                    Met de `if` kun je nu leuker maken met een `if`. Je kan je programma laten reageren op de keuze.

                    Maak jij de code af zodat het 'chips' print als jij aan de beurt bent, en anders 'yes!'?
                    Vergeet de aanhalingstekens niet!

                    ## Voorbeeld Hedy code
                    ```
                    mensen is mama, papa, Emma, Sophie
                    afwasser is mensen at random
                    if afwasser is Sophie print _ chips ik moet de afwas doen _
                    else print ' gelukkig geen afwas want ' _ 'wast al af'
                    ```
                start_code: "print 'Wie doet de afwas?'"
            5:
                story_text: |
                    ## Afwasprogramma
<<<<<<< HEAD
                    Met de `repeat` kun je stukjes code herhalen. Daarmee kun je dan voor de hele week uitrekenen wie er aan de beurt is.

                    ## Voorbeeld Hedy code
                    ```
                    mensen is mama, papa, Emma, Sophie
                    repeat _ _ print 'de afwasser is ' _
                    ```
                start_code: "print 'Wie doet de afwas?'"
            6:
                story_text: |
                    ## Afwasprogramma
                    Hoe vaak gaat iedereen eigenlijk afwassen? Is dat wel eerlijk? Dat kun je in level 6 tellen.
=======
                    Hoe vaak gaat iedereen eigenlijk afwassen? Is dat wel eerlijk? Dat kun je in level 5 tellen.
>>>>>>> b9830804

                    ## Voorbeeld Hedy code
                    ```
                    mensen is mama, papa, Emma, Sophie
                    emma_wast_af is 0
                    afwasser is mensen at random
                    print 'De afwasser is ' afwasser
                    if afwasser is Emma emma_wast_af is emma_wast_af + 1
                    print 'Emma gaat deze week ' emma_wast_af ' keer afwassen'
                    ```

                    Nu kun je regels 3 t/m 5 een paar keer (bijv 7 keer voor een hele week) kopiëren om weer voor een hele week vooruit te rekenen.
                    Maak jij de code voor de hele week?

                    ## Vooruitblik
                    Nu moet je wel een hoop knippen en plakken he? Dat gaan we in level 6 beter doen.
                    Dat level is het einde van het afwas-avontuur! Maar er zijn nog veel avonturen te maken in andere levels, zoals een rekenmachine, een interactief verhaal en een ingewikkelder spel.
                start_code: "print 'Wie doet de afwas?'"
<<<<<<< HEAD
=======
            6:
                story_text: |
                    ## Afwasprogramma
                    Met de `repeat` kun je stukjes code herhalen. Daarmee kun je dan voor de hele week uitrekenen wie er aan de beurt is.

                    ## Voorbeeld Hedy code
                    ```
                    mensen is mama, papa, Emma, Sophie
                    repeat _ _ print 'de afwasser is ' _
                    ```
                start_code: "print 'Wie doet de afwas?'"
            9:
                story_text: |
                    ## Afwasprogramma
                    In dit level kun je je afwasrooster nog beter maken.

                    ## Voorbeeld Hedy code
                    ```
                    dagen is maandag, dinsdag, woensdag, donderdag, vrijdag, zaterdag, zondag
                    namen is mama, papa, Emma, Sophie
                    for dag in dagen
                        print namen at random ' doet de afwas op ' dag
                    ```
                start_code: ""
>>>>>>> b9830804
    dice:
        name: "Dobbelsteen"
        description: "Maak je eigen dobbelsteen"
        image: "dice.png"
        default_save_name: "Dobbelsteen"
        levels:
            2:
                story_text: |
                    ## Dobbelsteen
                    In level 2 kunnen we kiezen uit een lijst. Daarmee kunnen we de computer een kant van de dobbelsteen laten kiezen.

                    Kijk eens bij de spelletjes die je thuis in de kast hebt staan.

                    Zitten daar spelletjes tussen met een (speciale) dobbelsteen? Die kun je ook namaken met deze code.

                    Bijvoorbeeld de dobbelsteen van het spelletje Regenwormen met daarop de getallen 1 tot en met 5 en een regenworm.

                    ![Dobbelsteen van regenwormen met 1 tot en met 5 en een regenworm erop](https://cdn.jsdelivr.net/gh/felienne/hedy@24f19e9ac16c981517e7243120bc714912407eb5/coursedata/img/dobbelsteen.jpeg)

                    ## Voorbeeld Hedy Code
                    ```
                    keuzes is 1, 2, 3, 4, 5, regenworm
                    print keuzes at random
                    ```

                    ## Vooruitblik
                    Heb je toevallig geprobeerd om een zin te maken waarin het woord keuzes zat?

                    Bijv. `print ik koos uit de keuzes`. Probeer het maar eens als je dat nog niet gedaan had.

                    Dat werkt niet goed! Dan krijg je: ik koos uit de [1, 2, 3, 4, 5, regenworm]. Dat kun je in level 3 oplossen.

                start_code: "print Wat zal de dobbelsteen deze keer aangeven?"
            3:
                story_text: |
                    ## Dobbelsteen
                    In level 3 kunnen we zinnen maken met de dobbelwaarde in de zin, met aanhalingstekens natuurlijk.
                    Deze keer is de voorbeeldcode niet helemaal compleet. Maak jij de code af?
                    ## Voorbeeld Hedy code
                    ```
                    keuzes is 1, 2, 3, 4, 5, regenworm
                    print _ jij gooide _
                    print _ _ _ <- hier moet je het kiezen programmeren
                    ```

                start_code: "print 'Wat zal de dobbelsteen deze keer aangeven?'"
            4:
                story_text: |
                    ## Dobbelsteen
                    Je kunt ook in level 4 weer een dobbelsteen maken en daarbij de `if` gebruiken.
                    Maak de voorbeeldcode af zodat de code zegt 'Je mag stoppen met gooien' als je een regenworm hebt gegooid.

                    Maar misschien wil jij wel een dobbelsteen uit een heel ander spel namaken. Dat is natuurlijk ook goed. Verzin dan zelf een reactie. Bijv 'yes' bij 6 en 'jammer' bij iets anders.

                    ## Voorbeeld Hedy code
                    ```
                    keuzes is 1, 2, 3, 4, 5, regenworm
                    worp is _
                    print 'je hebt ' _ ' gegooid'
                    if _ is regenworm print 'Je mag stoppen met gooien.'
                    _ print 'Je moet nog een keer hoor!'
                    ```
                start_code: "print 'Wat zal de dobbelsteen deze keer aangeven?'"
            5:
                story_text: |
                    ## Dobbelsteen
<<<<<<< HEAD
                    Je kunt ook in level 5 weer een dobbelsteen maken. Met de `repeat` code kun je makkelijk een heel handje dobbelstenen rollen.
                    Probeer de voorbeeldcode maar eens af te maken! Op de streepjes moeten meerdere commando's en tekens komen.
=======
                    Je kunt ook in level 5 weer een regenwormendobbelsteen maken, maar nu kun je ook uitrekenen hoeveel punten er gegooid zijn.
>>>>>>> b9830804

                    Je weet misschien dat de worm bij Regenwormen telt voor 5 punten. Nu kun je een worp gooien, en dan meteen uitrekenen hoeveel punten je dan hebt gegooid. Zo doe je dat voor 1 dobbelsteen:

                    ## Voorbeeld Hedy code
                    ```
                    keuzes is 1, 2, 3, 4, 5, regenworm
<<<<<<< HEAD
                    repeat _ _ print ___
=======
                    punten is 0
                    worp is keuzes at random
                    print 'je gooide ' worp
                    if worp is regenworm punten is punten + 5
                    else punten is punten + worp
                    print 'dat zijn dan ' punten ' punten'
>>>>>>> b9830804
                    ```
                    Kun jij de code nu zo maken dat je de totaalscore krijgt voor 8 dobbelstenen? Daarvoor moet je sommige stukken van de code knippen en plakken.
                start_code: "print 'Wat zal de dobbelsteen deze keer aangeven?'"
            6:
                story_text: |
                    ## Dobbelsteen
<<<<<<< HEAD
                    Je kunt ook in level 6 weer een regenwormendobbelsteen maken, maar nu kun je ook uitrekenen hoeveel punten er gegooid zijn.
=======
                    Je kunt ook in level 6 weer een dobbelsteen maken. Met de `repeat` code kun je makkelijk een heel handje dobbelstenen rollen.
                    Probeer de voorbeeldcode maar eens af te maken! Op de streepjes moeten meerdere commando's en tekens komen.
>>>>>>> b9830804

                    Maar misschien wil jij wel een hele andere dobbelsteen maken. Dat mag natuurlijk ook!

                    ## Voorbeeld Hedy code
                    ```
                    keuzes is 1, 2, 3, 4, 5, regenworm
<<<<<<< HEAD
                    punten is 0
                    worp is keuzes at random
                    print 'je gooide ' worp
                    if worp is regenworm punten is punten + 5
                    else punten is punten + worp
                    print 'dat zijn dan ' punten ' punten'
                    ```
                    Kun jij de code nu zo maken dat je de totaalscore krijgt voor 8 dobbelstenen? Daarvoor moet je sommige stukken van de code knippen en plakken.
                start_code: "print Wat zal de dobbelsteen deze keer aangeven?"
=======
                    repeat _ _ print _ _ _
                    ```
                start_code: "print 'Wat zal de dobbelsteen deze keer aangeven?'"
            9:
                story_text: |
                    ## Dobbelsteen
                    Treuzelen je medespelers altijd bij het gooien van de dobbelstenen en duurt je spel te lang? In level 8 kun je Hedy in een keer laten gooien voor alle spelers!'

                    ## Voorbeeld Hedy code
                    ```
                    spelers is Anne, Jonneke, Jessie, Ilona
                    keuzes is 1, 2, 3, 4, 5, 6
                    for speler in spelers
                        print speler ' gooit ' keuzes at random
                    ```
                start_code: ""
>>>>>>> b9830804
    rock:
        name: "Steen, schaar, papier"
        description: "Maak jouw eigen steen, schaar, papier spel"
        image: "rock.png"
        default_save_name: "Steen"
        levels:
            1:
                story_text: |
                    ## Steen, schaar, papier
                    In level 1 kun je een begin maken met een steen, schaar, papier spel.

                    Met `ask` kun je een keuze maken, en met `echo` kan je die keuze herhalen.

                    ## Voorbeeld Hedy code

                    ```
                    print wat kies jij?
                    ask kies uit steen, schaar of papier
                    echo dus jouw keuze was: 
                    ```
                start_code: "print Welkom bij jouw eigen steen schaar papier!"
            2:
                story_text: |
                    ## Steen, schaar, papier

                    In level 2 kunnen we lijstjes invoeren en daar dingen uit kiezen.

                    Je maakt eerst een lijstje met `is`. Daarna kan je de computer met `at random` (je zegt et ren-dom) iets uit de lijst laten kiezen.

                    Zo kun je de computer laten kiezen uit steen, schaar en papier.

                    ## Voorbeeld Hedy code

                    ```
                    keuzes is steen, schaar, papier
                    print keuzes at random
                    ```

                    Ook in level 2 kun je de `ask` weer gebruiken, dus probeer maar eens of jij jouw keuze en de keuze van de computer kan printen!
                    Let wel goed op, omdat de `ask` nu anders werkt dan in level 1. Er moet een naam voor.
                start_code: "print Welkom bij jouw eigen steen schaar papier!"
            3:
                story_text: |
                    ## Steen, schaar, papier in level 3
                    In level 3 kunnen we steen, schaar, papier verder programmeren. Maar als je er tekst bij wilt, moet je ook hier nu aanhalingstekens gebruiken.
                    Maak jij de code af door op de stipjes de juiste commando's of tekens in te vullen?

                    ## Voorbeeld Hedy code
                    ```
                    keuzes is steen, schaar, papier
                    print _ De computer koos: _ _ at _
                    ```
                start_code: "print 'Welkom bij jouw eigen steen schaar papier!'"
            4:
                story_text: |
                    ## Steen, schaar, papier in level 4
                    In level 4 kunnen we gaan bepalen wie er gewonnen heeft.
                    Daarvoor heb je de nieuwe `if` code nodig.

                    Sla jouw keuze op met de naam keuze en de keuze van de computer als computerkeuze.
                    Dan kun je met `if` kijken of ze hetzelfde zijn of verschillend.
                    Maak jij de code af?

                    ## Voorbeeld Hedy code
                    ```
                    opties is steen, schaar, papier
                    computerkeuze is _
                    keuze is ask 'Wat kies jij?'
                    print 'jij koos' _
                    print 'computer koos' _
                    if _ is _ print 'gelijkspel!' else print 'geen gelijkspel'
                    if keuze is steen and computerkeuze is papier print 'computer wint'
                    ```

                    Vul op de stippeltjes eerst de goede code aan om te kijken of het gelijkspel is.

                    Kopieer dan de laatste regel een paar keer en vul alle verschillende opties goed in.

                    Nu heb jij je eigen steen schaar papier af! Het is nog wel een beetje ingewikkeld met al die verschillende opties he?
                    Dat gaan we in een later level nog iets makkelijker maken.

                start_code: "print 'Welkom bij jouw eigen steen schaar papier!'"
            9:
                story_text: |
                    ## Steen, papier, schaar
                    Ben je te lui om zelf steen papier te spelen? Dan kan Hedy het voor je doen!

                    ## Voorbeeld Hedy code
                    ```
                    keuzes is steen, papier, schaar
                    spelers is Marleen, Michael
                    for speler in spelers
                        print speler ' kiest ' keuzes at random
                    ```
                start_code: ""
    calculator:
        name: "Rekenmachine"
        description: "Maak een rekenmachine"
        image: "calculator.png"
        default_save_name: "Rekenmachine"
        levels:
            5:
                story_text: |
                    ## Rekenmachine
                    Nu je kunt rekenen, kun je ook een programma maken om sommetjes te oefenen. Je kunt de sommen zelf verzinnen, bijv zo:

                    ## Voorbeeld Hedy code
                    ```
                    goedeantwoord is 11 * 27
                    antwoord is ask 'Hoeveel is 11 keer 27?'
                    if antwoord is goedeantwoord print 'goedzo'
                    else print 'Foutje! Het was ' goedeantwoord
                    ```

                    ## Willekeurige getallen
                    Je kunt ook de computer zelf willekeurige sommen laten maken met random.

                    Zo kies je een aantal tafels om uit te oefenen, en pak je daaruit steeds een andere som:

                    ## Voorbeeld Hedy code
                    ```
                    tafels is 4, 5, 6, 8
                    keer is 1, 2, 3, 4, 5, 6, 7, 8, 9, 10
                    tafel is tafels at random
                    keergetal is keer at random
                    goede_antwoord is tafel * keergetal
                    antwoord is ask 'hoeveel is ' tafel ' keer ' keergetal '?'
                    if antwoord is goede_antwoord print 'goedzo'
                    else print 'foutje! het was ' goede_antwoord
                    ```
<<<<<<< HEAD
                start_code: "print Welkom bij jouw rekenmachine"
            7:
                story_text: |
                  ## Rekenmachine
                  In level 7 kun je een score bijhouden bij je rekenspelletje!
=======
                start_code: "print 'Welkom bij jouw rekenmachine'"
            8:
                story_text: |
                  ## Rekenmachine
                  In dit level kun je een score bijhouden bij je rekenspelletje!
>>>>>>> b9830804

                  ## Voorbeeld Hedycode
                  ```
                  score is 0
                  repeat 10 times
<<<<<<< HEAD
                    getallen is 1, 2, 3, 4, 5, 6, 7, 8, 9, 10
                    getal1 is getallen at random
                    getal2 is getallen at random
                    goedeantwoord is getal1 * getal2
                    print 'Hoeveel is ' getal1 ' keer ' getal2 '?'
                    antwoord is ask 'Vul hier het antwoord in:'
                    print 'Jouw antwoord is ' antwoord
                    if antwoord is goedeantwoord
                        score is score +1
                  print 'Je score is ' score
                  ```
                start_code: ""
=======
                      getallen is 1, 2, 3, 4, 5, 6, 7, 8, 9, 10
                      getal1 is getallen at random
                      getal2 is getallen at random
                      goedeantwoord is getal1 * getal2
                      print 'Hoeveel is ' getal1 ' keer ' getal2 '?'
                      antwoord is ask 'Vul hier het antwoord in:'
                      print 'Jouw antwoord is ' antwoord
                      if antwoord is goedeantwoord
                          score is score +1
                  print 'Je score is ' score
                  ```
                start_code: ""
            9:
                story_text: |
                    ## Rekenmachine
                    Met dit rekenspelletje kun je de tafels oefenen.
                    Hoe meer getallen je aan de lijst toevoegt, hoe meer tafels je kunt oefenen.

                    ## Voorbeeld Hedy code
                    ```
                    nummers is 1, 2, 3
                    for nummer1 in nummers
                        for nummer2 in nummers
                            antwoord is ask 'Hoeveel is ' nummer2 ' keer ' nummer1 '?'
                            goed is nummer1 * nummer2
                            if antwoord is goed
                                print 'Goedzo!'
                            else
                                print 'Foutje! Het was... ' goed
                    ```
                start_code: ""
>>>>>>> b9830804
    fortune:
        name: "Waarzegger"
        description: "Laat Hedy jouw toekomst voorspellen"
        image: "fortuneteller.png"
        default_save_name: "Waarzegger"
        levels:
            1:
                story_text: |
                    ## Hedy de Waarzegger
                    Heb je ooit op de kermis jouw toekomst laten voorspellen door een waarzegger? Of heb je ooit met magische biljartbal gespeeld? 
                    Dan weet je waarschijnlijk dat zij niet echt de toekomst kunnen voorspellen, maar dat maakt de voorspelling niet minder leuk! 
                    
                    Ook Hedy kunnen we omtoveren in een waarzeggersmachine! In level 1 beginnen we makkelijk, met het voorstellen van Hedy de Waarzegger en het herhalen van de antwoorden van de speler met echo. 
                    Kijk maar naar het voorbeeld: 
                    
                    ## Voorbeeld Hedy code
                    ```
                    print Hoi, ik ben Hedy de waarzegger!
                    ask Wie ben jij?
                    print Ik voorspel... Ik voorspel...
<<<<<<< HEAD
                    echo Jouw naam is...
=======
                    echo Jouw naam is 
>>>>>>> b9830804
                    ```
                    
                    ## Uitdaging
                    Hedy kan nu voorspellen hoe jij heet, maar kun jij ervoor zorgen dat Hedy meer voorspellingen over je kan maken? 
                    
                    Zoals je merkt, is Hedy nog niet echt een goede waarzegger. Ze voorspelt alleen wat je haar vertelt! 
                    Neem een kijkje in level 2 om te leren om echte voorspellingen te doen! 
                start_code: ""
            2:
                story_text: | 
                    ## Hedy de Waarzegger
                    In level 1 heb je een begin gemaakt aan de waarzegger, maar echt voorspellingen waren er nog niet. 
                    In level 2 kun je een variabele gebruiken en het `at random` commando om Hedy antwoorden te laten kiezen op je vraag. 
                    Kijk maar naar dit voorbeeld: 
                    
                    ## Voorbeeld Hedy code
                    ```
                    print Hoi Ik ben Hedy de Waarzegger
                    vraag is ask Wat wil je weten?
                    print vraag
                    antwoorden is ja, nee, misschien
                    print Mijn glazen bol zegt...
                    print antwoorden at random
                    ```
                    
                    ## Uitdaging
                    Er zijn nu maar 3 antwoordopties waar Hedy uit kan kiezen, kun jij er meer toevoegen? Bijvoorbeeld: zeker weten, geen idee of probeer het nog eens!
                start_code: ""
            3:
                story_text: | 
                    ## Hedy de Waarzegger
                    In level 3 kun je oefenen met de aanhalingstekens. Probeer dezelfde code te maken als in level 2, maar let op dat je de aanhalingstekens op de goede plek plaatst!
                    
                    ## Voorbeeld Hedy code
                    ```
                    print 'Hoi ik ben Hedy de Waarzegger!'
                    vraag is ask 'Wat wil je weten?'
                    print 'Dit is je vraag: ' vraag
                    antwoorden is ja, nee, misschien
                    print 'Mijn glazen bol zegt...'
                    print antwoorden at random
                    ```
                start_code: ""
            4: 
                story_text: |
                    ## Hedy de Waarzegger
                    In level 4 leer je hoe je er (stiekem) voor kunt zorgen dat Hedy altijd goede voorspellingen voor jou heeft. 
                    Door `if` en `else` te gebruiken kun je er namelijk voor zorgen dat jij de leuke voorspellingen krijgt, en de anderen niet!
                    Kijk naar het voorbeeld om te zien hoe het moet: 
                    
                    ## Voorbeeld Hedy code
                    ```
                    print 'Hoi ik ben Hedy de Waarzegger'
                    print 'Ik kan voorspellen wie morgen de loterij wint!'
                    naam is ask 'Wie ben jij?'
                    if naam is Hedy print 'Hoera, je wint!' else print 'Helaas, iemand anders wint'
                    ```
                    
                    Verander Hedy in je eigen naam en jij zult altijd de loterij winnen! Natuurlijk is dit wel een beetje verdacht voor andere spelers... 
                    Om dat op te lossen kun je ervoor zorgen dat Hedy wel steeds iets anders zegt, maar bij jou altijd een goed antwoord en bij de anderen een slechte. 
                    Kijk maar naar dit voorbeeld: 
                    
                    ## Voorbeeld Hedy code
                    ```
                    print 'Hoi ik ben Hedy de Waarzegger'
                    print 'Ik kan voorspellen wie morgen de loterij wint!'
                    naam is ask 'Wie ben jij?'
                    goedantwoord is Hoera! Je wint!, Je bent rijk!, Jij gaat zeker winnen!
                    slechtantwoord is Helaas!, Geen prijs voor jou, Probeer het nog eens
                    if naam is Hedy print goedantwoord at random else print slechtantwoord at random
                    ```
                    
                    ##Uitdaging
                    Op deze manier kun je nog veel meer programma's schrijven! Je zou bijvoorbeeld kunnen voorspellen welke club de Eredivisie wint.
                    Of je zou de toverspiegel uit Sneeuwwitje kunnen laten voorspellen dat jij de mooiste van het land bent (en de rest natuurlijk niet!). 
                    Of er zijn nog heel veel meer opties, laat je fantasie de vrije loop en wees creatief!
                start_code: ""
            5:
                story_text: |
<<<<<<< HEAD
                    ## Hedy de Waarzegger
                    In level 5 kun je het repeat commando gebruiken om meerdere voorspellingen te doen. Kijk maar naar het voorbeeld:
                    
                    ## Voorbeeld Hedy code
                    ```
                    print 'Ik ben Hedy de waarzegger'
                    print 'Je mag 3 vragen stellen!'
                    repeat 3 times vraag is ask 'Wat wil je weten?'
                    antwoorden is ja, nee, misschien
                    repeat 3 times print 'Mijn glazen bol zegt... ' antwoorden at random
                    ```
                   
                    ## Uitdaging
                    Zoals je ziet worden de vragen niet geprint in dit voorbeeld. Dat komt omdat de variabele 'vraag' 3x veranderd wordt. 
                    Elke keer als een speler een nieuw antwoord geeft, wordt de variabele namelijk overschreven, waardoor het vorige antwoord verloren gaat. 
                    Dit betekent dat je dus niet alle vragen kunt printen op deze manier. 
                   
                    Als je 3 verschillende variabelen gebruikt, in plaats van eentje (bijvoorbeeld vraag1, vraag2 en vraag3), kun je dit probleem oplossen en de vragen wel printen. 
                    Dit betekent wel dat je het repeat commando alleen bij de antwoorden kunt gebruiken en alle vragen apart moet stellen. 
                    Lukt het jou dit te maken?
                   
                    In level 7 verandert de opmaak van het repeat-commando, waardoor dit probleem verdwijnt!
                start_code: "" 
                   
            6: 
                story_text: |
                     ## Hedy de Waarzegger
                     In level 6 kun je rekenen met Hedy, waardoor je "magische" formules kunt gebruiken in je voorspellingen! 
                     Zo kun je berekeken hoe rijk je wordt, aan de hand van de formule in het voorbeeld: 
                     
=======
                     ## Hedy de Waarzegger
                     In level 5 kun je rekenen met Hedy, waardoor je "magische" formules kunt gebruiken in je voorspellingen!
                     Zo kun je berekeken hoe rijk je wordt, aan de hand van de formule in het voorbeeld:

>>>>>>> b9830804
                     ## Voorbeeld Hedy code
                     ```
                     print 'Ik ben Hedy de Waarzegger!'
                     print 'Ik kan voorspellen hoeveel kinderen je later krijgt!'
                     leeftijd is ask 'Hoe oud ben je?'
                     brusjes is ask 'Hoeveel broers/zussen heb je?'
<<<<<<< HEAD
                     lengte is ask 'Hoe lang ben je (in cm)?' 
=======
                     lengte is ask 'Hoe lang ben je (in cm)?'
>>>>>>> b9830804
                     kinderen is lengte / leeftijd
                     kinderen is kinderen - brusjes
                     print 'Jij krijgt later... '
                     print kinderen ' kinderen!'
                     ```

                     ## Uitdaging
                     In de voorbeelden worden simpele vragen gebruikt zoals 'Hoe oud ben je?' en Hoe lang ben je? , maar je kunt natuurlijk van alles gebruiken om voorspellingen te maken!
                     Kun jij zelf leuke of grappige vragen bedenken die Hedy kan gebruiken in haar voorspellingen?

                     ## Voorbeeld gekke voorspelling
                     ```
                     print 'Ik ben Hedy de malle waarzegger!'
                     print 'Ik ga voorspellen hoe slim jij bent!'
                     ajax is ask 'Op een schaal van 0 tot 10 hoeveel houd jij van Ajax?'
                     bananen is ask 'Hoeveel bananen heb jij deze week gegeten?'
                     hygiene is ask 'Hoevaak heb jij je handen al gewassen vandaag?'
<<<<<<< HEAD
                     resultaat is bananen + hygiene 
=======
                     resultaat is bananen + hygiene
>>>>>>> b9830804
                     resultaat is resultaat * ajax
                     print 'Jij bent ' resultaat 'procent slim.'
                     ```
                start_code: ""
            6:
                story_text: |
                    ## Hedy de Waarzegger
                    In level 6 kun je het `repeat` commando gebruiken om meerdere voorspellingen te doen. Kijk maar naar het voorbeeld:
                    
                    ## Voorbeeld Hedy code
                    ```
                    print 'Ik ben Hedy de waarzegger'
                    print 'Je mag 3 vragen stellen!'
                    repeat 3 times vraag is ask 'Wat wil je weten?'
                    antwoorden is ja, nee, misschien
                    repeat 3 times print 'Mijn glazen bol zegt... ' antwoorden at random
                    ```
                   
                    ## Uitdaging
                    Zoals je ziet worden de vragen niet geprint in dit voorbeeld. Dat komt omdat de variabele 'vraag' 3x veranderd wordt. 
                    Elke keer als een speler een nieuw antwoord geeft, wordt de variabele namelijk overschreven, waardoor het vorige antwoord verloren gaat. 
                    Dit betekent dat je dus niet alle vragen kunt printen op deze manier. 
                   
                    Als je 3 verschillende variabelen gebruikt, in plaats van eentje (bijvoorbeeld vraag1, vraag2 en vraag3), kun je dit probleem oplossen en de vragen wel printen. 
                    Dit betekent wel dat je het repeat commando alleen bij de antwoorden kunt gebruiken en alle vragen apart moet stellen. 
                    Lukt het jou dit te maken?
                   
                    In level 7 verandert de opmaak van het repeat-commando, waardoor dit probleem verdwijnt!
                start_code: "" 

            7: 
                 story_text: |
                     ## Hedy de waarzegger
                     Weet je nog dat je in Level 5 een waarzegger hebt gemaakt die drie vragen tegelijk kon stellen? 
                     Het enige probleem dat we tegenkwamen is dat Hedy toen eerst de drie vragen printte en daarna pas de drie antwoorden. 
                     In Level 7 is dat probleem opgelost en kan Hedy na een vraag meteen een antwoord printen, omdat je nu niet maar één regel code kunt herhalen met repeat, maar een heel stuk van je code! 
                     Kijk maar:
                     
                     ## Voorbeeld Hedy code
                     ```
                     print 'Ik ben Hedy de waarzegger!'
                     print 'Je mag 3 vragen stellen!'
                     antwoorden is ja, nee, misschien
                     repeat 3 times
                         vraag is ask 'Wat wil je weten?'
                         print vraag
                         print antwoorden at random
                     ```
                 start_code: ""
<<<<<<< HEAD
    restaurant:
        name: "Restaurant"
        description: "Maak een virtueel restaurant"
        image: "restaurant.png"
        default_save_name: "Restaurant"
        levels:
            1:
                story_text: |
                    ## Restaurant level 1
                    Je kunt met Hedy ook een virtueel restaurant bouwen en de bestellingen van je klanten opnemen! 
                    
                    ## Voorbeeld Hedy Code
                    ```
                    print Welkom bij McHedy!
                    aks Wat wilt u bestellen?
                    echo Dus u wilt graag... 
                    print Bedankt voor uw bestelling!
                    ```
                    
                    ## Uitdaging
                    Kun jij het restaurant verder uitbreiden door meer regels code toe te voegen? Je zou bijvoorbeeld kunnen vragen of je klant ook iets wil drinken, vertellen hoe duur het is, of de klant eet smakelijk wensen! 
                    
                start_code: "print Welkom bij McHedy!"
                
            2:
                story_text: |
                    ## Restaurant level 2
                    In level 2 kun je variabelen gebruiken om je restaurant interactiever te maken! Kijk maar naar het voorbeeld. 
                    
                    ## Voorbeeld Hedy Code
                    ```
                    print Welkom bij McHedy!
                    eten is ask Wat wilt u eten?
                    saus is ask Welke saus wilt u daarbij?
                    drinken is ask Wat wilt u drinken?
                    print U heeft eten met saus en drinken besteld.
                    print Bedankt voor uw bestelling!
                    ```
                  
                    ## Random restaurant
                    In level 2 kun je ook het commando `at random` gebruiken om Hedy voor jou te laten kiezen. Hierdoor kun je ook een grappig random restaurant bouwen, waarbij je Hedy laat kiezen wat jij te eten krijgt!
                    
                    ## Voorbeeld Hedy Code Random Restaurant
                    ```
                    gerechten is patat, pizza, spruitjes
                    toetjes is een ijsje, appeltaart, franse stinkkaas
                    drinken is cola, water, bier
                    prijzen is 1 euro, 10 euro, 100 euro
                    print Welkom bij het random restaurant
                    print Vandaag eet u gerechten at random
                    print Daarbij drinkt u drinken at random
                    print En u krijgt toetjes at random achteraf
                    print Dat wordt dan prijzen at random
                    print Eet smakelijk!
                    ```
                    
                    ## Uitdaging
                    Kun jij de restaurants nog leuker maken?
                start_code: ""
            3:
                story_text: |    
                    ## Restaurant level 3
                    Lukt het jou om in level 3 aanhalingstekens toe te voegen aan je restaurant van level 2?
                start_code: ""
            4:
                story_text: |
                    ## Restaurant level 4
                    In level 4 kun je het nieuwe `if` commando gebruiken om verschillende reacties te geven op antwoorden van de klanten. Zo kun je bijvoorbeeld vragen of de klant saus wil bij de frietjes, terwijl dat een rare vraag zou zijn als de klant pizza bestelt. 
                    
                    ## Voorbeeld Hedy Code
                    ```
                    print 'Welkom bij McHedy'
                    eten is ask 'Wat wilt u eten?'
                    if eten is friet saus is ask 'Welke saus wilt u bij de friet?'
                    if eten is pizza topping is ask 'Welke topping wilt u op de pizza?'
                    print eten
                    ```
                    ## Prijslijst toevoegen
                    Je kunt het `if` commando ook goed gebruiken om een prijslijst te maken.  
                    
                    ## Voorbeeld Hedy Code
                    print 'Welkom bij McHedy'
                    prijs is 0
                    eten is ask 'Wilt u friet of pizza?'
                    if eten is friet prijs is 3
                    if eten is pizza prijs is 4
                    print 'Dat wordt dan ' prijs ' euro, alstublieft.'
                    
                start_code: "" 
            5:    
                story_text: |
                    ## Restaurant level 5
                    In level 5 kun je het `repeat` commando gebruiken om van meerdere klanten de bestelling op te nemen. 
                    
                    ## Voorbeeld Hedy Code
                    ```
                    print 'Welkom bij restaurant Hedy'
                    mensen is ask 'Voor hoeveel personen wilt u bestellen vandaag?'
                    repeat mensen times eten is ask 'Wat wilt u bestellen?'
                    print 'Bedankt voor uw bestelling!'
                    ```
                    In level 5 kun je zoals je ziet wel aan meerdere mensen vragen wat ze willen eten, maar het printen van al die bestellingen lukt nog niet. 
                    In level 7 wordt dit probleem opgelost, want daar kun je meerdere regels code printen. 
                start_code: ""
                    
            6:
                story_text: |
                    ## Restaurant level 6
                    In level 6 kun je in je restaurant prijzen toevoegen en berekenen!
                    
                    ## Voorbeeld Hedy Code
                      Je kunt een simpel restaurant maken:
                      ```
                      print 'Welkom bij McHedy'
                      print 'U kunt kiezen uit een hamburger, een kroket of een kaassouffle'
                      print 'U krijgt frietjes en drinken bij uw bestelling. '
                      eten is ask 'Wat wilt u bestellen?'
                      prijs is 0
                      if eten is hamburger prijs is 8
                      if eten is kroket prijs is 6
                      if eten is kaassoufle prijs is 5
                      print 'U heeft een ' eten ' besteld'
                      print 'Dat is dan ' prijs ' euro, alstublieft!'
                      print 'Bedankt en eet smakelijk!'
                      ```
                      In de hierboven kan je maar één gerecht bestellen en dat wordt de prijs die afgerekend moet worden.
                      Je kunt de code nog een stuk uitgebreider maken, kijk maar naar dit voorbeeld waarin je 3 gangen kunt bestellen.

                      ## Voorbeeld Hedy Code
                      Met deze code kan een klant drie gerechten bestellen.

                      ```
                      print 'Welkom in restaurant Hedy'
                      print 'Dit is ons menu:'
                      print 'Onze voorgerechten zijn salade, soep of carpaccio'
                      print 'Onze hoofdgerechten zijn pizza, lasagne, of spaghetti'
                      print 'Onze toetjes zijn brownie, ijsje, of milkshake'
                      voorgerecht is ask 'Welk voorgerecht wilt u?'
                      hoofdgerecht is ask 'Welk hoofdgerecht wilt u?'
                      nagerecht is ask 'Welk nagerecht wilt u?'
                      prijs is 0
                      if voorgerecht is soep prijs is prijs + 6 else prijs is prijs + 7
                      if hoofdgerecht is pizza prijs is prijs + 10
                      if hoofdgerecht is lasagne prijs is prijs + 12
                      if hoofdgerecht is spaghetti prijs is prijs + 8
                      if nagerecht is brownie prijs is prijs + 7
                      if nagerecht is ijsje prijs is prijs + 5
                      if nagerecht is milkshake prijs is prijs + 4
                      print 'Dit heb je besteld: ' voorgerecht ' , ' hoofdgerecht ' en ' nagerecht
                      print 'Dat wordt dan ' prijs ' euro, alstublieft.'
                      print 'Bedankt en eet smakelijk!'
                      ```
                      ## Uitdaging
                      
                      Kun jij nog meer toevoegingen bedenken voor je restaurant? Bijvoorbeeld:
                      - mensen korting geven met een geheime code?
                      - vragen hoeveel mensen er komen en de prijs daarop aanpassen?
                      - nog een gang toevoegen?
                      - een kindermenu toevoegen?
                      - nog iets anders?
                      
                start_code: "print 'Welkom'"
          
            7: 
                story_text: | 
                    ## Restaurant level 7
                    In level 7 kun je meerdere regels code herhalen, wat betekent dat je meerdere mensen kunt vragen wat ze willen eten en drinken en dat ook nog kunt printen. 
                    Kijk maar naar het voorbeeld!
                    
                    ## Voorbeeld Hedy code
                    ```
                    print 'Welkom bij McHedy!'
                    print 'U kunt hier uw bestelling doorgeven'
                    mensen is ask 'Voor hoeveel personen wilt u bestellen?'
                    repeat mensen times
                        eten is ask 'Wat wilt u eten?'
                        print eten
                        drinken is ask 'Wat wilt u drinken?'
                        print drinken
                    prijs is 4 * mensen
                    print 'Dat wordt dan ' prijs ' euro!'
                    ```
                                       
                    ## Toevoegingen met `if`
                    Je kunt natuurlijk ook zorgen dat er vervolgvragen komen. 
                    Als men bijvoorbeeld een patatje bestelt, kun je vragen welke saus ze daarbij willen. Of je kunt vragen of ze cola light willen of normale cola.
                    En zo kun je vast zelf nog veel meer vragen bedenken! 
                    ```
                    print 'Welkom bij McHedy!'
                    print 'U kunt hier uw bestelling doorgeven'
                    mensen is ask 'Voor hoeveel personen wilt u bestellen?'
                    repeat mensen times
                        eten is ask 'Wat wilt u eten?'
                        print eten
                        if eten is patat
                            saus is ask 'Wat voor saus wil je?'
                            print saus
                        drinken is ask 'Wat wilt u drinken?'
                        if drinken is cola
                            light is ask 'Normaal of light?'
                            print drinken light
                    prijs is 4 * mensen
                    print 'Dat wordt dan ' prijs ' euro!'
                    ```
                    
                    ## Uitdaging prijzen
                    De prijs is nu altijd 4 euro per persoon, kun jij nog een andere manier bedenken om de prijs te berekenen?
                    Bijvoorbeeld:
                    
                    ```
                    prijs is 0
                    if eten is patat
                        prijs is prijs + 3
                    if drinken is cola
                        prijs is prijs + 1
                    ```
                start_code: "print 'Welkom bij McHedy!' "    
                
            8:
                story_text: |
                    ## Maak je eigen restaurant
                    In level 8 kun je de functie `i in range 1 to 5` gebruiken om een bestelling te printen voor meerdere mensen. 
                    
                    ## Voorbeeld Hedy code
                    ```
                    print 'Welkom bij McHedy!'
                    print 'U kunt hier uw bestelling doorgeven'
                    mensen is ask 'Voor hoeveel personen wilt u bestellen?'
                    for i in range 1 to mensen
                        print i 'e bestelling:'
                        eten is ask 'Wat wilt u eten?'
                        print eten
                        if eten is patat
                            saus is ask 'Wat voor saus wil je?'
                            print saus
                        drinken is ask 'Wat wilt u drinken?'
                        print drinken
                    prijs is 4 * mensen
                    print 'Dat wordt dan ' prijs ' euro!'
                    ```
                    ## Uitdaging
                    Alle uitdagingen die in level 7 worden genoemd zoals de extra `if` statements of de verbeterde prijzen, kun je natuurlijk in level 8 nog steeds gebruiken! 
                start_code: "print 'Welkom bij McHedy!' "
    haunted:
        name: "Spookhuis"
        description: "Ontsnap uit het spookhuis"
        image: ""
        default_save_name: "Spookhuis"
        levels:
            1:
                story_text: |            
                    ## Spookhuis
                    in dit avontuur leer je een echte spookhuis game maken, waarbij de spelers moeten ontsnappen uit jouw spookhuis door je juiste deur te kiezen. 
                    Als je de goede deur kiest overleef je het, maar anders...
                    In level 1 beginnen we ons spookhuisspel door een spannend verhaal te verzinnen en de speler te vragen welk monster ze tegenkomen in het spookhuis. 
          
                    ## Voorbeeld Hedy code
                    ```
                    print Hoe ben ik hier terechtgekomen?
                    print Ik herinner me dat ik mijn vrienden vertelde over die verlaten villa..
                    print en toen werd ineens alles zwart.
                    print Maar waarom lig ik hier nu op de grond...?
                    print ik heb knallende hoofdpijn, alsof ik een harde klap heb gehad.
                    print Huh? Wat is dat geluid?
                    print Oh nee! Volgens mij ben ik niet alleen in dit huis!
                    print Ik moet maken dat ik wegkom!
                    print Er staan drie deuren voor me, maar welke moet ik kiezen?
                    ask Welke deur kies ik?
                    echo Ik kies deur... 
                    print ...?
                    ```
                    ## Challenge
                    Kun jij het spannende verhaal afmaken? Of je eigen spannende(re) intro bedenken?
                start_code: "print Hoe ben ik hier terechtgekomen?"
            2:
                story_text: |
                    ## Spookhuis
                    In level 1 heb je een spannende intro bedacht voor je spookhuis, maar een echt spel is het nog niet: Het loopt namelijk altijd hetzelfde af. 
                    In level twee kun je je verhaal interactiever maken door verschillende eindes te bedenken: soms wordt je opgepeuzeld door een verschikkelijk monster en soms ontsnap je! 
                    Hedy kiest random of je overleeft of niet...

                    ## Voorbeeld Hedy Code
                    ```
                    print Ontsnap uit het spookhuis!
                    print Voor je staan drie deuren...
                    keuze is ask Welke deur kies je?
                    print Je koos deur ... keuze
                    monsters is een zombie, een vampier, NIKS JE ONTSNAPT
                    print Jij ziet...
                    print monsters at random
                    ```
                    ## Uitdaging
                    Dit verhaal is kort maar krachtig. Kun jij het verhaal opleuken tot een echte spannende game? 
                    Daarbij zijn er nu maar 3 mogelijke opties voor wat er achter de deur zit, kun jij meer monsters toevoegen aan die lijst?
                    
                    ## Verander het spel in een tv prijzenshow!
                    Tot slot willen we je graag uitdagen om dit spel om te bouwen tot een prijzenshow zoals op tv! 
                    In prijzenshows kiest de kandidaat een deur of een koffertje en vindt daarin een grote prijs (of niets natuurlijk...). 
                    Kun jij een prijzenshow bouwen?
                   

                start_code: "print Ontsnap uit het spookhuis!"

            3:
                story_text: |
                    ## Spookhuis
                    In level 3 heb je geleerd hoe je aanhalingstekens moet gebruiken. 
                    Kun jij je spookhuis ook in level 3 aan de praat krijgen?
                start_code: "print 'Ontsnap uit het spookhuis!'"
            4:
                story_text: |
                    ## Spookhuis
                    Tot nu toe werd er in je spookhuisspel wel altijd aan de speler gevraagd welke deur geopend moest worden, maar zoals je misschien al gemerkt hebt, maakte het niet uit wat voor antwoord de speler gaf. 
                    De speler kon netjes een deur kiezen, maar als de speler een compleet random antwoord gaf, zoals 'pannenkoek!', dan zou de speler het spel nog steeds kunnen winnen (ook al is er niet eens een deur gekozen!). 
                    In level 4 kun je alleen winnen als je dezelfde deur kiest als Hedy heeft gekozen en maakt het dus echt uit welk antwoord je invult!

                    ## voorbeeld Hedy code
                    ```
                    print 'Ontsnap uit het spookhuis!'
                    print 'Voor je staan 3 deuren...'
                    deuren is 1,2,3
                    monsters is weerwolf, mummy, vampier, zombie
                    gekozendeur is ask 'Welke deur kies je?'
                    print 'Jij kiest deur...' gekozendeur
                    goededeur is deuren at random
                    if gekozendeur is goededeur print 'Hoera! Je ontsnapt!' 
                    else print 'Oh nee! Je wordt opgepeuzeld door een...' monsters at random
                    ```
                start_code: "print 'Ontsnap uit het spookhuis!'"
            7:
                story_text: |
                    ## Spookhuis
                    In level 7 heb je geleerd hoe je hele stukken code meerdere keren kunt herhalen. Hierdoor kun je levels maken in je spookhuisgame!
                    In de lagere levels hoefde je maar een kamer door voordat je ontsnapt was, maar in dit level moet je wel 3x uit een kamer vluchten voordat je ontsnapt bent. 
                    Dat maakt het spel een stuk lastiger om te winnen, kijk maar...
                
                    ## Voorbeeld Hedy code
                    ```
                    print 'Ontsnap uit het spookhuis!'
                    speler is levend
                    deuren is 1, 2, 3
                    monsters is zombie, vampier, mummy, reuzespin
                    repeat 3 times
                        if speler is levend
                            goededeur is deuren at random
                            print 'Voor je staan drie deuren...'
                            gekozendeur is ask 'Welke deur kies je?'
                            print 'Jij kiest deur...' gekozendeur
                            if gekozendeur is goededeur
                                print 'Gelukkig! Geen monster!'
                            else
                                print 'Je wordt opgegeten door een... ' monsters at random
                                speler is dood
                        else
                            print 'GAME OVER'
                    if speler is levend
                        print ' Hoera! Je bent ontsnapt!'
                    ```
                    ## Uitdaging
                    Je spel in nu wel heel lastig te winnen... Kun jij je spel zo ombouwen dat er maar 1 foute deur is om te kiezen, in plaast van 2?
                    
                start_code: "print 'Ontsnap uit het spookhuis!'"
                
            8:
                story_text: |
                    ## Spookhuis
                    In level 8 kun je de speler gemakkelijk vertellen in welke kamer hij zit, door de variabele i te gebruiken. 
                    Let op: Deze code is bijna gelijk aan die in level 7. Er zit een aanpassing op regel 5, waar het repeatcommando is vervangen door `for i in range 1 to 3`.
                    Daarnaast is regel 8 toegevoegd, waardoor de speler nu ziet in welke kamer hij zit. 
                    
                    ## Voorbeeld Hedy code
                    ```
                    print 'Ontsnap uit het spookhuis!'
                    speler is levend
                    deuren is 1, 2, 3
                    monsters is zombie, vampier, mummy, reuzespin
                    for i in range 1 to 3
                        if speler is levend
                            goededeur is deuren at random
                            print 'Kamer ' i
                            print 'Voor je staan drie deuren...'
                            gekozendeur is ask 'Welke deur kies je?'
                            print 'Jij kiest deur...' gekozendeur
                            if gekozendeur is goededeur
                                print 'Gelukkig! Geen monster!'
                            else
                                print 'Je wordt opgegeten door een... ' monsters at random
                                speler is dood
                        else
                            print 'GAME OVER'
                    if speler is levend
                        print ' Hoera! Je bent ontsnapt!'
                    ```
                start_code: "'print 'Ontsnap uit het spookhuis!'"
                                 
    next:
        name: "Vooruitblik"
        description: "Vooruitblik"
        image: ""
        default_save_name: "next"
        levels:
            1:
                story_text: |
                    ## Vooruitblik
                    Gefeliciteerd! Je bent aan het einde gekomen van het eerste level van Hedy. Hopelijk heb je al wat mooie codes kunnen maken, maar er is in Hedy nog veel meer te ontdekken. 
                    
                    In level 1 ben je er misschien tegenaan gelopen dat Hedy in het `echo` commando maar één ding kan onthouden. 
                    In het restaurantavontuur kon je bijvoorbeeld alleen herhalen wat de klant wilde eten, of alleen wat hij wilde drinken. Kijk maar: 
                    
                    ```
                    print Welkom bij restaurant Hedy
                    ask wat wilt u eten?
                    echo Dus dit wilt u eten...
                    ask wat wilt u drinken
                    echo Dus dit wilt u drinken...
                    ```
                    Als de speler hamburger en cola invult, kun je nog niet zeggen `dus u wilt een hamburger en cola`, maar je moet daar twee lossen zinnen van maken.
                    Daarnaast echoot Hedy alleen woorden aan het einde van de zin. Dus je kunt in level 1 niet zeggen 'Je hamburger komt eraan!'
                    
                    Dat verandert in level 2. In level 2 leer je namelijk werken met variabelen waardoor je Hedy heel veel verschillende stukjes informatie kunt laten onthouden en ze overal in de zin te printen. 
                    Daarnaast leer je in level 2 werken met het `at random` commando, waardoor je echte spelletjes kunt gaan maken. 
                    Neem snel een kijkje! 
                    
                start_code: "print Op naar het volgende level!"
            2:
                story_text: |
                    ## Vooruitblik
                    In level 2 heb je veel geoefend met variabelen, maar misschien heb je ook wel eens gezien dat dat nog niet altijd perfect werkt. 
                    
                    Probeer deze code maar eens uit: 
                    ```
                    naam is Sophie
                    print Mijn naam is naam
                    ```
                    Je wilde natuurlijk printen `Mijn naam is Sophie` maar Hedy print `Mijn Sophie is Sophie`.
                    
                    In level 3 wordt dit probleem opgelost door aanhalingstekens te gebruiken, kijk maar eens in level 3. 
                 
                start_code: "print Op naar het volgende level!"
            3:
                story_text: |
                    
                    ## Vooruitblik
                    In level 2 en 3 heb al codes leren maken met `at random` waardoor je programma's elke keer anders waren als je ze afspeelde. 
                    Toch waren de codes niet echt interactief, je hebt er als speler namelijk geen invloed op. 
                
                    In level 4 leer je het `if` commando waarmee je kunt zorgen voor 2 verschillende reacties in je code. 
                    Zo kun je bijvoorbeeld je computer beveiligen met een wachtwoord. Neem maar een kijkje in level 4!
                start_code: "print 'Op naar het volgende level!'"
            4:
                story_text: |
                    ## Vooruitblik
                    Super! Je bent bij het einde van level 4, dus je hebt inmiddels goed geoefend met `if` en `else`. 
                
                    Je hebt misschien gemerkt dat je codes steeds maar langer worden. Als je bijvoorbeeld een zin meerdere keren wil herhalen, nemen die allemaal een aparte regel in. 
                    Bijvoorbeeld als je lang zal ze leven wil coderen...
                    ```
                    print lang zal ze leven
                    print lang zal ze leven
                    print lang zal ze leven
                    print in de gloria
                    print in de gloria
                    print in de gloria
                    ```
                    Dit is een erg lange code voor maar 2 zinnetjes... In level 5 leer je gelukkig het `repeat` commando, waardoor je regels code kunt herhalen.
                start_code: "print 'Op naar het volgende level!'"
            5:
                story_text: |
                    ## Vooruitblik
                    Na level 5 kun je regels code herhalen. Zo heb je bijvoorbeeld geleerd om in je restaurant aan meerdere mensen te vragen wat ze willen eten. 
                    Wat je alleen nog niet kunt in level 5, is ook prijzen berekenen voor je restaurant. 
                    Zou het niet leuk zijn om precies te kunnen zeggen hoeveel de klanten moeten betalen, en stiekem een kortingscode toe te voegen voor jou en je vrienden? 
                    
                    Vanaf level 6 kan dit wel, want in level 6 kun je rekenen met Hedy. Je kunt daar ook proberen om een tafelsommen game te programmeren (voor je broertje of zusje?). 
                    Neem snel een kijkje in level 6!
                                 
                start_code: "print 'Op naar het volgende level!'"
            6:
                story_text: |
                    ## Vooruitblik
                    In level 5 heb je met `repeat` al geleerd hoe je één regel code kunt herhalen. Maar soms is het wel zo fijn als je niet maar een regel kunt herhalen maar een heel stukje code. 
                    In regel 7 wordt dat mogelijk gemaakt door stukjes code bij elkaar een groepje te maken, door ze te beginnen met een aantal spaties. Zo'n groepje regels kun je dan in één keer herhalen met repeat. 
                    
                    ```
                    repeat 5 times print 'vanaf level 7 kun je meerdere regels code in een keer herhalen!'
                    ```
                    
                start_code: "print 'Op naar het volgende level!'"
            7:
                story_text: |
                    ## Vooruitblik 
                    Je bent alweer aan het einde van level 7, knap hoor! Je staat op het punt om door te gaan naar level 8. In de hogere levels gaan we steeds een beetje meer toewerken naar de programmeertaal Python.
                    In Python bestaat het commando `repeat` echter niet, dus gaan we dat vervangen door 'echte' programmeertaal! 
                    Ben je benieuwd hoe dat eruit ziet? Ga dan snel naar level 8. 
                                 
                start_code: "print 'Op naar het volgende level!'"
            8:
                story_text: |
                    ## Vooruitblik
                    In level 8 lijkt je code al wat meer op Pyhton, zometeen zul je in level 9 nog een toevoeging van Pyhton leren! 
                    Daarnaast ben je er in level 8 misschien al eens tegenaan gelopen dat je eigenlijk meerdere opties wil hebben dan alleen `if` en `else`. 
                    Bijvoorbeeld in deze code:
                    
                    ```
                    print 'Wat gaan we eten vanavond?'
                    opties is pizza, spuitjes, boerenkool
                    gekozen is opties at random
                    if opties is pasta
                        print 'Hmmm lekker! Pasta!'
                    else 
                        print 'Helaas pindakaas'
                    ```
                    Eigenlijk zou je in dit voorbeeld 2x een else willen hebben: eentje voor de spruitjes en eentje voor de boerenkool. 
                    In level 9 leer je een nieuw commando `elif` dat je daarbij kan helpen! 
                    Kijk maar eens in level 9...
                start_code: "print 'Op naar het volgende level!'"
                    
=======
            9:
                 story_text: |
                     ## Hedy de Waarzegger
                     In dit level kun je met een druk op de knop het hele leven vorospellen van al je vrienden tegelijk!

                     ## Voorbeeld Hedy code
                     ```
                     huizen is villa, apartement, krot, rijtjeshuis
                     liefdes is niemand, een prins(es), zomaar iemand, je ware liefde
                     huisdieren is hond, cavia, olifant
                     namen is Jenna, Ryan, Jim
                     for naam in namen
                         print naam ' woont in een ' huizen at random
                         print naam ' trouwt met ' liefdes at random
                         print naam ' krijgt een ' huisdieren at random ' als huisdier'
                     ```

                     ## Voorbeeld Hedy code - Harry Potter
                     ```
                     huizen is Griffoendor, Zwadderich, Huffelpuf, Ravenklauw
                     vakken is toverdranken, verweer tegen de zwarte kunsten, bezweringen, transfiguratie
                     angsten is Voldemort, Spinnen, falen bij je SLIJMBALLEN
                     namen is Harry, Ron, Hermelien
                     for naam in namen
                         print naam ' wordt gesorteerd in ' huizen at random
                         print naam ' is goed in ' vakken at random
                         print naam 's grootste angst is ' angsten at random
                     ```
                 start_code: ""
    restaurant:
        name: "Restaurant"
        description: "Maak een virtueel restaurant"
        image: "restaurant.png"
        default_save_name: "Restaurant"
        levels:
            1:
                story_text: |
                    ## Restaurant level 1
                    Je kunt met Hedy ook een virtueel restaurant bouwen en de bestellingen van je klanten opnemen! 
                    
                    ## Voorbeeld Hedy Code
                    ```
                    print Welkom bij McHedy!
                    ask Wat wilt u bestellen?
                    echo Dus u wilt graag 
                    print Bedankt voor uw bestelling!
                    ```
                    
                    ## Uitdaging
                    Kun jij het restaurant verder uitbreiden door meer regels code toe te voegen? Je zou bijvoorbeeld kunnen vragen of je klant ook iets wil drinken, vertellen hoe duur het is, of de klant eet smakelijk wensen! 
                    
                start_code: "print Welkom bij McHedy!"
                
            2:
                story_text: |
                    ## Restaurant level 2
                    In level 2 kun je variabelen gebruiken om je restaurant interactiever te maken! Kijk maar naar het voorbeeld. 
                    
                    ## Voorbeeld Hedy Code
                    ```
                    print Welkom bij McHedy!
                    eten is ask Wat wilt u eten?
                    saus is ask Welke saus wilt u daarbij?
                    drinken is ask Wat wilt u drinken?
                    print U heeft eten met saus en drinken besteld.
                    print Bedankt voor uw bestelling!
                    ```
                  
                    ## Random restaurant
                    In level 2 kun je ook het commando `at random` gebruiken om Hedy voor jou te laten kiezen. Hierdoor kun je ook een grappig random restaurant bouwen, waarbij je Hedy laat kiezen wat jij te eten krijgt!
                    
                    ## Voorbeeld Hedy Code Random Restaurant
                    ```
                    gerechten is patat, pizza, spruitjes
                    toetjes is een ijsje, appeltaart, franse stinkkaas
                    drinken is cola, water, bier
                    prijzen is 1 euro, 10 euro, 100 euro
                    print Welkom bij het random restaurant
                    print Vandaag eet u gerechten at random
                    print Daarbij drinkt u drinken at random
                    print En u krijgt toetjes at random achteraf
                    print Dat wordt dan prijzen at random
                    print Eet smakelijk!
                    ```
                    
                    ## Uitdaging
                    Kun jij de restaurants nog leuker maken?
                start_code: ""
            3:
                story_text: |    
                    ## Restaurant level 3
                    Lukt het jou om in level 3 aanhalingstekens toe te voegen aan je restaurant van level 2?
                start_code: ""
            4:
                story_text: |
                    ## Restaurant level 4
                    In level 4 kun je het nieuwe `if` commando gebruiken om verschillende reacties te geven op antwoorden van de klanten. Zo kun je bijvoorbeeld vragen of de klant saus wil bij de frietjes, terwijl dat een rare vraag zou zijn als de klant pizza bestelt. 
                    
                    ## Voorbeeld Hedy Code
                    ```
                    print 'Welkom bij McHedy'
                    eten is ask 'Wat wilt u eten?'
                    if eten is friet saus is ask 'Welke saus wilt u bij de friet?'
                    if eten is pizza topping is ask 'Welke topping wilt u op de pizza?'
                    print eten
                    ```
                    ## Prijslijst toevoegen
                    Je kunt het `if` commando ook goed gebruiken om een prijslijst te maken.  
                    
                    ## Voorbeeld Hedy Code
                    print 'Welkom bij McHedy'
                    prijs is 0
                    eten is ask 'Wilt u friet of pizza?'
                    if eten is friet prijs is 3
                    if eten is pizza prijs is 4
                    print 'Dat wordt dan ' prijs ' euro, alstublieft.'
                    
                start_code: ""
            5:
                story_text: |
                    ## Restaurant level 5
                    In level 5 kun je in je restaurant prijzen toevoegen en berekenen!

                    ## Voorbeeld Hedy Code
                      Je kunt een simpel restaurant maken:
                      ```
                      print 'Welkom bij McHedy'
                      print 'U kunt kiezen uit een hamburger, een kroket of een kaassouffle'
                      print 'U krijgt frietjes en drinken bij uw bestelling. '
                      eten is ask 'Wat wilt u bestellen?'
                      prijs is 0
                      if eten is hamburger prijs is 8
                      if eten is kroket prijs is 6
                      if eten is kaassoufle prijs is 5
                      print 'U heeft een ' eten ' besteld'
                      print 'Dat is dan ' prijs ' euro, alstublieft!'
                      print 'Bedankt en eet smakelijk!'
                      ```
                      In de hierboven kan je maar één gerecht bestellen en dat wordt de prijs die afgerekend moet worden.
                      Je kunt de code nog een stuk uitgebreider maken, kijk maar naar dit voorbeeld waarin je 3 gangen kunt bestellen.

                      ## Voorbeeld Hedy Code
                      Met deze code kan een klant drie gerechten bestellen.

                      ```
                      print 'Welkom in restaurant Hedy'
                      print 'Dit is ons menu:'
                      print 'Onze voorgerechten zijn salade, soep of carpaccio'
                      print 'Onze hoofdgerechten zijn pizza, lasagne, of spaghetti'
                      print 'Onze toetjes zijn brownie, ijsje, of milkshake'
                      voorgerecht is ask 'Welk voorgerecht wilt u?'
                      hoofdgerecht is ask 'Welk hoofdgerecht wilt u?'
                      nagerecht is ask 'Welk nagerecht wilt u?'
                      prijs is 0
                      if voorgerecht is soep prijs is prijs + 6 else prijs is prijs + 7
                      if hoofdgerecht is pizza prijs is prijs + 10
                      if hoofdgerecht is lasagne prijs is prijs + 12
                      if hoofdgerecht is spaghetti prijs is prijs + 8
                      if nagerecht is brownie prijs is prijs + 7
                      if nagerecht is ijsje prijs is prijs + 5
                      if nagerecht is milkshake prijs is prijs + 4
                      print 'Dit heb je besteld: ' voorgerecht ' , ' hoofdgerecht ' en ' nagerecht
                      print 'Dat wordt dan ' prijs ' euro, alstublieft.'
                      print 'Bedankt en eet smakelijk!'
                      ```
                      ## Uitdaging

                      Kun jij nog meer toevoegingen bedenken voor je restaurant? Bijvoorbeeld:
                      - mensen korting geven met een geheime code?
                      - vragen hoeveel mensen er komen en de prijs daarop aanpassen?
                      - nog een gang toevoegen?
                      - een kindermenu toevoegen?
                      - nog iets anders?

                start_code: "print 'Welkom'"
            6:
                story_text: |
                    ## Restaurant level 6
                    In level 6 kun je het `repeat` commando gebruiken om van meerdere klanten de bestelling op te nemen.
                    
                    ## Voorbeeld Hedy Code
                    ```
                    print 'Welkom bij restaurant Hedy'
                    mensen is ask 'Voor hoeveel personen wilt u bestellen vandaag?'
                    repeat mensen times eten is ask 'Wat wilt u bestellen?'
                    print 'Bedankt voor uw bestelling!'
                    ```
                    In level 5 kun je zoals je ziet wel aan meerdere mensen vragen wat ze willen eten, maar het printen van al die bestellingen lukt nog niet. 
                    In level 7 wordt dit probleem opgelost, want daar kun je meerdere regels code printen. 
                start_code: ""
            7: 
                story_text: | 
                    ## Restaurant level 7
                    In level 7 kun je meerdere regels code herhalen, wat betekent dat je meerdere mensen kunt vragen wat ze willen eten en drinken en dat ook nog kunt printen. 
                    Kijk maar naar het voorbeeld!
                    
                    ## Voorbeeld Hedy code
                    ```
                    print 'Welkom bij McHedy!'
                    print 'U kunt hier uw bestelling doorgeven'
                    mensen is ask 'Voor hoeveel personen wilt u bestellen?'
                    repeat mensen times
                        eten is ask 'Wat wilt u eten?'
                        print eten
                        drinken is ask 'Wat wilt u drinken?'
                        print drinken
                    prijs is 4 * mensen
                    print 'Dat wordt dan ' prijs ' euro!'
                    ```
                                       
                    ## Toevoegingen met `if`
                    Je kunt natuurlijk ook zorgen dat er vervolgvragen komen. 
                    Als men bijvoorbeeld een patatje bestelt, kun je vragen welke saus ze daarbij willen. Of je kunt vragen of ze cola light willen of normale cola.
                    En zo kun je vast zelf nog veel meer vragen bedenken! 
                    ```
                    print 'Welkom bij McHedy!'
                    print 'U kunt hier uw bestelling doorgeven'
                    eten is ask 'Wat wilt u eten?'
                    print eten
                    if eten is patat
                        saus is ask 'Wat voor saus wil je?'
                        print saus
                    drinken is ask 'Wat wilt u drinken?'
                    if drinken is cola
                        light is ask 'Normaal of light?'
                        print drinken light
                    print 'Bedankt voor uw bestelling!'
                    ```
                    
                    ## Uitdaging prijzen
                    De prijs is nu altijd 4 euro per persoon, kun jij nog een andere manier bedenken om de prijs te berekenen?
                    Bijvoorbeeld:
                    
                    ```
                    prijs is 0
                    if eten is patat
                        prijs is prijs + 3
                    if drinken is cola
                        prijs is prijs + 1
                    ```
                start_code: "print 'Welkom bij McHedy!' "    
                
            8:
                story_text: |
                    ## Restaurant
                    In dit level kun je het restaurant interactiever maken met if commando's in in commando's.

                    ## Voorbeeld Hedy code
                    ```
                    print 'Welkom bij restaurant Hedy'
                    mensen is ask 'Met hoeveel mensen bent u vanavond?'
                    repeat people times
                        eten is ask 'Wat wilt u eten?'
                        print eten
                        if eten is friet
                            prijs is prijs + 3
                            saus is ask 'Welke saus wilt u daarbij?'
                            if saus is geen
                                print 'zonder saus'
                            else
                                prijs is prijs + 1
                                print 'met ' saus
                        if eten is pizza
                            prijs is prijs + 7
                        print 'Dat is dan ' prijs ' euro'
                        print 'Eet smakelijk!'
                    ```
                start_code: ""
            9:
                story_text: |
                    ## Restaurant
                    In dit level kun je gemakkelijk de bestelling opnemen van alle gasten in een korte code.

                    ## Voorbeeld Hedy code
                    ```
                    gangen is voorgerecht, hoofdgerecht, nagerecht
                    for gang in gangen
                        eten is ask 'Wat wilt u bestellen als ' gang '?'
                        print eten ' wordt uw ' gang
                    ```

                    ## Voorbeeld Hedy code
                    Dit kun je uiteraard ook voor meerdere mensen toepassen!
                    ```
                    gangen is voorgerecht, hoofdgerecht, nagerecht
                    namen is Timon, Onno
                    for naam in namen
                        for gang in gangen
                            eten is ask naam ', Wat wil jij bestellen als ' gang '?'
                            print naam ' bestelt ' eten ' als ' gang
                    ```
                start_code: "gangen is voorgerecht, hoofdgerecht, nagerecht"
            10:
                story_text: |
                    ## Maak je eigen restaurant
                    In dit level kun je de functie `i in range 1 to 5` gebruiken om een bestelling te printen voor meerdere mensen.

                    ## Voorbeeld Hedy code
                    ```
                    print 'Welkom bij McHedy!'
                    print 'U kunt hier uw bestelling doorgeven'
                    mensen is ask 'Voor hoeveel personen wilt u bestellen?'
                    for i in range 1 to mensen
                        print i 'e bestelling:'
                        eten is ask 'Wat wilt u eten?'
                        print eten
                        if eten is patat
                            saus is ask 'Wat voor saus wil je?'
                            print saus
                        drinken is ask 'Wat wilt u drinken?'
                        print drinken
                    prijs is 4 * mensen
                    print 'Dat wordt dan ' prijs ' euro!'
                    ```
                    ## Uitdaging
                    Alle uitdagingen die in level 7 worden genoemd zoals de extra `if` statements of de verbeterde prijzen, kun je natuurlijk in dit level nog steeds gebruiken!
                start_code: "print 'Welkom bij McHedy!' "
    haunted:
        name: "Spookhuis"
        description: "Ontsnap uit het spookhuis"
        image: "hauntedhouse.png"
        default_save_name: "Spookhuis"
        levels:
            1:
                story_text: |            
                    ## Spookhuis
                    in dit avontuur leer je een echte spookhuis game maken, waarbij de spelers moeten ontsnappen uit jouw spookhuis door je juiste deur te kiezen. 
                    Als je de goede deur kiest overleef je het, maar anders...
                    In level 1 beginnen we ons spookhuisspel door een spannend verhaal te verzinnen en de speler te vragen welk monster ze tegenkomen in het spookhuis. 
          
                    ## Voorbeeld Hedy code
                    ```
                    print Hoe ben ik hier terechtgekomen?
                    print Ik herinner me dat ik mijn vrienden vertelde over die verlaten villa..
                    print en toen werd ineens alles zwart.
                    print Maar waarom lig ik hier nu op de grond...?
                    print ik heb knallende hoofdpijn, alsof ik een harde klap heb gehad.
                    print Huh? Wat is dat geluid?
                    print Oh nee! Volgens mij ben ik niet alleen in dit huis!
                    print Ik moet maken dat ik wegkom!
                    print Er staan drie deuren voor me, maar welke moet ik kiezen?
                    ask Welke deur kies ik?
                    echo Ik kies deur 
                    print ...?
                    ```
                    ## Challenge
                    Kun jij het spannende verhaal afmaken? Of je eigen spannende(re) intro bedenken?
                start_code: "print Hoe ben ik hier terechtgekomen?"
            2:
                story_text: |
                    ## Spookhuis
                    In level 1 heb je een spannende intro bedacht voor je spookhuis, maar een echt spel is het nog niet: Het loopt namelijk altijd hetzelfde af. 
                    In level twee kun je je verhaal interactiever maken door verschillende eindes te bedenken: soms wordt je opgepeuzeld door een verschikkelijk monster en soms ontsnap je! 
                    Hedy kiest random of je overleeft of niet...

                    ## Voorbeeld Hedy Code
                    ```
                    print Ontsnap uit het spookhuis!
                    print Voor je staan drie deuren...
                    keuze is ask Welke deur kies je?
                    print Je koos deur keuze
                    monsters is een zombie, een vampier, NIKS JE ONTSNAPT
                    print Jij ziet...
                    print monsters at random
                    ```
                    ## Uitdaging
                    Dit verhaal is kort maar krachtig. Kun jij het verhaal opleuken tot een echte spannende game? 
                    Daarbij zijn er nu maar 3 mogelijke opties voor wat er achter de deur zit, kun jij meer monsters toevoegen aan die lijst?
                    
                    ## Verander het spel in een tv prijzenshow!
                    Tot slot willen we je graag uitdagen om dit spel om te bouwen tot een prijzenshow zoals op tv! 
                    In prijzenshows kiest de kandidaat een deur of een koffertje en vindt daarin een grote prijs (of niets natuurlijk...). 
                    Kun jij een prijzenshow bouwen?
                   

                start_code: "print Ontsnap uit het spookhuis!"
            3:
                story_text: |
                    ## Spookhuis
                    In level 3 heb je geleerd hoe je aanhalingstekens moet gebruiken. 
                    Kun jij je spookhuis ook in level 3 aan de praat krijgen?
                start_code: "print 'Ontsnap uit het spookhuis!'"
            4:
                story_text: |
                    ## Spookhuis
                    Tot nu toe werd er in je spookhuisspel wel altijd aan de speler gevraagd welke deur geopend moest worden, maar zoals je misschien al gemerkt hebt, maakte het niet uit wat voor antwoord de speler gaf. 
                    De speler kon netjes een deur kiezen, maar als de speler een compleet random antwoord gaf, zoals 'pannenkoek!', dan zou de speler het spel nog steeds kunnen winnen (ook al is er niet eens een deur gekozen!). 
                    In level 4 kun je alleen winnen als je dezelfde deur kiest als Hedy heeft gekozen en maakt het dus echt uit welk antwoord je invult!

                    ## voorbeeld Hedy code
                    ```
                    print 'Ontsnap uit het spookhuis!'
                    print 'Voor je staan 3 deuren...'
                    deuren is 1,2,3
                    monsters is weerwolf, mummy, vampier, zombie
                    gekozendeur is ask 'Welke deur kies je?'
                    print 'Jij kiest deur...' gekozendeur
                    goededeur is deuren at random
                    if gekozendeur is goededeur print 'Hoera! Je ontsnapt!' 
                    else print 'Oh nee! Je wordt opgepeuzeld door een...' monsters at random
                    ```
                start_code: "print 'Ontsnap uit het spookhuis!'"
            8:
                story_text: |
                    ## Spookhuis
                    In level 7 heb je geleerd hoe je hele stukken code meerdere keren kunt herhalen. Hierdoor kun je levels maken in je spookhuisgame!
                    In de lagere levels hoefde je maar een kamer door voordat je ontsnapt was, maar in dit level moet je wel 3x uit een kamer vluchten voordat je ontsnapt bent.
                    Dat maakt het spel een stuk lastiger om te winnen, kijk maar...

                    ## Voorbeeld Hedy code
                    ```
                    print 'Ontsnap uit het spookhuis!'
                    speler is levend
                    deuren is 1, 2, 3
                    monsters is zombie, vampier, mummy, reuzespin
                    repeat 3 times
                        if speler is levend
                            goededeur is deuren at random
                            print 'Voor je staan drie deuren...'
                            gekozendeur is ask 'Welke deur kies je?'
                            print 'Jij kiest deur...' gekozendeur
                            if gekozendeur is goededeur
                                print 'Gelukkig! Geen monster!'
                            else
                                print 'Je wordt opgegeten door een... ' monsters at random
                                speler is dood
                        else
                            print 'GAME OVER'
                    if speler is levend
                        print ' Hoera! Je bent ontsnapt!'
                    ```
                    ## Uitdaging
                    Je spel in nu wel heel lastig te winnen... Kun jij je spel zo ombouwen dat er maar 1 foute deur is om te kiezen, in plaast van 2?

                start_code: "print 'Ontsnap uit het spookhuis!'"
            10:
                story_text: |
                    ## Spookhuis
                    In dit level kun je de speler gemakkelijk vertellen in welke kamer hij zit, door de variabele i te gebruiken.
                    Let op: Deze code is bijna gelijk aan die in het vorige level. Er zit een aanpassing op regel 5, waar het repeatcommando is vervangen door `for i in range 1 to 3`.
                    Daarnaast is regel 8 toegevoegd, waardoor de speler nu ziet in welke kamer hij zit.

                    ## Voorbeeld Hedy code
                    ```
                    print 'Ontsnap uit het spookhuis!'
                    speler is levend
                    deuren is 1, 2, 3
                    monsters is zombie, vampier, mummy, reuzespin
                    for i in range 1 to 3
                        if speler is levend
                            goededeur is deuren at random
                            print 'Kamer ' i
                            print 'Voor je staan drie deuren...'
                            gekozendeur is ask 'Welke deur kies je?'
                            print 'Jij kiest deur...' gekozendeur
                            if gekozendeur is goededeur
                                print 'Gelukkig! Geen monster!'
                            else
                                print 'Je wordt opgegeten door een... ' monsters at random
                                speler is dood
                        else
                            print 'GAME OVER'
                    if speler is levend
                        print ' Hoera! Je bent ontsnapt!'
                    ```
                start_code: "print 'Ontsnap uit het spookhuis!'"
    next:
        name: "Vooruitblik"
        description: "Vooruitblik"
        image: ""
        default_save_name: "next"
        levels:
            1:
                story_text: |
                    ## Vooruitblik
                    Gefeliciteerd! Je bent aan het einde gekomen van het eerste level van Hedy. Hopelijk heb je al wat mooie codes kunnen maken, maar er is in Hedy nog veel meer te ontdekken. 
                    
                    In level 1 ben je er misschien tegenaan gelopen dat Hedy in het `echo` commando maar één ding kan onthouden. 
                    In het restaurantavontuur kon je bijvoorbeeld alleen herhalen wat de klant wilde eten, of alleen wat hij wilde drinken. Kijk maar: 
                    
                    ```
                    print Welkom bij restaurant Hedy
                    ask wat wilt u eten?
                    echo Dus dit wilt u eten 
                    ask wat wilt u drinken
                    echo Dus dit wilt u drinken 
                    ```
                    Als de speler hamburger en cola invult, kun je nog niet zeggen `dus u wilt een hamburger en cola`, maar je moet daar twee lossen zinnen van maken.
                    Daarnaast echoot Hedy alleen woorden aan het einde van de zin. Dus je kunt in level 1 niet zeggen 'Je hamburger komt eraan!'
                    
                    Dat verandert in level 2. In level 2 leer je namelijk werken met variabelen waardoor je Hedy heel veel verschillende stukjes informatie kunt laten onthouden en ze overal in de zin te printen. 
                    Daarnaast leer je in level 2 werken met het `at random` commando, waardoor je echte spelletjes kunt gaan maken. 
                    Neem snel een kijkje! 
                    
                start_code: "print Op naar het volgende level!"
            2:
                story_text: |
                    ## Vooruitblik
                    In level 2 heb je veel geoefend met variabelen, maar misschien heb je ook wel eens gezien dat dat nog niet altijd perfect werkt. 
                    
                    Probeer deze code maar eens uit: 
                    ```
                    naam is Sophie
                    print Mijn naam is naam
                    ```
                    Je wilde natuurlijk printen `Mijn naam is Sophie` maar Hedy print `Mijn Sophie is Sophie`.
                    
                    In level 3 wordt dit probleem opgelost door aanhalingstekens te gebruiken, kijk maar eens in level 3. 
                 
                start_code: "print Op naar het volgende level!"
            3:
                story_text: |
                    
                    ## Vooruitblik
                    In level 2 en 3 heb al codes leren maken met `at random` waardoor je programma's elke keer anders waren als je ze afspeelde. 
                    Toch waren de codes niet echt interactief, je hebt er als speler namelijk geen invloed op. 
                
                    In level 4 leer je het `if` commando waarmee je kunt zorgen voor 2 verschillende reacties in je code. 
                    Zo kun je bijvoorbeeld je computer beveiligen met een wachtwoord. Neem maar een kijkje in level 4!
                start_code: "print 'Op naar het volgende level!'"
            4:
                story_text: |
                    ## Vooruitblik
                    In level 4 heb je goed geoefend met de `if` en `ask`.                     Wat je alleen nog niet kunt in level 4, is rekenen.
                    Bijvoorbeeld om prijzen te berekenen voor je restaurant, of precies uit te rekenen hoe de teken-schildpad moet lopen.
                    Zou het niet leuk zijn om precies te kunnen zeggen hoeveel de klanten moeten betalen, en stiekem een kortingscode toe te voegen voor jou en je vrienden?

                    Vanaf level 5 kan dit wel, want in level 6 kun je rekenen met Hedy. Je kunt daar ook proberen om een tafelsommen spel te programmeren (voor je broertje of zusje?).
                    Neem snel een kijkje in level 5!
                start_code: "print 'Op naar het volgende level!'"
            5:
                story_text: |
                    ## Vooruitblik
                    Super! Je bent bij het einde van level 5, dus je hebt inmiddels goed geoefend met `if` en `else`.

                    Je hebt misschien gemerkt dat je codes steeds maar langer worden. Als je bijvoorbeeld een zin meerdere keren wil herhalen, nemen die allemaal een aparte regel in.
                    Bijvoorbeeld als je lang zal ze leven wil coderen...
                    ```
                    print 'lang zal ze leven'
                    print 'lang zal ze leven'
                    print 'lang zal ze leven'
                    print 'in de gloria'
                    print 'in de gloria'
                    print 'in de gloria'
                    ```
                    Dit is een erg lange code voor maar 2 zinnetjes... In level 6 leer je gelukkig het `repeat` commando, waardoor je regels code kunt herhalen.

                start_code: "print 'Op naar het volgende level!'"
            6:
                story_text: |
                    ## Vooruitblik
                    In level 6 heb je met `repeat` al geleerd hoe je één regel code kunt herhalen.

                    Maar soms is het wel fijn als je niet maar een regel kunt herhalen maar een heel stukje code.
                    Want nu moest je wel een hoop knippen en plakken in sommige programma's.

                    In level 7 wordt dat mogelijk gemaakt door stukjes code bij elkaar een groepje te maken, door ze te beginnen met een aantal spaties. Zo'n groepje regels kun je dan in één keer herhalen met repeat.
                    
                    ```
                    repeat 5 times print 'vanaf level 7 kun je meerdere regels code in een keer herhalen!'
                    ```
                    
                start_code: "print 'Op naar het volgende level!'"
            8:
                story_text: |
                    ## Vooruitblik
                    Wat ben je goed bezig! In dit level hebben we wel nog een klein probleem. Je kunt al stukken code herhalen, maar wat nou als de code elke keer ietsje anders moet zijn..?
                    Misschien ken je het Engelse kinderliedje 'if you're happy and you know it clap your hands' wel. In dat liedje komt er steeds een nieuwe actie, eerst 'clap your hands' dan 'stomp your feet' etc.
                    Het eerste couplet van dat liedje kun je zo programmeren:
                    ```
                    repeat 2 times
                        print 'if youre happy and you know it clap your hands'
                    print 'if youre happy and you know it and you really want to show it'
                    print 'if youre happy and you know it clap your hands'
                    ```

                    Maar als je het volgende couplet wil maken, zou je het geheel moeten kopieëren en plakken onder deze code. Dat kan makkelijker!
                    In het volgende level leer je het `for` commando, waarmee je een lijstje kan maken en de code steeds een klein beetje kan veranderen!
                    Kijk maar...
                start_code: "print 'Op naar het volgende level!'"
            9:
                story_text: |
                    ## Vooruitblik
                    Je bent alweer aan het einde van level 9, knap hoor! Je staat op het punt om door te gaan naar level 8. In de hogere levels gaan we steeds een beetje meer toewerken naar de programmeertaal Python.
                    In Python bestaat het commando `repeat` echter niet, dus gaan we dat vervangen door 'echte' programmeertaal!
                    Ben je benieuwd hoe dat eruit ziet? Ga dan snel naar level 10.
                start_code: "print 'Op naar het volgende level!'"
#            10:
#                story_text: |
#                    ## Vooruitblik
#                    In level lijkt je code al wat meer op Pyhton, zometeen zul je in het volgende level nog een toevoeging van Pyhton leren!
#                    Daarnaast ben je er in dit level misschien al eens tegenaan gelopen dat je eigenlijk meerdere opties wil hebben dan alleen `if` en `else`.
#                    Bijvoorbeeld in deze code:
#
#                    ```
#                    print 'Wat gaan we eten vanavond?'
#                    opties is pizza, spuitjes, boerenkool
#                    gekozen is opties at random
#                    if opties is pasta
#                        print 'Hmmm lekker! Pasta!'
#                    else
#                        print 'Helaas pindakaas'
#                    ```
#                    Eigenlijk zou je in dit voorbeeld 2x een else willen hebben: eentje voor de spruitjes en eentje voor de boerenkool.
#                    In level 11 leer je een nieuw commando `elif` dat je daarbij kan helpen!
#                    Kijk maar eens in level 11...
#                start_code: "print 'Op naar het volgende level!'"
    end:
        name: "Einde"
        description: "Test jouw Hedy kennis"
        image: ""
        default_save_name: ""
        levels:
            1:
                story_text: |
                    ## Eind
                    Dat was het einde van dit level! Doe nu de quiz om je kennis te testen.
                ## start_code is only added because it is required by the schema of Adventures
                start_code: ""
            2:
                story_text: |
                    ## Eind
                    Dat was het einde van dit level! Doe nu de quiz om je kennis te testen.
                ## start_code is only added because it is required by the schema of Adventures
                start_code: ""
            3:
                story_text: |
                    ## Eind
                    Dat was het einde van dit level! Doe nu de quiz om je kennis te testen.
                ## start_code is only added because it is required by the schema of Adventures
                start_code: ""
            4:
                story_text: |
                    ## Eind
                    Dat was het einde van dit level! Doe nu de quiz om je kennis te testen.
                ## start_code is only added because it is required by the schema of Adventures
                start_code: ""
            5:
                story_text: |
                    ## Eind
                    Dat was het einde van dit level! Doe nu de quiz om je kennis te testen.
                ## start_code is only added because it is required by the schema of Adventures
                start_code: ""
            6:
                story_text: |
                    ## Eind
                    Dat was het einde van dit level! Doe nu de quiz om je kennis te testen.
                ## start_code is only added because it is required by the schema of Adventures
                start_code: ""
            7:
                story_text: |
                    ## Eind
                    Dat was het einde van dit level! Doe nu de quiz om je kennis te testen.
                ## start_code is only added because it is required by the schema of Adventures
                start_code: ""
#            9:
#                story_text: |
#                    ## Eind
#                    Dat was het einde van dit level! Doe nu de quiz om je kennis te testen.
#                ## start_code is only added because it is required by the schema of Adventures
#                start_code: ""
>>>>>>> b9830804
<|MERGE_RESOLUTION|>--- conflicted
+++ resolved
@@ -25,11 +25,7 @@
                     ```
                     ask De hoofdpersoon van dit verhaal is
                     print De hoofdpersoon gaat nu in het bos lopen
-<<<<<<< HEAD
-                    echo Hij is wel een beetje bang, die
-=======
                     echo Hij is wel een beetje bang, die 
->>>>>>> b9830804
                     print Overal hoort hij gekke geluiden
                     print Hij is bang dat dit een spookbos is
                     ```
@@ -62,11 +58,7 @@
                     print Hij hoort nu het geluid van een dieren at random
                     ```
 
-<<<<<<< HEAD
-                start_code: "print Hier komt straks jouw verhaal!"
-=======
                 start_code: "print 'Hier komt straks jouw verhaal!'"
->>>>>>> b9830804
             3:
                 story_text: |
                     ## Verhaal
@@ -146,65 +138,12 @@
                         print 'Dapper stapt ' hoofdpersoon ' op het geluid af'
                         print _
                     else
-<<<<<<< HEAD
-                        print 'Snel zoekt 'hoofdpersoon ' een verstopplek'
-=======
                         print 'Snel zoekt ' hoofdpersoon ' een verstopplek'
->>>>>>> b9830804
                         print _
                     ```
                     In dit voorbeeld zie je hoe je twee verschillende verhalen kunt maken; eentje waarbij je op het geluid afgaat en eentje waarbij je je verstopt. Vul zelf lege plekken in! Wat gebeurt er verder?
                 start_code: ""
                 
-<<<<<<< HEAD
-            8: 
-                story_text: |
-                    ## Verhaal
-                    Hoe langer en meer if commandos in je verhaal, hoe interectiever het verhaal wordt. Het wordt natuurlijk ook lastiger dus let goed op het inspringen!
-                    Hieronder zie je een voorbeeld van een echt interactief verhaal over een ridder.
-
-                    ## Voorbeeld Hedy code
-                    ```
-                    naam is ask 'Hoe heet je?'
-                    hijzij is ask 'Ben je een hij of een zij?'
-                    print 'Ridder ' naam ' loopt door een bos '
-                    print hijzij ' is op zoek naar een schat, die diep in het woud verborgen ligt'
-                    print 'Er gaan verhalen rond dat de schat bewaakt wordt door een verschrikkelijke draak'
-                    print 'maar ridder ' naam ' stapt dapper voort'
-                    print 'Totdat ' hijzij ' bij een splitsing komt'
-                    zwaard is kwijt
-                    spel is aan
-                    for i in range 0 to 2
-                      if spel is aan
-                        pad is ask 'Welk pad kiest ridder ' naam ' ?'
-                        if pad is links
-                          if zwaard is gevonden
-                            print 'Met het zwaard is ridder ' naam ' niet te stoppen!'
-                            print hijzij ' verslaat de draak!'
-                            spel is uit
-                          else
-                            print 'Ridder ' naam ' treft een draak aan, maar ' hijzij ' heeft geen wapen'
-                            print hijzij ' wordt verslagen door de draak'
-                            print 'Helaas, probeer het opnieuw'
-                            spel is uit
-                        if pad is rechts
-                          if zwaard is kwijt
-                            print 'Ridder ' naam ' vindt een zwaard'
-                          if zwaard is gevonden
-                            print 'Hier is niks meer te vinden'
-                          print hijzij ' loopt terug naar de splitsing'
-                          zwaard is gevonden
-                        ```
-                        ## Uitdaging
-                        Dit verhaal gaat over een ridder, maar misschien wil je zelf wel een verhaal maken over iets anders. Gelukkig is alles mogelijk in Hedy!
-                        Verzin en programmeer je eigen verhaal en spiek voor wat inspiratie gerust in het voorbeeld!
-                start_code: |
-                    naam is ask 'Hoe heet je?'
-                    hijzij is ask 'Ben je een hij of een zij?'
-                    print 'Ridder ' naam ' loopt door een bos '
-                    print hijzij ' is op zoek naar een schat
-
-=======
             8:
                 story_text: |
                     ## Verhaal
@@ -278,7 +217,6 @@
                     print 'Ik zie alle dieren en daar kijk ik naar!'
                     ```
                 start_code: ""
->>>>>>> b9830804
     songs:
         name: "Zing een liedje!"
         description: "Print een liedje "
@@ -288,8 +226,6 @@
             5:
                 story_text: |
                     ## Liedjes
-<<<<<<< HEAD
-=======
                     In liedjes zit vaak veel herhaling. Soms wordt er in die herhaling ook geteld.
                     Bijvoorbeeld in het welbekende potje met vet. Dat kan je met een beetje rekenen zelf programmeren.
 
@@ -313,7 +249,6 @@
             6:
                 story_text: |
                     ## Liedjes
->>>>>>> b9830804
                     In liedjes zit vaak veel herhaling. Denk maar aan Baby Shark! Ze zingen steeds hetzelfde:
 
                     Baby Shark tututudutudu <br>
@@ -548,14 +483,8 @@
 
             6:
                 story_text: |
-<<<<<<< HEAD
-                    ## Liedjes
-                    In liedjes zit vaak veel herhaling. Soms wordt er in die herhaling ook geteld.
-                    Bijvoorbeeld in het welbekende potje met vet. Dat kan je met een beetje rekenen zelf programmeren.
-=======
                     ## Tekenen maar
                     In level 6 kun je één regel code herhalen met `repeat`.
->>>>>>> b9830804
 
                     ## Voorbeeld Hedy code
                     ```
@@ -566,140 +495,6 @@
                     print 'Figuren tekenen'
                     repeat 3 times forward 10
 
-<<<<<<< HEAD
-                    Na het potje met vet kun je natuurlijk ook nog andere liedjes programmeren. Er zijn veel liedjes met tellen erin.
-                    Misschien kun jij het liedje 99 bottles of beer ook wel maken! Daar tellen we af in plaats van op.
-                start_code: "print 'Baby shark'"
-            7: 
-                story_text: |
-                    ## Zing een liedje!
-                    In level 7 kun je meerdere regels herhalen, wat heel fijn is in liedjes! 
-                    
-                    ## Cowboy Billie Boem
-                    ```
-                    repeat 3 times
-                        dier is ask 'Welk dier kies je?'
-                        print 'En wie rijdt er op zijn ' dier ' door de prairie?'
-                        print 'Dat is cowboy Billie Boem, door de boeven zeer gevreesd!'
-                        print 'Er is nooit in het Wilde Westen een cowboy geweest, die zo dapper was als Cowboy Billie Boem.'
-                        print 'Van je hotsie knotsie knetter!'
-                        print 'Van je jippie jippie jeej!'
-                        print 'Maar zijn ' dier ' was zeer vermoeid en die kon niet langer mee'
-                        print 'Maar hij moest de boeven vangen, dus koos hij een ander beest'
-                        print 'en nu mag je zelf bedenken wat voor beest dat is geweest!'
-                    ```
-                start_code: " "
-                    
-            8:
-                story_text: |
-                    ## Zing een stapelliedje!
-                    In level 8 kun je makkelijk (af)tellen in een liedje. Zo kun je bijvoorbeeld het kinderliedje '10 kleine visjes' programmeren. 
-                    
-                    ## 10 kleine visjes
-                    ```
-                    for i in range 0 to 8
-                        i is 10-i
-                        print i ' kleine visjes zwommen naar de zee'
-                        print 'Moeder zei: ik ga niet mee'
-                        print 'Ik blijf liever in de vieze oude sloot'
-                        print 'Want in de zee daar zwemmen haaien en die bijten je...'
-                        print 'Blub, blub, blub, blubblubblub'
-                        print 'Blubblubblub, blub, blubblubblub'
-                    print 'Een klein visje zwom naar de zee'
-                    print 'Moeder zei: ik ga niet mee'
-                    print 'Ik blijf liever in de vieze oude sloot'
-                    print 'Want in de zee daar zwemmen haaien en die bijten je...'
-                    print 'DOOD!'
-                    ```
-                start_code: " "
-    turtle:
-        name: "Tekenen"
-        description: "Maak jouw eigen tekening"
-        image: "turtle.png"
-        default_save_name: "schildpad"
-        levels:
-            1:
-                story_text: |
-                    ## Tekenen maar
-                    In level 1 kun je ook beginnen met een programmeer-tekening! Door lijnen te combineren met draaien kun je bijvoorbeeld een
-                    vierkant maken of een trapje.
-
-                    Met `forward` ga je naar voren. Het getal erna bepaalt hoe ver naar voren. Met `turn right` draai je een kwartslag, met de klok mee. `turn left` draait tegen de klok in.
-
-                    Dit is het begin van een trapje, zorg jij dat het wel 5 treden worden?
-
-                    ## Voorbeeld Hedy code
-                    ```
-                    forward 50
-                    turn left
-                    forward 50
-                    turn right
-                    ```
-
-
-                start_code: "forward 50\nturn left"
-            2:
-                story_text: |
-                    ## Tekenen maar
-                    In level 1 kon je schildpad alleen links of rechts draaien. Dat is een beetje saai!
-                    In level 2 kan zijn neus alle kanten op kijken.
-
-                    Een kwartslag draaien doe je met het getal 90. Dat noemen we graden. Een heel rondje is 360 graden.
-                    Kun jij een ander figuur maken door de hoek te veranderen? Een driekhoek of een rondje?
-                    Je moet de schildpad dan misschien ook meer stapjes laten zetten.
-
-                    ## Voorbeeld Hedy code
-
-                    ```
-                    print Figuren tekenen
-                    hoek is 90
-                    turn hoek
-                    forward 25
-                    turn hoek
-                    forward 25
-                    ```
-
-                    ## Interactie
-
-                    Je kunt je tekening ook *interactief* maken. Dat betekent dat je met de `ask` om invoer vraagt.
-                    Met onderstaande code vraag je de schildpad eerst om één keer te draaien. Bijv. naar links met 90 of naar rechts met -90. Daarna vraag je hoever de schildpad moet lopen. Kopieer de code een paar keer om de schildpad meerdere keren te laten lopen.
-
-                    ## Voorbeeld Hedy code
-
-                    ```
-                    print Schildpaddenrace
-                    richting is ask Hoeveel graden?
-                    turn richting
-                    afstand is ask Hoe ver moet ik lopen?
-                    forward afstand
-                    ```
-
-                start_code: |
-                    print Schildpaddenrace!
-                    hoek is 90
-                    turn hoek
-                    forward 25
-            3:
-                story_text: |
-                    ## Tekenen maar
-                    In level 3 moet je aanhalingstekens gebruiken bij `print` en `ask`. Ook bij het tekenen dus!
-
-                    ## Voorbeeld Hedy code
-                    ```
-                    print 'Figuren tekenen'
-                    hoek is 90
-                    turn hoek
-                    forward 25
-                    turn hoek
-                    forward 25
-                    ```
-
-                start_code: |
-                    print 'Figuren tekenen'
-                    hoek is 90
-                    turn hoek
-                    forward 25
-=======
             7:
                 story_text: |
                     ## Tekenen maar
@@ -728,7 +523,6 @@
                     ```
                 start_code: |
                     hoeken is ask 'Hoeveel hoeken krijgt dit figuur?'
->>>>>>> b9830804
 
     dishes:
         name: "Afwas?"
@@ -786,22 +580,7 @@
             5:
                 story_text: |
                     ## Afwasprogramma
-<<<<<<< HEAD
-                    Met de `repeat` kun je stukjes code herhalen. Daarmee kun je dan voor de hele week uitrekenen wie er aan de beurt is.
-
-                    ## Voorbeeld Hedy code
-                    ```
-                    mensen is mama, papa, Emma, Sophie
-                    repeat _ _ print 'de afwasser is ' _
-                    ```
-                start_code: "print 'Wie doet de afwas?'"
-            6:
-                story_text: |
-                    ## Afwasprogramma
-                    Hoe vaak gaat iedereen eigenlijk afwassen? Is dat wel eerlijk? Dat kun je in level 6 tellen.
-=======
                     Hoe vaak gaat iedereen eigenlijk afwassen? Is dat wel eerlijk? Dat kun je in level 5 tellen.
->>>>>>> b9830804
 
                     ## Voorbeeld Hedy code
                     ```
@@ -820,8 +599,6 @@
                     Nu moet je wel een hoop knippen en plakken he? Dat gaan we in level 6 beter doen.
                     Dat level is het einde van het afwas-avontuur! Maar er zijn nog veel avonturen te maken in andere levels, zoals een rekenmachine, een interactief verhaal en een ingewikkelder spel.
                 start_code: "print 'Wie doet de afwas?'"
-<<<<<<< HEAD
-=======
             6:
                 story_text: |
                     ## Afwasprogramma
@@ -846,7 +623,6 @@
                         print namen at random ' doet de afwas op ' dag
                     ```
                 start_code: ""
->>>>>>> b9830804
     dice:
         name: "Dobbelsteen"
         description: "Maak je eigen dobbelsteen"
@@ -913,57 +689,33 @@
             5:
                 story_text: |
                     ## Dobbelsteen
-<<<<<<< HEAD
-                    Je kunt ook in level 5 weer een dobbelsteen maken. Met de `repeat` code kun je makkelijk een heel handje dobbelstenen rollen.
-                    Probeer de voorbeeldcode maar eens af te maken! Op de streepjes moeten meerdere commando's en tekens komen.
-=======
                     Je kunt ook in level 5 weer een regenwormendobbelsteen maken, maar nu kun je ook uitrekenen hoeveel punten er gegooid zijn.
->>>>>>> b9830804
 
                     Je weet misschien dat de worm bij Regenwormen telt voor 5 punten. Nu kun je een worp gooien, en dan meteen uitrekenen hoeveel punten je dan hebt gegooid. Zo doe je dat voor 1 dobbelsteen:
 
                     ## Voorbeeld Hedy code
                     ```
                     keuzes is 1, 2, 3, 4, 5, regenworm
-<<<<<<< HEAD
-                    repeat _ _ print ___
-=======
                     punten is 0
                     worp is keuzes at random
                     print 'je gooide ' worp
                     if worp is regenworm punten is punten + 5
                     else punten is punten + worp
                     print 'dat zijn dan ' punten ' punten'
->>>>>>> b9830804
                     ```
                     Kun jij de code nu zo maken dat je de totaalscore krijgt voor 8 dobbelstenen? Daarvoor moet je sommige stukken van de code knippen en plakken.
                 start_code: "print 'Wat zal de dobbelsteen deze keer aangeven?'"
             6:
                 story_text: |
                     ## Dobbelsteen
-<<<<<<< HEAD
-                    Je kunt ook in level 6 weer een regenwormendobbelsteen maken, maar nu kun je ook uitrekenen hoeveel punten er gegooid zijn.
-=======
                     Je kunt ook in level 6 weer een dobbelsteen maken. Met de `repeat` code kun je makkelijk een heel handje dobbelstenen rollen.
                     Probeer de voorbeeldcode maar eens af te maken! Op de streepjes moeten meerdere commando's en tekens komen.
->>>>>>> b9830804
 
                     Maar misschien wil jij wel een hele andere dobbelsteen maken. Dat mag natuurlijk ook!
 
                     ## Voorbeeld Hedy code
                     ```
                     keuzes is 1, 2, 3, 4, 5, regenworm
-<<<<<<< HEAD
-                    punten is 0
-                    worp is keuzes at random
-                    print 'je gooide ' worp
-                    if worp is regenworm punten is punten + 5
-                    else punten is punten + worp
-                    print 'dat zijn dan ' punten ' punten'
-                    ```
-                    Kun jij de code nu zo maken dat je de totaalscore krijgt voor 8 dobbelstenen? Daarvoor moet je sommige stukken van de code knippen en plakken.
-                start_code: "print Wat zal de dobbelsteen deze keer aangeven?"
-=======
                     repeat _ _ print _ _ _
                     ```
                 start_code: "print 'Wat zal de dobbelsteen deze keer aangeven?'"
@@ -980,7 +732,6 @@
                         print speler ' gooit ' keuzes at random
                     ```
                 start_code: ""
->>>>>>> b9830804
     rock:
         name: "Steen, schaar, papier"
         description: "Maak jouw eigen steen, schaar, papier spel"
@@ -1111,38 +862,16 @@
                     if antwoord is goede_antwoord print 'goedzo'
                     else print 'foutje! het was ' goede_antwoord
                     ```
-<<<<<<< HEAD
-                start_code: "print Welkom bij jouw rekenmachine"
-            7:
-                story_text: |
-                  ## Rekenmachine
-                  In level 7 kun je een score bijhouden bij je rekenspelletje!
-=======
                 start_code: "print 'Welkom bij jouw rekenmachine'"
             8:
                 story_text: |
                   ## Rekenmachine
                   In dit level kun je een score bijhouden bij je rekenspelletje!
->>>>>>> b9830804
 
                   ## Voorbeeld Hedycode
                   ```
                   score is 0
                   repeat 10 times
-<<<<<<< HEAD
-                    getallen is 1, 2, 3, 4, 5, 6, 7, 8, 9, 10
-                    getal1 is getallen at random
-                    getal2 is getallen at random
-                    goedeantwoord is getal1 * getal2
-                    print 'Hoeveel is ' getal1 ' keer ' getal2 '?'
-                    antwoord is ask 'Vul hier het antwoord in:'
-                    print 'Jouw antwoord is ' antwoord
-                    if antwoord is goedeantwoord
-                        score is score +1
-                  print 'Je score is ' score
-                  ```
-                start_code: ""
-=======
                       getallen is 1, 2, 3, 4, 5, 6, 7, 8, 9, 10
                       getal1 is getallen at random
                       getal2 is getallen at random
@@ -1174,7 +903,6 @@
                                 print 'Foutje! Het was... ' goed
                     ```
                 start_code: ""
->>>>>>> b9830804
     fortune:
         name: "Waarzegger"
         description: "Laat Hedy jouw toekomst voorspellen"
@@ -1195,11 +923,7 @@
                     print Hoi, ik ben Hedy de waarzegger!
                     ask Wie ben jij?
                     print Ik voorspel... Ik voorspel...
-<<<<<<< HEAD
-                    echo Jouw naam is...
-=======
                     echo Jouw naam is 
->>>>>>> b9830804
                     ```
                     
                     ## Uitdaging
@@ -1279,54 +1003,17 @@
                 start_code: ""
             5:
                 story_text: |
-<<<<<<< HEAD
-                    ## Hedy de Waarzegger
-                    In level 5 kun je het repeat commando gebruiken om meerdere voorspellingen te doen. Kijk maar naar het voorbeeld:
-                    
-                    ## Voorbeeld Hedy code
-                    ```
-                    print 'Ik ben Hedy de waarzegger'
-                    print 'Je mag 3 vragen stellen!'
-                    repeat 3 times vraag is ask 'Wat wil je weten?'
-                    antwoorden is ja, nee, misschien
-                    repeat 3 times print 'Mijn glazen bol zegt... ' antwoorden at random
-                    ```
-                   
-                    ## Uitdaging
-                    Zoals je ziet worden de vragen niet geprint in dit voorbeeld. Dat komt omdat de variabele 'vraag' 3x veranderd wordt. 
-                    Elke keer als een speler een nieuw antwoord geeft, wordt de variabele namelijk overschreven, waardoor het vorige antwoord verloren gaat. 
-                    Dit betekent dat je dus niet alle vragen kunt printen op deze manier. 
-                   
-                    Als je 3 verschillende variabelen gebruikt, in plaats van eentje (bijvoorbeeld vraag1, vraag2 en vraag3), kun je dit probleem oplossen en de vragen wel printen. 
-                    Dit betekent wel dat je het repeat commando alleen bij de antwoorden kunt gebruiken en alle vragen apart moet stellen. 
-                    Lukt het jou dit te maken?
-                   
-                    In level 7 verandert de opmaak van het repeat-commando, waardoor dit probleem verdwijnt!
-                start_code: "" 
-                   
-            6: 
-                story_text: |
-                     ## Hedy de Waarzegger
-                     In level 6 kun je rekenen met Hedy, waardoor je "magische" formules kunt gebruiken in je voorspellingen! 
-                     Zo kun je berekeken hoe rijk je wordt, aan de hand van de formule in het voorbeeld: 
-                     
-=======
                      ## Hedy de Waarzegger
                      In level 5 kun je rekenen met Hedy, waardoor je "magische" formules kunt gebruiken in je voorspellingen!
                      Zo kun je berekeken hoe rijk je wordt, aan de hand van de formule in het voorbeeld:
 
->>>>>>> b9830804
                      ## Voorbeeld Hedy code
                      ```
                      print 'Ik ben Hedy de Waarzegger!'
                      print 'Ik kan voorspellen hoeveel kinderen je later krijgt!'
                      leeftijd is ask 'Hoe oud ben je?'
                      brusjes is ask 'Hoeveel broers/zussen heb je?'
-<<<<<<< HEAD
-                     lengte is ask 'Hoe lang ben je (in cm)?' 
-=======
                      lengte is ask 'Hoe lang ben je (in cm)?'
->>>>>>> b9830804
                      kinderen is lengte / leeftijd
                      kinderen is kinderen - brusjes
                      print 'Jij krijgt later... '
@@ -1344,11 +1031,7 @@
                      ajax is ask 'Op een schaal van 0 tot 10 hoeveel houd jij van Ajax?'
                      bananen is ask 'Hoeveel bananen heb jij deze week gegeten?'
                      hygiene is ask 'Hoevaak heb jij je handen al gewassen vandaag?'
-<<<<<<< HEAD
-                     resultaat is bananen + hygiene 
-=======
                      resultaat is bananen + hygiene
->>>>>>> b9830804
                      resultaat is resultaat * ajax
                      print 'Jij bent ' resultaat 'procent slim.'
                      ```
@@ -1398,525 +1081,6 @@
                          print antwoorden at random
                      ```
                  start_code: ""
-<<<<<<< HEAD
-    restaurant:
-        name: "Restaurant"
-        description: "Maak een virtueel restaurant"
-        image: "restaurant.png"
-        default_save_name: "Restaurant"
-        levels:
-            1:
-                story_text: |
-                    ## Restaurant level 1
-                    Je kunt met Hedy ook een virtueel restaurant bouwen en de bestellingen van je klanten opnemen! 
-                    
-                    ## Voorbeeld Hedy Code
-                    ```
-                    print Welkom bij McHedy!
-                    aks Wat wilt u bestellen?
-                    echo Dus u wilt graag... 
-                    print Bedankt voor uw bestelling!
-                    ```
-                    
-                    ## Uitdaging
-                    Kun jij het restaurant verder uitbreiden door meer regels code toe te voegen? Je zou bijvoorbeeld kunnen vragen of je klant ook iets wil drinken, vertellen hoe duur het is, of de klant eet smakelijk wensen! 
-                    
-                start_code: "print Welkom bij McHedy!"
-                
-            2:
-                story_text: |
-                    ## Restaurant level 2
-                    In level 2 kun je variabelen gebruiken om je restaurant interactiever te maken! Kijk maar naar het voorbeeld. 
-                    
-                    ## Voorbeeld Hedy Code
-                    ```
-                    print Welkom bij McHedy!
-                    eten is ask Wat wilt u eten?
-                    saus is ask Welke saus wilt u daarbij?
-                    drinken is ask Wat wilt u drinken?
-                    print U heeft eten met saus en drinken besteld.
-                    print Bedankt voor uw bestelling!
-                    ```
-                  
-                    ## Random restaurant
-                    In level 2 kun je ook het commando `at random` gebruiken om Hedy voor jou te laten kiezen. Hierdoor kun je ook een grappig random restaurant bouwen, waarbij je Hedy laat kiezen wat jij te eten krijgt!
-                    
-                    ## Voorbeeld Hedy Code Random Restaurant
-                    ```
-                    gerechten is patat, pizza, spruitjes
-                    toetjes is een ijsje, appeltaart, franse stinkkaas
-                    drinken is cola, water, bier
-                    prijzen is 1 euro, 10 euro, 100 euro
-                    print Welkom bij het random restaurant
-                    print Vandaag eet u gerechten at random
-                    print Daarbij drinkt u drinken at random
-                    print En u krijgt toetjes at random achteraf
-                    print Dat wordt dan prijzen at random
-                    print Eet smakelijk!
-                    ```
-                    
-                    ## Uitdaging
-                    Kun jij de restaurants nog leuker maken?
-                start_code: ""
-            3:
-                story_text: |    
-                    ## Restaurant level 3
-                    Lukt het jou om in level 3 aanhalingstekens toe te voegen aan je restaurant van level 2?
-                start_code: ""
-            4:
-                story_text: |
-                    ## Restaurant level 4
-                    In level 4 kun je het nieuwe `if` commando gebruiken om verschillende reacties te geven op antwoorden van de klanten. Zo kun je bijvoorbeeld vragen of de klant saus wil bij de frietjes, terwijl dat een rare vraag zou zijn als de klant pizza bestelt. 
-                    
-                    ## Voorbeeld Hedy Code
-                    ```
-                    print 'Welkom bij McHedy'
-                    eten is ask 'Wat wilt u eten?'
-                    if eten is friet saus is ask 'Welke saus wilt u bij de friet?'
-                    if eten is pizza topping is ask 'Welke topping wilt u op de pizza?'
-                    print eten
-                    ```
-                    ## Prijslijst toevoegen
-                    Je kunt het `if` commando ook goed gebruiken om een prijslijst te maken.  
-                    
-                    ## Voorbeeld Hedy Code
-                    print 'Welkom bij McHedy'
-                    prijs is 0
-                    eten is ask 'Wilt u friet of pizza?'
-                    if eten is friet prijs is 3
-                    if eten is pizza prijs is 4
-                    print 'Dat wordt dan ' prijs ' euro, alstublieft.'
-                    
-                start_code: "" 
-            5:    
-                story_text: |
-                    ## Restaurant level 5
-                    In level 5 kun je het `repeat` commando gebruiken om van meerdere klanten de bestelling op te nemen. 
-                    
-                    ## Voorbeeld Hedy Code
-                    ```
-                    print 'Welkom bij restaurant Hedy'
-                    mensen is ask 'Voor hoeveel personen wilt u bestellen vandaag?'
-                    repeat mensen times eten is ask 'Wat wilt u bestellen?'
-                    print 'Bedankt voor uw bestelling!'
-                    ```
-                    In level 5 kun je zoals je ziet wel aan meerdere mensen vragen wat ze willen eten, maar het printen van al die bestellingen lukt nog niet. 
-                    In level 7 wordt dit probleem opgelost, want daar kun je meerdere regels code printen. 
-                start_code: ""
-                    
-            6:
-                story_text: |
-                    ## Restaurant level 6
-                    In level 6 kun je in je restaurant prijzen toevoegen en berekenen!
-                    
-                    ## Voorbeeld Hedy Code
-                      Je kunt een simpel restaurant maken:
-                      ```
-                      print 'Welkom bij McHedy'
-                      print 'U kunt kiezen uit een hamburger, een kroket of een kaassouffle'
-                      print 'U krijgt frietjes en drinken bij uw bestelling. '
-                      eten is ask 'Wat wilt u bestellen?'
-                      prijs is 0
-                      if eten is hamburger prijs is 8
-                      if eten is kroket prijs is 6
-                      if eten is kaassoufle prijs is 5
-                      print 'U heeft een ' eten ' besteld'
-                      print 'Dat is dan ' prijs ' euro, alstublieft!'
-                      print 'Bedankt en eet smakelijk!'
-                      ```
-                      In de hierboven kan je maar één gerecht bestellen en dat wordt de prijs die afgerekend moet worden.
-                      Je kunt de code nog een stuk uitgebreider maken, kijk maar naar dit voorbeeld waarin je 3 gangen kunt bestellen.
-
-                      ## Voorbeeld Hedy Code
-                      Met deze code kan een klant drie gerechten bestellen.
-
-                      ```
-                      print 'Welkom in restaurant Hedy'
-                      print 'Dit is ons menu:'
-                      print 'Onze voorgerechten zijn salade, soep of carpaccio'
-                      print 'Onze hoofdgerechten zijn pizza, lasagne, of spaghetti'
-                      print 'Onze toetjes zijn brownie, ijsje, of milkshake'
-                      voorgerecht is ask 'Welk voorgerecht wilt u?'
-                      hoofdgerecht is ask 'Welk hoofdgerecht wilt u?'
-                      nagerecht is ask 'Welk nagerecht wilt u?'
-                      prijs is 0
-                      if voorgerecht is soep prijs is prijs + 6 else prijs is prijs + 7
-                      if hoofdgerecht is pizza prijs is prijs + 10
-                      if hoofdgerecht is lasagne prijs is prijs + 12
-                      if hoofdgerecht is spaghetti prijs is prijs + 8
-                      if nagerecht is brownie prijs is prijs + 7
-                      if nagerecht is ijsje prijs is prijs + 5
-                      if nagerecht is milkshake prijs is prijs + 4
-                      print 'Dit heb je besteld: ' voorgerecht ' , ' hoofdgerecht ' en ' nagerecht
-                      print 'Dat wordt dan ' prijs ' euro, alstublieft.'
-                      print 'Bedankt en eet smakelijk!'
-                      ```
-                      ## Uitdaging
-                      
-                      Kun jij nog meer toevoegingen bedenken voor je restaurant? Bijvoorbeeld:
-                      - mensen korting geven met een geheime code?
-                      - vragen hoeveel mensen er komen en de prijs daarop aanpassen?
-                      - nog een gang toevoegen?
-                      - een kindermenu toevoegen?
-                      - nog iets anders?
-                      
-                start_code: "print 'Welkom'"
-          
-            7: 
-                story_text: | 
-                    ## Restaurant level 7
-                    In level 7 kun je meerdere regels code herhalen, wat betekent dat je meerdere mensen kunt vragen wat ze willen eten en drinken en dat ook nog kunt printen. 
-                    Kijk maar naar het voorbeeld!
-                    
-                    ## Voorbeeld Hedy code
-                    ```
-                    print 'Welkom bij McHedy!'
-                    print 'U kunt hier uw bestelling doorgeven'
-                    mensen is ask 'Voor hoeveel personen wilt u bestellen?'
-                    repeat mensen times
-                        eten is ask 'Wat wilt u eten?'
-                        print eten
-                        drinken is ask 'Wat wilt u drinken?'
-                        print drinken
-                    prijs is 4 * mensen
-                    print 'Dat wordt dan ' prijs ' euro!'
-                    ```
-                                       
-                    ## Toevoegingen met `if`
-                    Je kunt natuurlijk ook zorgen dat er vervolgvragen komen. 
-                    Als men bijvoorbeeld een patatje bestelt, kun je vragen welke saus ze daarbij willen. Of je kunt vragen of ze cola light willen of normale cola.
-                    En zo kun je vast zelf nog veel meer vragen bedenken! 
-                    ```
-                    print 'Welkom bij McHedy!'
-                    print 'U kunt hier uw bestelling doorgeven'
-                    mensen is ask 'Voor hoeveel personen wilt u bestellen?'
-                    repeat mensen times
-                        eten is ask 'Wat wilt u eten?'
-                        print eten
-                        if eten is patat
-                            saus is ask 'Wat voor saus wil je?'
-                            print saus
-                        drinken is ask 'Wat wilt u drinken?'
-                        if drinken is cola
-                            light is ask 'Normaal of light?'
-                            print drinken light
-                    prijs is 4 * mensen
-                    print 'Dat wordt dan ' prijs ' euro!'
-                    ```
-                    
-                    ## Uitdaging prijzen
-                    De prijs is nu altijd 4 euro per persoon, kun jij nog een andere manier bedenken om de prijs te berekenen?
-                    Bijvoorbeeld:
-                    
-                    ```
-                    prijs is 0
-                    if eten is patat
-                        prijs is prijs + 3
-                    if drinken is cola
-                        prijs is prijs + 1
-                    ```
-                start_code: "print 'Welkom bij McHedy!' "    
-                
-            8:
-                story_text: |
-                    ## Maak je eigen restaurant
-                    In level 8 kun je de functie `i in range 1 to 5` gebruiken om een bestelling te printen voor meerdere mensen. 
-                    
-                    ## Voorbeeld Hedy code
-                    ```
-                    print 'Welkom bij McHedy!'
-                    print 'U kunt hier uw bestelling doorgeven'
-                    mensen is ask 'Voor hoeveel personen wilt u bestellen?'
-                    for i in range 1 to mensen
-                        print i 'e bestelling:'
-                        eten is ask 'Wat wilt u eten?'
-                        print eten
-                        if eten is patat
-                            saus is ask 'Wat voor saus wil je?'
-                            print saus
-                        drinken is ask 'Wat wilt u drinken?'
-                        print drinken
-                    prijs is 4 * mensen
-                    print 'Dat wordt dan ' prijs ' euro!'
-                    ```
-                    ## Uitdaging
-                    Alle uitdagingen die in level 7 worden genoemd zoals de extra `if` statements of de verbeterde prijzen, kun je natuurlijk in level 8 nog steeds gebruiken! 
-                start_code: "print 'Welkom bij McHedy!' "
-    haunted:
-        name: "Spookhuis"
-        description: "Ontsnap uit het spookhuis"
-        image: ""
-        default_save_name: "Spookhuis"
-        levels:
-            1:
-                story_text: |            
-                    ## Spookhuis
-                    in dit avontuur leer je een echte spookhuis game maken, waarbij de spelers moeten ontsnappen uit jouw spookhuis door je juiste deur te kiezen. 
-                    Als je de goede deur kiest overleef je het, maar anders...
-                    In level 1 beginnen we ons spookhuisspel door een spannend verhaal te verzinnen en de speler te vragen welk monster ze tegenkomen in het spookhuis. 
-          
-                    ## Voorbeeld Hedy code
-                    ```
-                    print Hoe ben ik hier terechtgekomen?
-                    print Ik herinner me dat ik mijn vrienden vertelde over die verlaten villa..
-                    print en toen werd ineens alles zwart.
-                    print Maar waarom lig ik hier nu op de grond...?
-                    print ik heb knallende hoofdpijn, alsof ik een harde klap heb gehad.
-                    print Huh? Wat is dat geluid?
-                    print Oh nee! Volgens mij ben ik niet alleen in dit huis!
-                    print Ik moet maken dat ik wegkom!
-                    print Er staan drie deuren voor me, maar welke moet ik kiezen?
-                    ask Welke deur kies ik?
-                    echo Ik kies deur... 
-                    print ...?
-                    ```
-                    ## Challenge
-                    Kun jij het spannende verhaal afmaken? Of je eigen spannende(re) intro bedenken?
-                start_code: "print Hoe ben ik hier terechtgekomen?"
-            2:
-                story_text: |
-                    ## Spookhuis
-                    In level 1 heb je een spannende intro bedacht voor je spookhuis, maar een echt spel is het nog niet: Het loopt namelijk altijd hetzelfde af. 
-                    In level twee kun je je verhaal interactiever maken door verschillende eindes te bedenken: soms wordt je opgepeuzeld door een verschikkelijk monster en soms ontsnap je! 
-                    Hedy kiest random of je overleeft of niet...
-
-                    ## Voorbeeld Hedy Code
-                    ```
-                    print Ontsnap uit het spookhuis!
-                    print Voor je staan drie deuren...
-                    keuze is ask Welke deur kies je?
-                    print Je koos deur ... keuze
-                    monsters is een zombie, een vampier, NIKS JE ONTSNAPT
-                    print Jij ziet...
-                    print monsters at random
-                    ```
-                    ## Uitdaging
-                    Dit verhaal is kort maar krachtig. Kun jij het verhaal opleuken tot een echte spannende game? 
-                    Daarbij zijn er nu maar 3 mogelijke opties voor wat er achter de deur zit, kun jij meer monsters toevoegen aan die lijst?
-                    
-                    ## Verander het spel in een tv prijzenshow!
-                    Tot slot willen we je graag uitdagen om dit spel om te bouwen tot een prijzenshow zoals op tv! 
-                    In prijzenshows kiest de kandidaat een deur of een koffertje en vindt daarin een grote prijs (of niets natuurlijk...). 
-                    Kun jij een prijzenshow bouwen?
-                   
-
-                start_code: "print Ontsnap uit het spookhuis!"
-
-            3:
-                story_text: |
-                    ## Spookhuis
-                    In level 3 heb je geleerd hoe je aanhalingstekens moet gebruiken. 
-                    Kun jij je spookhuis ook in level 3 aan de praat krijgen?
-                start_code: "print 'Ontsnap uit het spookhuis!'"
-            4:
-                story_text: |
-                    ## Spookhuis
-                    Tot nu toe werd er in je spookhuisspel wel altijd aan de speler gevraagd welke deur geopend moest worden, maar zoals je misschien al gemerkt hebt, maakte het niet uit wat voor antwoord de speler gaf. 
-                    De speler kon netjes een deur kiezen, maar als de speler een compleet random antwoord gaf, zoals 'pannenkoek!', dan zou de speler het spel nog steeds kunnen winnen (ook al is er niet eens een deur gekozen!). 
-                    In level 4 kun je alleen winnen als je dezelfde deur kiest als Hedy heeft gekozen en maakt het dus echt uit welk antwoord je invult!
-
-                    ## voorbeeld Hedy code
-                    ```
-                    print 'Ontsnap uit het spookhuis!'
-                    print 'Voor je staan 3 deuren...'
-                    deuren is 1,2,3
-                    monsters is weerwolf, mummy, vampier, zombie
-                    gekozendeur is ask 'Welke deur kies je?'
-                    print 'Jij kiest deur...' gekozendeur
-                    goededeur is deuren at random
-                    if gekozendeur is goededeur print 'Hoera! Je ontsnapt!' 
-                    else print 'Oh nee! Je wordt opgepeuzeld door een...' monsters at random
-                    ```
-                start_code: "print 'Ontsnap uit het spookhuis!'"
-            7:
-                story_text: |
-                    ## Spookhuis
-                    In level 7 heb je geleerd hoe je hele stukken code meerdere keren kunt herhalen. Hierdoor kun je levels maken in je spookhuisgame!
-                    In de lagere levels hoefde je maar een kamer door voordat je ontsnapt was, maar in dit level moet je wel 3x uit een kamer vluchten voordat je ontsnapt bent. 
-                    Dat maakt het spel een stuk lastiger om te winnen, kijk maar...
-                
-                    ## Voorbeeld Hedy code
-                    ```
-                    print 'Ontsnap uit het spookhuis!'
-                    speler is levend
-                    deuren is 1, 2, 3
-                    monsters is zombie, vampier, mummy, reuzespin
-                    repeat 3 times
-                        if speler is levend
-                            goededeur is deuren at random
-                            print 'Voor je staan drie deuren...'
-                            gekozendeur is ask 'Welke deur kies je?'
-                            print 'Jij kiest deur...' gekozendeur
-                            if gekozendeur is goededeur
-                                print 'Gelukkig! Geen monster!'
-                            else
-                                print 'Je wordt opgegeten door een... ' monsters at random
-                                speler is dood
-                        else
-                            print 'GAME OVER'
-                    if speler is levend
-                        print ' Hoera! Je bent ontsnapt!'
-                    ```
-                    ## Uitdaging
-                    Je spel in nu wel heel lastig te winnen... Kun jij je spel zo ombouwen dat er maar 1 foute deur is om te kiezen, in plaast van 2?
-                    
-                start_code: "print 'Ontsnap uit het spookhuis!'"
-                
-            8:
-                story_text: |
-                    ## Spookhuis
-                    In level 8 kun je de speler gemakkelijk vertellen in welke kamer hij zit, door de variabele i te gebruiken. 
-                    Let op: Deze code is bijna gelijk aan die in level 7. Er zit een aanpassing op regel 5, waar het repeatcommando is vervangen door `for i in range 1 to 3`.
-                    Daarnaast is regel 8 toegevoegd, waardoor de speler nu ziet in welke kamer hij zit. 
-                    
-                    ## Voorbeeld Hedy code
-                    ```
-                    print 'Ontsnap uit het spookhuis!'
-                    speler is levend
-                    deuren is 1, 2, 3
-                    monsters is zombie, vampier, mummy, reuzespin
-                    for i in range 1 to 3
-                        if speler is levend
-                            goededeur is deuren at random
-                            print 'Kamer ' i
-                            print 'Voor je staan drie deuren...'
-                            gekozendeur is ask 'Welke deur kies je?'
-                            print 'Jij kiest deur...' gekozendeur
-                            if gekozendeur is goededeur
-                                print 'Gelukkig! Geen monster!'
-                            else
-                                print 'Je wordt opgegeten door een... ' monsters at random
-                                speler is dood
-                        else
-                            print 'GAME OVER'
-                    if speler is levend
-                        print ' Hoera! Je bent ontsnapt!'
-                    ```
-                start_code: "'print 'Ontsnap uit het spookhuis!'"
-                                 
-    next:
-        name: "Vooruitblik"
-        description: "Vooruitblik"
-        image: ""
-        default_save_name: "next"
-        levels:
-            1:
-                story_text: |
-                    ## Vooruitblik
-                    Gefeliciteerd! Je bent aan het einde gekomen van het eerste level van Hedy. Hopelijk heb je al wat mooie codes kunnen maken, maar er is in Hedy nog veel meer te ontdekken. 
-                    
-                    In level 1 ben je er misschien tegenaan gelopen dat Hedy in het `echo` commando maar één ding kan onthouden. 
-                    In het restaurantavontuur kon je bijvoorbeeld alleen herhalen wat de klant wilde eten, of alleen wat hij wilde drinken. Kijk maar: 
-                    
-                    ```
-                    print Welkom bij restaurant Hedy
-                    ask wat wilt u eten?
-                    echo Dus dit wilt u eten...
-                    ask wat wilt u drinken
-                    echo Dus dit wilt u drinken...
-                    ```
-                    Als de speler hamburger en cola invult, kun je nog niet zeggen `dus u wilt een hamburger en cola`, maar je moet daar twee lossen zinnen van maken.
-                    Daarnaast echoot Hedy alleen woorden aan het einde van de zin. Dus je kunt in level 1 niet zeggen 'Je hamburger komt eraan!'
-                    
-                    Dat verandert in level 2. In level 2 leer je namelijk werken met variabelen waardoor je Hedy heel veel verschillende stukjes informatie kunt laten onthouden en ze overal in de zin te printen. 
-                    Daarnaast leer je in level 2 werken met het `at random` commando, waardoor je echte spelletjes kunt gaan maken. 
-                    Neem snel een kijkje! 
-                    
-                start_code: "print Op naar het volgende level!"
-            2:
-                story_text: |
-                    ## Vooruitblik
-                    In level 2 heb je veel geoefend met variabelen, maar misschien heb je ook wel eens gezien dat dat nog niet altijd perfect werkt. 
-                    
-                    Probeer deze code maar eens uit: 
-                    ```
-                    naam is Sophie
-                    print Mijn naam is naam
-                    ```
-                    Je wilde natuurlijk printen `Mijn naam is Sophie` maar Hedy print `Mijn Sophie is Sophie`.
-                    
-                    In level 3 wordt dit probleem opgelost door aanhalingstekens te gebruiken, kijk maar eens in level 3. 
-                 
-                start_code: "print Op naar het volgende level!"
-            3:
-                story_text: |
-                    
-                    ## Vooruitblik
-                    In level 2 en 3 heb al codes leren maken met `at random` waardoor je programma's elke keer anders waren als je ze afspeelde. 
-                    Toch waren de codes niet echt interactief, je hebt er als speler namelijk geen invloed op. 
-                
-                    In level 4 leer je het `if` commando waarmee je kunt zorgen voor 2 verschillende reacties in je code. 
-                    Zo kun je bijvoorbeeld je computer beveiligen met een wachtwoord. Neem maar een kijkje in level 4!
-                start_code: "print 'Op naar het volgende level!'"
-            4:
-                story_text: |
-                    ## Vooruitblik
-                    Super! Je bent bij het einde van level 4, dus je hebt inmiddels goed geoefend met `if` en `else`. 
-                
-                    Je hebt misschien gemerkt dat je codes steeds maar langer worden. Als je bijvoorbeeld een zin meerdere keren wil herhalen, nemen die allemaal een aparte regel in. 
-                    Bijvoorbeeld als je lang zal ze leven wil coderen...
-                    ```
-                    print lang zal ze leven
-                    print lang zal ze leven
-                    print lang zal ze leven
-                    print in de gloria
-                    print in de gloria
-                    print in de gloria
-                    ```
-                    Dit is een erg lange code voor maar 2 zinnetjes... In level 5 leer je gelukkig het `repeat` commando, waardoor je regels code kunt herhalen.
-                start_code: "print 'Op naar het volgende level!'"
-            5:
-                story_text: |
-                    ## Vooruitblik
-                    Na level 5 kun je regels code herhalen. Zo heb je bijvoorbeeld geleerd om in je restaurant aan meerdere mensen te vragen wat ze willen eten. 
-                    Wat je alleen nog niet kunt in level 5, is ook prijzen berekenen voor je restaurant. 
-                    Zou het niet leuk zijn om precies te kunnen zeggen hoeveel de klanten moeten betalen, en stiekem een kortingscode toe te voegen voor jou en je vrienden? 
-                    
-                    Vanaf level 6 kan dit wel, want in level 6 kun je rekenen met Hedy. Je kunt daar ook proberen om een tafelsommen game te programmeren (voor je broertje of zusje?). 
-                    Neem snel een kijkje in level 6!
-                                 
-                start_code: "print 'Op naar het volgende level!'"
-            6:
-                story_text: |
-                    ## Vooruitblik
-                    In level 5 heb je met `repeat` al geleerd hoe je één regel code kunt herhalen. Maar soms is het wel zo fijn als je niet maar een regel kunt herhalen maar een heel stukje code. 
-                    In regel 7 wordt dat mogelijk gemaakt door stukjes code bij elkaar een groepje te maken, door ze te beginnen met een aantal spaties. Zo'n groepje regels kun je dan in één keer herhalen met repeat. 
-                    
-                    ```
-                    repeat 5 times print 'vanaf level 7 kun je meerdere regels code in een keer herhalen!'
-                    ```
-                    
-                start_code: "print 'Op naar het volgende level!'"
-            7:
-                story_text: |
-                    ## Vooruitblik 
-                    Je bent alweer aan het einde van level 7, knap hoor! Je staat op het punt om door te gaan naar level 8. In de hogere levels gaan we steeds een beetje meer toewerken naar de programmeertaal Python.
-                    In Python bestaat het commando `repeat` echter niet, dus gaan we dat vervangen door 'echte' programmeertaal! 
-                    Ben je benieuwd hoe dat eruit ziet? Ga dan snel naar level 8. 
-                                 
-                start_code: "print 'Op naar het volgende level!'"
-            8:
-                story_text: |
-                    ## Vooruitblik
-                    In level 8 lijkt je code al wat meer op Pyhton, zometeen zul je in level 9 nog een toevoeging van Pyhton leren! 
-                    Daarnaast ben je er in level 8 misschien al eens tegenaan gelopen dat je eigenlijk meerdere opties wil hebben dan alleen `if` en `else`. 
-                    Bijvoorbeeld in deze code:
-                    
-                    ```
-                    print 'Wat gaan we eten vanavond?'
-                    opties is pizza, spuitjes, boerenkool
-                    gekozen is opties at random
-                    if opties is pasta
-                        print 'Hmmm lekker! Pasta!'
-                    else 
-                        print 'Helaas pindakaas'
-                    ```
-                    Eigenlijk zou je in dit voorbeeld 2x een else willen hebben: eentje voor de spruitjes en eentje voor de boerenkool. 
-                    In level 9 leer je een nieuw commando `elif` dat je daarbij kan helpen! 
-                    Kijk maar eens in level 9...
-                start_code: "print 'Op naar het volgende level!'"
-                    
-=======
             9:
                  story_text: |
                      ## Hedy de Waarzegger
@@ -2577,5 +1741,4 @@
 #                    ## Eind
 #                    Dat was het einde van dit level! Doe nu de quiz om je kennis te testen.
 #                ## start_code is only added because it is required by the schema of Adventures
-#                start_code: ""
->>>>>>> b9830804
+#                start_code: ""