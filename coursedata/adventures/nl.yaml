--- conflicted
+++ resolved
@@ -2070,13 +2070,8 @@
                 story_text: |
                     ## Spookhuis
                     In dit level heb je geleerd hoe je aanhalingstekens moet gebruiken.
-<<<<<<< HEAD
                     Kun jij je spookhuis ook in level 4 aan de praat krijgen?
                 start_code: "print 'Ontsnap uit het spookhuis!'"
-=======
-                    Kun jij je spookhuis ook in level 3 aan de praat krijgen?
-                start_code: "{print} 'Ontsnap uit het spookhuis!'"
->>>>>>> 68e7e231
             3:
                 story_text: |
                     ## Spookhuis
