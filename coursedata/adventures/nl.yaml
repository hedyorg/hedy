--- conflicted
+++ resolved
@@ -816,15 +816,6 @@
                     Vergeet de aanhalingstekens niet!
 
                 example_code: |
-<<<<<<< HEAD
-                   ## Voorbeeld Hedy code
-                    ```
-                    mensen {is} mama, papa, Emma, Sophie
-                    afwasser {is} mensen {at} {random}
-                    {if} afwasser {is} Sophie {print} _?_ chips ik moet de afwas doen _?_
-                    {else} {print} ' gelukkig geen afwas want ' _?_ ' wast al af'
-                    ```
-=======
                     ## Voorbeeld Hedy code
                      ```
                      mensen {is} mama, papa, Emma, Sophie
@@ -832,7 +823,6 @@
                      {if} afwasser {is} Sophie {print} _ chips ik moet de afwas doen _
                      {else} {print} ' gelukkig geen afwas want ' _ ' wast al af'
                      ```
->>>>>>> ea31883c
                 start_code: "{print} 'Wie doet de afwas?'"
             4:
                 story_text: |
