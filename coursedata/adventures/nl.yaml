adventures:
    money:
        name: "Week van het geld"
        description: "Aflatoun"
        image: "piggybank.png"
        default_save_name: "Geld"
        levels:
            1:
                story_text: |
                    ## Zing een liedje over geld
                    Gebruik `{print}` om de songtekst van een liedje te laten verschijnen op het uitvoerscherm.

                    Wil je Hedy het liedje horen zingen? Gebruik dan de voorleesfuctie onder de uitvoerknop.

                    Speel het liedje af en luister naar 'Mo money, mo problems' van the notorious B.I.G.

                    ## Challenge
                    Ken jij nog andere liedjes over geld die Hedy zou kunnen zingen?

                    Dit avontuur is gemaakt samen met Aflatoun.
                example_code: |
                    ## Voorbeeld Hedy code
                    ```
                    {print} I don't know what they want from me
                    {print} It's like the more money we come across
                    {print} The more problems we see
                    {print} I don't know what they want from me
                    {print} It's like the more money we come across
                    {print} The more problems we see
                    ```

                start_code: "{print} Mo money Mo problems"
            2:
                story_text: |
                    ## Maak je eigen virtuele winkel
                    In dit avontuur kun je je eigen virtuele (web)winkel maken. De voorbeeldcode toont een simpel voorbeeld, maar jij kan er vast zelf een interessantere versie van maken!

                    ## Challenge
                    Gebruik de voorbeeldcode als inspiratie en maak er je eigen winkel van. Wat voor winkel zou je willen?
                    Wat wil je verkopen en hoeveel kost dat? Wat kun je doen om je winkel nog aantrekkelijker te maken?
                example_code: |
                    ## Voorbeeld Hedy code
                    ```
                    prijs {is} 3
                    {print} Welkom in mijn winkel
                    product {is} {ask} Wat wil je kopen?
                    {print} Jij wil graag een product kopen.
                    {print} Dat wordt dan prijs euro alstublieft.
                    {print} Bedankt en tot ziens!
                    ```
                start_code: "{print} Welkom in de winkel"
            3:
                story_text: |
                    ## Slim kiezen
                    In dit level sta je voor financiële dilema's. Maak een lijstje met producten en een lijstje met prijzen.
                    Hedy kiest random een product en een prijs en vraagt dan of je het zou kopen of niet.

                    ## Challenge
                    Maak je eigen lijstje en speel met je vrienden. Zouden zij hetzelfde kopen als jij? Wie kan er het beste met geld om gaan?
                example_code: |
                    ## Voorbeeld Hedy code
                    ```
                    prijs {is} 1 euro, 10 euro, 100 euro, 1 miljoen euro
                    product {is} skateboard, banaan, racewagen, konijn

                    {print} Zou jij dit kopen...
                    {print} een product {at} {random} voor prijs {at} {random}
                    antwoord {is} {ask} Zou jij het kopen?
                    ```
                start_code: "{print} Slim kiezen!"
            4:
                story_text: |
                    ## Maak je eigen virtuele restaurant
                    Nadat je in level 2 je eigen winkel hebt geopend is het tijd voor een tweede zaak: Je eigen restaurant!
                    Kijk maar naar het voorbeeld. Let op! Op dit level moet je aanhalingstekens gebruiken bij print en ask.

                    ## Challenge
                    Maak je eigen versie van het restaurant. Misschien wil jij geen Italiaan, maar een broodjeszaak, snackbar of ijssalon?
                    Je kunt de code aanpassen naar wat jij maar wil!
                example_code: |
                    ## Voorbeeld Hedy code
                    ```
                    {print} 'Welkom bij restaurant Hedy!'
                    {print} 'Vandaag serveren we pizza of lasagna.'
                    eten {is} {ask} 'Wat wil je eten?'
                    {print} 'Goede keuze! Ik hou ook van ' eten
                    drinken {is} {ask} 'Wat wil je drinken?'
                    {print} 'Bedankt voor uw bestelling.'
                    prijs {is} 20 euro
                    {print} 'Dat wordt dan ' prijs
                    betalen {is} {ask} 'Wilt u pinnen?'
                    {print} 'Geen probleem!'
                    {print} 'Uw ' eten ' en ' drinken ' zijn onderweg!'
                    ```
                start_code: "{print} 'Welkom in restaurant Hedy!'"

            5:
                story_text: |
                    ## Prijzenslag
                    In dit level kun je je eigen versie maken van het tv-programma 'Prijzenslag'.
                    In die show moeten de deelnemers raden hoe duur de prijs is om de prijs te winnen.

                    ## Challenge
                    In het voorbeeld staat maar één prijs. Kun jij er meer toevoegen?
                example_code: |
                    ## Voorbeeld Hedy code
                    ```
                    {print} 'Prijzenslag!'
                    {print} 'Ik ben uw presentator, Hedy.'
                    {print} 'Onze eerste prijs voor vanavond is een skateboard!'
                    prijs {is} 30
                    {print} 'De opties zijn 5 euro, 15 euro of 30 euro'
                    gok {is} {ask} 'Hoeveel denk jij dat het kost?'
                    {if} gok {is} prijs {print} 'Goed gedaan! Je wint het skateboard'
                    {else} {print} 'Helaas... Het kostte ' prijs
                    ```
                start_code: "{print} 'Welkom bij Prijzenslag!'"
            6:
                story_text: |
                    ## Spaarvarkentje
                    In dit level kun je je eigen spaarvarken maken. Je kunt hiermee berekenen hoe lang het nog suurt voordat je (eindelijk) kun kopen wat je graag wilt hebben.
                    Probeer maar!

                    ## Challenge
                    Kun jij nog meer toevoegingen bedenken voor je spaarvarkentje?
                example_code: |
                    ## Voorbeeld Hedy code
                    ```
                    {print} 'Het digitale spaarvarken'
                    wens = {ask} 'Wat zou je graag willen hebben?'
                    prijs = {ask} 'Hoeveel kost dat?'
                    gespaard = {ask} 'Hoeveel geld heb je al gespaard?'
                    zakgeld = {ask} 'Hoeveel zakgeld krijg je per week?'
                    sparen = prijs - gespaard
                    weken = sparen / zakgeld
                    {print} 'Je kunt over ' weken ' weken een ' wens ' kopen!'
                    ```
                start_code: "{print} 'Het digitale spaarvarken'"
    story:
        name: "Verhaal"
        description: "Maak een interactief verhaal"
        image: "story.png"
        default_save_name: "Verhaal"
        levels:
            1:
                story_text: |
                    ## Maak een verhaal
                    In level 1 kun je een verhaal maken met steeds een andere hoofdpersoon die je zelf invoert.

                    Gebruik als eerste regel deze code:

                    ```
                    {ask} wie is de hoofdpersoon van jouw verhaal
                    ```

                    Na die eerste regel begin je met `{print}` als de zin moet worden geprint.
                    Je gebruikt `{echo}` als je wilt dat jouw hoofdpersoon op het einde van de zin komt.
                example_code: |
                    ## Voorbeeld Hedy code
                    ```
                    {ask} De hoofdpersoon van dit verhaal is
                    {print} De hoofdpersoon gaat nu in het bos lopen
                    {echo} Hij is wel een beetje bang, die
                    {print} Overal hoort hij gekke geluiden
                    {print} Hij is bang dat dit een spookbos is
                    ```
                start_code: "{print} Hier begint jouw verhaal"
            2:
                story_text: |
                    ## Verhaal
                    In level 2 kun je je verhaal leuker maken. De naam van je hoofdpersoon kan nu overal in de zin staan.

                    Je moet daar wel een klein beetje extra voor programmeren. Je moet je hoofdpersoon nu eerst een naam geven.

                    Die naam kun je dan overal in een zin neerzetten.
                example_code: |
                    ## Voorbeeld Hedy code
                    ```
                    naam {is} {ask} Hoe heet de hoofdpersoon?
                    {print} naam gaat nu in het bos lopen
                    {print} naam is wel een beetje bang
                    {print} ineens hoort hij een vreemd geluid
                    {sleep} 2
                    {print} naam is bang dat dit een spookbos is
                    ```
                start_code: "{print} Hier komt straks jouw verhaal!"
            3:
                story_text: |
                    ## Verhaal
                    In dit level kun je iets willekeurigs aan je verhaal toevoegen. Een willekeurig monster, dier of ander obstakel. Dat gaat zo:
                start_code: "{print} Hier komt straks jouw verhaal!"
                example_code: |-
                    ## Voorbeeld Hedy code
                    ```
                    dieren {is} 🦇, 🐿, 🦉, 🦔
                    {print} Hij hoort nu het geluid van een dieren {at} {random}
                    ```
                story_text_2: |
                    Het `{add}`commando kun je misschien ook in je verhaal gebruiken. Bijvoorbeeld zo:

                example_code_2: |-
                    ## Voorbeeld Hedy code
                    ```
                    {print} Hij hoort een geluid...
                    dieren {is} 🦉, 🐿, 🦇
                    dier {is} {ask} Wat denk jij dat het is?
                    {add} dier {to_list} dieren
                    {print} het was een dieren {at} {random}
                    ```
                story_text_3: "Hiernaast zie je een voorbeeld van het `{remove}` commando in een verhaal\n"
                example_code_3: |4-
                
                    ## Voorbeeld Hedy code
                    ```
                    {print} Zijn rugzak is veel te zwaar...
                    {print} In de rugzak zitten een fles water, een zaklamp en een baksteen.
                    tas {is} water, zaklamp, baksteen
                    weggooien {is} {ask} Welk ding zal onze held weggooien?
                    {remove} weggooien {from} tas
                    ```
            4:
                story_text: |
                    ## Verhaal
                    Misschien heb je gezien dat in het vorige level nog wel een foutje zit.
                    Heb je toevallig geprobeerd om een zin te maken waarin het woord naam zat? Bijv. `{print} mijn naam {is} naam`.
                    Dat werkte niet goed! Dan krijg je: mijn Henk {is} Henk. Dat kun je in level 4 oplossen.
                    Daarvoor moet je wel aanhalingstekens gebruiken bij alles dat je gaat printen.
                example_code: |
                    ## Voorbeeld Hedy code
                    ```
                    naam {is} Hans
                    {print} 'De naam van de hoofdpersoon {is}' naam
                    {print} naam 'gaat nu in het bos lopen'
                    {print} naam 'is wel een beetje bang'
                    dieren {is} 🦔, 🦉, 🐿, 🦇
                    {print} 'Hij hoort het geluid van een ' dieren {at} {random}
                    {print} naam ' is bang dat dit een spookbos is'
                    ```
<<<<<<< HEAD
                start_code: "{print} 'Hier komt straks jouw verhaal!'"
            5:
=======
                start_code: "# schrijf hier je code"
            13:
>>>>>>> 5f36478a
                story_text: |
                    ## Verhaal
                    In dit level kun je je verhaal nog leuker maken door verschillende eindes te programmeren.
                    
                    Verzin twee eindes voor je verhaal, bijvoorbeeld zo:
                    
                    - De prinses loopt door het bos
                    - Ze komt een monster tegen
                    
                    - Goed einde: Ze pakt haar zwaard en het monster rent snel weg
                    - Slecht einde:  Het monster eet de prinses op
                    
                    Je kunt ook zorgen dat er weer een naam ingevoerd kan worden. Dat werkt net zoals in level 3. Dat kun je combineren met een `{if}`, en dan heb je al een heel programma gemaakt!
                example_code: |
                    ## Voorbeeld Hedy code
                    ```
                    naam {is} {ask} 'Wie loopt er in het bos?'
                    {print} naam ' loopt door het bos'
                    {print} naam ' komt een monster tegen'
                    einde {is} {ask} 'Wil je een goed of slecht einde?'
                    {if} einde {is} goed {print} naam ' pakt het zwaard en het monster rent snel weg'
                    {else} {print} 'Het monster eet ' naam ' op'
                    ```
                start_code: "{print} 'Hier komt straks jouw verhaal!'"
            7:
                story_text: |
                    ## Verhaal
                    Soms zegt iemand in een verhaal iets meerdere keren. Bijvoorbeeld als iemand om hulp roept, of een liedje zingt.
                    Dat kun je nu in je verhaal zetten met `{repeat}`.
                example_code: |
                    ## Voorbeeld Hedy code
                    ```
                    {print} 'De prins riep steeds om hulp'
                    {repeat} 5 {times} {print} 'Help!'
                    {print} 'Waarom helpt niemand me nou toch?'
                    ```
                start_code: "{repeat} 5 {times} {print} 'Help!'"
            8:
                story_text: |
                    ## Verhaal
                    In dit level kun je je verhaal écht interactief maken! In dit level is het `{if}` commando namelijk veranderd, waardoor je meerdere regels kan printen na een `{if}`.
                    Zo kun je de lezer van je verhaal een keuze laten maken. Na de keuze gaat het verhaal verder op basis van die keuze. Kijk maar naar het voorbeeld.
                example_code: |
                    ## Voorbeeld Hedy code
                    ```
                    hoofdpersoon = {ask} 'Hoe heet de hoofdpersoon in dit verhaal?'
                    {print} hoofdpersoon ' loopt door het bos'
                    {print} hoofdpersoon ' hoort plotseling een geluid!'
                    dapper = {ask} 'Gaat 'hoofdpersoon ' op het geluid af?'
                    {if} dapper {is} ja
                        {print} 'Dapper stapt ' hoofdpersoon ' op het geluid af'
                        {print} _
                    {else}
                        {print} 'Snel zoekt ' hoofdpersoon ' een verstopplek'
                        {print} _
                    ```
<<<<<<< HEAD
                    In dit voorbeeld zie je hoe je twee verschillende verhalen kunt maken; eentje waarbij je op het geluid afgaat en eentje waarbij je je verstopt. Vul zelf lege plekken in! Wat gebeurt er verder?
                start_code: "# Schrijf jouw code hier"
=======
                start_code: "# schrijf hier je code"
>>>>>>> 5f36478a
            9:
                story_text: |
                    ## Verhaal
                    In dit level kun je {if} commando's in andere {if} commando's stoppen. Hierdoor krijg je nog meer mogelijkheden om je verhaal echt interactief te maken!
                example_code: |
                    ## Voorbeeld Simpele Hedy Code
                    ```
                    {print} 'Robin loopt door de stad'
                    locatie = {ask} 'Gaat Robin een winkel in of gaat ze naar huis?'
                    {if} locatie {is} winkel
                        {print} 'Ze stapt de winkel binnen'
                        {print} 'Robin ziet een interessant boek.'
                        boek = {ask} 'Koopt Robin het boek?'
                        {if} boek {is} ja
                            {print} 'Robin koopt het boek en gaat naar huis'
                        {else}
                            {print} 'Robin verlaat de winkel en gaat naar huis'
                    {else}
                        {print} 'Robin gaat naar huis'
                    ```
                story_text_2: Het voorbeeld hierboven is nog een simpel verhaaltje. Maar door {if} commando's in elkaar te zetten, kun je ook een super uitgebreid verhaal maken, dat al echt op een game lijkt! Kijk maar...
                example_code_2: |
                    ## Uitgebreide code
                    ```
                    zwaard = kwijt
                    spel = aan
                    {print} 'Onze held loopt door het bos'
                    {print} 'Ineens komt ze bij een splitsing...'
                    {repeat} 2 {times}
                        {if} spel {is} aan
                            pad = {ask} 'Welk pad moet onze held kiezen?'
                            {if} pad {is} links
                                {if} zwaard {is} gevonden
                                    {print} 'Onze held komt een draak tegen op het pad!'
                                    {print} 'Gelukkig heeft ze een zwaard om het beest te verslaan!'
                                    spel = over
                                {else}
                                    {print} 'Onze held vindt een draak, maar ze heeft geen wapens!'
                                    {print} 'Onze held wordt met huid en haar verslonden...'
                                    spel = over
                            {if} pad {is} rechts
                                {if} zwaard {is} kwijt
                                    {print} 'Onze held vindt een zwaard'
                                    {print} 'Die kan nog goed van pas komen'
                                    zwaard = gevonden
                                {else}
                                    {print} 'Je hebt het zwaard al gevonden. Er is hier niks meer.'
                                    {print} 'Ze loopt terug'
                    ```
                start_code: "# Schrijf jouw code hier"
            10:
                story_text: |
                    ## Verhaal
                    In dit level kun je het commando `{for}` in je verhaal gebruiken. Op deze manier kun je gemakkelijk het kinderboek 'Beertje bruin, wat zie jij daar?' programmeren.
                example_code: |
                    ## Voorbeeld Hedy code
                    ```
                    dieren = rode vogel, zwart schaap, groene kikker, gele eend, klein kind
                    {print} 'Beertje bruin'
                    {print} 'Beertje bruin'
                    {print} 'Wat zie jij daar?'
                    {for} dier {in} dieren
                        {print} 'Ik zie een ' dier
                        {print} 'En daar kijk ik naar!'
                        {print} dier
                        {print} dier
                        {print} 'Wat zie jij daar?'
                    {print} 'Ik zie alle dieren en daar kijk ik naar!'
                    ```
                start_code: "# Schrijf jouw code hier"
            12:
                story_text: |
                    ## Verhaal
                    In dit level kun je meerdere woorden opslaan in een variabele. Hierdoor kun je je hoofdpersoon bijvoorbeeld een voor- en achternaam geven.
                example_code: |
                    ## Voorbeeld Hedy code
                    ```
                    naam = 'De Koningin van Engeland'
                    {print} naam ' zat te genieten van een lekker taartje, toen plotseling...'
                    ```
                start_code: "# Schrijf jouw code hier"
            13:
                story_text: |
                    ## Verhaal
                    Door `{and}` en `{or}` te gebruiken kun je je codes een stuk inkorten. Neem bijvoorbeeld het verhaal over de draak uit de vorige levels.
                example_code: |
                    ## Voorbeeld Hedy code
                    ```
                    zwaard = 'kwijt'
                    spel = 'aan'
                    {print} 'Onze held loopt door het bos'
                    {print} 'Ineens komt ze bij een splitsing...'
                    {for} i {in} {range} 0 {to} 2
                        {if} spel {is} 'aan'
                            pad = {ask} 'Welk pad moet onze held kiezen?'
                            {if} pad {is} 'links' {and} zwaard is 'gevonden'
                                {print} 'Onze held komt een draak tegen op het pad!'
                                {print} 'Gelukkig heeft ze een zwaard om het beest te verslaan!'
                                spel = 'over'
                            {if} pad {is} 'links' {and} zwaard is 'kwijt'
                                {print} 'Onze held vindt een draak, maar ze heeft geen wapens!'
                                {print} 'Onze held wordt met huid en haar verslonden...'
                                spel = 'over'
                            {if} pad {is} 'rechts' {and} zwaard is 'gevonden'
                                {print} 'Je hebt het zwaard al gevonden. Er is hier niks meer.'
                                {print} 'Ze loopt terug'
                            {if} pad {is} 'rechts' {and} zwaard is 'kwijt'
                                {print} 'Onze held vindt een zwaard'
                                {print} 'Die kan nog goed van pas komen'
                                zwaard = 'gevonden'
                    ```
                start_code: "# Schrijf jouw code hier"
            15:
                story_text: |
                    ## Verhaal
                    In dit level kun je de `{while}` loop gebruiken om je verhaaltjes nog interessanter te maken. Zo kun je `{while} spelletje {is} 'aan'` gebruiken om het spel te laten werken totdat je game over bent.
                    Of je kunt `{while} zwaard {is} 'kwijt'` gebruiken, zodat de speler niet verder kan totdat hij/zij het zwaard gevonden heeft.
                example_code: |
                    ## Voorbeeld Hedy code
                    ```
                    sleutels = 'kwijt'
                    {print} 'Je staat in de voortuin en bent je sleutels kwijt.'
                    {print} 'Waar ga je zoeken?'
                    {print} 'kies uit: boom, steen, bloembed, brievenbus'
                    {while} sleutels == 'kwijt'
                        locatie = {ask} 'Waar wil je zoeken?'
                        {if} locatie == 'bloembed'
                            {print} 'Hier zijn ze!'
                            sleutels = 'gevonden'
                        {else}
                            {print} 'Helaas, ze liggen niet bij de ' locatie
                    {print} 'Nu kun je het huis in!'
                    ```
                start_code: "# Schrijf jouw code hier"
    parrot:
        name: "Papegaai"
        description: "Maak je eigen online papegaai die je napraat!"
        image: "story.png"
        default_save_name: "Papegaai"
        levels:
            1:
                story_text: |
                    ## Papegaai
                    Maak je eigen online papegaai die je napraat!
                example_code: |
                    ## Voorbeeld Hedy code
                    ```
                    {print} Ik ben papegaai Hedy
                    {ask} Wie ben jij?
                    {echo}
                    {echo}
                    ```
                start_code: "{print} Ik ben Hedy de papegaai!"
            2:
                story_text: |
                    ## Papegaai
                    Maak je eigen online papegaai die je napraat!
                example_code: |
                    ## Voorbeeld Hedy code
                    ```
                    {print} Ik ben papegaai Hedy
                    naam {is} {ask} Wie ben jij?
                    {print} naam
                    {sleep}
                    {print} koppie krauw
                    {sleep}
                    {print} naam
                    ```
                start_code: "{print} Ik ben Hedy de papegaai!"
            3:
                story_text: |
                    ## Papegaai
                    Leer je papegaai nieuwe woordjes met het `{add}` commando!
                example_code: |
                    ## Voorbeeld Hedy code
                    ```
                    woorden {is} lorre, Hedy
                    {print} Train je papegaai!
                    nieuw_woord {is} {ask} Welk woord moet je papegaai leren?
                    {add} nieuw_woord {to_list} woorden
                    {print} 🧒: Zeg nieuw_woord , Hedy!
                    {print} 🦜: woorden {at} {random}
                    ```
                start_code: "# Schrijf jouw code hier"
            5:
                story_text: |
                    ## Papegaai
                    Beloon je papegaai als hij het nieuwe woordje zegt!
                example_code: |
                    ## Voorbeeld Hedy code
                    ```
                    woorden {is} lorre, Hedy
                    {print} 'Train je papegaai!'
                    nieuw_woord {is} {ask} 'Welk woord moet je papegaai leren?'
                    {add} nieuw_woord {to_list} woorden
                    {print} '🧒 Zeg ' nieuw_woord ', Hedy!'
                    gezegd_woord {is} woorden {at} {random}
                    {print} '🦜 ' gezegd_woord
                    {if} gezegd_woord {is} nieuw_woord {print} '🧒 Goedzo! 🍪'
                    {else} {print} '🧒 Nee! Zeg ' nieuw_woord
                    ```
                start_code: "# Schrijf jouw code hier"
    songs:
        name: "Zing een liedje!"
        description: "Print een liedje "
        image: "songs.png"
        default_save_name: "Liedje"
        levels:
            6:
                story_text: |
                    ## Liedjes
                    In liedjes zit vaak veel herhaling. Soms wordt er in die herhaling ook geteld.
                    Bijvoorbeeld in het welbekende potje met vet. Dat kan je met een beetje rekenen zelf programmeren.
                example_code: |
                    ## Voorbeeld Hedy code
                    ```
                    couplet = 1
                    {print} 'Ik heb het potje met vet'
                    {print} 'al op de tafel gezet'
                    {print} 'Ik heb het'
                    {print} 'potje, potje, potje, potje... '
                    {print} 'veeeeeet'
                    {print} 'al op de tafel gezet'
                    couplet = couplet + 1
                    {print} 'Door naar het ' couplet 'e couplet'
                    ```
                    Regels 2 t/m 9 kun je nu zo vaak herhalen als je maar wilt, door de regels te kopiëren.

                    Na het potje met vet kun je natuurlijk ook nog andere liedjes programmeren. Er zijn veel liedjes met tellen erin.
                    Misschien kun jij het liedje 99 bottles of beer ook wel maken! Daar tellen we af in plaats van op.
                start_code: "{print} 'Baby shark'"
            7:
                story_text: |
                    ## Liedjes
                    In liedjes zit vaak veel herhaling. Denk maar aan Baby Shark! Ze zingen steeds hetzelfde:
                    
                    Baby Shark tututudutudu <br>
                    Baby Shark tututudutudu <br>
                    Baby Shark tututudutudu <br>
                    Baby Shark
                    
                    Dit liedje kan jij met een {repeat} veel korter maken! Lukt het jou om de code af te maken?
                example_code: |
                    ## Voorbeeld Hedy code
                    ```
                    {repeat} _ _ {print} 'Baby Shark tututudutudu'
                    {print} 'Baby Shark'
                    ```
                    
                    Na Baby Shark kun je natuurlijk ook nog andere liedjes programmeren. Er zijn veel liedjes met herhaling erin.
                start_code: "{print} 'Baby Shark'"
            8:
                story_text: |
                    ## Zing een liedje!
                    Nu kun je meerdere regels herhalen, wat heel fijn is in liedjes!
                example_code: |
                    ## Cowboy Billie Boem
                    ```
                    {repeat} 3 {times}
                        dier = {ask} 'Welk dier kies je?'
                        {print} 'En wie rijdt er op zijn ' dier ' door de prairie?'
                        {print} 'Dat is cowboy Billie Boem, door de boeven zeer gevreesd!'
                        {print} 'Er is nooit in het Wilde Westen een cowboy geweest, die zo dapper was als Cowboy Billie Boem.'
                        {print} 'Van je hotsie knotsie knetter!'
                        {print} 'Van je jippie jippie jeej!'
                        {print} 'Maar zijn ' dier ' was zeer vermoeid en die kon niet langer mee'
                        {print} 'Maar hij moest de boeven vangen, dus koos hij een ander beest'
                        {print} 'en nu mag je zelf bedenken wat voor beest dat is geweest!'
                    ```
                start_code: "# Schrijf jouw code hier"
            10:
                story_text: |
                    ## Zing een liedje!
                    Ook in dit level kunnen we weer liedjes zingen, bijv. Baby Shark.
                    Met de nieuwe code `{for}` kunnen we voor de hele familie in een keer printen.
                    Eerst zetten we alle dieren in een lijst familie. Nu gaan we steeds voor een van de familieleden het liedje printen.
                    
                    Dat scheelt een hoop regels code!
                example_code: |
                    ## Baby Shark
                    ```
                    familie = baby, mommy, daddy, grandpa, grandma
                    {for} shark {in} familie
                      {print} shark ' shark tudutudutudu'
                      {print} shark ' shark tudutudutudu'
                      {print} shark ' shark tudutudutudu'
                      {print} shark ' shark'
                    ```
                    
                    ## Old McDonald
                    ```
                    dieren = big, hond, koe
                    {for} dier {in} dieren
                        {if} dier {is} big
                            geluid = knor
                        {if} dier {is} hond
                            geluid = woef
                        {if} dier {is} koe
                            geluid = boe
                        {print} 'De oude boer die had een wei'
                        {print} 'hi ja hi ja ho!'
                        {print} 'En in die wei daar stond een ' dier
                        {print} 'hi ja hi ja ho!'
                        {print} 'met een ' geluid geluid ' hier'
                        {print} 'en een ' geluid geluid ' daar'
                        {print} 'hier een ' geluid
                        {print} 'daar een ' geluid
                        {print} 'overal een ' geluid geluid
                    ```
                start_code: "# Schrijf jouw code hier"
            11:
                story_text: |
                    ## Zing een stapelliedje!
                    In dit level kun je makkelijk (af)tellen in een liedje. Zo kun je bijvoorbeeld het kinderliedje '10 kleine visjes' programmeren.
                example_code: |
                    ## 10 kleine visjes
                    ```
                    {for} i {in} {range} 10 {to} 1
                        {print} i ' kleine visjes zwommen naar de zee'
                        {print} 'Moeder zei: ik ga niet mee'
                        {print} 'Ik blijf liever in de vieze oude sloot'
                        {print} 'Want in de zee daar zwemmen haaien en die bijten je...'
                        {if} i {is} 1
                            {print} 'DOOD'
                        {else}
                            {print} 'Blub, blub, blub, blubblubblub'
                            {print} 'Blubblubblub, blub, blubblubblub'
                    ```
                start_code: "# Schrijf jouw code hier"
            12:
                story_text: |
                    ## Zing een liedje
                    In dit level kun je meerdere woorden in een variabele opslaan. Dat komt goed uit bij liedjes zoals het Engelse kinderliedje '{if} you're happy {and} you know it, clap your hands'. Kijk maar:
                example_code: |
                    ## Voorbeeld Hedy code
                    ```
                    actions = 'clap your hands', 'stomp your feet', 'shout Hurray!'
                    {for} action {in} actions
                        {for} i {in} {range} 1 {to} 2
                            {print} '{if} youre happy {and} you know it'
                            {print} action
                        {print} '{if} youre happy {and} you know it {and} you really want to show it'
                        {print} '{if} youre happy {and} you know it'
                        {print} action
                    ```
                start_code: "# Schrijf jouw code hier"
            16:
                story_text: |
                    ## Zing een lied!
                    Maak het nog makkelijker om een liedje te programmeren zoals old MacDonald! Je kunt nu de dieren en hun geluiden aan elkaar koppelen, door ze op dezelfde plaats in het lijstje te zetten.
                    Ook de Dronken Zeeman gaat lekker snel in dit level! Je hebt maar 5 regels nodig voor het gehele lied. Kijk maar!
                example_code: |
                    ## Old MacDonald
                    ```
                    dieren = ['big', 'hond', 'koe']
                    geluiden = ['knor', 'woef', 'boe']
                    {for} i {in} {range} 1 {to} 3
                        dier = dieren[i]
                        geluid = geluiden[i]
                        {print} 'Old MacDonald had een wei'
                        {print} 'hi ja hi ja ho!'
                        {print} 'En in die wei daar stond een ' dier
                        {print} 'hi ja hi ja ho!'
                        {print} 'met een ' geluid geluid ' hier'
                        {print} 'en een ' geluid geluid ' daar'
                        {print} 'hier een ' geluid
                        {print} 'daar een ' geluid
                        {print} 'overal een ' geluid geluid
                    ```

                    ## Dronken Zeeman
                    ```
                    coupletten = ['wat zullen we doen met de dronken zeeman?', 'hang hem aan de mast om uit te waaien', 'stop hem met zijn kop in een emmer water', 'dat zullen we doen met de dronken zeeman']
                    {for} couplet {in} coupletten
                        {for} i {in} {range} 1 {to} 3
                            {print} couplet
                        {print} 's morgens in de vroegte'
                        {for} i {in} {range} 1 {to} 3
                            {print} 'HELA HUP! daar gaat ie!'
                        {print} 's morgens in de vroegte'
                    ```
                start_code: "# Schrijf jouw code hier"
    turtle:
        name: "Tekenen"
        description: "Maak jouw eigen tekening"
        image: "turtle.gif"
        default_save_name: "Schildpad"
        levels:
            1:
                story_text: |
                    ## Tekenen maar
                    In level 1 kun je ook beginnen met een programmeer-tekening! Door lijnen te combineren met draaien kun je bijvoorbeeld een
                    vierkant maken of een trapje.

                    Met `{forward}` ga je naar voren. Het getal erna bepaalt hoe ver naar voren. Met `{turn} {right}` draai je een kwartslag, met de klok mee. `{turn} {left}` draait tegen de klok in.

                    Dit is het begin van een trapje, zorg jij dat het wel 5 treden worden?
                example_code: |
                    ## Voorbeeld Hedy code
                    ```
                    {turn} {right}
                    {forward} 50
                    {turn} {left}
                    {forward} 50
                    ```
                start_code: "{forward} 50\n{turn} {right}"
            2:
                story_text: |
                    ## Tekenen maar
                    In level 1 kon je schildpad alleen links of rechts draaien. Dat is een beetje saai!
                    In level 2 kan zijn neus alle kanten op kijken.

                    Een kwartslag draaien doe je met het getal 90. Dat noemen we graden. Een heel rondje is 360 graden.
                    Kun jij een ander figuur maken door de hoek te veranderen? Een driehoek of een rondje?
                    Je moet de schildpad dan misschien ook vaker vooruit laten gaan met `{forward}`.
                example_code: |
                    ## Voorbeeld Hedy code

                    ```
                    {print} Figuren tekenen
                    hoek {is} 90
                    {turn} hoek
                    {forward} 25
                    {turn} hoek
                    {forward} 25
                    ```
                start_code: |
                    {print} Schildpaddenrace!
                    hoek {is} 90
                    {turn} hoek
                    {forward} 25
            3:
                story_text: |
                    ## Zoekende schildpad
                    Ook bij je teken-schildpad kun je `{random}` gebruiken! Dan loopt hij steeds een ander pad.
                    Kies met `{at} {random}` een hoek uit een lijstje. Als je regels 2 en 3 een paar keer herhaalt, krijg je een langere tekening.

                example_code: |
                    ## Voorbeeld Hedy code
                    ```
                    hoeken {is} 10, 50, 90, 150, 250
                    {turn} hoeken {at} {random}
                    {forward} 25
                    ```
                start_code: |
                    {print} Schildpaddenrace!
                    hoek {is} 90
                    {turn} hoek
                    {forward} 25
            4:
                story_text: |
                    ## Tekenen maar
                    In dit level moet je aanhalingstekens gebruiken bij `{print}` en `{ask}`. Ook bij het tekenen dus!
                example_code: |
                    ## Voorbeeld Hedy code
                    ```
                    {print} 'Figuren tekenen'
                    hoek {is} 90
                    {turn} hoek
                    {forward} 25
                    {turn} hoek
                    {forward} 25
                    ```

                start_code: |
                    {print} 'Figuren tekenen'
                    hoek {is} 90
                    {turn} hoek
                    {forward} 25
            5:
                story_text: |
                    ## Tekenen maar
                    In dit level kun je met `{if}` een keuze maken. Bijvoorbeeld tussen verschillende soorten figuren.
                example_code: |
                    ## Voorbeeld Hedy code
                    ```
                    {print} 'Figuren tekenen'
                    figuur {is} {ask} 'Wil je een driehoek of een vierkant?'
                    {if} figuur {is} driehoek hoek {is} 120
                    {else} hoek {is} 90
                    {turn} hoek
                    {forward} 25
                    {turn} hoek
                    {forward} 25
                    {turn} hoek
                    {forward} 25
                    {turn} hoek
                    {forward} 25
                    ```
                start_code: |
                    {print} 'Figuren tekenen'
                    hoek {is} 90
                    {turn} hoek
                    {forward} 25
            6:
                story_text: |
                    ## Tekenen maar
                    In dit level kun je gaan rekenen en kun je daarmee verschillende figuren tekenen.
                    Misschien heb je op school al geleerd dat een heel rondje rond draaien 360 graden is. Zo niet, dan weet je het nu!
                    Daarom gebruik je voor een vierkant ook 90 graden. 360 gedeeld door 4 is 90.
                    Nu we met Hedy kunnen rekenen, kunnen we alle figuren tekenen die we maar willen!
                example_code: |
                    ## Voorbeeld Hedy code
                    ```
                    hoeken = {ask} 'Hoeveel hoeken krijgt dit figuur?'
                    hoek = 360 / hoeken
                    {forward} 50
                    {turn} hoek
                    {forward} 50
                    {turn} hoek
                    {forward} 50
                    {turn} hoek
                    {forward} 50
                    {turn} hoek
                    {forward} 50
                    {turn} hoek
                    {forward} 50
                    {turn} hoek
                    ```
                start_code: |
                    {print} 'Figuren tekenen'
            7:
                story_text: |
                    ## Tekenen maar
                    In dit level kun je één regel code herhalen met `{repeat}`.
                example_code: |
                    ## Voorbeeld Hedy code
                    ```
                    {print} 'Figuren tekenen'
                    {repeat} 3 {times} {forward} 10
                    ```
                start_code: |
                    {print} 'Figuren tekenen'
                    {repeat} 3 {times} {forward} 10
            8:
                story_text: |
                    ## Tekenen maar
                    Nu we meerdere regels kunnen herhalen, kunnen we makkelijker figuren maken.
                    Want we hoeven maar één keer in te stellen wat de hoek is en dan steeds die variabele gebruiken in de `{repeat}`.
                example_code: |
                    ## Voorbeeld Hedy code
                    ```
                    hoek = 90
                    {repeat} 10 {times}
                        {turn} hoek
                        {forward} 50
                    ```
                story_text_2: |
                    ## Interactie
                    Ook kunnen we nu het programma verbeteren dat verschillende figuren tekent.
                    Week jij hoe ver de schildpad hier moet draaien? Maak de code af en je kunt iedere veelhoek tekenen.
                example_code_2: |
                    ## Voorbeeld Hedy code
                    ```
                    hoeken = {ask} 'Hoeveel hoeken krijgt dit figuur?'
                    hoek = 360 / hoeken
                    {repeat} hoeken {times}
                        {turn} _
                        {forward} _
                    ```
                start_code: |
                    hoeken = {ask} 'Hoeveel hoeken krijgt dit figuur?'
    dishes:
        name: "Afwas?"
        description: "Gebruik de computer om te kijken wie de afwas doet (Start op level 2)"
        image: "dishes.png"
        default_save_name: "Afwas"
        levels:
            3:
                story_text: |
                    ## Afwasprogramma
                    Heb jij altijd onenigheid thuis over wie vandaag de afwas moet doen of de kattenbak moet verschonen?
                    Dan kun je de computer heel eerlijk laten kiezen. Dat kun jij nu programmeren in dit level!
                    Je maakt eerst een lijst met de leden van jouw gezin. Dan kies je met `{at} {random}` uit de lijst.
                example_code: |
                    ## Voorbeeld Hedy code
                    ```
                    mensen {is} mama, papa, Emma, Sophie
                    {print} mensen {at} {random}
                    ```
                    ## Hack het afwasprogramma met {remove}
                    Heb jij geen zin om de afwas te doen? Hack dan het programma door jouw naam van het lijstje te halen!
                    
                    ```
                    mensen {is} mama, papa, Emma, Sophie
                    jouw_naam {is} {ask} Wie ben jij?
                    {remove} jouw_naam {from} mensen
                    {print} mensen {at} {random} doet de afwas vanavond!
                    ```
                start_code: "{print} Wie doet de afwas?"
                story_text_2: "## Hack the dishwashing program!\nDon't feel like doing the dishes yourself? Hack the program to remove your name from the list.\n"
                example_code_2: "```\npeople {is} mom, dad, Emma, Sophie\nyour_name {is} {ask} Who are you?\n{remove} your_name {from} people\n{print} people {at} {random} does the dishes\n```\n"
            4:
                story_text: |
                    ## Afwasprogramma
                    Met aanhalingstekens kun je je afwasprogramma mooier maken.
                    Deze keer is de voorbeeldcode niet helemaal compleet.
                    Maak jij de code af door op de lage streepjes de juiste commando's of tekens in te vullen?
                    Op ieder streepje moet steeds één woord of teken komen.
                    
                    Tip: Vergeet de aanhalingstekens niet!
                example_code: |
                    ## Voorbeeld Hedy code
                    ```
                    mensen {is} mama, papa, Emma, Sophie
                    {print} _ de afwas wordt gedaan door _
                    {print} mensen {at} _
                    ```
                start_code: "{print} 'Wie doet de afwas?'"
            5:
                story_text: |
                    ## Afwasprogramma
                    Met de `{if}` kun je nu leuker maken met een `{if}`. Je kan je programma laten reageren op de keuze.
                    
                    Maak jij de code af zodat het 'chips' {print} als jij aan de beurt bent, en anders 'yes!'?
                    Vergeet de aanhalingstekens niet!
                example_code: |
                    ## Voorbeeld Hedy code
                     ```
                     mensen {is} mama, papa, Emma, Sophie
                     afwasser {is} mensen {at} {random}
                     {if} afwasser {is} Sophie {print} _ chips ik moet de afwas doen _
                     {else} {print} ' gelukkig geen afwas want ' _ ' wast al af'
                     ```
                start_code: "{print} 'Wie doet de afwas?'"
            6:
                story_text: |
                    ## Afwasprogramma
                    Hoe vaak gaat iedereen eigenlijk afwassen? Is dat wel eerlijk? Dat kun je nu tellen.
                example_code: |
                    ## Voorbeeld Hedy code
                    ```
                    mensen = mama, papa, Emma, Sophie
                    emma_wast_af = 0
                    afwasser = mensen {at} {random}
                    {print} 'De afwasser is ' afwasser
                    {if} afwasser {is} Emma emma_wast_af = emma_wast_af + 1
                    {print} 'Emma gaat deze week ' emma_wast_af ' keer afwassen'
                    ```
                    
                    Nu kun je regels 3 t/m 5 een paar keer (bijv 7 keer voor een hele week) kopiëren om weer voor een hele week vooruit te rekenen.
                    Maak jij de code voor de hele week?
                    
                    ## Eerlijk afwasprogramma
                    Als je heel veel pech hebt moet je bij het vorige afwasprogramma misschien wel de hele week afwassen! Dat is niet eerlijk!
                    Daarom kun je ook het `{remove}` commando gebruiken om de gekozen afwasser uit het lijstje te halen. Zo hoeft de afwasser pas weer af te wassen als iedereen geweest is.
                    De code voor maandag en dinsdag staat klaar, maak jij de rest van de week af?
                    En kan jij een oplossing bedenken voor als het lijstje leeg is...?
                    ```
                    mensen = mama, papa, Emma, Sophie
                    afwasser = mensen {at} {random}
                    {print} 'Maandag is de afwasser: ' afwasser
                    {remove} afwasser {from} mensen
                    afwasser = mensen {at} {random}
                    {print} 'Dinsdag is de afwasser: ' afwasser
                    {remove} afwasser {from} mensen
                    afwasser = mensen {at} {random}
                    ```
                start_code: "{print} 'Wie doet de afwas?'"
                story_text_2: "## Make it fair\nIf you are extremely unlucky the previous program might choose you to to the dishes for the whole week! That's not fair!\nTo create a fairer system you can use the `{remove}` command to remove the chosen person from the list. This way you don't have to do the dishes again untill everybody has had a turn.\n\nMonday and tuesday are ready for you! Can you add the rest of the week?\nAnd... can you come up with a solution for when your list is empty?\n"
                example_code_2: "```\npeople = mom, dad, Emma, Sophie\ndishwasher = people {at} {random}\n{print} 'Monday the dishes are done by: ' dishwasher\n{remove} dishwasher {from} people\ndishwasher = people {at} {random}\n{print} 'Tuesday the dishes are done by: ' dishwasher\n{remove} dishwasher {from} people\ndishwasher = people {at} {random}\n```\n"
            7:
                story_text: |
                    ## Afwasprogramma
                    Met de `{repeat}` kun je stukjes code herhalen. Daarmee kun je dan voor de hele week uitrekenen wie er aan de beurt is.
                example_code: |
                    ## Voorbeeld Hedy code
                    ```
                    mensen = mama, papa, Emma, Sophie
                    {repeat} _ _ {print} 'de afwasser is ' _
                    ```
                start_code: "{print} 'Wie doet de afwas?'"
            10:
                story_text: |
                    ## Afwasprogramma
                    In dit level kun je je afwasrooster nog beter maken.
                example_code: |
                    ## Voorbeeld Hedy code
                    ```
                    dagen = maandag, dinsdag, woensdag, donderdag, vrijdag, zaterdag, zondag
                    namen = mama, papa, Emma, Sophie
                    {for} dag {in} dagen
                        {print} namen {at} {random} ' doet de afwas op ' dag
                    ```
                start_code: "# Schrijf jouw code hier"
    dice:
        name: "Dobbelsteen"
        description: "Maak je eigen dobbelsteen"
        image: "dice.png"
        default_save_name: "Dobbelsteen"
        levels:
            3:
                story_text: |
                    ## Dobbelsteen
                    In dit level kunnen we kiezen uit een lijst. Daarmee kunnen we de computer een kant van de dobbelsteen laten kiezen.
                    Kijk eens bij de spelletjes die je thuis in de kast hebt staan.
                    Zitten daar spelletjes tussen met een (speciale) dobbelsteen? Die kun je ook namaken met deze code.
                    Bijvoorbeeld de dobbelsteen van het spelletje Regenwormen met daarop de getallen 1 tot en met 5 en een regenworm.
                    ![Dobbelsteen van regenwormen met 1 tot en met 5 en een regenworm erop](https://cdn.jsdelivr.net/gh/felienne/hedy@24f19e9ac16c981517e7243120bc714912407eb5/coursedata/img/dobbelsteen.jpeg)
                example_code: |
                    ## Voorbeeld Hedy code
                    ```
                    keuzes {is} 1, 2, 3, 4, 5, regenworm
                    {print} keuzes {at} {random}
                    ```
                start_code: "{print} Wat zal de dobbelsteen deze keer aangeven?"
            4:
                story_text: |
                    ## Dobbelsteen
                    In dit level kunnen we zinnen maken met de dobbelwaarde in de zin, met aanhalingstekens natuurlijk.
                    Deze keer is de voorbeeldcode niet helemaal compleet. Maak jij de code af?
                example_code: |
                    ## Voorbeeld Hedy code
                    ```
                    keuzes {is} 1, 2, 3, 4, 5, regenworm
                    {print} _ jij gooide _
                    {print} _ _ _ <- hier moet je het kiezen programmeren
                    ```
                start_code: "{print} 'Wat zal de dobbelsteen deze keer aangeven?'"
            5:
                story_text: |
                    ## Dobbelsteen
                    Je kunt ook in dit level weer een dobbelsteen maken en daarbij de `{if}` gebruiken.
                    Maak de voorbeeldcode af zodat de code zegt 'Je mag stoppen met gooien' als je een regenworm hebt gegooid.
                    
                    Maar misschien wil jij wel een dobbelsteen uit een heel ander spel namaken. Dat is natuurlijk ook goed. Verzin dan zelf een reactie. Bijv 'yes' bij 6 en 'jammer' bij iets anders.
                example_code: |
                    ## Voorbeeld Hedy code
                    ```
                    keuzes {is} 1, 2, 3, 4, 5, regenworm
                    worp {is} _
                    {print} 'je hebt ' _ ' gegooid'
                    {if} _ {is} regenworm {print} 'Je mag stoppen met gooien.'
                    _ {print} 'Je moet nog een keer hoor!'
                    ```
                start_code: "{print} 'Wat zal de dobbelsteen deze keer aangeven?'"
            6:
                story_text: |
                    ## Dobbelsteen
                    Je kunt nu weer een regenwormendobbelsteen maken, maar nu kun je ook uitrekenen hoeveel punten er gegooid zijn.
                    
                    Je weet misschien dat de worm bij Regenwormen telt voor 5 punten. Nu kun je een worp gooien, en dan meteen uitrekenen hoeveel punten je dan hebt gegooid. Zo doe je dat voor 1 dobbelsteen:
                example_code: |
                    ## Voorbeeld Hedy code
                    ```
                    keuzes = 1, 2, 3, 4, 5, regenworm
                    punten = 0
                    worp = keuzes {at} {random}
                    {print} 'je gooide ' worp
                    {if} worp {is} regenworm punten = punten + 5
                    {else} punten = punten + worp
                    {print} 'dat zijn dan ' punten ' punten'
                    ```
                    Kun jij de code nu zo maken dat je de totaalscore krijgt voor 8 dobbelstenen? Daarvoor moet je sommige stukken van de code knippen en plakken.
                start_code: "{print} 'Wat zal de dobbelsteen deze keer aangeven?'"
                example_code_2: "## Looking forward\n\nDid you manage to calculate the score for 8 dice? That required a lot of cutting and pasting, right? We are going to make that easier in level 7!\n"
            7:
                story_text: |
                    ## Dobbelsteen
                    Je kunt ook in dit level weer een dobbelsteen maken. Met de `{repeat}` code kun je makkelijk een heel handje dobbelstenen rollen.
                    Probeer de voorbeeldcode maar eens af te maken! Op de streepjes moeten meerdere commando's en tekens komen.
                    
                    Maar misschien wil jij wel een hele andere dobbelsteen maken. Dat mag natuurlijk ook!
                example_code: |
                    ## Voorbeeld Hedy code
                    ```
                    keuzes {is} 1, 2, 3, 4, 5, regenworm
                    {repeat} _ _ {print} _ _ _
                    ```
                start_code: "{print} 'Wat zal de dobbelsteen deze keer aangeven?'"
            10:
                story_text: |
                    ## Dobbelsteen
                    Treuzelen je medespelers altijd bij het gooien van de dobbelstenen en duurt je spel te lang? In level 8 kun je Hedy in een keer laten gooien voor alle spelers!'
                example_code: |
                    ## Voorbeeld Hedy code
                    ```
                    spelers = Anne, Jonneke, Jessie, Ilona
                    keuzes = 1, 2, 3, 4, 5, 6
                    {for} speler {in} spelers
                        {print} speler ' gooit ' keuzes {at} {random}
                        {sleep}
                    ```
                start_code: "# Schrijf jouw code hier"
            15:
                story_text: |
                    ## Dobbelstenen
                    In dit dobbelspelletje moet je 6 gooien in zo min mogelijk beurten.
                example_code: |
                    ## Voorbeeld Hedy code
                    ```
                    opties = 1, 2, 3, 4, 5, 6
                    {print} 'Gooi 6 in zo min mogelijk beurten!'
                    gegooid = 0
                    pogingen = 0
                    {while} gegooid != 6
                        gegooid = opties {at} {random}
                        {print} 'Jij gooide ' gegooid
                        pogingen = pogingen + 1
                    {print} 'Hoera! Je hebt 6 gegooid in ' pogingen ' pogingen.'
                    ```
                start_code: "# Schrijf jouw code hier"
    rock:
        name: "Steen, papier, schaar"
        description: "Maak jouw eigen steen, papier, schaar spel"
        image: "rock.png"
        default_save_name: "Steen"
        levels:
            1:
                story_text: |
                    ## Steen, papier, schaar
                    In level 1 kun je een begin maken met een steen, papier, schaar spel.
                    Met `{ask}` kun je een keuze maken, en met `{echo}` kan je die keuze herhalen.
                example_code: |
                    ## Voorbeeld Hedy code

                    ```
                    {print} wat kies jij?
                    {ask} kies uit steen, papier of schaar
                    {echo} dus jouw keuze was:
                    ```

                    Je kunt in plaats van woorden natuurlijk ook emoji's gebruiken: ✊✋✌
                start_code: "{print} Welkom bij jouw eigen steen papier schaar!"
            2:
                story_text: |
                    ## Steen, papier, schaar
                    In dit level kun je variabelen gebruiken om alvast een stukje van de spelletje te programmeren. In het volgende level leer je het spelletje maken.
                example_code: |
                    ## Voorbeeld Hedy code
                    ```
                    keuze {is} _
                    {print} ik kies keuze
                    ```
                start_code: "# Schrijf jouw code hier"
            3:
                story_text: |
                    ## Steen, papier, schaar
                    In dit level kunnen we lijstjes invoeren en daar dingen uit kiezen. Je maakt eerst een lijstje met `{is}`. Daarna kan je de computer met `{at} {random}` (je zegt et ren-dom) iets uit de lijst laten kiezen.
                    Zo kun je de computer laten kiezen uit steen, papier en schaar.
                example_code: |
                    ## Voorbeeld Hedy code
                    ```
                    keuzes {is} steen, papier, schaar
                    {print} keuzes {at} {random}
                    ```
                    Ook in dit level kun je de `{ask}` weer gebruiken, dus probeer maar eens of jij jouw keuze en de keuze van de computer kan printen!
                    Let wel goed op, omdat de `{ask}` nu anders werkt dan in de vorige levels. Er moet een naam voor.
                start_code: "{print} Welkom bij jouw eigen steen papier schaar!"
            4:
                story_text: |
                    ## Steen, papier, schaar
                    In dit level kunnen we steen, papier, schaar verder programmeren. Maar als je er tekst bij wilt, moet je ook hier nu aanhalingstekens gebruiken.
                    Maak jij de code af door op de stipjes de juiste commando's of tekens in te vullen?
                example_code: |
                    ## Voorbeeld Hedy code
                    ```
                    keuzes {is} steen, papier, schaar
                    {print} _ De computer koos: _ _ {at} _
                    ```
                start_code: "{print} 'Welkom bij jouw eigen steen papier schaar!'"
            5:
                story_text: |
                    ## Steen, papier, schaar
                    In level 5 kunnen we gaan bepalen wie er gewonnen heeft.
                    Daarvoor heb je de nieuwe `{if}` code nodig.
                    
                    Sla jouw keuze op met de naam keuze en de keuze van de computer als computerkeuze.
                    Dan kun je met `{if}` kijken of ze hetzelfde zijn of verschillend.
                    Maak jij de code af?
                example_code: |
                    ## Voorbeeld Hedy code
                    ```
                    opties {is} steen, papier, schaar
                    computerkeuze {is} _
                    keuze {is} {ask} 'Wat kies jij?'
                    {print} 'jij koos ' _
                    {print} 'computer koos ' _
                    {if} _ {is} _ {print} 'gelijkspel!' {else} {print} 'geen gelijkspel'
                    ```
                    
                    Vul op de stippeltjes eerst de goede code aan om te kijken of het gelijkspel is.
                start_code: "{print} 'Welkom bij jouw eigen steen papier schaar!'"
            9:
                story_text: |
                    ## Steen, papier, schaar
                    In dit level kun je het hele steen, papier, schaar programma maken door de {if} commando's in elkaar te zetten!
                example_code: |
                    ## Voorbeeld Hedy code
                    ```
                    keuzes {is} steen, papier, schaar
                    jouw_keuze {is} {ask} 'Wat kies jij?'
                    {print} 'Jij kiest ' jouw_keuze
                    computer_keuze {is} keuzes {at} {random}
                    {print} 'De computer kiest ' computer_keuze
                    {if} computer_keuze {is} jouw_keuze
                        {print} 'Gelijkspel'
                    {if} computer_keuze {is} steen
                        {if} jouw_keuze {is} papier
                            {print} 'Jij wint!'
                        {if} jouw_keuze {is} schaar
                            {print} 'De computer wint!'```
                start_code: "# Schrijf jouw code hier"
            10:
                story_text: |
                    ## Steen, papier, schaar
                    Ben je te lui om zelf steen papier te spelen? Dan kan Hedy het voor je doen!
                example_code: |
                    ## Voorbeeld Hedy code
                    ```
                    keuzes = steen, papier, schaar
                    spelers = Marleen, Michael
                    {for} speler {in} spelers
                        {print} speler ' kiest ' keuzes {at} {random}
                    ```
                start_code: "# Schrijf jouw code hier"
            13:
                story_text: |
                    ## Steen, papier, schaar
                    Met het `{and}` commando kun je steen, papier, schaar veel netter programmeren. Kijk maar eens naar de voorbeeldcode en probeer hem zelf af te maken!
                example_code: |
                    ## Voorbeeld Hedy code
                    ```
                    opties = 'steen', 'papier', 'schaar'
                    jouw_keuze = {ask} 'Wat kies jij?'
                    computer_keuze = opties {at} {random}
                    {print} 'Jij kiest ' jouw_keuze
                    {print} 'De computer kiest ' computer_keuze
                    {if} computer_keuze {is} jouw_keuze
                        {print} 'Gelijkspel'
                    {if} computer_keuze {is} 'steen' {and} jouw_keuze {is} 'papier'
                        {print} 'Jij wint!'
                    {if} computer_keuze {is} 'steen' {and} jouw_keuze {is} 'schaar'
                        {print} 'De computer wint!'
                    ```
                start_code: "# Schrijf jouw code hier"
            15:
                story_text: |
                    ## Steen, papier, schaar
                    Speel tot je de computer verslaat! Maar maak eerst de voorbeeld code af...
                example_code: |
                    ## Voorbeeld Hedy code
                    ```
                    gewonnen = 'nee'
                    opties = 'steen', 'papier', 'schaar'
                    {while} gewonnen == 'nee'
                        jouw_keuze = {ask} 'Wat kies jij?'
                        computer_keuze = opties {at} {random}
                        {print} 'jij koos ' jouw_keuze
                        {print} 'de computer koos ' computer_keuze
                        {if} computer_keuze == jouw_keuze
                            {print} 'Gelijkspel!'
                        {if} computer_keuze == 'steen' {and} jouw_keuze == 'schaar'
                            {print} 'Je verliest!'
                        {if} computer_keuze == 'steen' {and} jouw_keuze == 'papier'
                            {print} 'Je wint!'
                            gewonnen = 'ja'```
                start_code: "# Schrijf jouw code hier"
    calculator:
        name: "Rekenmachine"
        description: "Maak een rekenmachine"
        image: "calculator.png"
        default_save_name: "Rekenmachine"
        levels:
            6:
                story_text: |
                    ## Rekenmachine
                    Nu je kunt rekenen, kun je ook een programma maken om sommetjes te oefenen. Je kunt de sommen zelf verzinnen, bijv zo:
                example_code: |
                    ## Voorbeeld Hedy code
                    ```
                    goedeantwoord = 11 * 27
                    antwoord = {ask} 'Hoeveel is 11 keer 27?'
                    {if} antwoord {is} goedeantwoord {print} 'goedzo'
                    {else} {print} 'Foutje! Het was ' goedeantwoord
                    ```
                story_text_2: |
                    ## Willekeurige getallen
                    Je kunt ook de computer zelf willekeurige sommen laten maken met {random}.

                    Zo kies je een aantal tafels om uit te oefenen, en pak je daaruit steeds een andere som:
                example_code_2: |
                    ## Voorbeeld Hedy code
                    ```
                    tafels = 4, 5, 6, 8
                    keer = 1, 2, 3, 4, 5, 6, 7, 8, 9, 10
                    tafel = tafels {at} {random}
                    keergetal = keer {at} {random}
                    goede_antwoord = tafel * keergetal
                    antwoord = {ask} 'hoeveel is ' tafel ' keer ' keergetal '?'
                    {if} antwoord {is} goede_antwoord {print} 'goedzo'
                    {else} {print} 'foutje! het was ' goede_antwoord
                    ```
                start_code: "{print} 'Welkom bij jouw rekenmachine'"
            9:
                story_text: |
                    ## Rekenmachine
                    In dit level kun je een score bijhouden bij je rekenspelletje!
                    
                    ## Voorbeeld Hedycode
                    ```
                    score = 0
                    {repeat} 10 {times}
                        getallen = 1, 2, 3, 4, 5, 6, 7, 8, 9, 10
                        getal1 = getallen {at} {random}
                        getal2 = getallen {at} {random}
                        goede_antwoord = getal1 * getal2
                        {print} 'Hoeveel is ' getal1 ' keer ' getal2 '?'
                        antwoord = {ask} 'Vul hier het antwoord in:'
                        {print} 'Jouw antwoord is ' antwoord
                        {if} antwoord {is} goede_antwoord
                            score = score +1
                    {print} 'Je score is ' score
                    ```
                start_code: "{print} 'Welcome to this calculator!'"
                example_code: "## Example Hedy code\n\n```\nscore = 0\n{repeat} 10 {times}\n    numbers = 1, 2, 3, 4, 5, 6, 7, 8, 9, 10\n    number1 = numbers {at} {random}\n    number2 = numbers {at} {random}\n    correct_answer = number1 * number2\n    {print} 'What is ' number1 ' times ' number2 '?'\n    answer = {ask} 'Type your answer here...'\n    {print} 'Your answer is' answer\n    {if} answer {is} correct_answer\n        score = score + 1\n{print} 'Great job! Your score is... ' score ' out of 10!'\n```\n"
            10:
                story_text: |
                    ## Rekenmachine
                    Met dit rekenspelletje kun je de tafels oefenen.
                    Hoe meer getallen je aan de lijst toevoegt, hoe meer tafels je kunt oefenen.
                example_code: |
                    ## Voorbeeld Hedy code
                    ```
                    nummers = 1, 2, 3
                    {for} nummer1 {in} nummers
                        {for} nummer2 {in} nummers
                            antwoord = {ask} 'Hoeveel is ' nummer2 ' keer ' nummer1 '?'
                            goed = nummer1 * nummer2
                            {if} antwoord {is} goed
                                {print} 'Goedzo!'
                            {else}
                                {print} 'Foutje! Het was... ' goed
                    ```
                start_code: "# Schrijf jouw code hier"
            12:
                story_text: |
                    ## Rekenmachine
                    In dit level kun je ook met kommagetallen werken met de rekenmachine. Onthoud wel dat je geen komma gebruikt, maar een punt!
                example_code: |
                    ## Voorbeeld Hedy code
                    ```
                    getal1 = {ask} 'Wat is het eerste getal?'
                    getal2 = {ask} 'Wat is het tweede getal?'
                    antwoord = getal1 + getal2
                    {print} getal1 ' plus ' getal2 ' is ' antwoord
                    ```
                start_code: "# Schrijf jouw code hier"
            14:
                story_text: |
                    ## Raad mijn getal
                    In dit level kun je het spelletje 'Raad mijn getal' programmeren!
                example_code: |
                    ## Voorbeeld Hedy code
                    ```
                    {print} 'Raad mijn getal'
                    getallen = 1, 2, 3, 4, 5, 6, 7, 8, 9, 10
                    getal = getallen {at} {random}
                    spel = 'aan'
                    {for} i {in} {range} 1 {to} 10
                        {if} spel == 'aan'
                            gok = {ask} 'Welk getal denk je?'
                            {if} gok > getal
                                {print} 'Lager!'
                            {if} gok < getal
                                {print} 'Hoger!'
                            {if} gok == getal
                                {print} 'Hoera!'
                                spel = 'af'```
                start_code: "# Schrijf jouw code hier"
            15:
                story_text: |
                    ## Rekenmachine
                    In het rekenspelletje dat je een aantal levels terug hebt leren maken, kun je de `{while}` loop toevoegen.
                    Hierdoor mag de speler pas door naar de volgende vraag als het goede antwoord gegeven is.
                    ## Voobeeld Hedy code
                    ```
                    score = 0
                    {for} i {in} {range} 0 {to} 9
                        getallen = 1, 2, 3, 4, 5, 6, 7, 8, 9, 10
                        getal1 = getallen {at} {random}
                        getal2 = getallen {at} {random}
                        goedeantwoord = getal1 * getal2
                        antwoord = 0
                        {while} antwoord != goedeantwoord
                            {print} 'Hoeveel is ' getal1 ' keer ' getal2 '?'
                            antwoord = {ask} 'Vul hier het antwoord in:'
                            {print} 'Jouw antwoord is ' antwoord
                        {print} 'Goedzo!'
                    {print} 'Je hebt gewonnen!'
                    ```
                start_code: "# Schrijf jouw code hier"
                example_code: "## Example Hedy code\n\n```\nscore = 0\n{for} i {in} {range} 0 {to} 9\n    numbers = 1, 2, 3, 4, 5, 6, 7, 8, 9, 10\n    number1 = numbers {at} {random}\n    number2 = numbers {at} {random}\n    correct = number1 * number2\n    answer = 0\n    {while} answer != correct\n        {print} 'How much is ' number1 ' times ' number2 '?'\n        answer = {ask} 'Fill in your answer:'\n        {print} 'Your answer is ' answer\n    {print} 'Good job!'\n{print} 'You win!'\n```\n"
    fortune:
        name: "Waarzegger"
        description: "Laat Hedy jouw toekomst voorspellen"
        image: "fortuneteller.png"
        default_save_name: "Waarzegger"
        levels:
            1:
                story_text: |
                    ## Hedy de Waarzegger
                    Heb je ooit op de kermis jouw toekomst laten voorspellen door een waarzegger? Of heb je ooit met magische biljartbal gespeeld?
                    Dan weet je waarschijnlijk dat zij niet echt de toekomst kunnen voorspellen, maar dat maakt de voorspelling niet minder leuk!

                    Ook Hedy kunnen we omtoveren in een waarzeggersmachine! In level 1 beginnen we makkelijk, met het voorstellen van Hedy de Waarzegger en het herhalen van de antwoorden van de speler met {echo}.
                    Kijk maar naar het voorbeeld:
                example_code: |
                    ## Voorbeeld Hedy code
                    ```
                    {print} Hoi, ik ben Hedy de waarzegger!
                    {ask} Wie ben jij?
                    {print} Ik voorspel... Ik voorspel...
                    {echo} Jouw naam is
                    ```

                    ## Uitdaging
                    Hedy kan nu voorspellen hoe jij heet, maar kun jij ervoor zorgen dat Hedy meer voorspellingen over je kan maken?

                    Zoals je merkt, is Hedy nog niet echt een goede waarzegger. Ze voorspelt alleen wat je haar vertelt!
                    Neem een kijkje in level 2 om te leren om echte voorspellingen te doen!
                start_code: "# Maak jouw eigen code hier"
                story_text_2: "## Challenge\nHedy now only tells you your name. Can you expand the code so that Hedy can predict more things about you?\nObviously, Hedy isn't a very good fortune teller yet, as she can only repeat the answers that were given by the players!\nTake a look in level 2 to improve your fortune teller.\n"
            3:
                story_text: |
                    ## Hedy de Waarzegger
                    In het vorige level heb je een begin gemaakt aan de waarzegger, maar echt voorspellingen waren er nog niet.
                    In dit level kun je een variabele gebruiken en het `{at} {random}` commando om Hedy antwoorden te laten kiezen op je vraag.
                    Kijk maar naar dit voorbeeld:
                example_code: |
                    ## Voorbeeld Hedy code
                    ```
                    {print} Hoi Ik ben Hedy de Waarzegger
                    vraag {is} {ask} Wat wil je weten?
                    {print} vraag
                    antwoorden {is} ja, nee, misschien
                    {print} Mijn glazen bol zegt...
                    {sleep} 2
                    {print} antwoorden {at} {random}
                    ```
                    
                    ## Uitdaging
                    Er zijn nu maar 3 antwoordopties waar Hedy uit kan kiezen, kun jij er meer toevoegen? Bijvoorbeeld: zeker weten, geen idee of probeer het nog eens!
                start_code: "# Schrijf jouw code hier"
                story_text_2: "## Challenges\nNow, Hedy can only answer yes, no or maybe. Can you give Hedy more answer options, like 'definitely' or '{ask} again'.\n"
            4:
                story_text: |
                    ## Hedy de Waarzegger
                    In dit level kun je oefenen met de aanhalingstekens. Probeer dezelfde code te maken als in je vorige level, maar let op dat je de aanhalingstekens op de goede plek plaatst!
                example_code: |
                    ## Voorbeeld Hedy code
                    ```
                    {print} 'Hoi ik ben Hedy de Waarzegger!'
                    voorspelling {is} {ask} 'Wat wil je weten?'
                    {print} 'Dit is je vraag: ' voorspelling
                    antwoorden {is} ja, nee, misschien
                    {print} 'Mijn glazen bol zegt...'
                    {sleep} 2
                    {print} antwoorden {at} {random}
                    ```
                start_code: "# Schrijf jouw code hier"
            5:
                story_text: |
                    ## Hedy de Waarzegger
                    In dit level leer je hoe je er (stiekem) voor kunt zorgen dat Hedy altijd goede voorspellingen voor jou heeft.
                    Door `{if}` en `{else}` te gebruiken kun je er namelijk voor zorgen dat jij de leuke voorspellingen krijgt, en de anderen niet!
                    Kijk naar het voorbeeld om te zien hoe het moet:
                example_code: |
                    ## Voorbeeld Hedy code
                    ```
                    {print} 'Hoi ik ben Hedy de Waarzegger'
                    {print} 'Ik kan voorspellen wie morgen de loterij wint!'
                    naam {is} {ask} 'Wie ben jij?'
                    {if} naam {is} Hedy {print} 'Hoera, je wint! 🤩' {else} {print} 'Helaas, iemand anders wint 😭'
                    ```
                story_text_2: |
                    Verander Hedy in je eigen naam en jij zult altijd de loterij winnen! Natuurlijk is dit wel een beetje verdacht voor andere spelers...
                    Om dat op te lossen kun je ervoor zorgen dat Hedy wel steeds iets anders zegt, maar bij jou altijd een goed antwoord en bij de anderen een slechte.
                    Kijk maar naar dit voorbeeld:
                example_code_2: |
                    ## Voorbeeld Hedy code
                    ```
                    {print} 'Hoi ik ben Hedy de Waarzegger'
                    {print} 'Ik kan voorspellen wie morgen de loterij wint!'
                    naam {is} {ask} 'Wie ben jij?'
                    goedantwoord {is} Hoera! Je wint!, Je bent rijk!, Jij gaat zeker winnen!
                    slechtantwoord {is} Helaas!, Geen prijs voor jou, Probeer het nog eens
                    {if} naam {is} Hedy {print} goedantwoord {at} {random} {else} {print} slechtantwoord {at} {random}
                    ```
                    
                    ##Uitdaging
                    Op deze manier kun je nog veel meer programma's schrijven! Je zou bijvoorbeeld kunnen voorspellen welke club de Eredivisie wint.
                    Of je zou de toverspiegel uit Sneeuwwitje kunnen laten voorspellen dat jij de mooiste van het land bent (en de rest natuurlijk niet!).
                    Of er zijn nog heel veel meer opties, laat je fantasie de vrije loop en wees creatief!
                start_code: "# Schrijf jouw code hier"
                story_text_3: "## Challenges\nThis concept can be used to make may different programs, just be creative! For example you could create a machine that predicts that your favorite sports team will beat all the competitors!\nOr you could make  Snow White's magic mirror on the wall, to tell everyone you are the fairest of them all!\nLet your imagination do the work!\n"
            6:
                story_text: |
                    ## Hedy de Waarzegger
                    In dit level kun je rekenen met Hedy, waardoor je "magische" formules kunt gebruiken in je voorspellingen!
                    Zo kun je berekenen hoe rijk je wordt, aan de hand van de formule in het voorbeeld:
                example_code: |
                    ## Voorbeeld Hedy code
                    ```
                    {print} 'Ik ben Hedy de Waarzegger!'
                    {print} 'Ik kan voorspellen hoeveel kinderen je later krijgt!'
                    leeftijd = {ask} 'Hoe oud ben je?'
                    brusjes = {ask} 'Hoeveel broers/zussen heb je?'
                    lengte = {ask} 'Hoe lang ben je (in cm)?'
                    kinderen = lengte / leeftijd
                    kinderen = kinderen - brusjes
                    {print} 'Jij krijgt later... '
                    {sleep} 2
                    {print} kinderen ' kinderen!'
                    ```
                    
                    ## Uitdaging
                    In de voorbeelden worden simpele vragen gebruikt zoals 'Hoe oud ben je?' en Hoe lang ben je? , maar je kunt natuurlijk van alles gebruiken om voorspellingen te maken!
                    Kun jij zelf leuke of grappige vragen bedenken die Hedy kan gebruiken in haar voorspellingen?
                    
                    ## Voorbeeld gekke voorspelling
                    ```
                    {print} 'Ik ben Hedy de malle waarzegger!'
                    {print} 'Ik ga voorspellen hoe slim jij bent!'
                    ajax = {ask} 'Op een schaal van 0 tot 10 hoeveel houd jij van Ajax?'
                    bananen = {ask} 'Hoeveel bananen heb jij deze week gegeten?'
                    hygiene = {ask} 'Hoevaak heb jij je handen al gewassen vandaag?'
                    resultaat = bananen + hygiene
                    resultaat = resultaat * ajax
                    {print} 'Jij bent ' resultaat 'procent slim.'
                    ```
                start_code: "# Schrijf jouw code hier"
            7:
                story_text: |
                    ## Hedy de Waarzegger
                    Nu kun je het `{repeat}` commando gebruiken om meerdere voorspellingen te doen. Kijk maar naar het voorbeeld:
                example_code: |
                    ## Voorbeeld Hedy code
                    ```
                    {print} 'Ik ben Hedy de waarzegger'
                    {print} 'Je mag 3 vragen stellen!'
                    {repeat} 3 {times} vraag = {ask} 'Wat wil je weten?'
                    antwoorden = ja, nee, misschien
                    {repeat} 3 {times} {print} 'Mijn glazen bol zegt... ' antwoorden {at} {random}
                    ```
                    
                    ## Uitdaging
                    Zoals je ziet worden de vragen niet geprint in dit voorbeeld. Dat komt omdat de variabele 'vraag' 3x veranderd wordt.
                    Elke keer als een speler een nieuw antwoord geeft, wordt de variabele namelijk overschreven, waardoor het vorige antwoord verloren gaat.
                    Dit betekent dat je dus niet alle vragen kunt printen op deze manier.
                    
                    Als je 3 verschillende variabelen gebruikt, in plaats van eentje (bijvoorbeeld vraag1, vraag2 en vraag3), kun je dit probleem oplossen en de vragen wel printen.
                    Dit betekent wel dat je het {repeat} commando alleen bij de antwoorden kunt gebruiken en alle vragen apart moet stellen.
                    Lukt het jou dit te maken?
                    
                    In het volgende level verandert de opmaak van het {repeat}-commando, waardoor dit probleem verdwijnt!
                start_code: "# Schrijf jouw code hier"
                story_text_2: "## Challenge\nAs you can see, the questions aren't printed in this example. That's because the variable `question` was changed 3 times.\nEvery time the player fills in the new answer, Hedy overwrites the previous one, so the first answer the player gave is forgotten.\nThis means you can't print all the questions this way.\n\nBy using 3 different variables instead of 1 (for example `question_1` , `question_2` and `question_3`), you could solve the problem and print the questions.\nThis does mean that you can only use `{repeat}` for the answers, and you will have to ask and print all the questions separately.\nCan you do it?\n\nIn the upcoming levels the layout of {repeat} command will change, which enables you to repeat multiple lines at once.\n"
            8:
                story_text: |
                    ## Hedy de waarzegger
                    Weet je nog dat je in voorgaande levels een waarzegger hebt gemaakt die drie vragen tegelijk kon stellen?
                    Het enige probleem dat we tegenkwamen is dat Hedy toen eerst de drie vragen printte en daarna pas de drie antwoorden.
                    Nu is dat probleem opgelost en kan Hedy na een vraag meteen een antwoord printen, omdat je nu niet maar één regel code kunt herhalen met {repeat}, maar een heel stuk van je code!
                    Kijk maar:
                example_code: |
                    ## Voorbeeld Hedy code
                    ```
                    {print} 'Ik ben Hedy de waarzegger!'
                    {print} 'Je mag 3 vragen stellen!'
                    antwoorden = ja, nee, misschien
                    {repeat} 3 {times}
                        vraag = {ask} 'Wat wil je weten?'
                        {print} vraag
                        {sleep}
                        {print} antwoorden {at} {random}
                    ```
                start_code: "# Schrijf jouw code hier"
            10:
                story_text: |
                    ## Hedy de Waarzegger
                    In dit level kun je met een druk op de knop het hele leven voorspellen van al je vrienden tegelijk!
                example_code: |
                    ## Voorbeeld Hedy code
                    ```
                    huizen = villa, appartement, krot, rijtjeshuis
                    liefdes = niemand, een prins(es), zomaar iemand, je ware liefde
                    huisdieren = hond, cavia, olifant
                    namen = Jenna, Ryan, Jim
                    {for} naam {in} namen
                        {print} naam ' woont in een ' huizen {at} {random}
                        {print} naam ' trouwt met ' liefdes {at} {random}
                        {print} naam ' krijgt een ' huisdieren {at} {random} ' als huisdier'
                        {sleep} 2
                    ```

                    ## Voorbeeld Hedy code - Harry Potter
                    ```
                    huizen = Griffoendor, Zwadderich, Huffelpuf, Ravenklauw
                    vakken = toverdranken, verweer tegen de zwarte kunsten, bezweringen, transfiguratie
                    angsten = Voldemort, Spinnen, falen bij je SLIJMBALLEN
                    namen = Harry, Ron, Hermelien
                    {for} naam {in} namen
                        {print} naam ' wordt gesorteerd in ' huizen {at} {random}
                        {print} naam ' is goed in ' vakken {at} {random}
                        {print} naam 's grootste angst is ' angsten {at} {random}
                    ```
                start_code: "# Schrijf jouw code hier"
                story_text_2: We can also make a Harry Potter themed fortune teller.
                example_code_2: "## Example Hedy code\n```\nhouses = Gryffindor, Slytherin, Hufflepuff, Ravenclaw\nsubjects = potions, defence against the dark arts, charms, transfiguration\nfears = Voldemort, spiders, failing your OWL test\nnames = Harry, Ron, Hermione\n{for} name in names\n    {print} name ' is placed in ' houses {at} {random}\n    {print} name ' is great at ' subjects {at} {random}\n    {print} name 's greatest fear is ' fears {at} {random}\n```\n"
            12:
                story_text: |
                    ## Waarzegger
                    In dit level kun je langere voorspellingen maken! Kijk maar:
                example_code: |
                    ## Voorbeeld Hedy code
                    ```
                    voorspellingen = 'je wordt rijk', 'je wordt verliefd', 'je glijdt uit over een bananenschil'
                    {print} 'Ik pak mijn glazen bol erbij...'
                    {print} 'Ik zie... Ik zie...'
                    {sleep} 2
                    {print} voorspellingen {at} {random}
                    ```
                start_code: "# Schrijf jouw code hier"
    restaurant:
        name: "Restaurant"
        description: "Maak een virtueel restaurant"
        image: "restaurant.png"
        default_save_name: "Restaurant"
        levels:
            1:
                story_text: |
                    ## Restaurant level 1
                    Je kunt met Hedy ook een virtueel restaurant bouwen en de bestellingen van je klanten opnemen!
                example_code: |
                    ## Voorbeeld Hedy code
                    ```
                    {print} Welkom bij McHedy! 🍟
                    {ask} Wat wilt u bestellen?
                    {echo} Dus u wilt graag
                    {print} Bedankt voor uw bestelling!
                    ```

                    ## Uitdaging
                    Kun jij het restaurant verder uitbreiden door meer regels code toe te voegen? Je zou bijvoorbeeld kunnen vragen of je klant ook iets wil drinken, vertellen hoe duur het is, of de klant eet smakelijk wensen!
                start_code: "{print} Welkom bij McHedy!"
                story_text_2: "## Challenge\nCan you think of more lines to add to your restaurant code? For example, can you {ask} the guests what they'd like to drink, tell them the price, or wish them a pleasant meal?\n"
            2:
                story_text: |
                    ## Restaurant level 2
                    In level 2 kun je variabelen gebruiken om je restaurant interactiever te maken! Kijk maar naar het voorbeeld.
                example_code: |
                    ## Voorbeeld Hedy code
                    ```
                    {print} Welkom bij McHedy!
                    eten {is} {ask} Wat wilt u eten?
                    saus {is} {ask} Welke saus wilt u daarbij?
                    drinken {is} {ask} Wat wilt u drinken?
                    {print} U heeft eten met saus en drinken besteld.
                    {print} Bedankt voor uw bestelling!
                    ```
                start_code: "# Schrijf jouw code hier"
            3:
                story_text: |
                    ## Random restaurant
                    In level 3 kun je ook het commando `{at} {random}` gebruiken om Hedy voor jou te laten kiezen. Hierdoor kun je ook een grappig {random} restaurant bouwen, waarbij je Hedy laat kiezen wat jij te eten krijgt!                  ```
                start_code: "# Schrijf jouw code hier"
                example_code: |-
                    ```
                    gerechten {is} patat, pizza, spruitjes
                    toetjes {is} een ijsje, appeltaart, franse stinkkaas
                    drinken {is} cola, water, bier
                    prijzen {is} 1 euro, 10 euro, 100 euro
                    {print} Welkom bij het {random} restaurant
                    {print} Vandaag eet u gerechten {at} {random}
                    {print} Daarbij drinkt u drinken {at} {random}
                    {print} En u krijgt toetjes {at} {random} achteraf
                    {print} Dat wordt dan prijzen {at} {random}
                    {print} Eet smakelijk!
                    ```
                story_text_2: "## Allergieën\nVindt je klant iets niet lekker of is je klant allergisch? Haal dan een item van je menu met het `{remove}` commando\n"
                example_code_2: |-
                    ```
                    {print} Mysterie Milkshake
                    smaken {is} aardbei, banaan, chocolade
                    allergie {is} {ask} Ben je allergisch voor een smaak?
                    {remove} allergie {from} smaken
                    {print} Jij krijgt een milkshake  smaken {at} {random}
                    ```
            4:
                story_text: |
                    ## Restaurant
                    Lukt het jou om aanhalingstekens toe te voegen aan je restaurantcode?
                start_code: "# Schrijf jouw code hier"
                example_code: "## Example Hedy Restaurant\n```\n{print} 'Welcome to Hedys restaurant!'\n{print} 'Today we are serving pizza or lasagna.'\nfood {is} {ask} 'What would you like to eat?'\n{print} 'Great choice! The ' food ' is my favorite!'\ntopping {is} {ask} 'Would you like meat or veggies on that?'\n{print} food ' with ' topping ' is on its way!'\ndrinks {is} {ask} 'What would you like to drink with that?'\n{print} 'Thank you for your order.'\n{print} 'Your ' food ' and ' drinks ' will be right there!'\n```\n"
            5:
                story_text: |
                    ## Restaurant
                    Nu kun je het nieuwe `{if}` commando gebruiken om verschillende reacties te geven op antwoorden van de klanten. Zo kun je bijvoorbeeld vragen of de klant saus wil bij de frietjes, terwijl dat een rare vraag zou zijn als de klant pizza bestelt.
                example_code: |
                    ## Voorbeeld Hedy code
                    ```
                    {print} 'Welkom bij McHedy'
                    eten {is} {ask} 'Wat wilt u eten?'
                    {if} eten {is} friet saus {is} {ask} 'Welke saus wilt u bij de friet?'
                    {if} eten {is} pizza topping {is} {ask} 'Welke topping wilt u op de pizza?'
                    {print} eten
                    ```
                story_text_2: |
                    ## Prijslijst toevoegen
                    Je kunt het `{if}` commando ook goed gebruiken om een prijslijst te maken.
                example_code_2: |
                    ## Voorbeeld Hedy code
                    {print} 'Welkom bij McHedy'
                    prijs {is} 0
                    eten {is} {ask} 'Wilt u friet of pizza?'
                    {if} eten {is} friet prijs {is} 3
                    {if} eten {is} pizza prijs {is} 4
                    {print} 'Dat wordt dan ' prijs ' euro, alstublieft.'
                start_code: "# Schrijf jouw code hier"
            6:
                story_text: |
                    ## Restaurant
                    In dit level kun je in je restaurant prijzen toevoegen en berekenen!
                example_code: |
                    ## Voorbeeld Hedy code
                      Je kunt een simpel restaurant maken:
                      ```
                      {print} 'Welkom bij McHedy'
                      {print} 'U kunt kiezen uit een hamburger, een kroket of een kaassouffle'
                      {print} 'U krijgt frietjes en drinken bij uw bestelling. '
                      eten = {ask} 'Wat wilt u bestellen?'
                      prijs = 0
                      {if} eten {is} hamburger prijs = 8
                      {if} eten {is} kroket prijs = 6
                      {if} eten {is} kaassoufle prijs = 5
                      {print} 'U heeft een ' eten ' besteld'
                      {print} 'Dat is dan ' prijs ' euro, alstublieft!'
                      {print} 'Bedankt en eet smakelijk!'
                      ```
                      In de hierboven kan je maar één gerecht bestellen en dat wordt de prijs die afgerekend moet worden.
                story_text_2: |
                    Je kunt de code nog een stuk uitgebreider maken, kijk maar naar dit voorbeeld waarin je 3 gangen kunt bestellen.
                example_code_2: |
                    ## Voorbeeld Hedy code
                      Met deze code kan een klant drie gerechten bestellen.
                    
                      ```
                      {print} 'Welkom in restaurant Hedy'
                      {print} 'Dit is ons menu:'
                      {print} 'Onze voorgerechten zijn salade, soep of carpaccio'
                      {print} 'Onze hoofdgerechten zijn pizza, lasagne, of spaghetti'
                      {print} 'Onze toetjes zijn brownie, ijsje, of milkshake'
                      voorgerecht = {ask} 'Welk voorgerecht wilt u?'
                      hoofdgerecht = {ask} 'Welk hoofdgerecht wilt u?'
                      nagerecht = {ask} 'Welk nagerecht wilt u?'
                      prijs = 0
                      {if} voorgerecht {is} soep prijs = prijs + 6 {else} prijs = prijs + 7
                      {if} hoofdgerecht {is} pizza prijs = prijs + 10
                      {if} hoofdgerecht {is} lasagne prijs = prijs + 12
                      {if} hoofdgerecht {is} spaghetti prijs = prijs + 8
                      {if} nagerecht {is} brownie prijs = prijs + 7
                      {if} nagerecht {is} ijsje prijs = prijs + 5
                      {if} nagerecht {is} milkshake prijs = prijs + 4
                      {print} 'Dit heb je besteld: ' voorgerecht ' , ' hoofdgerecht ' en ' nagerecht
                      {print} 'Dat wordt dan ' prijs ' euro, alstublieft.'
                      {print} 'Bedankt en eet smakelijk!'
                      ```
                      ## Uitdaging
                    
                      Kun jij nog meer toevoegingen bedenken voor je restaurant? Bijvoorbeeld:
                      - mensen korting geven met een geheime code?
                      - vragen hoeveel mensen er komen en de prijs daarop aanpassen?
                      - nog een gang toevoegen?
                      - een kindermenu toevoegen?
                      - nog iets anders?
                start_code: "{print} 'Welkom'"
            7:
                story_text: |
                    ## Restaurant
                    Nu kun je het `{repeat}` commando gebruiken om van meerdere klanten de bestelling op te nemen.
                example_code: |
                    ## Voorbeeld Hedy code
                    ```
                    {print} 'Welkom bij restaurant Hedy'
                    mensen = {ask} 'Voor hoeveel personen wilt u bestellen vandaag?'
                    {repeat} mensen {times} eten = {ask} 'Wat wilt u bestellen?'
                    {print} 'Bedankt voor uw bestelling!'
                    ```
                    Nu kun je zoals je ziet wel aan meerdere mensen vragen wat ze willen eten, maar het printen van al die bestellingen lukt nog niet.
                    Later wordt dit probleem opgelost, want dan kun je meerdere regels code printen.
                start_code: "# Schrijf jouw code hier"
            8:
                story_text: |
                    ## Restaurant
                    In dit level kun je meerdere regels code herhalen, wat betekent dat je meerdere mensen kunt vragen wat ze willen eten en drinken en dat ook nog kunt printen.
                    Kijk maar naar het voorbeeld!
                example_code: |
                    ## Voorbeeld Hedy code
                    ```
                    {print} 'Welkom bij McHedy!'
                    {print} 'U kunt hier uw bestelling doorgeven'
                    mensen = {ask} 'Voor hoeveel personen wilt u bestellen?'
                    {repeat} mensen {times}
                        eten = {ask} 'Wat wilt u eten?'
                        {print} eten
                        drinken = {ask} 'Wat wilt u drinken?'
                        {print} drinken
                    prijs = 4 * mensen
                    {print} 'Dat wordt dan ' prijs ' euro!'
                    ```
                    
                    ## Toevoegingen met `{if}`
                    Je kunt natuurlijk ook zorgen dat er vervolgvragen komen.
                    Als men bijvoorbeeld een patatje bestelt, kun je vragen welke saus ze daarbij willen. Of je kunt vragen of ze cola light willen of normale cola.
                    En zo kun je vast zelf nog veel meer vragen bedenken!
                    ```
                    {print} 'Welkom bij McHedy!'
                    {print} 'U kunt hier uw bestelling doorgeven'
                    eten = {ask} 'Wat wilt u eten?'
                    {print} eten
                    {if} eten {is} patat
                        saus = {ask} 'Wat voor saus wil je?'
                        {print} saus
                    drinken = {ask} 'Wat wilt u drinken?'
                    {if} drinken {is} cola
                        light = {ask} 'Normaal of light?'
                        {print} drinken light
                    {print} 'Bedankt voor uw bestelling!'
                    ```
                    
                    ## Uitdaging prijzen
                    De prijs = nu altijd 4 euro per persoon, kun jij nog een andere manier bedenken om de prijs te berekenen?
                    Bijvoorbeeld:
                    
                    ```
                    prijs = 0
                    {if} eten {is} patat
                        prijs = prijs + 3
                    {if} drinken {is} cola
                        prijs = prijs + 1
                    ```
                start_code: "{print} 'Welkom bij McHedy!' "
                story_text_2: "## Challenge\nOf course, this code can be expanded with more items on the menu, offering drinks, and/or multiple courses, so feel free to add as many options as you like!\n"
            9:
                story_text: |
                    ## Restaurant
                    In dit level kun je het restaurant interactiever maken met {if} commando's in in commando's.
                example_code: |
                    ## Voorbeeld Hedy code
                    ```
                    {print} 'Welkom bij restaurant Hedy'
                    mensen = {ask} 'Met hoeveel mensen bent u vanavond?'
                    prijs = 0
                    {repeat} mensen {times}
                        eten = {ask} 'Wat wilt u eten?'
                        {print} eten
                        {if} eten {is} friet
                            prijs = prijs + 3
                            saus = {ask} 'Welke saus wilt u daarbij?'
                            {if} saus {is} geen
                                {print} 'zonder saus'
                            {else}
                                prijs = prijs + 1
                                {print} 'met ' saus
                        {if} eten {is} pizza
                            prijs = prijs + 7
                        {print} 'Dat is dan ' prijs ' euro'
                        {print} 'Eet smakelijk!'
                    ```
                start_code: "# Schrijf jouw code hier"
            10:
                story_text: |
                    ## Restaurant
                    In dit level kun je gemakkelijk de bestelling opnemen van alle gasten in een korte code.
                example_code: |
                    ## Voorbeeld Hedy code
                    ```
                    gangen = voorgerecht, hoofdgerecht, nagerecht
                    {for} gang {in} gangen
                        eten = {ask} 'Wat wilt u bestellen als ' gang '?'
                        {print} eten ' wordt uw ' gang
                    ```
                story_text_2: |
                    ## Voorbeeld Hedy code
                    Dit kun je uiteraard ook voor meerdere mensen toepassen!

                example_code_2: |
                    ```
                    gangen = voorgerecht, hoofdgerecht, nagerecht
                    namen = Timon, Onno
                    {for} naam {in} namen
                        {for} gang {in} gangen
                            eten = {ask} naam ', Wat wil jij bestellen als ' gang '?'
                            {print} naam ' bestelt ' eten ' als ' gang
                    ```
                start_code: "gangen = voorgerecht, hoofdgerecht, nagerecht"
            11:
                story_text: |
                    ## Maak je eigen restaurant
                    In dit level kun je de functie `i in {range} 1 {to} 5` gebruiken om een bestelling te printen voor meerdere mensen.
                example_code: |
                    ## Voorbeeld Hedy code
                    ```
                    {print} 'Welkom bij McHedy!'
                    {print} 'U kunt hier uw bestelling doorgeven'
                    mensen = {ask} 'Voor hoeveel personen wilt u bestellen?'
                    {for} i {in} {range} 1 {to} mensen
                        {print} i 'e bestelling:'
                        eten = {ask} 'Wat wilt u eten?'
                        {print} eten
                        {if} eten {is} patat
                            saus = {ask} 'Wat voor saus wil je?'
                            {print} saus
                        drinken = {ask} 'Wat wilt u drinken?'
                        {print} drinken
                    prijs = 4 * mensen
                    {print} 'Dat wordt dan ' prijs ' euro!'
                    ```
                    ## Uitdaging
                    Alle uitdagingen die in level 7 worden genoemd zoals de extra `{if}` statements of de verbeterde prijzen, kun je natuurlijk in dit level nog steeds gebruiken!
                start_code: "{print} 'Welkom bij McHedy!' "
            12:
                story_text: |
                    ## Restaurant
                    In dit level kun je kommagetallen gebruiken op je menukaart, kijk maar!
                example_code: |
                    ```
                    prijs = 0
                    eten = {ask} 'Wat wil je eten?'
                    drinken = {ask} 'Wat wil je drinken?'
                    {if} eten {is} 'hamburger'
                        prijs = prijs + 6.50
                    {if} eten {is} 'pizza'
                        prijs = prijs + 5.75
                    {if} drinken {is} 'water'
                        prijs = prijs + 1.20
                    {if} drinken {is} 'frisdrank'
                        prijs = prijs + 2.35
                    {print} 'Dat wordt dan ' prijs ' euro, alsjeblieft'
                    ```
                start_code: "# Schrijf jouw code hier"
            13:
                story_text: |
                    ## Restaurant
                    In dit level leer je nieuwe commando's om je code nog verder uit te breiden.

                    ## Voorbeeld Hedy code met `{and}` commando
                    ```
                    prijs = 10
                    eten = {ask} 'Wat wil je eten?'
                    drinken = {ask} 'Wat wil je drinken?'
                    {if} eten {is} 'broodje' {and} drinken {is} 'sap'
                        {print} 'Dat is ons voordeelmenu'
                        prijs = prijs - 3
                    {print} 'Dat wordt dan ' prijs ' euro'
                    ```

                    ## Voorbeeld Hedy code met het `{or}` commando
                    ```
                    drinken = {ask} 'Wat wil je drinken?'
                    {if} drinken {is} 'water' {or} drinken {is} 'sap'
                        {print} 'Dat is een gezonde keuze!'
                    ```
                start_code: "# Schrijf jouw code hier"
                example_code: "## Example Hedy code\n```\nprice = 10\nfood = {ask} 'What would you like to eat?'\ndrinks = {ask} 'What would you like to drink?'\n{if} food {is} 'sandwich' {and} drinks {is} 'juice'\n    {print} 'Thats our discount menu'\n    price = price - 3\n{print} 'That will be ' price ' dollars'\n```\n"
                story_text_2: "We use `{or}` to see {if} one our of two things is the case.\n"
                example_code_2: "## Example Hedy code\n```\ndrinks = {ask} 'What would you like to drink?'\n{if} drinks {is} 'water' {or} drinks {is} 'juice'\n    {print} 'Thats a healthy choice'\n```\n"
            15:
                story_text: |
                    ## Restaurant
                    Met de `{while}` kun je zorgen dat je klanten kunnen blijven bestellen tot ze klaar zijn.
                example_code: |
                    ## Voorbeeld Hedy code
                    ```
                    {print} 'Welkom bij McHedy'
                    meer = 'ja'
                    {while} meer == 'ja'
                        bestelling = {ask} 'Wat wil je bestellen?'
                        {print} bestelling
                        meer = {ask} 'Wilt u nog iets bestellen?'
                    {print} 'Bedankt!'```
                start_code: "# Schrijf jouw code hier"
    haunted:
        name: "Spookhuis"
        description: "Ontsnap uit het spookhuis"
        image: "hauntedhouse.gif"
        default_save_name: "Spookhuis"
        levels:
            1:
                story_text: |
                    ## Spookhuis
                    in dit avontuur leer je een echte spookhuis game maken, waarbij de spelers moeten ontsnappen uit jouw spookhuis door je juiste deur te kiezen.
                    Als je de goede deur kiest overleef je het, maar anders...
                    In level 1 beginnen we ons spookhuisspel door een spannend verhaal te verzinnen en de speler te vragen welk monster ze tegenkomen in het spookhuis.
                example_code: |
                    ## Voorbeeld Hedy code
                    ```
                    {print} Hoe ben ik hier terechtgekomen?
                    {print} Ik herinner me dat ik mijn vrienden vertelde over die verlaten villa..
                    {print} en toen werd ineens alles zwart.
                    {print} Maar waarom lig ik hier nu op de grond...?
                    {print} ik heb knallende hoofdpijn, alsof ik een harde klap heb gehad.
                    {print} Huh? Wat is dat geluid?
                    {print} Oh nee! Volgens mij ben ik niet alleen in dit huis!
                    {print} Ik moet maken dat ik wegkom!
                    {print} Er staan drie deuren voor me, maar welke moet ik kiezen?
                    {ask} Welke deur kies ik?
                    {echo} Ik kies deur
                    {print} ...?
                    ```
                    ## Challenge
                    Kun jij het spannende verhaal afmaken? Of je eigen spannende(re) intro bedenken?
                start_code: "{print} Hoe ben ik hier terechtgekomen?"
                story_text_2: "## Challenge\nCan you finish the scary story? Or make up your own haunted house story?\n"
            2:
                story_text: |
                    ## Spookhuis
                    In dit spookhuis kun je je monsters kiezen met emojis. Al kun je natuurlijk ook gewoon woorden gebruiken.

                    ## Voorbeeld Hedy code
                    ```
                    monster1 {is} 👻
                    monster2 {is} 🤡
                    monster3 {is} 👶
                    {print} Je stapt het oude verlaten spookhuis binnen
                    {print} Meteen hoor je het geluid van een monster1
                    {print} Dus snel ren je naar de volgende kamer.
                    {print} Maar daar wordt je opgewacht door een monster2
                    {print} HELP!
                    {print} Je rent naar de keuken, maar wordt daar aangevallen door een monster3
                    ```
                start_code: "monster1 {is} _"
                example_code: "## Example Hedy Code\n```\nmonster_1 {is} \U0001F47B\nmonster_2 {is} \U0001F921\nmonster_3 {is} \U0001F476\n{print} You enter the haunted house.\n{print} Suddenly you see a monster_1\n{print} You run into the other room, but a monster_2 is waiting there for you!\n{print} Oh no! Quickly get to the kitchen.\n{print} But as you enter monster_3 attacks you!\n```\n"
            3:
                story_text: |
                    ## Spookhuis
                    In het vorige level heb je een spannende intro bedacht voor je spookhuis, maar een echt spel is het nog niet: Het loopt namelijk altijd hetzelfde af.
                    In level twee kun je je verhaal interactiever maken door verschillende eindes te bedenken: soms wordt je opgepeuzeld door een verschrikkelijk monster en soms ontsnap je!
                    Hedy kiest {random} of je overleeft of niet...
                example_code: |
                    ## Voorbeeld Hedy code
                    ```
                    {print} Ontsnap uit het spookhuis!
                    {print} Voor je staan drie deuren...
                    keuze {is} {ask} Welke deur kies je?
                    {print} Je koos deur keuze
                    monsters {is} een zombie, een vampier, NIKS JE ONTSNAPT
                    {print} Jij ziet...
                    {sleep}
                    {print} monsters {at} {random}
                    ```
                    ## Uitdaging
                    Dit verhaal is kort maar krachtig. Kun jij het verhaal opleuken tot een echte spannende game?
                    Daarbij zijn er nu maar 3 mogelijke opties voor wat er achter de deur zit, kun jij meer monsters toevoegen aan die lijst?
                    
                    ## Verander het spel in een tv prijzenshow!
                    Tot slot willen we je graag uitdagen om dit spel om te bouwen tot een prijzenshow zoals op tv!
                    In prijzenshows kiest de kandidaat een deur of een koffertje en vindt daarin een grote prijs (of niets natuurlijk...).
                    Kun jij een prijzenshow bouwen?
                start_code: "{print} Ontsnap uit het spookhuis!"
                story_text_2: "## Challenge\nThis story is pretty straight {forward}, maybe you can spook it up a bit by adding a more exciting story.\nAlso you have very limited outcomes right now, there are only 3 options of what's behind the doors. Maybe you can think of more monsters to add to the list!\n\n## Change the game into a tv gameshow!\nLastly, we'd like to challenge you to change this game into a gameshow (like the ones on tv) where you choose a door or suitcase and it contains a big price!\nCan you do it?\n"
            4:
                story_text: |
                    ## Spookhuis
                    In dit level heb je geleerd hoe je aanhalingstekens moet gebruiken.
                    Kun jij je spookhuis ook in level 4 aan de praat krijgen?
                start_code: "{print} 'Ontsnap uit het spookhuis!'"
                example_code: "```\n{print} _Escape from the haunted house!_\n{print} _There are 3 doors in front of you..._\nchoice {is} {ask} _Which door do you choose?_\n{print} _You picked door ..._ choice\nmonsters {is} a zombie, a vampire, NOTHING YOUVE ESCAPED\n{print} _You see..._\n{sleep}\n{print} monsters {at} {random}\n ```\n"
            5:
                story_text: |
                    ## Spookhuis
                    Tot nu toe werd er in je spookhuisspel wel altijd aan de speler gevraagd welke deur geopend moest worden, maar zoals je misschien al gemerkt hebt, maakte het niet uit wat voor antwoord de speler gaf.
                    De speler kon netjes een deur kiezen, maar als de speler een compleet {random} antwoord gaf, zoals 'pannenkoek!', dan zou de speler het spel nog steeds kunnen winnen (ook al is er niet eens een deur gekozen!).
                    In dit level kun je alleen winnen als je dezelfde deur kiest als Hedy heeft gekozen en maakt het dus echt uit welk antwoord je invult!
                example_code: |
                    ## Voorbeeld Hedy code
                    ```
                    {print} 'Ontsnap uit het spookhuis!'
                    {print} 'Voor je staan 3 deuren...'
                    deuren {is} 1,2,3
                    monsters {is} weerwolf, mummy, vampier, zombie
                    gekozendeur {is} {ask} 'Welke deur kies je?'
                    {print} 'Jij kiest deur...' gekozendeur
                    {sleep}
                    goededeur {is} deuren {at} {random}
                    {if} gekozendeur {is} goededeur {print} 'Hoera! Je ontsnapt!'
                    {else} {print} 'Oh nee! Je wordt opgepeuzeld door een...' monsters {at} {random}
                    ```
                start_code: "{print} 'Ontsnap uit het spookhuis!'"
            9:
                story_text: |
                    ## Spookhuis
                    In de vorige levels heb je geleerd hoe je hele stukken code meerdere keren kunt herhalen. Hierdoor kun je levels maken in je spookhuisgame!
                    In de lagere levels hoefde je maar een kamer door voordat je ontsnapt was, maar in dit level moet je wel 3x uit een kamer vluchten voordat je ontsnapt bent.
                    Dat maakt het spel een stuk lastiger om te winnen, kijk maar...
                example_code: |
                    ## Voorbeeld Hedy code
                    ```
                    {print} 'Ontsnap uit het spookhuis!'
                    speler = levend
                    deuren = 1, 2, 3
                    monsters = zombie, vampier, mummy, reuzespin
                    {repeat} 3 {times}
                        {if} speler {is} levend
                            goededeur = deuren {at} {random}
                            {print} 'Voor je staan drie deuren...'
                            gekozendeur = {ask} 'Welke deur kies je?'
                            {print} 'Jij kiest deur...' gekozendeur
                            {sleep}
                            {if} gekozendeur {is} goededeur
                                {print} 'Gelukkig! Geen monster!'
                            {else}
                                {print} 'Je wordt opgegeten door een... ' monsters {at} {random}
                                speler = dood
                        {else}
                            {print} 'GAME OVER'
                    {if} speler {is} levend
                        {print} ' Hoera! Je bent ontsnapt!'
                    ```
                    ## Uitdaging
                    Je spel in nu wel heel lastig te winnen... Kun jij je spel zo ombouwen dat er maar 1 foute deur is om te kiezen, in plaast van 2?
                start_code: "{print} 'Ontsnap uit het spookhuis!'"
            11:
                story_text: |
                    ## Spookhuis
                    In dit level kun je de speler gemakkelijk vertellen in welke kamer hij zit, door de variabele i te gebruiken.
                    Let op: Deze code is bijna gelijk aan die in het vorige level. Er zit een aanpassing op regel 5, waar het repeatcommando is vervangen door `{for} i in {range} 1 {to} 3`.
                    Daarnaast is regel 8 toegevoegd, waardoor de speler nu ziet in welke kamer hij zit.
                example_code: |
                    ## Voorbeeld Hedy code
                    ```
                    {print} 'Ontsnap uit het spookhuis!'
                    speler = levend
                    deuren = 1, 2, 3
                    monsters = zombie, vampier, mummy, reuzespin
                    {for} i {in} {range} 1 {to} 3
                        {if} speler {is} levend
                            goededeur = deuren {at} {random}
                            {print} 'Kamer ' i
                            {print} 'Voor je staan drie deuren...'
                            gekozendeur = {ask} 'Welke deur kies je?'
                            {print} 'Jij kiest deur...' gekozendeur
                            {sleep}
                            {if} gekozendeur {is} goededeur
                                {print} 'Gelukkig! Geen monster!'
                            {else}
                                {print} 'Je wordt opgegeten door een... ' monsters {at} {random}
                                speler = dood
                        {else}
                            {print} 'GAME OVER'
                    {if} speler {is} levend
                        {print} ' Hoera! Je bent ontsnapt!'
                    ```
                start_code: "{print} 'Ontsnap uit het spookhuis!'"
            14:
                story_text: |
                    ## Spookhuis
                    In dit level gebruik je < en > om levens toe te voegen aan je spel
                example_code: |
                    ## Voorbeeld Hedy code
                    ```
                    {print} 'Ontsnap uit het spookhuis'
                    levens = 3
                    deuren = 1, 2, 3
                    monsters = 'de boze heks', 'een zombie', 'een slapende 3 koppige hond'
                    {for} i {in} {range} 1 {to} 10
                        {if} levens > 0
                            goede_deur = deuren {at} {random}
                            monster = monsters {at} {random}
                            gekozen_deur = {ask} 'Welke deur kies jij?'
                            {if} goede_deur == gekozen_deur
                                {print} 'Je hebt de goede deur gekozen'
                            {else}
                                {print} 'Je ziet...' monster
                                {if} monster == 'een slapende 3 koppige hond'
                                    {print} 'Pffieuw.... Hij slaapt'
                                {else}
                                    {print} 'Je hebt een leven kwijt!'
                                    levens = levens - 1
                        {else}
                            {print} 'GAME OVER'
                    ```
                start_code: "# Schrijf jouw code hier"
            16:
                story_text: |
                    ## Spookhuis
                    Deze spookhuisgame gebruikt de connectie tussen de verschillende lijstjes, die je in dit level kunt gebruiken.
                    Bijvoorbeeld: alle eigenschappen die bij de zombie horen staan als eerste in alle lijstjes, de heks als tweede en de vampier derde.
                    Kijk maar naar de code.
                example_code: |
                    ## Voorbeeld Hedy code
                    ```
                    getallen = [1, 2, 3]
                    i {is} getallen[{random}]
                    hint = ['gegrom', 'kakelende lach', 'vleermuis gefladder']
                    monsters = ['zombie', 'heks', 'vampier']
                    noodlot = ['Je brein wordt opgepeuzeld', 'Je wordt vervloekt', 'Je wordt gebeten']
                    goedlot = ['Je gooit de ham naar de zombie die er lekker aan begint te knagen.', 'Je zet de gordijnen in de fik. De heks vlucht, bang voor het vuur', 'De vampier haat knoflook en vlucht weg']
                    wapens = ['rauwe ham', 'aansteker', 'knoflook']
                    {print} 'Je staat bij een oude verlaten villa'
                    {print} 'Iets is hier niet pluis...'
                    {print} 'Je hoort ' hint[i]
                    {print} 'Je gaat op ontdekking'
                    {print} 'Je stapt de keukendeur binnen en ziet daar een aansteker, een rauwe ham en een knoflook'
                    jouw_wapen = {ask} 'Wat neem je mee?'
                    {print} 'Met je ' jouw_wapen ' loop je door naar de woonkamer'
                    {print} 'Daar zie je een ' monsters[i]
                    benodigde_wapen = wapens[i]
                    {if} jouw_wapen == benodigde_wapen
                        {print} 'Je gebruikt je ' jouw_wapen
                        {print} goedlot[i]
                        {print} 'Jij wint!'
                    {else}
                        {print} 'Je hebt helaas het verkeerde wapen'
                        {print} noodlot[i]
                        {print} 'GAME OVER'
                    ```
                start_code: "# Schrijf jouw code hier"
    piggybank:
        name: "Spaarvarken"
        description: "Tel je zakgeld!"
        image: "piggy.png"
        default_save_name: "Spaarvarken"
        levels:
            12:
                story_text: |
                    ## Spaarvarken
                    In dit avontuur kun je een digitaal spaarvarkentje maken, waarmee je je zakgeld kunt tellen en kan berekenen hoe lang het duurt voordat je iets kunt kopen!
                example_code: |
                    ## Voorbeeld Hedy code
                    ```
                    {print} 'Het digitale spaarvarken'
                    wens = {ask} 'Wat zou je graag willen hebben?'
                    prijs = {ask} 'Hoeveel kost dat?'
                    gespaard = {ask} 'Hoeveel geld heb je al gespaard?'
                    zakgeld = {ask} 'Hoeveel zakgeld krijg je per week?'
                    sparen = prijs - gespaard
                    weken = sparen / zakgeld
                    {print} 'Je kunt over ' weken ' weken een ' wens ' kopen!'
                    ```
                start_code: "# Schrijf jouw code hier"
            14:
                story_text: |
                    ## Spaarvarken
                    In dit level kun je Hedy laten vertellen of je al genoeg geld hebt gespaard of niet!
                example_code: |
                    ## Voorbeeld Hedy code
                    ```
                    geld = {ask} 'Hoeveel geld heb je al gespaard?'
                    wens = {ask} 'Hoeveel geld heb je nodig?'
                    zakgeld = {ask} 'Hoeveel zakgeld krijg je per week?'
                    sparen = wens - geld
                    weken = sparen / zakgeld
                    {if} wens > geld
                        {print} 'Helaas even doorsparen!'
                        {print} 'Je moet nog ' weken ' weken.'
                    {else}
                        {print} 'Hoera, je hebt genoeg!'
                        {print} 'Op naar de winkel!'
                    ```
                start_code: "# Schrijf jouw code hier"
    quizmaster:
        name: "Quizmaster"
        description: "Maak je eigen quiz!"
        image: "quizmaster.png"
        default_save_name: "Quizmaster"
        levels:
            14:
                story_text: |
                    ## Maak je eigen quiz!
                    In dit avontuur leer je je eigen quiz maken. Vul het voorbeeld in, maak extra vragen en geniet van je eigen quiz!
                    Je kunt de quiz maken over wat je maar wil: je hobby, lievelingsdier, lievelingsboek of ...?
                example_code: |
                    ## Voorbeeld Hedy code
                    ```
                    {print} 'Maak je eigen quiz'
                    punten_a = 0
                    punten_b = 0
                    {print} 'Vraag'
                    {print} 'Antwoordoptie A'
                    {print} 'Antwoordoptie B'
                    antwoord = {ask} 'Welk antwoord?'
                    {if} antwoord == 'A'
                        punten_a = punten_a + 1
                    {if} antwoord == 'B'
                        punten_b = punten_b + 1
                    {print} 'Einde van de quiz!'
                    {print} 'We kijken naar de resultaten!'
                    {if} punten_a > punten_b
                        {print} 'Jij hoort in club A'
                    {if} punten_b > punten_a
                        {print} 'Jij hoort in club B'
                    ```
                start_code: "# Schrijf jouw code hier"
    language:
        name: "Woordjes leren"
        description: "Maak je eigen programma om woordjes te leren in een vreemde taal"
        image: "languages.png"
        default_save_name: "Woordjes leren"
        levels:
            5:
                story_text: |
                    ## Leer een nieuwe taal
                    Maak een programma om woordjes mee te leren in een andere taal.

                    ## Voorbeeld Hedy Code
                    ```
                    {print} 'Leer Frans!'
                    kat {is} {ask} '🐱'
                    {if} kat {is} chat {print} 'Goedzo!'
                    {else} {print} 'Helaas, kat is chat'
                    kikker {is} {ask} '🐸'
                    {if} kikker {is} grenouille {print} 'Super!'
                    {else} {print} 'Helaas, kikker is grenouille'
                    ```
                start_code: "# Schrijf jouw code hier"
                example_code: "## Example Hedy code\n```\n{print} 'Learn French!'\ncat {is} {ask} '\U0001F431'\n{if} cat {is} chat {print} 'Terrific!'\n{else} {print} 'No, cat is chat'\nfrog {is} {ask} '\U0001F438'\n{if} frog {is} grenouille {print} 'Super!'\n{else} {print} 'No, frog is grenouille'\n```\n"
            16:
                story_text: |
                    ## Leer een nieuwe taal
                    Maak je eigen programma om woordjes te leren in een vreemde taal.
                example_code: |
                    ## Voorbeeld Hedy code
                    ```
                    franswoord = ['bonjour', 'ordinateur', 'pomme de terre']
                    vertaling = ['hallo', 'computer', 'aardappel']
                    score = 0
                    {for} i {in} {range} 1 {to} 3
                        antwoord = {ask} 'Wat betekent ' franswoord[i] '?'
                        correct = vertaling[i]
                        {if} antwoord == correct
                            {print} 'Correct!'
                            score = score + 1
                        {else}
                            {print} 'Fout, ' franswoord[i] ' betekent ' vertaling[i]
                    {print} 'Je hebt ' score ' goede antwoorden gegeven.'
                    ```
                start_code: ""
    secret:
        name: "Geheim agent"
        description: "Maak je eigen spy code"
        image: "story.png"
        default_save_name: "Agent"
        levels:
            12:
                start_code: '# Schrijf jouw code hier'
                story_text: "## Maak een geheime code als een geheim agent\nIn dit avontuur kun je jouw eigen geheim agent code maken. Maak een bericht dat alleen de juiste agent kan oncijferen.\nAls je vijand probeert de code te kraken krijgen ze valse informatie om hun tijd te verspillen.\n"
                example_code: "## Voorbeeld Hedy code\n```\nnaam {is} {ask} 'Wat is je naam?'\n{if} naam {is} 'Agent007'\n    a {is} 'Ga naar het vliegveld '\n{else}\n    a {is} 'Ga naar het treinstation '\nwachtwoord {is} {ask} 'Wat is het wachtwoord?'\n{if} wachtwoord {is} 'TOPSECRET'\n    b {is} 'morgen om 02:00'\n{else}\n    b {is} 'vandaag om 10:00'\n{print} a + b\n```\n"
            13:
                start_code: '# Schrijf jouw code hier'
                story_text: "## Geheim agent\nDe code die je gemaakt hebt kunnen we een stuk makkelijker maken met het `{and}` commando.\n"
                example_code: "## Voorbeeld Hedy code\n```\nnaam {is} {ask} 'Wat is je naam?'\nwachtwoord {is} {ask} 'Wat is het wachtwoord?'\n{if} naam {is} 'Agent007' {and} wachtwoord {is} 'TOPSECRET'\n    {print} 'Ga naar het vliegveld om 02:00'\nelse\n    {print} 'Ga naar het treinstation om 10:00'\n ```\n"
    next:
        name: "Vooruitblik"
        description: "Vooruitblik"
        image: " "
        default_save_name: "Vooruitblik"
        levels:
            1:
                story_text: |
                    ## Vooruitblik
                    Gefeliciteerd! Je bent aan het einde gekomen van het eerste level van Hedy. Hopelijk heb je al wat mooie codes kunnen maken, maar er is in Hedy nog veel meer te ontdekken.

                    In level 1 ben je er misschien tegenaan gelopen dat Hedy in het `{echo}` commando maar één ding kan onthouden.
                    In het restaurantavontuur kon je bijvoorbeeld alleen herhalen wat de klant wilde eten, of alleen wat hij wilde drinken. Kijk maar:

                    ```
                    {print} Welkom bij restaurant Hedy
                    {ask} wat wilt u eten?
                    {echo} Dus dit wilt u eten
                    {ask} wat wilt u drinken
                    {echo} Dus dit wilt u drinken
                    ```
                    Als de speler hamburger en cola invult, kun je nog niet zeggen `dus u wilt een hamburger en cola`, maar je moet daar twee lossen zinnen van maken.
                    Daarnaast echoot Hedy alleen woorden aan het einde van de zin. Dus je kunt in level 1 niet zeggen 'Je hamburger komt eraan!'

                    Dat verandert in level 2. In level 2 leer je namelijk werken met variabelen waardoor je Hedy heel veel verschillende stukjes informatie kunt laten onthouden en ze overal in de zin te printen.
                    Neem snel een kijkje!

                start_code: "{print} Op naar het volgende level!"
                example_code: "## Example code\n```\n{print} Welcome at Hedy's\n{ask} What would you like to eat?\n{echo} So you want \n{ask} what would you like to drink?\n{echo} So you want \n```\n"
                story_text_2: "If the player types a hamburger and coke, you can't say `so you would like a hamburger and coke`, but you have to make two separate line. \nAlso, the `{echo}` command only echoes the word at the end of the sentence. So you can't say `your hamburger is coming right up!`.\n\nThat changes in level 2. In level 2 you'll learn to work with variables, that allow you to save multiple pieces of information and print them in any place you want.\nBesides, you'll learn how to work with the `{at} {random}` command, that you can use to make games. \nSo let's go to the next level!\n"
            2:
                story_text: |
                    ## Vooruitblik
                    In dit level heb je geleerd wat een variabele is en dat je het kunt gebruiken om je avonturen interactief te maken.
                    Maar.... dit is niet het enige wat variabelen kunnen! Je kunt variabelen namelijk ook gebruiken om lijstjes mee te maken.
                    En je kunt Hedy dan zelfs een willekeurig woord uit dat lijstje laten kiezen, waardoor je ineens echte spelletjes kunt maken.
                    Neem snel een kijkje in het volgende level!

                start_code: "{print} Op naar het volgende level!"
            3:
                story_text: |
                    ## Vooruitblik
                    In dit level heb je veel geoefend met variabelen, maar misschien heb je ook wel eens gezien dat dat nog niet altijd perfect werkt.

                    Probeer deze code maar eens uit:
                    ```
                    naam {is} Sophie
                    {print} Mijn naam is naam
                    ```
                    Je wilde natuurlijk printen `Mijn naam is Sophie` maar Hedy {print} `Mijn Sophie is Sophie`.

                    In het volgende level wordt dit probleem opgelost door aanhalingstekens te gebruiken, kijk maar eens!
                start_code: "{print} Op naar het volgende level!"
            4:
                story_text: |4

                    ## Vooruitblik
                    In de voorgaande levels heb al codes leren maken met `{at} {random}` waardoor je programma's elke keer anders waren als je ze afspeelde.
                    Toch waren de codes niet echt interactief, je hebt er als speler namelijk geen invloed op.

                    In het volgende level leer je het `{if}` commando waarmee je kunt zorgen voor 2 verschillende reacties in je code.
                    Zo kun je bijvoorbeeld je computer beveiligen met een wachtwoord. Neem maar een kijkje!

                    ```
                    wachtwoord {is} {ask} 'Wat is het goede wachtwoord?'
                    ```
                start_code: "{print} 'Op naar het volgende level!'"
            5:
                story_text: |
                    ## Vooruitblik
                    In dit level heb je goed geoefend met de `{if}` en `{ask}`. Wat je alleen nog niet kunt in dit level, is rekenen.
                    Bijvoorbeeld om prijzen te berekenen voor je restaurant, of precies uit te rekenen hoe de teken-schildpad moet lopen.
                    Zou het niet leuk zijn om precies te kunnen zeggen hoeveel de klanten moeten betalen, en stiekem een kortingscode toe te voegen voor jou en je vrienden?

                    Vanaf het volgende level kan dit wel, want in level 6 kun je rekenen met Hedy. Je kunt daar ook proberen om een tafelsommen spel te programmeren (voor je broertje of zusje?).
                    Neem snel een kijkje!

                    ```
                    {print} 'Welkom bij McHedy'
                    bestelling {is} {ask} 'Wat wilt u bestellen?'
                    {print} 'U wilt graag ' bestelling
                    {if} bestelling {is} hamburger prijs {is} 5
                    {if} bestelling {is} friet prijs {is} 2
                    drinken {is} {ask} 'Wat wilt u drinken?'
                    {print} 'U wilt graag ' drinken
                    {print} 'Dat wordt dan ' prijs ' euro voor ' bestelling ' alstublieft'
                    {print} 'Het drinken is gratis in dit level want Hedy kan de prijs nog niet berekenen...'
                    ```
                start_code: "{print} 'Op naar het volgende level!'"
                example_code: "## Free drinks!\n```\n{print} 'Welcome at McHedy'\norder {is} {ask} 'What would you like to eat?'\n{print} 'You would like ' order\n{if} order {is} hamburger price {is} 5\n{if} order {is} fries price {is} 2\ndrinks {is} {ask} 'What would you like to drink?'\n{print} 'You would like ' drinks\n{print} 'That will be ' price ' dollars for your ' order ' please'\n{print} 'The drinks are free in this level because Hedy cant calculate the price yet...'\n```\n"
            6:
                story_text: |
                    ## Vooruitblik
                    Super! Je bent bij het einde van dit level, dus je hebt inmiddels goed geoefend met `{if}` en `{else}`.

                    Je hebt misschien gemerkt dat je codes steeds maar langer worden. Als je bijvoorbeeld een zin meerdere keren wil herhalen, nemen die allemaal een aparte regel in.
                    Bijvoorbeeld als je lang zal ze leven wil coderen...
                    ```
                    {print} 'lang zal ze leven'
                    {print} 'lang zal ze leven'
                    {print} 'lang zal ze leven'
                    {print} 'in de gloria'
                    {print} 'in de gloria'
                    {print} 'in de gloria'
                    ```
                    Dit is een erg lange code voor maar 2 zinnetjes... In het volgende level leer je gelukkig het `{repeat}` commando, waardoor je regels code kunt herhalen.
                start_code: "{print} 'Op naar het volgende level!'"
                example_code: "## Example Hedy Code\n ```\n {print} 'happy birthday to you'\n {print} 'happy birthday to you'\n {print} 'happy birthday dear Hedy'\n {print} 'happy birthday to you'\n ```\n"
            7:
                story_text: |
                    ## Vooruitblik
                    In dit heb je met `{repeat}` al geleerd hoe je één regel code kunt herhalen.

                    Maar soms is het wel fijn als je niet maar een regel kunt herhalen maar een heel stukje code.
                    Want nu moest je wel een hoop knippen en plakken in sommige programma's.

                    In het volgende level wordt dat mogelijk gemaakt door stukjes code bij elkaar een groepje te maken, door ze te beginnen met een aantal spaties. Zo'n groepje regels kun je dan in één keer herhalen met {repeat}.

                    ```
                    {repeat} 5 {times} {print} 'vanaf het volgende level kun je meerdere regels code in een keer herhalen!'
                    ```
                start_code: "{print} 'Op naar het volgende level!'"
                example_code: "## Example Hedy Code\n```\n{repeat} 5 {times} {print} 'In the next level you can repeat multiple lines of code at once!'\n```\n"
            8:
                story_text: |
                    ## Vooruitblik
                    In dit level heb je geleerd hoe je het {repeat}- en het {if}-commando voor meerdere regels kunt laten gelden door in te springen.
                    Misschien heb je het al geprobeerd, maar in dit level mocht je nog geen {if}-commando ìn een ander {if}-commando stoppen. Dit geldt ook voor {repeat}.
                    Vanaf het volgende level mag dit wel! Let op: Je moet dan dus wel dubbel inspringen!

                    ```
                    antwoord = {ask} 'Heb je zin om naar het volgende level te gaan?'
                    {if} antwoord {is} ja
                        {print} 'Straks kan ik hier het {repeat} commando gebruiken!'
                        {print} 'Hoera!'
                        {print} 'Hoera!'
                        {print} 'Hoera!'
                    {if} antwoord {is} nee
                        {print} 'blijf dan maar lekker hier'
                    ```
                start_code: "{print} 'Op naar het volgende level!'"
                example_code: "## Example Hedy Code\n```\nanswer = {ask} 'Would you like to go to the next level?'\n{if} answer {is} yes\n    {print} 'Great! You can use the {repeat} commando in the {if} command!'\n    {print} 'Hooray!'\n    {print} 'Hooray!'\n    {print} 'Hooray!'\n{else}\n    {print} 'Okay, you can stay here for a little longer!'\n```\n"
            9:
                story_text: |
                    ## Vooruitblik
                    Wat ben je goed bezig! In dit level hebben we wel nog een klein probleem. Je kunt al stukken code herhalen, maar wat nou als de code elke keer ietsje anders moet zijn..?
                    Misschien ken je het Engelse kinderliedje '{if} you're happy {and} you know it clap your hands' wel. In dat liedje komt er steeds een nieuwe actie, eerst 'clap your hands' dan 'stomp your feet' etc.
                    Het eerste couplet van dat liedje kun je zo programmeren:
                    ```
                    {repeat} 2 {times}
                        {print} '{if} youre happy {and} you know it clap your hands'
                    {print} '{if} youre happy {and} you know it {and} you really want to show it'
                    {print} '{if} youre happy {and} you know it clap your hands'
                    ```

                    Maar als je het volgende couplet wil maken, zou je het geheel moeten kopiëren en plakken onder deze code. Dat kan makkelijker!
                    In het volgende level leer je het `{for}` commando, waarmee je een lijstje kan maken en de code steeds een klein beetje kan veranderen!
                    Kijk maar...
                start_code: "{print} 'Op naar het volgende level!'"
                example_code: "## Example Hedy Code\n```\n{repeat} 2 {times}\n    {print} '{if} youre happy and you know it clap your hands'\n{print} '{if} youre happy and you know it and you really want to show it'\n{print} '{if} youre happy and you know it clap your hands'\n```\n"
            10:
                story_text: |
                    ## Vooruitblik
                    Je bent alweer aan het einde van dit level, knap hoor! Je staat op het punt om door te gaan naar het volgende level. In de hogere levels gaan we steeds een beetje meer toewerken naar de programmeertaal Python.
                    In Python bestaat het commando `{repeat}` echter niet, dus gaan we dat vervangen door 'echte' programmeertaal!
                    Ben je benieuwd hoe dat eruit ziet? Ga dan snel verder.
                start_code: "{print} 'Op naar het volgende level!'"
            11:
                story_text: |
                    ## Vooruitblik
                    Misschien heb je in je restaurant opdracht wel eens geprobeerd om prijzen te maken met kommagetallen. Helaas was dit niet toegestaan.
                    Vanaf het volgende level kun je wel kommagetallen gebruiken!

                    Daarnaast mag je meerdere woorden opslaan in een variabele door aanhalingstekens te gebruiken. 
                    Kijk maar, in dit level kun je bij deze code wel SpongeBob SquarePants invullen...
                    ```
                    naam = {ask} 'Hoe heet je favoriete tekenfilmfiguur?'
                    {print} 'Ik kijk ook graag naar ' naam
                    ```
                    Maar je kunt hem nog niet instellen als variabele. Kijk maar naar deze code. Die werkt op dit level nog niet!
                    ```
                    programma = SpongeBob SquarePants
                    {print} 'Ik kijk graag naar ' programma
                    ```
                    Ga naar het volgende level om dit programma wel te laten werken!
                start_code: "{print} 'Op naar het volgende level!'"
                example_code: "```\nname = {ask} 'Who is your favorite cartoon character?'\n{print} 'I love watching ' name\n```\nBut you couldn't use multiple words in a variable like the example below. This program does not work yet in this level!\n```\nshow = SpongeBob SquarePants\n{print} show 'is my favorite show!'\n```\nGo to the next level to make this code work!\n"
            12:
                story_text: |
                    ## Vooruitblik
                    In de afgelopen levels kon je meerdere {if}-commando's in elkaar stoppen. Hierdoor kon je bijvoorbeeld dit beveiligingssysteem programmeren.

                    ```
                    gebruikersnaam {is} {ask} 'Wat is je gebruikersnaam?'
                    wachtwoord {is} {ask} 'Wat is je wachtwoord?'
                    {if} gebruikersnaam {is} 'Hedy'
                        {if} wachtwoord {is} 'geheim'
                            {print} 'Welkom Hedy!'
                        {else}
                            {print} 'Jij mag niet op mijn computer'
                    {else}
                        {print} 'Jij mag niet op mijn computer!'
                    ```
                    In dit systeem moeten de gebruikersnaam én het wachtwoord goed zijn, maar het zorgt wel voor een lange, onhandige code..
                    In het volgende level leer je hoe dit veel gemakkelijker kan!
                start_code: "{print} 'Op naar het volgende level!'"
                example_code: "## Example Hedy code\n```\nusername {is} {ask} 'What is your username?'\npassword {is} {ask} 'What is your password?'\n{if} username {is} 'Hedy'\n    {if} password {is} 'secret'\n        {print} 'Welcome Hedy!'\n    {else}\n        {print} 'Access denied'\n{else}\n    {print} 'Access denied!'\n```\n"
            13:
                story_text: |
                    ## Vooruitblik
                    Met het onderstaande programma kun je berekenen of je voldoende of onvoldoende staat voor een schoolvak.
                    Je ziet dat regel 5 ontzettend onhandig is, omdat alle mogelijke opties van 1 tot 5 apart benoemd moeten worden.
                    ```
                    eerste_cijfer = {ask} 'Wat had je voor je eerste toets?'
                    tweede_cijfer = {ask} 'Wat had je voor je tweede toets?'
                    samen {is} eerste_cijfer + tweede_cijfer
                    gemiddelde_cijfer {is} samen / 2
                    {if} gemiddelde_cijfer = 1 {or} gemiddelde_cijfer = 2 {or} gemiddelde_cijfer = 3 {or} gemiddelde_cijfer = 4 {or} gemiddelde_cijfer = 5
                        {print} 'Helaas... Onvoldoende!'
                    {else}
                        {print} 'Hoera! Voldoende!'
                    ```
                start_code: "{print} 'Op naar het volgende level!'"
                example_code: "## Example Hedy Code\n```\nfirst_grade = {ask} 'What score did you get on your first test?'\nsecond_grade = {ask} 'What score did you get on your second test?'\nadded {is} first_grade + second_grade\nmean_grade {is} added / 2\n{if} mean_grade = 1 {or} mean_grade = 2 {or} mean_grade = 3 {or} mean_grade = 4 {or} mean_grade = 5\n    {print} 'Oh no! You have failed the subject...'\n{else}\n    {print} 'Great! You have passed the subject!'\n```\n"
            14:
                story_text: |
                    ## Vooruitblik
                    In het spelletje hieronder is een code gemaakt om ervoor te zorgen dat de speler het spelletje kan blijven spelen totdat hij/zij dat niet meer wil.
                    Maar de code is erg omslachtig en wat nou als de speler 101 keer wil doorspelen? Je kunt niet oneindig spelen...
                    In het volgende level leer je een commando waarmee dit allemaal veel makkelijker gaat!
                    ```
                    spel {is} 'aan'
                    {for} i {in} {range} 1 {to} 100
                        {if} spel {is} 'aan'
                            antwoord = {ask} 'Wil je door spelen?'
                            {if} antwoord {is} 'nee'
                                spel {is} 'uit'
                            {if} antwoord {is} 'ja'
                                {print} 'Ok we gaan door'
                    ```
                start_code: "{print} 'Op naar het volgende level!'"
                example_code: "## Example Hedy Code\n```\ngame {is} 'on'\n{for} i {in} {range} 1 {to} 100\n    {if} game {is} 'on'\n        answer = {ask} 'Do you want to continue?'\n        {if} answer {is} 'no'\n            game {is} 'over'\n        {if} answer {is} 'yes'\n            {print} 'Ok we will continue'\n```\n"
            15:
                story_text: |
                    ## Vooruitblik
                    In het volgende level gaan we weer een stapje verder richting Python code. Daar leer je hoe je twee lijstjes aan elkaar kunt linken.
                    Hierdoor kun je een programma schrijven waarbij je elk dier aan het juiste geluid kunt koppelen.
                    Want die twee programma's hieronder... Daar klopt natuurlijk niks van!
                    ```
                    dieren = 'kip', 'paard', 'koe'
                    geluiden = 'tok', 'hinnik', 'boe'
                    {for} dier {in} dieren
                        {print} 'Een ' dier ' zegt ' geluiden {at} {random}
                    ```
                    Je zou ook dit kunnen proberen... Maar het klopt nog steeds niet...
                    ```
                    dieren = 'kip', 'paard', 'koe'
                    geluiden = 'tok', 'hinnik', 'boe'
                    {for} dier {in} dieren
                        {for} geluid {in} geluiden
                            {print} 'Een ' dier ' zegt ' geluid
                    ```
                start_code: "{print} 'Op naar het volgende level!'"
                example_code: "```\nanimals = 'chicken', 'horse', 'cow'\nsounds = 'cluck', 'neigh', 'moo'\n{for} animal {in} animals\n    {print} 'A ' animal ' says ' sounds {at} {random}\n```\nYou could also try to make it work this way, but....\n```\nanimals = 'chicken', 'horse', 'cow'\nsounds = 'cluck', 'neigh', 'moo'\n{for} animal {in} animals\n    {for} sound {in} sounds\n        {print} 'A ' animal ' says ' sound\n```\n"
            16:
                story_text: |
                    ## Vooruitblik
                    In dit level lijkt je code al wat meer op Python, zometeen zul je in het volgende level nog een toevoeging van Python leren!
                    Daarnaast ben je er in dit level misschien al eens tegenaan gelopen dat je eigenlijk meerdere opties wil hebben dan alleen `{if}` en `{else}`.
                    Bijvoorbeeld in deze code:
                    ```
                    {print} 'Wat gaan we eten vanavond?'
                    opties = ['pasta', 'spuitjes', 'boerenkool']
                    gekozen = opties {at} {random}
                    {if} gekozen = 'pasta'
                        {print} 'Hmmm lekker! Pasta!'
                    {else}
                        {print} 'Helaas pindakaas'
                    ```
                    Eigenlijk zou je in dit voorbeeld 2x een {else} willen hebben: eentje voor de spruitjes en eentje voor de boerenkool.
                    In het volgende level leer je een nieuw commando `{elif}` dat je daarbij kan helpen!
                    Kijk maar eens in het volgende level...
                start_code: "{print} 'Op naar het volgende level!'"
                example_code: "## Example Hedy code\n```\n{print} 'What is for dinner tonight?'\noptions = ['pizza', 'broccoli', 'green beans']\nchosen = options {at} {random}\n{if} chosen = 'pizza'\n    {print} 'Yummy! Pizza!'\n{else}\n    {print} 'Yikes...'\n```\n"
                story_text_2: In this code it would be great to have 2x an `{else}` so you could have one option for the broccoli and one for the green beans. The next level comes with the new command `{elif}` that makes this possible! So check out the next level now!
            17:
                story_text: |
                    ## Vooruitblik
                    Wow! Wat ben je al ver gekomen! In het volgende level maken we onze code weer een beetje 'echter' door `{print}` nog meer op Python te laten lijken.
                    Benieuwd...? Klik dan maar verder!
                start_code: "{print} 'Op naar het volgende level!'"
            18:
                story_text: |
                    ## Vooruitblik
                    Gefeliciteerd! Je hebt het laatste level van Hedy behaald! Maar niet getreurd, we zijn druk bezig om nog meer levels en avonturen te bouwen. Dus kom vooral later nog eens een kijkje nemen of er al nieuwe levels zijn!
                start_code: "{print} ('Goed gedaan!')"
    end:
        name: "Eind quiz"
        description: "Test jouw Hedy kennis"
        image: " "
        default_save_name: " "
        levels:
            1:
                story_text: |
                    ## Eind
                    Dat was het einde van dit level! Doe nu de quiz om je kennis te testen.
                ## start_code is only added because it is required by the schema of Adventures
                start_code: "# Schrijf jouw code hier"
            2:
                story_text: |
                    ## Eind
                    Dat was het einde van dit level! Doe nu de quiz om je kennis te testen.
                ## start_code is only added because it is required by the schema of Adventures
                start_code: "# Schrijf jouw code hier"
            3:
                story_text: |
                    ## Eind
                    Dat was het einde van dit level! Doe nu de quiz om je kennis te testen.
                ## start_code is only added because it is required by the schema of Adventures
                start_code: "# Schrijf jouw code hier"
            4:
                story_text: |
                    ## Eind
                    Dat was het einde van dit level! Doe nu de quiz om je kennis te testen.
                ## start_code is only added because it is required by the schema of Adventures
                start_code: "# Schrijf jouw code hier"
            5:
                story_text: |
                    ## Eind
                    Dat was het einde van dit level! Doe nu de quiz om je kennis te testen.
                ## start_code is only added because it is required by the schema of Adventures
                start_code: "# Schrijf jouw code hier"
            6:
                story_text: |
                    ## Eind
                    Dat was het einde van dit level! Doe nu de quiz om je kennis te testen.
                ## start_code is only added because it is required by the schema of Adventures
                start_code: "# Schrijf jouw code hier"
            7:
                story_text: |
                    ## Eind
                    Dat was het einde van dit level! Doe nu de quiz om je kennis te testen.
                ## start_code is only added because it is required by the schema of Adventures
                start_code: "# Schrijf jouw code hier"
            8:
                story_text: |
                    ## Eind
                    Dat was het einde van dit level! Doe nu de quiz om je kennis te testen.
                ## start_code is only added because it is required by the schema of Adventures
                start_code: "# Schrijf jouw code hier"
            10:
                story_text: |
                    ## Eind
                    Dat was het einde van dit level! Doe nu de quiz om je kennis te testen.
                ## start_code is only added because it is required by the schema of Adventures
                start_code: "# Schrijf jouw code hier"
            11:
                story_text: |
                    ## Eind
                    Dat was het einde van dit level! Doe nu de quiz om je kennis te testen.
                ## start_code is only added because it is required by the schema of Adventures
                start_code: "# Schrijf jouw code hier"<|MERGE_RESOLUTION|>--- conflicted
+++ resolved
@@ -236,13 +236,7 @@
                     {print} 'Hij hoort het geluid van een ' dieren {at} {random}
                     {print} naam ' is bang dat dit een spookbos is'
                     ```
-<<<<<<< HEAD
-                start_code: "{print} 'Hier komt straks jouw verhaal!'"
             5:
-=======
-                start_code: "# schrijf hier je code"
-            13:
->>>>>>> 5f36478a
                 story_text: |
                     ## Verhaal
                     In dit level kun je je verhaal nog leuker maken door verschillende eindes te programmeren.
@@ -299,12 +293,8 @@
                         {print} 'Snel zoekt ' hoofdpersoon ' een verstopplek'
                         {print} _
                     ```
-<<<<<<< HEAD
                     In dit voorbeeld zie je hoe je twee verschillende verhalen kunt maken; eentje waarbij je op het geluid afgaat en eentje waarbij je je verstopt. Vul zelf lege plekken in! Wat gebeurt er verder?
                 start_code: "# Schrijf jouw code hier"
-=======
-                start_code: "# schrijf hier je code"
->>>>>>> 5f36478a
             9:
                 story_text: |
                     ## Verhaal
