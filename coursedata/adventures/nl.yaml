--- conflicted
+++ resolved
@@ -1293,18 +1293,11 @@
                     prijs is 4 * mensen
                     print 'Dat wordt dan ' prijs ' euro!'
                     ```
-
-                start_code: "print 'Welkom bij McHedy!' "    
-                
-            8:
-                story_text: |
-                    ## Restaurant level 8
-                    [Hier moet nog meer uitleg Marleen!]
-
+                                       
                     ## Toevoegingen met `if`
-                    Je kunt nu ook zorgen dat er vervolgvragen komen.
+                    Je kunt natuurlijk ook zorgen dat er vervolgvragen komen. 
                     Als men bijvoorbeeld een patatje bestelt, kun je vragen welke saus ze daarbij willen. Of je kunt vragen of ze cola light willen of normale cola.
-                    En zo kun je vast zelf nog veel meer vragen bedenken!
+                    En zo kun je vast zelf nog veel meer vragen bedenken! 
                     ```
                     print 'Welkom bij McHedy!'
                     print 'U kunt hier uw bestelling doorgeven'
@@ -1319,11 +1312,11 @@
                         print drinken light
                     print 'Bedankt voor uw bestelling!'
                     ```
-
+                    
                     ## Uitdaging prijzen
                     De prijs is nu altijd 4 euro per persoon, kun jij nog een andere manier bedenken om de prijs te berekenen?
                     Bijvoorbeeld:
-
+                    
                     ```
                     prijs is 0
                     if eten is patat
@@ -1331,10 +1324,6 @@
                     if drinken is cola
                         prijs is prijs + 1
                     ```
-<<<<<<< HEAD
-                start_code: "print 'Welkom bij McHedy!' "
-
-=======
                 start_code: "print 'Welkom bij McHedy!' "    
                 
             8:
@@ -1363,7 +1352,6 @@
                         print 'Eet smakelijk!'
                     ```
                 start_code: ""            
->>>>>>> f053aacf
             9:
                 story_text: |
                     ## Restaurant
@@ -1501,7 +1489,7 @@
             8:
                 story_text: |
                     ## Spookhuis
-                    In level 8 heb je geleerd hoe je hele stukken code meerdere keren kunt herhalen. Hierdoor kun je levels maken in je spookhuisgame!
+                    In level 7 heb je geleerd hoe je hele stukken code meerdere keren kunt herhalen. Hierdoor kun je levels maken in je spookhuisgame!
                     In de lagere levels hoefde je maar een kamer door voordat je ontsnapt was, maar in dit level moet je wel 3x uit een kamer vluchten voordat je ontsnapt bent. 
                     Dat maakt het spel een stuk lastiger om te winnen, kijk maar...
                 
@@ -1535,15 +1523,9 @@
             10:
                 story_text: |
                     ## Spookhuis
-<<<<<<< HEAD
-                    In level 9 kun je de speler gemakkelijk vertellen in welke kamer hij zit, door de variabele i te gebruiken.
-                    Let op: Deze code is bijna gelijk aan die in level 7. Er zit een aanpassing op regel 5, waar het repeatcommando is vervangen door `for i in range 1 to 3`.
-                    Daarnaast is regel 8 toegevoegd, waardoor de speler nu ziet in welke kamer hij zit.
-=======
                     In dit level kun je de speler gemakkelijk vertellen in welke kamer hij zit, door de variabele i te gebruiken. 
                     Let op: Deze code is bijna gelijk aan die in het vorige level. Er zit een aanpassing op regel 5, waar het repeatcommando is vervangen door `for i in range 1 to 3`.
                     Daarnaast is regel 8 toegevoegd, waardoor de speler nu ziet in welke kamer hij zit. 
->>>>>>> f053aacf
                     
                     ## Voorbeeld Hedy code
                     ```
