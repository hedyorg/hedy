title: "Hedy avonturen!"
subtitle: "Met Hedy kan je van alles maken! Bijvoorbeeld een interactief verhaal, een spel of een app om het leven makkelijker te maken"
adventures:
    story:
        name: "Verhaal"
        description: "Maak een interactief verhaal"
        image: "story.png"
        default_save_name: "Verhaal"
        levels:
            1:
                story_text: |
                    ## Maak een verhaal
                    In level 1 kun je een verhaal maken met steeds een andere hoofdpersoon die je zelf invoert.

                    Gebruik als eerste regel deze code:

                    ```
                    {ask} wie is de hoofdpersoon van jouw verhaal
                    ```

                    Na die eerste regel begin je met `{print}` als de zin moet worden geprint.
                    Je gebruikt `{echo}` als je wilt dat jouw hoofdpersoon op het einde van de zin komt.
                example_code: |
                    ## Voorbeeld Hedy code
                    ```
                    {ask} De hoofdpersoon van dit verhaal is
                    {print} De hoofdpersoon gaat nu in het bos lopen
                    {echo} Hij is wel een beetje bang, die
                    {print} Overal hoort hij gekke geluiden
                    {print} Hij is bang dat dit een spookbos is
                    ```
                start_code: "{print} Hier begint jouw verhaal"
            2:
                story_text: |
                    ## Verhaal
                    In level 2 kun je je verhaal leuker maken. De naam van je hoofdpersoon kan nu overal in de zin staan.

                    Je moet daar wel een klein beetje extra voor programmeren. Je moet je hoofdpersoon nu eerst een naam geven.

                    Die naam kun je dan overal in een zin neerzetten.
                example_code: |
                    ## Voorbeeld Hedy code
                    ```
                    naam {is} {ask} Hoe heet de hoofdpersoon?
                    {print} naam gaat nu in het bos lopen
                    {print} naam is wel een beetje bang
                    {print} ineens hoort hij een vreemd geluid
                    {sleep} 2
                    {print} naam is bang dat dit een spookbos is
                    ```
                start_code: "{print} Hier komt straks jouw verhaal!"
            12:
                story_text: |
                    ## Verhaal
                    In dit level kun je meerdere woorden opslaan in een variabele. Hierdoor kun je je hoofdpersoon bijvoorbeeld een voor- en achternaam geven.
                example_code: |
                    ## Voorbeeld Hedy code
                    ```
                    naam = 'De Koningin van Engeland'
                    {print} naam ' zat te genieten van een lekker taartje, toen plotseling...'
                    ```
                start_code: ""
            13:
                story_text: |
                    ## Verhaal
                    Door `{and}` en `{or}` te gebruiken kun je je codes een stuk inkorten. Neem bijvoorbeeld het verhaal over de draak uit de vorige levels.
                example_code: |
                    ## Voorbeeld Hedy code
                    ```
                    zwaard = 'kwijt'
                    spel = 'aan'
                    {print} 'Onze held loopt door het bos'
                    {print} 'Ineens komt ze bij een splitsing...'
                    {for} i {in} {range} 0 {to} 2
                        {if} spel {is} 'aan'
                            pad = {ask} 'Welk pad moet onze held kiezen?'
                            {if} pad {is} 'links' {and} zwaard is 'gevonden'
                                {print} 'Onze held komt een draak tegen op het pad!'
                                {print} 'Gelukkig heeft ze een zwaard om het beest te verslaan!'
                                spel = 'over'
                            {if} pad {is} 'links' {and} zwaard is 'kwijt'
                                {print} 'Onze held vindt een draak, maar ze heeft geen wapens!'
                                {print} 'Onze held wordt met huid en haar verslonden...'
                                spel = 'over'
                            {if} pad {is} 'rechts' {and} zwaard is 'gevonden'
                                {print} 'Je hebt het zwaard al gevonden. Er is hier niks meer.'
                                {print} 'Ze loopt terug'
                            {if} pad {is} 'rechts' {and} zwaard is 'kwijt'
                                {print} 'Onze held vindt een zwaard'
                                {print} 'Die kan nog goed van pas komen'
                                zwaard = 'gevonden'
                    ```
                start_code: ""
            15:
                story_text: |
                    ## Verhaal
                    In dit level kun je de `{while}` loop gebruiken om je verhaaltjes nog interessanter te maken. Zo kun je `{while} spelletje {is} 'aan'` gebruiken om het spel te laten werken totdat je game over bent.
                    Of je kunt `{while} zwaard {is} 'kwijt'` gebruiken, zodat de speler niet verder kan totdat hij/zij het zwaard gevonden heeft.
                example_code: |
                    ## Voorbeeld Hedy code
                    ```
                    sleutels = 'kwijt'
                    {print} 'Je staat in de voortuin en bent je sleutels kwijt.'
                    {print} 'Waar ga je zoeken?'
                    {print} 'kies uit: boom, steen, bloembed, brievenbus'
                    {while} sleutels == 'kwijt'
                        locatie = {ask} 'Waar wil je zoeken?'
                        {if} locatie == 'bloembed'
                            {print} 'Hier zijn ze!'
                            sleutels = 'gevonden'
                        {else}
                            {print} 'Helaas, ze liggen niet bij de ' locatie
                    {print} 'Nu kun je het huis in!'
                    ```
                start_code: ""
            10:
                story_text: |
                    ## Verhaal
                    In dit level kun je het commando `{for}` in je verhaal gebruiken. Op deze manier kun je gemakkelijk het kinderboek 'Beertje bruin, wat zie jij daar?' programmeren.
                example_code: |
                    ## Voorbeeld Hedy code
                    ```
                    dieren = rode vogel, zwart schaap, groene kikker, gele eend, klein kind
                    {print} 'Beertje bruin'
                    {print} 'Beertje bruin'
                    {print} 'Wat zie jij daar?'
                    {for} dier {in} dieren
                        {print} 'Ik zie een ' dier
                        {print} 'En daar kijk ik naar!'
                        {print} dier
                        {print} dier
                        {print} 'Wat zie jij daar?'
                    {print} 'Ik zie alle dieren en daar kijk ik naar!'
                    ```
                start_code: ""
            9:
                story_text: |
                    ## Verhaal
                    In dit level kun je {if} commando's in andere {if} commando's stoppen. Hierdoor krijg je nog meer mogelijkheden om je verhaal echt interactief te maken!
<<<<<<< HEAD
                example_code: |
                    ## Voorbeeld Simpele Hedy Code
                    ```
                    {print} 'Robin loopt door de stad'
                    locatie = {ask} 'Gaat Robin een winkel in of gaat ze naar huis?'
                    {if} locatie {is} winkel
                        {print} 'Ze stapt de winkel binnen'
                        {print} 'Robin ziet een interessant boek.'
                        boek = {ask} 'Koopt Robin het boek?'
                        {if} boek {is} ja
                            {print} 'Robin koopt het boek en gaat naar huis'
                        {else}
                            {print} 'Robin verlaat de winkel en gaat naar huis'
                    {else}
                        {print} 'Robin gaat naar huis'
                    ```

                story_text_2:
                    Het voorbeeld hierboven is nog een simpel verhaaltje. Maar door {if} commando's in elkaar te zetten, kun je ook een super uitgebreid verhaal maken, dat al echt op een game lijkt!
                    Kijk maar...
                example_code_2: |
                    ## Uitgebreide code
                    ```
                    zwaard = kwijt
                    spel = aan
                    {print} 'Onze held loopt door het bos'
                    {print} 'Ineens komt ze bij een splitsing...'
                    {repeat} 2 {times}
                        {if} spel {is} aan
                            pad = {ask} 'Welk pad moet onze held kiezen?'
                            {if} pad {is} links
                                {if} zwaard {is} gevonden
                                    {print} 'Onze held komt een draak tegen op het pad!'
                                    {print} 'Gelukkig heeft ze een zwaard om het beest te verslaan!'
                                    spel = over
                                {else}
                                    {print} 'Onze held vindt een draak, maar ze heeft geen wapens!'
                                    {print} 'Onze held wordt met huid en haar verslonden...'
                                    spel = over
                            {if} pad {is} rechts
                                {if} zwaard {is} kwijt
                                    {print} 'Onze held vindt een zwaard'
                                    {print} 'Die kan nog goed van pas komen'
                                    zwaard = gevonden
                                {else}
                                    {print} 'Je hebt het zwaard al gevonden. Er is hier niks meer.'
                                    {print} 'Ze loopt terug'
                    ```
=======
>>>>>>> 3d14ce17
                start_code: ""
            8:
                story_text: |
                    ## Verhaal
                    In dit level kun je je verhaal écht interactief maken! In dit level is het `{if}` commando namelijk veranderd, waardoor je meerdere regels kan printen na een `{if}`.
                    Zo kun je de lezer van je verhaal een keuze laten maken. Na de keuze gaat het verhaal verder op basis van die keuze. Kijk maar naar het voorbeeld.
                example_code: |
                    ## Voorbeeld Hedy code
                    ```
                    hoofdpersoon = {ask} 'Hoe heet de hoofdpersoon in dit verhaal?'
                    {print} hoofdpersoon ' loopt door het bos'
                    {print} hoofdpersoon ' hoort plotseling een geluid!'
                    dapper = {ask} 'Gaat 'hoofdpersoon ' op het geluid af?'
                    {if} dapper {is} ja
                        {print} 'Dapper stapt ' hoofdpersoon ' op het geluid af'
                        {print} _
                    {else}
                        {print} 'Snel zoekt ' hoofdpersoon ' een verstopplek'
                        {print} _
                    ```
                    In dit voorbeeld zie je hoe je twee verschillende verhalen kunt maken; eentje waarbij je op het geluid afgaat en eentje waarbij je je verstopt. Vul zelf lege plekken in! Wat gebeurt er verder?
                start_code: ""
            7:
                story_text: |
                    ## Verhaal
                    Soms zegt iemand in een verhaal iets meerdere keren. Bijvoorbeeld als iemand om hulp roept, of een liedje zingt.
                    Dat kun je nu in je verhaal zetten met `{repeat}`.
                example_code: |
                    ## Voorbeeld Hedy code
                    ```
                    {print} 'De prins riep steeds om hulp'
                    {repeat} 5 {times} {print} 'Help!'
                    {print} 'Waarom helpt niemand me nou toch?'
                    ```

                start_code: "{repeat} 5 {times} {print} 'Help!'"
            5:
                story_text: |
                    ## Verhaal
                    In dit level kun je je verhaal nog leuker maken door verschillende eindes te programmeren.

                    Verzin twee eindes voor je verhaal, bijvoorbeeld zo:

                    - De prinses loopt door het bos
                    - Ze komt een monster tegen

                    - Goed einde: Ze pakt haar zwaard en het monster rent snel weg
                    - Slecht einde:  Het monster eet de prinses op

                    Je kunt ook zorgen dat er weer een naam ingevoerd kan worden. Dat werkt net zoals in level 3. Dat kun je combineren met een `{if}`, en dan heb je al een heel programma gemaakt!
                example_code: |
                    ## Voorbeeld Hedy code
                    ```
                    naam {is} {ask} 'Wie loopt er in het bos?'
                    {print} naam ' loopt door het bos'
                    {print} naam ' komt een monster tegen'
                    einde {is} {ask} 'Wil je een goed of slecht einde?'
                    {if} einde {is} goed {print} naam ' pakt het zwaard en het monster rent snel weg'
                    {else} {print} 'Het monster eet ' naam ' op'
                    ```

                start_code: "{print} 'Hier komt straks jouw verhaal!'"
            4:
                story_text: |
                    ## Verhaal
                    Misschien heb je gezien dat in het vorige level nog wel een foutje zit.
                    Heb je toevallig geprobeerd om een zin te maken waarin het woord naam zat? Bijv. `{print} mijn naam {is} naam`.
                    Dat werkte niet goed! Dan krijg je: mijn Henk {is} Henk. Dat kun je in level 4 oplossen.
                    Daarvoor moet je wel aanhalingstekens gebruiken bij alles dat je gaat printen.
                example_code: |
                    ## Voorbeeld Hedy code
                    ```
                    naam {is} Hans
                    {print} 'De naam van de hoofdpersoon {is}' naam
                    {print} naam 'gaat nu in het bos lopen'
                    {print} naam 'is wel een beetje bang'
                    dieren {is} 🦔, 🦉, 🐿, 🦇
                    {print} 'Hij hoort het geluid van een ' dieren {at} {random}
                    {print} naam ' is bang dat dit een spookbos is'
                    ```

                start_code: "{print} 'Hier komt straks jouw verhaal!'"
            3:
                story_text: |
                    ## Verhaal
                    In dit level kun je iets willekeurigs aan je verhaal toevoegen. Een willekeurig monster, dier of ander obstakel.

                    Dat gaat zo:
                    ```
                    dieren {is} 🦇, 🐿, 🦉, 🦔
                    {print} Hij hoort nu het geluid van een dieren {at} {random}
                    ```
                    Het `{add}`commando kun je misschien ook in je verhaal gebruiken. Bijvoorbeeld zo:
                    ```
                    {print} Hij hoort een geluid...
                    dieren {is} 🦉, 🐿, 🦇
                    dier {is} {ask} Wat denk jij dat het is?
                    {add} dier {to_list} dieren
                    {print} het was een dieren {at} {random}
                    ```
                    Hier zie je een voorbeeld van het `{remove}` commando in een verhaal:
                    ```
                    {print} Zijn rugzak is veel te zwaar...
                    {print} In de rugzak zitten een fles water, een zaklamp en een baksteen.
                    tas {is} water, zaklamp, baksteen
                    weggooien {is} {ask} Welk ding zal onze held weggooien?
                    {remove} weggooien {from} tas
                    ```

                start_code: "{print} Hier komt straks jouw verhaal!"
                example_code: "It goes like this:\n```\nanimals {is} \U0001F994, \U0001F43F, \U0001F989, \U0001F987\n{print} He now hears the sound of an animals {at} {random}\n```\n"
                story_text_2: "The command `{add}` can also come in handy in your story. For example:\n```\n"
                story_text_3: "This is an example of the `{remove}` command in your story\n"
                example_code_2: "{print} He hears a sound\nanimals {is} \U0001F43F, \U0001F994, \U0001F987, \U0001F989\nanimal {is} {ask} What do you think it is?\n{add} animal {to_list} animals\n{print} it was a animals {at} {random}\n```\n"
                example_code_3: "```\n{print} His backpack got way too heavy.\n{print} Inside were a bottle of water, a flashlight and a brick.\nbag {is} water, flashlight, brick\ndump {is} {ask} Which item should he dump?\n{remove} dump {from} bag\n```\n"
    parrot:
        name: "Papegaai"
        description: "Maak je eigen online papegaai die je napraat!"
        image: "story.png"
        default_save_name: "Papegaai"
        levels:
            1:
                story_text: |
                    ## Papegaai
                    Maak je eigen online papegaai die je napraat!
                example_code: |
                    ## Voorbeeld Hedy code
                    ```
                    {print} Ik ben papegaai Hedy
                    {ask} Wie ben jij?
                    {echo}
                    {echo}
                    ```
                start_code: "{print} Ik ben Hedy de papegaai!"
            2:
                story_text: |
                    ## Papegaai
                    Maak je eigen online papegaai die je napraat!
                example_code: |
                    ## Voorbeeld Hedy code
                    ```
                    {print} Ik ben papegaai Hedy
                    naam {is} {ask} Wie ben jij?
                    {print} naam
                    {sleep}
                    {print} koppie krauw
                    {sleep}
                    {print} naam
                    ```
                start_code: "{print} Ik ben Hedy de papegaai!"
            3:
                story_text: |
                    ## Papegaai
                    Leer je papegaai nieuwe woordjes met het `{add}` commando!
                example_code: |
                    ## Voorbeeld Hedy code
                    ```
                    woorden {is} lorre, Hedy
                    {print} Train je papegaai!
                    nieuw_woord {is} {ask} Welk woord moet je papegaai leren?
                    {add} nieuw_woord {to_list} woorden
                    {print} 🧒: Zeg nieuw_woord , Hedy!
                    {print} 🦜: woorden {at} {random}
                    ```
                start_code: ""
            5:
                story_text: |
                    ## Papegaai
                    Beloon je papegaai als hij het nieuwe woordje zegt!
                example_code: |
                    ## Voorbeeld Hedy code
                    ```
                    woorden {is} lorre, Hedy
                    {print} 'Train je papegaai!'
                    nieuw_woord {is} {ask} 'Welk woord moet je papegaai leren?'
                    {add} nieuw_woord {to_list} woorden
                    {print} '🧒 Zeg ' nieuw_woord ', Hedy!'
                    gezegd_woord {is} woorden {at} {random}
                    {print} '🦜 ' gezegd_woord
                    {if} gezegd_woord {is} nieuw_woord {print} '🧒 Goedzo! 🍪'
                    {else} {print} '🧒 Nee! Zeg ' nieuw_woord
                    ```

                start_code: ""
    songs:
        name: "Zing een liedje!"
        description: "Print een liedje "
        image: "songs.png"
        default_save_name: "Liedje"
        levels:
            12:
                story_text: |
                    ## Zing een liedje
                    In dit level kun je meerdere woorden in een variabele opslaan. Dat komt goed uit bij liedjes zoals het Engelse kinderliedje '{if} you're happy {and} you know it, clap your hands'. Kijk maar:
                example_code: |
                    ## Voorbeeld Hedy code
                    ```
                    actions = 'clap your hands', 'stomp your feet', 'shout Hurray!'
                    {for} action {in} actions
                        {for} i {in} {range} 1 {to} 2
                            {print} '{if} youre happy {and} you know it'
                            {print} action
                        {print} '{if} youre happy {and} you know it {and} you really want to show it'
                        {print} '{if} youre happy {and} you know it'
                        {print} action
                    ```
                start_code: ""
            11:
                story_text: |
                    ## Zing een stapelliedje!
                    In dit level kun je makkelijk (af)tellen in een liedje. Zo kun je bijvoorbeeld het kinderliedje '10 kleine visjes' programmeren.
                start_code: ""
            10:
                story_text: |
                    ## Zing een liedje!
                    Ook in dit level kunnen we weer liedjes zingen, bijv. Baby Shark.
                    Met de nieuwe code `{for}` kunnen we voor de hele familie in een keer printen.
                    Eerst zetten we alle dieren in een lijst familie. Nu gaan we steeds voor een van de familieleden het liedje printen.

                    Dat scheelt een hoop regels code!
                start_code: ""
            8:
                story_text: |
                    ## Zing een liedje!
                    Nu kun je meerdere regels herhalen, wat heel fijn is in liedjes!
                example_code: |
                    ## Cowboy Billie Boem
                    ```
                    {repeat} 3 {times}
                        dier = {ask} 'Welk dier kies je?'
                        {print} 'En wie rijdt er op zijn ' dier ' door de prairie?'
                        {print} 'Dat is cowboy Billie Boem, door de boeven zeer gevreesd!'
                        {print} 'Er is nooit in het Wilde Westen een cowboy geweest, die zo dapper was als Cowboy Billie Boem.'
                        {print} 'Van je hotsie knotsie knetter!'
                        {print} 'Van je jippie jippie jeej!'
                        {print} 'Maar zijn ' dier ' was zeer vermoeid en die kon niet langer mee'
                        {print} 'Maar hij moest de boeven vangen, dus koos hij een ander beest'
                        {print} 'en nu mag je zelf bedenken wat voor beest dat is geweest!'
                    ```
                start_code: ""
            7:
                story_text: |
                    ## Liedjes
                    In liedjes zit vaak veel herhaling. Denk maar aan Baby Shark! Ze zingen steeds hetzelfde:

                    Baby Shark tututudutudu <br>
                    Baby Shark tututudutudu <br>
                    Baby Shark tututudutudu <br>
                    Baby Shark

                    Dit liedje kan jij met een {repeat} veel korter maken! Lukt het jou om de code af te maken?
                example_code: |
                    ## Voorbeeld Hedy code
                    ```
                    {repeat} _ _ {print} 'Baby Shark tututudutudu'
                    {print} 'Baby Shark'
                    ```

                    Na Baby Shark kun je natuurlijk ook nog andere liedjes programmeren. Er zijn veel liedjes met herhaling erin.
                start_code: "{print} 'Baby Shark'"
            6:
                story_text: |
                    ## Liedjes
                    In liedjes zit vaak veel herhaling. Soms wordt er in die herhaling ook geteld.
                    Bijvoorbeeld in het welbekende potje met vet. Dat kan je met een beetje rekenen zelf programmeren.
                example_code: |
                    ## Voorbeeld Hedy code
                    ```
                    couplet = 1
                    {print} 'Ik heb het potje met vet'
                    {print} 'al op de tafel gezet'
                    {print} 'Ik heb het'
                    {print} 'potje, potje, potje, potje... '
                    {print} 'veeeeeet'
                    {print} 'al op de tafel gezet'
                    couplet = couplet + 1
                    {print} 'Door naar het ' couplet 'e couplet'
                    ```
                    Regels 2 t/m 9 kun je nu zo vaak herhalen als je maar wilt, door de regels te kopiëren.

                    Na het potje met vet kun je natuurlijk ook nog andere liedjes programmeren. Er zijn veel liedjes met tellen erin.
                    Misschien kun jij het liedje 99 bottles of beer ook wel maken! Daar tellen we af in plaats van op.
                start_code: "{print} 'Baby shark'"
            16:
                story_text: |
                    ## Zing een lied!
                    Maak het nog makkelijker om een liedje te programmeren zoals old MacDonald! Je kunt nu de dieren en hun geluiden aan elkaar koppelen, door ze op dezelfde plaats in het lijstje te zetten.
                    Ook de Dronken Zeeman gaat lekker snel in dit level! Je hebt maar 5 regels nodig voor het gehele lied. Kijk maar!
                start_code: ""
    turtle:
        name: "Tekenen"
        description: "Maak jouw eigen tekening"
        image: "turtle.gif"
        default_save_name: "schildpad"
        levels:
            1:
                story_text: |
                    ## Tekenen maar
                    In level 1 kun je ook beginnen met een programmeer-tekening! Door lijnen te combineren met draaien kun je bijvoorbeeld een
                    vierkant maken of een trapje.

                    Met `{forward}` ga je naar voren. Het getal erna bepaalt hoe ver naar voren. Met `{turn} right` draai je een kwartslag, met de klok mee. `{turn} left` draait tegen de klok in.

                    Dit is het begin van een trapje, zorg jij dat het wel 5 treden worden?
                example_code: |
                    ## Voorbeeld Hedy code
                    ```
                    {turn} right
                    {forward} 50
                    {turn} left
                    {forward} 50
                    ```
                start_code: "{forward} 50\n{turn} right"
            2:
                story_text: |
                    ## Tekenen maar
                    In level 1 kon je schildpad alleen links of rechts draaien. Dat is een beetje saai!
                    In level 2 kan zijn neus alle kanten op kijken.

                    Een kwartslag draaien doe je met het getal 90. Dat noemen we graden. Een heel rondje is 360 graden.
                    Kun jij een ander figuur maken door de hoek te veranderen? Een driehoek of een rondje?
                    Je moet de schildpad dan misschien ook vaker vooruit laten gaan met `{forward}`.
                example_code: |
                    ## Voorbeeld Hedy code

                    ```
                    {print} Figuren tekenen
                    hoek {is} 90
                    {turn} hoek
                    {forward} 25
                    {turn} hoek
                    {forward} 25
                    ```

                start_code: |
                    {print} Schildpaddenrace!
                    hoek {is} 90
                    {turn} hoek
                    {forward} 25
            3:
                story_text: |
                    ## Zoekende schildpad
                    Ook bij je teken-schildpad kun je `{random}` gebruiken! Dan loopt hij steeds een ander pad.
                    Kies met `{at} {random}` een hoek uit een lijstje. Als je regels 2 en 3 een paar keer herhaalt, krijg je een langere tekening.

                example_code: |
                    ## Voorbeeld Hedy code
                    ```
                    hoeken {is} 10, 50, 90, 150, 250
                    {turn} hoeken {at} {random}
                    {forward} 25
                    ```

                start_code: |
                    {print} Schildpaddenrace!
                    hoek {is} 90
                    {turn} hoek
                    {forward} 25
            8:
                story_text: |
                    ## Tekenen maar
                    Nu we meerdere regels kunnen herhalen, kunnen we makkelijker figuren maken.
                    Want we hoeven maar één keer in te stellen wat de hoek is en dan steeds die variabele gebruiken in de `{repeat}`.
                example_code: |
                    ## Voorbeeld Hedy code
                    ```
                    hoek = 90
                    {repeat} 10 {times}
                        {turn} hoek
                        {forward} 50
                    ```

                story_text_2: |
                    ## Interactie
                    Ook kunnen we nu het programma verbeteren dat verschillende figuren tekent.
                    Week jij hoe ver de schildpad hier moet draaien? Maak de code af en je kunt iedere veelhoek tekenen.

                example_code_2: |
                    ## Voorbeeld Hedy code
                    ```
                    hoeken = {ask} 'Hoeveel hoeken krijgt dit figuur?'
                    hoek = 360 / hoeken
                    {repeat} hoeken {times}
                        {turn} _
                        {forward} _
                    ```
                start_code: |
                    hoeken = {ask} 'Hoeveel hoeken krijgt dit figuur?'

            7:
                story_text: |
                    ## Tekenen maar
                    In dit level kun je één regel code herhalen met `{repeat}`.
                example_code: |
                    ## Voorbeeld Hedy code
                    ```
                    {print} 'Figuren tekenen'
                    {repeat} 3 {times} {forward} 10
                    ```
                start_code: |
                    {print} 'Figuren tekenen'
                    {repeat} 3 {times} {forward} 10

            6:
                story_text: |
                    ## Tekenen maar
                    In dit level kun je gaan rekenen en kun je daarmee verschillende figuren tekenen.
                    Misschien heb je op school al geleerd dat een heel rondje rond draaien 360 graden is. Zo niet, dan weet je het nu!
                    Daarom gebruik je voor een vierkant ook 90 graden. 360 gedeeld door 4 is 90.
                    Nu we met Hedy kunnen rekenen, kunnen we alle figuren tekenen die we maar willen!
                example_code: |
                    ## Voorbeeld Hedy code
                    ```
                    hoeken = {ask} 'Hoeveel hoeken krijgt dit figuur?'
                    hoek = 360 / hoeken
                    {forward} 50
                    {turn} hoek
                    {forward} 50
                    {turn} hoek
                    {forward} 50
                    {turn} hoek
                    {forward} 50
                    {turn} hoek
                    {forward} 50
                    {turn} hoek
                    {forward} 50
                    {turn} hoek
                    ```
                start_code: |
                    {print} 'Figuren tekenen'

            5:
                story_text: |
                    ## Tekenen maar
                    In dit level kun je met `{if}` een keuze maken. Bijvoorbeeld tussen verschillende soorten figuren.
                example_code: |
                    ## Voorbeeld Hedy code
                    ```
                    {print} 'Figuren tekenen'
                    figuur {is} {ask} 'Wil je een driehoek of een vierkant?'
                    {if} figuur {is} driehoek hoek {is} 120
                    {else} hoek {is} 90
                    {turn} hoek
                    {forward} 25
                    {turn} hoek
                    {forward} 25
                    {turn} hoek
                    {forward} 25
                    {turn} hoek
                    {forward} 25
                    ```
                start_code: |
                    {print} 'Figuren tekenen'
                    hoek {is} 90
                    {turn} hoek
                    {forward} 25

            4:
                story_text: |
                    ## Tekenen maar
                    In dit level moet je aanhalingstekens gebruiken bij `{print}` en `{ask}`. Ook bij het tekenen dus!
                example_code: |
                    ## Voorbeeld Hedy code
                    ```
                    {print} 'Figuren tekenen'
                    hoek {is} 90
                    {turn} hoek
                    {forward} 25
                    {turn} hoek
                    {forward} 25
                    ```

                start_code: |
                    {print} 'Figuren tekenen'
                    hoek {is} 90
                    {turn} hoek
                    {forward} 25


    dishes:
        name: "Afwas?"
        description: "Gebruik de computer om te kijken wie de afwas doet (Start op level 2)"
        image: "dishes.png"
        default_save_name: "Afwas"
        levels:
            10:
                story_text: |
                    ## Afwasprogramma
                    In dit level kun je je afwasrooster nog beter maken.

                start_code: ""
            7:
                story_text: |
                    ## Afwasprogramma
                    Met de `{repeat}` kun je stukjes code herhalen. Daarmee kun je dan voor de hele week uitrekenen wie er aan de beurt is.

                example_code: |
                    ## Voorbeeld Hedy code
                    ```
                    mensen = mama, papa, Emma, Sophie
                    {repeat} _ _ {print} 'de afwasser is ' _
                    ```
                start_code: "{print} 'Wie doet de afwas?'"
            6:
                story_text: |
                    ## Afwasprogramma
                    Hoe vaak gaat iedereen eigenlijk afwassen? Is dat wel eerlijk? Dat kun je nu tellen.

                example_code: |
                    ## Voorbeeld Hedy code
                    ```
                    mensen = mama, papa, Emma, Sophie
                    emma_wast_af = 0
                    afwasser = mensen {at} {random}
                    {print} 'De afwasser is ' afwasser
                    {if} afwasser {is} Emma emma_wast_af = emma_wast_af + 1
                    {print} 'Emma gaat deze week ' emma_wast_af ' keer afwassen'
                    ```

                    Nu kun je regels 3 t/m 5 een paar keer (bijv 7 keer voor een hele week) kopiëren om weer voor een hele week vooruit te rekenen.
                    Maak jij de code voor de hele week?

                    ## Eerlijk afwasprogramma
                    Als je heel veel pech hebt moet je bij het vorige afwasprogramma misschien wel de hele week afwassen! Dat is niet eerlijk!
                    Daarom kun je ook het `{remove}` commando gebruiken om de gekozen afwasser uit het lijstje te halen. Zo hoeft de afwasser pas weer af te wassen als iedereen geweest is.
                    De code voor maandag en dinsdag staat klaar, maak jij de rest van de week af?
                    En kan jij een oplossing bedenken voor als het lijstje leeg is...?
                    ```
                    mensen = mama, papa, Emma, Sophie
                    afwasser = mensen {at} {random}
                    {print} 'Maandag is de afwasser: ' afwasser
                    {remove} afwasser {from} mensen
                    afwasser = mensen {at} {random}
                    {print} 'Dinsdag is de afwasser: ' afwasser
                    {remove} afwasser {from} mensen
                    afwasser = mensen {at} {random}
                    ```

                start_code: "{print} 'Wie doet de afwas?'"
            5:
                story_text: |
                    ## Afwasprogramma
                    Met de `{if}` kun je nu leuker maken met een `{if}`. Je kan je programma laten reageren op de keuze.

                    Maak jij de code af zodat het 'chips' {print} als jij aan de beurt bent, en anders 'yes!'?
                    Vergeet de aanhalingstekens niet!

                example_code: |
                    ## Voorbeeld Hedy code
                     ```
                     mensen {is} mama, papa, Emma, Sophie
                     afwasser {is} mensen {at} {random}
                     {if} afwasser {is} Sophie {print} _ chips ik moet de afwas doen _
                     {else} {print} ' gelukkig geen afwas want ' _ ' wast al af'
                     ```
                start_code: "{print} 'Wie doet de afwas?'"
            4:
                story_text: |
                    ## Afwasprogramma
                    Met aanhalingstekens kun je je afwasprogramma mooier maken.
                    Deze keer is de voorbeeldcode niet helemaal compleet.
                    Maak jij de code af door op de lage streepjes de juiste commando's of tekens in te vullen?
                    Op ieder streepje moet steeds één woord of teken komen.

                    Tip: Vergeet de aanhalingstekens niet!
                example_code: |
                    ## Voorbeeld Hedy code
                    ```
                    mensen {is} mama, papa, Emma, Sophie
                    {print} _ de afwas wordt gedaan door _
                    {print} mensen {at} _
                    ```
                start_code: "{print} 'Wie doet de afwas?'"
            3:
                story_text: |
                    ## Afwasprogramma
                    Heb jij altijd onenigheid thuis over wie vandaag de afwas moet doen of de kattenbak moet verschonen?
                    Dan kun je de computer heel eerlijk laten kiezen. Dat kun jij nu programmeren in dit level!
                    Je maakt eerst een lijst met de leden van jouw gezin. Dan kies je met `{at} {random}` uit de lijst.

                example_code: |
                    ## Voorbeeld Hedy code
                    ```
                    mensen {is} mama, papa, Emma, Sophie
                    {print} mensen {at} {random}
                    ```
                    ## Hack het afwasprogramma met {remove}
                    Heb jij geen zin om de afwas te doen? Hack dan het programma door jouw naam van het lijstje te halen!

                    ```
                    mensen {is} mama, papa, Emma, Sophie
                    jouw_naam {is} {ask} Wie ben jij?
                    {remove} jouw_naam {from} mensen
                    {print} mensen {at} {random} doet de afwas vanavond!
                    ```
                start_code: "{print} Wie doet de afwas?"
    dice:
        name: "Dobbelsteen"
        description: "Maak je eigen dobbelsteen"
        image: "dice.png"
        default_save_name: "Dobbelsteen"
        levels:
            10:
                story_text: |
                    ## Dobbelsteen
                    Treuzelen je medespelers altijd bij het gooien van de dobbelstenen en duurt je spel te lang? In level 8 kun je Hedy in een keer laten gooien voor alle spelers!'

                example_code: |
                    ## Voorbeeld Hedy code
                    ```
                    spelers = Anne, Jonneke, Jessie, Ilona
                    keuzes = 1, 2, 3, 4, 5, 6
                    {for} speler {in} spelers
                        {print} speler ' gooit ' keuzes {at} {random}
                        {sleep}
                    ```
                start_code: ""
            7:
                story_text: |
                    ## Dobbelsteen
                    Je kunt ook in dit level weer een dobbelsteen maken. Met de `{repeat}` code kun je makkelijk een heel handje dobbelstenen rollen.
                    Probeer de voorbeeldcode maar eens af te maken! Op de streepjes moeten meerdere commando's en tekens komen.

                    Maar misschien wil jij wel een hele andere dobbelsteen maken. Dat mag natuurlijk ook!

                example_code: |
                    ## Voorbeeld Hedy code
                    ```
                    keuzes {is} 1, 2, 3, 4, 5, regenworm
                    {repeat} _ _ {print} _ _ _
                    ```
                start_code: "{print} 'Wat zal de dobbelsteen deze keer aangeven?'"
            6:
                story_text: |
                    ## Dobbelsteen
                    Je kunt nu weer een regenwormendobbelsteen maken, maar nu kun je ook uitrekenen hoeveel punten er gegooid zijn.

                    Je weet misschien dat de worm bij Regenwormen telt voor 5 punten. Nu kun je een worp gooien, en dan meteen uitrekenen hoeveel punten je dan hebt gegooid. Zo doe je dat voor 1 dobbelsteen:

                example_code: |
                    ## Voorbeeld Hedy code
                    ```
                    keuzes = 1, 2, 3, 4, 5, regenworm
                    punten = 0
                    worp = keuzes {at} {random}
                    {print} 'je gooide ' worp
                    {if} worp {is} regenworm punten = punten + 5
                    {else} punten = punten + worp
                    {print} 'dat zijn dan ' punten ' punten'
                    ```
                    Kun jij de code nu zo maken dat je de totaalscore krijgt voor 8 dobbelstenen? Daarvoor moet je sommige stukken van de code knippen en plakken.
                start_code: "{print} 'Wat zal de dobbelsteen deze keer aangeven?'"
            5:
                story_text: |
                    ## Dobbelsteen
                    Je kunt ook in dit level weer een dobbelsteen maken en daarbij de `{if}` gebruiken.
                    Maak de voorbeeldcode af zodat de code zegt 'Je mag stoppen met gooien' als je een regenworm hebt gegooid.

                    Maar misschien wil jij wel een dobbelsteen uit een heel ander spel namaken. Dat is natuurlijk ook goed. Verzin dan zelf een reactie. Bijv 'yes' bij 6 en 'jammer' bij iets anders.

                example_code: |
                    ## Voorbeeld Hedy code
                    ```
                    keuzes {is} 1, 2, 3, 4, 5, regenworm
                    worp {is} _
                    {print} 'je hebt ' _ ' gegooid'
                    {if} _ {is} regenworm {print} 'Je mag stoppen met gooien.'
                    _ {print} 'Je moet nog een keer hoor!'
                    ```
                start_code: "{print} 'Wat zal de dobbelsteen deze keer aangeven?'"
            4:
                story_text: |
                    ## Dobbelsteen
                    In dit level kunnen we zinnen maken met de dobbelwaarde in de zin, met aanhalingstekens natuurlijk.
                    Deze keer is de voorbeeldcode niet helemaal compleet. Maak jij de code af?
                example_code: |
                    ## Voorbeeld Hedy code
                    ```
                    keuzes {is} 1, 2, 3, 4, 5, regenworm
                    {print} _ jij gooide _
                    {print} _ _ _ <- hier moet je het kiezen programmeren
                    ```

                start_code: "{print} 'Wat zal de dobbelsteen deze keer aangeven?'"
            3:
                story_text: |
                    ## Dobbelsteen
                    In dit level kunnen we kiezen uit een lijst. Daarmee kunnen we de computer een kant van de dobbelsteen laten kiezen.
                    Kijk eens bij de spelletjes die je thuis in de kast hebt staan.
                    Zitten daar spelletjes tussen met een (speciale) dobbelsteen? Die kun je ook namaken met deze code.
                    Bijvoorbeeld de dobbelsteen van het spelletje Regenwormen met daarop de getallen 1 tot en met 5 en een regenworm.
                    ![Dobbelsteen van regenwormen met 1 tot en met 5 en een regenworm erop](https://cdn.jsdelivr.net/gh/felienne/hedy@24f19e9ac16c981517e7243120bc714912407eb5/coursedata/img/dobbelsteen.jpeg)

                example_code: |
                    ## Voorbeeld Hedy code
                    ```
                    keuzes {is} 1, 2, 3, 4, 5, regenworm
                    {print} keuzes {at} {random}
                    ```

                start_code: "{print} Wat zal de dobbelsteen deze keer aangeven?"
            15:
                story_text: |
                    ## Dobbelstenen
                    In dit dobbelspelletje moet je 6 gooien in zo min mogelijk beurten.

                example_code: |
                    ## Voorbeeld Hedy code
                    ```
                    opties = 1, 2, 3, 4, 5, 6
                    {print} 'Gooi 6 in zo min mogelijk beurten!'
                    gegooid = 0
                    pogingen = 0
                    {while} gegooid != 6
                        gegooid = opties {at} {random}
                        {print} 'Jij gooide ' gegooid
                        pogingen = pogingen + 1
                    {print} 'Hoera! Je hebt 6 gegooid in ' pogingen ' pogingen.'
                    ```
                start_code: ""
    rock:
        name: "Steen, papier, schaar"
        description: "Maak jouw eigen steen, papier, schaar spel"
        image: "rock.png"
        default_save_name: "Steen"
        levels:
            1:
                story_text: |
                    ## Steen, papier, schaar
                    In level 1 kun je een begin maken met een steen, papier, schaar spel.
                    Met `{ask}` kun je een keuze maken, en met `{echo}` kan je die keuze herhalen.

                example_code: |
                    ## Voorbeeld Hedy code

                    ```
                    {print} wat kies jij?
                    {ask} kies uit steen, papier of schaar
                    {echo} dus jouw keuze was:
                    ```

                    Je kunt in plaats van woorden natuurlijk ook emoji's gebruiken: ✊✋✌
                start_code: "{print} Welkom bij jouw eigen steen papier schaar!"
            10:
                story_text: |
                    ## Steen, papier, schaar
                    Ben je te lui om zelf steen papier te spelen? Dan kan Hedy het voor je doen!

                example_code: |
                    ## Voorbeeld Hedy code
                    ```
                    keuzes = steen, papier, schaar
                    spelers = Marleen, Michael
                    {for} speler {in} spelers
                        {print} speler ' kiest ' keuzes {at} {random}
                    ```
                start_code: ""
            9:
                story_text: |
                    ## Steen, papier, schaar
                    In dit level kun je het hele steen, papier, schaar programma maken door de {if} commando's in elkaar te zetten!
                example_code: |
                    ## Voorbeeld Hedy code
                    ```
                    keuzes {is} steen, papier, schaar
                    jouw_keuze {is} {ask} 'Wat kies jij?'
                    {print} 'Jij kiest ' jouw_keuze
                    computer_keuze {is} keuzes {at} {random}
                    {print} 'De computer kiest ' computer_keuze
                    {if} computer_keuze {is} jouw_keuze
                        {print} 'Gelijkspel'
                    {if} computer_keuze {is} 'steen'
                        {if} jouw_keuze {is} 'papier'
                            {print} 'Jij wint!'
                        {if} jouw_keuze {is} 'schaar'
                            {print} 'De computer wint!'
                start_code: ""
            5:
                story_text: |
                    ## Steen, papier, schaar
                    In level 5 kunnen we gaan bepalen wie er gewonnen heeft.
                    Daarvoor heb je de nieuwe `{if}` code nodig.

                    Sla jouw keuze op met de naam keuze en de keuze van de computer als computerkeuze.
                    Dan kun je met `{if}` kijken of ze hetzelfde zijn of verschillend.
                    Maak jij de code af?

                example_code: |
                    ## Voorbeeld Hedy code
                    ```
                    opties {is} steen, papier, schaar
                    computerkeuze {is} _
                    keuze {is} {ask} 'Wat kies jij?'
                    {print} 'jij koos ' _
                    {print} 'computer koos ' _
                    {if} _ {is} _ {print} 'gelijkspel!' {else} {print} 'geen gelijkspel'
                    ```

                    Vul op de stippeltjes eerst de goede code aan om te kijken of het gelijkspel is.

                start_code: "{print} 'Welkom bij jouw eigen steen papier schaar!'"
            4:
                story_text: |
                    ## Steen, papier, schaar
                    In dit level kunnen we steen, papier, schaar verder programmeren. Maar als je er tekst bij wilt, moet je ook hier nu aanhalingstekens gebruiken.
                    Maak jij de code af door op de stipjes de juiste commando's of tekens in te vullen?

                example_code: |
                    ## Voorbeeld Hedy code
                    ```
                    keuzes {is} steen, papier, schaar
                    {print} _ De computer koos: _ _ {at} _
                    ```
                start_code: "{print} 'Welkom bij jouw eigen steen papier schaar!'"
            3:
                story_text: |
                    ## Steen, papier, schaar
                    In dit level kunnen we lijstjes invoeren en daar dingen uit kiezen. Je maakt eerst een lijstje met `{is}`. Daarna kan je de computer met `{at} {random}` (je zegt et ren-dom) iets uit de lijst laten kiezen.
                    Zo kun je de computer laten kiezen uit steen, papier en schaar.
                example_code: |
                    ## Voorbeeld Hedy code
                    ```
                    keuzes {is} steen, papier, schaar
                    {print} keuzes {at} {random}
                    ```
                    Ook in dit level kun je de `{ask}` weer gebruiken, dus probeer maar eens of jij jouw keuze en de keuze van de computer kan printen!
                    Let wel goed op, omdat de `{ask}` nu anders werkt dan in de vorige levels. Er moet een naam voor.
                start_code: "{print} Welkom bij jouw eigen steen papier schaar!"
            2:
                story_text: |
                    ## Steen, papier, schaar
                    In dit level kun je variabelen gebruiken om alvast een stukje van de spelletje te programmeren. In het volgende level leer je het spelletje maken.

                example_code: |
                    ## Voorbeeld Hedy code
                    ```
                    keuze {is} _
                    {print} ik kies keuze
                    ```
                start_code: ""
            13:
                story_text: |
                    ## Steen, papier, schaar
                    Met het `{and}` commando kun je steen, papier, schaar veel netter programmeren. Kijk maar eens naar de voorbeeldcode en probeer hem zelf af te maken!

                example_code: |
                    ## Voorbeeld Hedy code
                    ```
                    opties = 'steen', 'papier', 'schaar'
                    jouw_keuze = {ask} 'Wat kies jij?'
                    computer_keuze = opties {at} {random}
                    {print} 'Jij kiest ' jouw_keuze
                    {print} 'De computer kiest ' computer_keuze
                    {if} computer_keuze {is} jouw_keuze
                        {print} 'Gelijkspel'
                    {if} computer_keuze {is} 'steen' {and} jouw_keuze {is} 'papier'
                        {print} 'Jij wint!'
                    {if} computer_keuze {is} 'steen' {and} jouw_keuze {is} 'schaar'
                        {print} 'De computer wint!'
                    ```
                start_code: ""
            15:
                story_text: |
                    ## Steen, papier, schaar
                    Speel tot je de computer verslaat! Maar maak eerst de voorbeeld code af...

                example_code: |
                    ## Voorbeeld Hedy code
                    ```
                    gewonnen = 'nee'
                    opties = 'steen', 'papier', 'schaar'
                    {while} gewonnen == 'nee'
                        jouw_keuze = {ask} 'Wat kies jij?'
                        computer_keuze = opties {at} {random}
                        {print} 'jij koos ' jouw_keuze
                        {print} 'de computer koos ' computer_keuze
                        {if} computer_keuze == jouw_keuze
                            {print} 'Gelijkspel!'
                        {if} computer_keuze == 'steen' {and} jouw_keuze == 'schaar'
                            {print} 'Je verliest!'
                        {if} computer_keuze == 'steen' {and} jouw_keuze == 'papier'
                            {print} 'Je wint!'
                            gewonnen = 'ja'
                start_code: ""
    calculator:
        name: "Rekenmachine"
        description: "Maak een rekenmachine"
        image: "calculator.png"
        default_save_name: "Rekenmachine"
        levels:
            14:
                story_text: |
                    ## Raad mijn getal
                    In dit level kun je het spelletje 'Raad mijn getal' programmeren!

                example_code: |
                    ## Voorbeeld Hedy code
                    ```
                    {print} 'Raad mijn getal'
                    getallen = 1, 2, 3, 4, 5, 6, 7, 8, 9, 10
                    getal = getallen {at} {random}
                    spel = 'aan'
                    {for} i {in} {range} 1 {to} 10
                        {if} spel == 'aan'
                            gok = {ask} 'Welk getal denk je?'
                            {if} gok > getal
                                {print} 'Lager!'
                            {if} gok < getal
                                {print} 'Hoger!'
                            {if} gok == getal
                                {print} 'Hoera!'
                                spel = 'af'
                start_code: ""
            12:
                story_text: |
                    ## Rekenmachine
                    In dit level kun je ook met kommagetallen werken met de rekenmachine. Onthoud wel dat je geen komma gebruikt, maar een punt!

                example_code: |
                    ## Voorbeeld Hedy code
                    ```
                    getal1 = {ask} 'Wat is het eerste getal?'
                    getal2 = {ask} 'Wat is het tweede getal?'
                    antwoord = getal1 + getal2
                    {print} getal1 ' plus ' getal2 ' is ' antwoord
                    ```
                start_code: ""
            10:
                story_text: |
                    ## Rekenmachine
                    Met dit rekenspelletje kun je de tafels oefenen.
                    Hoe meer getallen je aan de lijst toevoegt, hoe meer tafels je kunt oefenen.

                example_code: |
                    ## Voorbeeld Hedy code
                    ```
                    nummers = 1, 2, 3
                    {for} nummer1 {in} nummers
                        {for} nummer2 {in} nummers
                            antwoord = {ask} 'Hoeveel is ' nummer2 ' keer ' nummer1 '?'
                            goed = nummer1 * nummer2
                            {if} antwoord {is} goed
                                {print} 'Goedzo!'
                            {else}
                                {print} 'Foutje! Het was... ' goed
                    ```
                start_code: ""
            9:
                story_text: |
                    ## Rekenmachine
                    In dit level kun je een score bijhouden bij je rekenspelletje!

                    ## Voorbeeld Hedycode
                    ```
                    score = 0
                    {repeat} 10 {times}
                        getallen = 1, 2, 3, 4, 5, 6, 7, 8, 9, 10
                        getal1 = getallen {at} {random}
                        getal2 = getallen {at} {random}
                        goede_antwoord = getal1 * getal2
                        {print} 'Hoeveel is ' getal1 ' keer ' getal2 '?'
                        antwoord = {ask} 'Vul hier het antwoord in:'
                        {print} 'Jouw antwoord is ' antwoord
                        {if} antwoord {is} goede_antwoord
                            score = score +1
                    {print} 'Je score is ' score
                    ```
                start_code: "{print} 'Welcome to this calculator!'"
                example_code: "## Example Hedy code\n\n```\nscore = 0\n{repeat} 10 {times}\n    numbers = 1, 2, 3, 4, 5, 6, 7, 8, 9, 10\n    number1 = numbers {at} {random}\n    number2 = numbers {at} {random}\n    correct_answer = number1 * number2\n    {print} 'What is ' number1 ' times ' number2 '?'\n    answer = {ask} 'Type your answer here...'\n    {print} 'Your answer is' answer\n    {if} answer {is} correct_answer\n        score = score + 1\n{print} 'Great job! Your score is... ' score ' out of 10!'\n```\n"
            6:
                story_text: |
                    ## Rekenmachine
                    Nu je kunt rekenen, kun je ook een programma maken om sommetjes te oefenen. Je kunt de sommen zelf verzinnen, bijv zo:

                example_code: |
                    ## Voorbeeld Hedy code
                    ```
                    goedeantwoord = 11 * 27
                    antwoord = {ask} 'Hoeveel is 11 keer 27?'
                    {if} antwoord {is} goedeantwoord {print} 'goedzo'
                    {else} {print} 'Foutje! Het was ' goedeantwoord
                    ```

                story_text_2: |
                    ## Willekeurige getallen
                    Je kunt ook de computer zelf willekeurige sommen laten maken met {random}.

                    Zo kies je een aantal tafels om uit te oefenen, en pak je daaruit steeds een andere som:

                example_code_2: |
                    ## Voorbeeld Hedy code
                    ```
                    tafels = 4, 5, 6, 8
                    keer = 1, 2, 3, 4, 5, 6, 7, 8, 9, 10
                    tafel = tafels {at} {random}
                    keergetal = keer {at} {random}
                    goede_antwoord = tafel * keergetal
                    antwoord = {ask} 'hoeveel is ' tafel ' keer ' keergetal '?'
                    {if} antwoord {is} goede_antwoord {print} 'goedzo'
                    {else} {print} 'foutje! het was ' goede_antwoord
                    ```
                start_code: "{print} 'Welkom bij jouw rekenmachine'"
            15:
                story_text: |
                    ## Rekenmachine
                    In het rekenspelletje dat je een aantal levels terug hebt leren maken, kun je de `{while}` loop toevoegen.
                    Hierdoor mag de speler pas door naar de volgende vraag als het goede antwoord gegeven is.
                    ## Voobeeld Hedy code
                    ```
                    score = 0
                    {for} i {in} {range} 0 {to} 9
                        getallen = 1, 2, 3, 4, 5, 6, 7, 8, 9, 10
                        getal1 = getallen {at} {random}
                        getal2 = getallen {at} {random}
                        goedeantwoord = getal1 * getal2
                        antwoord = 0
                        {while} antwoord != goedeantwoord
                            {print} 'Hoeveel is ' getal1 ' keer ' getal2 '?'
                            antwoord = {ask} 'Vul hier het antwoord in:'
                            {print} 'Jouw antwoord is ' antwoord
                        {print} 'Goedzo!'
                    {print} 'Je hebt gewonnen!'
                    ```
                start_code: ""
                example_code: "## Example Hedy code\n\n```\nscore = 0\n{for} i {in} {range} 0 {to} 9\n    numbers = 1, 2, 3, 4, 5, 6, 7, 8, 9, 10\n    number1 = numbers {at} {random}\n    number2 = numbers {at} {random}\n    correct = number1 * number2\n    answer = 0\n    {while} answer != correct\n        {print} 'How much is ' number1 ' times ' number2 '?'\n        answer = {ask} 'Fill in your answer:'\n        {print} 'Your answer is ' answer\n    {print} 'Good job!'\n{print} 'You win!'\n```\n"
    fortune:
        name: "Waarzegger"
        description: "Laat Hedy jouw toekomst voorspellen"
        image: "fortuneteller.png"
        default_save_name: "Waarzegger"
        levels:
            1:
                story_text: |
                    ## Hedy de Waarzegger
                    Heb je ooit op de kermis jouw toekomst laten voorspellen door een waarzegger? Of heb je ooit met magische biljartbal gespeeld?
                    Dan weet je waarschijnlijk dat zij niet echt de toekomst kunnen voorspellen, maar dat maakt de voorspelling niet minder leuk!

                    Ook Hedy kunnen we omtoveren in een waarzeggersmachine! In level 1 beginnen we makkelijk, met het voorstellen van Hedy de Waarzegger en het herhalen van de antwoorden van de speler met {echo}.
                    Kijk maar naar het voorbeeld:

                example_code: |
                    ## Voorbeeld Hedy code
                    ```
                    {print} Hoi, ik ben Hedy de waarzegger!
                    {ask} Wie ben jij?
                    {print} Ik voorspel... Ik voorspel...
                    {echo} Jouw naam is
                    ```

                    ## Uitdaging
                    Hedy kan nu voorspellen hoe jij heet, maar kun jij ervoor zorgen dat Hedy meer voorspellingen over je kan maken?

                    Zoals je merkt, is Hedy nog niet echt een goede waarzegger. Ze voorspelt alleen wat je haar vertelt!
                    Neem een kijkje in level 2 om te leren om echte voorspellingen te doen!
                start_code: ""
            12:
                story_text: |
                    ## Waarzegger
                    In dit level kun je langere voorspellingen maken! Kijk maar:

                example_code: |
                    ## Voorbeeld Hedy code
                    ```
                    voorspellingen = 'je wordt rijk', 'je wordt verliefd', 'je glijdt uit over een bananenschil'
                    {print} 'Ik pak mijn glazen bol erbij...'
                    {print} 'Ik zie... Ik zie...'
                    {sleep} 2
                    {print} voorspellingen {at} {random}
                    ```
                start_code: ""
            10:
                story_text: |
                    ## Hedy de Waarzegger
                    In dit level kun je met een druk op de knop het hele leven voorspellen van al je vrienden tegelijk!

                example_code: |
                    ## Voorbeeld Hedy code
                    ```
                    huizen = villa, appartement, krot, rijtjeshuis
                    liefdes = niemand, een prins(es), zomaar iemand, je ware liefde
                    huisdieren = hond, cavia, olifant
                    namen = Jenna, Ryan, Jim
                    {for} naam {in} namen
                        {print} naam ' woont in een ' huizen {at} {random}
                        {print} naam ' trouwt met ' liefdes {at} {random}
                        {print} naam ' krijgt een ' huisdieren {at} {random} ' als huisdier'
                        {sleep} 2
                    ```

                    ## Voorbeeld Hedy code - Harry Potter
                    ```
                    huizen = Griffoendor, Zwadderich, Huffelpuf, Ravenklauw
                    vakken = toverdranken, verweer tegen de zwarte kunsten, bezweringen, transfiguratie
                    angsten = Voldemort, Spinnen, falen bij je SLIJMBALLEN
                    namen = Harry, Ron, Hermelien
                    {for} naam {in} namen
                        {print} naam ' wordt gesorteerd in ' huizen {at} {random}
                        {print} naam ' is goed in ' vakken {at} {random}
                        {print} naam 's grootste angst is ' angsten {at} {random}
                    ```
                start_code: ""
                example_code_2: "## Example Hedy code\n```\nhouses = Gryffindor, Slytherin, Hufflepuff, Ravenclaw\nsubjects = potions, defence against the dark arts, charms, transfiguration\nfears = Voldemort, spiders, failing your OWL test\nnames = Harry, Ron, Hermione\n{for} name in names\n    {print} name ' is placed in ' houses {at} {random}\n    {print} name ' is great at ' subjects {at} {random}\n    {print} name 's greatest fear is ' fears {at} {random}\n```\n"
                story_text_2: We can also make a Harry Potter themed fortune teller.
            8:
                story_text: |
                    ## Hedy de waarzegger
                    Weet je nog dat je in voorgaande levels een waarzegger hebt gemaakt die drie vragen tegelijk kon stellen?
                    Het enige probleem dat we tegenkwamen is dat Hedy toen eerst de drie vragen printte en daarna pas de drie antwoorden.
                    Nu is dat probleem opgelost en kan Hedy na een vraag meteen een antwoord printen, omdat je nu niet maar één regel code kunt herhalen met {repeat}, maar een heel stuk van je code!
                    Kijk maar:

                example_code: |
                    ## Voorbeeld Hedy code
                    ```
                    {print} 'Ik ben Hedy de waarzegger!'
                    {print} 'Je mag 3 vragen stellen!'
                    antwoorden = ja, nee, misschien
                    {repeat} 3 {times}
                        vraag = {ask} 'Wat wil je weten?'
                        {print} vraag
                        {sleep}
                        {print} antwoorden {at} {random}
                    ```
                start_code: ""
            7:
                story_text: |
                    ## Hedy de Waarzegger
                    Nu kun je het `{repeat}` commando gebruiken om meerdere voorspellingen te doen. Kijk maar naar het voorbeeld:

                example_code: |
                    ## Voorbeeld Hedy code
                    ```
                    {print} 'Ik ben Hedy de waarzegger'
                    {print} 'Je mag 3 vragen stellen!'
                    {repeat} 3 {times} vraag = {ask} 'Wat wil je weten?'
                    antwoorden = ja, nee, misschien
                    {repeat} 3 {times} {print} 'Mijn glazen bol zegt... ' antwoorden {at} {random}
                    ```

                    ## Uitdaging
                    Zoals je ziet worden de vragen niet geprint in dit voorbeeld. Dat komt omdat de variabele 'vraag' 3x veranderd wordt.
                    Elke keer als een speler een nieuw antwoord geeft, wordt de variabele namelijk overschreven, waardoor het vorige antwoord verloren gaat.
                    Dit betekent dat je dus niet alle vragen kunt printen op deze manier.

                    Als je 3 verschillende variabelen gebruikt, in plaats van eentje (bijvoorbeeld vraag1, vraag2 en vraag3), kun je dit probleem oplossen en de vragen wel printen.
                    Dit betekent wel dat je het {repeat} commando alleen bij de antwoorden kunt gebruiken en alle vragen apart moet stellen.
                    Lukt het jou dit te maken?

                    In het volgende level verandert de opmaak van het {repeat}-commando, waardoor dit probleem verdwijnt!
                start_code: ""
            6:
                story_text: |
                    ## Hedy de Waarzegger
                    In dit level kun je rekenen met Hedy, waardoor je "magische" formules kunt gebruiken in je voorspellingen!
                    Zo kun je berekenen hoe rijk je wordt, aan de hand van de formule in het voorbeeld:

                example_code: |
                    ## Voorbeeld Hedy code
                    ```
                    {print} 'Ik ben Hedy de Waarzegger!'
                    {print} 'Ik kan voorspellen hoeveel kinderen je later krijgt!'
                    leeftijd = {ask} 'Hoe oud ben je?'
                    brusjes = {ask} 'Hoeveel broers/zussen heb je?'
                    lengte = {ask} 'Hoe lang ben je (in cm)?'
                    kinderen = lengte / leeftijd
                    kinderen = kinderen - brusjes
                    {print} 'Jij krijgt later... '
                    {sleep} 2
                    {print} kinderen ' kinderen!'
                    ```

                    ## Uitdaging
                    In de voorbeelden worden simpele vragen gebruikt zoals 'Hoe oud ben je?' en Hoe lang ben je? , maar je kunt natuurlijk van alles gebruiken om voorspellingen te maken!
                    Kun jij zelf leuke of grappige vragen bedenken die Hedy kan gebruiken in haar voorspellingen?

                    ## Voorbeeld gekke voorspelling
                    ```
                    {print} 'Ik ben Hedy de malle waarzegger!'
                    {print} 'Ik ga voorspellen hoe slim jij bent!'
                    ajax = {ask} 'Op een schaal van 0 tot 10 hoeveel houd jij van Ajax?'
                    bananen = {ask} 'Hoeveel bananen heb jij deze week gegeten?'
                    hygiene = {ask} 'Hoevaak heb jij je handen al gewassen vandaag?'
                    resultaat = bananen + hygiene
                    resultaat = resultaat * ajax
                    {print} 'Jij bent ' resultaat 'procent slim.'
                    ```
                start_code: ""
            5:
                story_text: |
                    ## Hedy de Waarzegger
                    In dit level leer je hoe je er (stiekem) voor kunt zorgen dat Hedy altijd goede voorspellingen voor jou heeft.
                    Door `{if}` en `{else}` te gebruiken kun je er namelijk voor zorgen dat jij de leuke voorspellingen krijgt, en de anderen niet!
                    Kijk naar het voorbeeld om te zien hoe het moet:

                example_code: |
                    ## Voorbeeld Hedy code
                    ```
                    {print} 'Hoi ik ben Hedy de Waarzegger'
                    {print} 'Ik kan voorspellen wie morgen de loterij wint!'
                    naam {is} {ask} 'Wie ben jij?'
                    {if} naam {is} Hedy {print} 'Hoera, je wint! 🤩' {else} {print} 'Helaas, iemand anders wint 😭'
                    ```

                story_text_2: |
                    Verander Hedy in je eigen naam en jij zult altijd de loterij winnen! Natuurlijk is dit wel een beetje verdacht voor andere spelers...
                    Om dat op te lossen kun je ervoor zorgen dat Hedy wel steeds iets anders zegt, maar bij jou altijd een goed antwoord en bij de anderen een slechte.
                    Kijk maar naar dit voorbeeld:

                example_code_2: |
                    ## Voorbeeld Hedy code
                    ```
                    {print} 'Hoi ik ben Hedy de Waarzegger'
                    {print} 'Ik kan voorspellen wie morgen de loterij wint!'
                    naam {is} {ask} 'Wie ben jij?'
                    goedantwoord {is} Hoera! Je wint!, Je bent rijk!, Jij gaat zeker winnen!
                    slechtantwoord {is} Helaas!, Geen prijs voor jou, Probeer het nog eens
                    {if} naam {is} Hedy {print} goedantwoord {at} {random} {else} {print} slechtantwoord {at} {random}
                    ```

                    ##Uitdaging
                    Op deze manier kun je nog veel meer programma's schrijven! Je zou bijvoorbeeld kunnen voorspellen welke club de Eredivisie wint.
                    Of je zou de toverspiegel uit Sneeuwwitje kunnen laten voorspellen dat jij de mooiste van het land bent (en de rest natuurlijk niet!).
                    Of er zijn nog heel veel meer opties, laat je fantasie de vrije loop en wees creatief!
                start_code: ""
            4:
                story_text: |
                    ## Hedy de Waarzegger
                    In dit level kun je oefenen met de aanhalingstekens. Probeer dezelfde code te maken als in je vorige level, maar let op dat je de aanhalingstekens op de goede plek plaatst!

                example_code: |
                    ## Voorbeeld Hedy code
                    ```
                    {print} 'Hoi ik ben Hedy de Waarzegger!'
                    vraag {is} {ask} 'Wat wil je weten?'
                    {print} 'Dit is je vraag: ' vraag
                    antwoorden {is} ja, nee, misschien
                    {print} 'Mijn glazen bol zegt...'
                    {sleep} 2
                    {print} antwoorden {at} {random}
                    ```
                start_code: ""
            3:
                story_text: |
                    ## Hedy de Waarzegger
                    In het vorige level heb je een begin gemaakt aan de waarzegger, maar echt voorspellingen waren er nog niet.
                    In dit level kun je een variabele gebruiken en het `{at} {random}` commando om Hedy antwoorden te laten kiezen op je vraag.
                    Kijk maar naar dit voorbeeld:

                example_code: |
                    ## Voorbeeld Hedy code
                    ```
                    {print} Hoi Ik ben Hedy de Waarzegger
                    vraag {is} {ask} Wat wil je weten?
                    {print} vraag
                    antwoorden {is} ja, nee, misschien
                    {print} Mijn glazen bol zegt...
                    {sleep} 2
                    {print} antwoorden {at} {random}
                    ```

                    ## Uitdaging
                    Er zijn nu maar 3 antwoordopties waar Hedy uit kan kiezen, kun jij er meer toevoegen? Bijvoorbeeld: zeker weten, geen idee of probeer het nog eens!
                start_code: ""
    restaurant:
        name: "Restaurant"
        description: "Maak een virtueel restaurant"
        image: "restaurant.png"
        default_save_name: "Restaurant"
        levels:
            1:
                story_text: |
                    ## Restaurant level 1
                    Je kunt met Hedy ook een virtueel restaurant bouwen en de bestellingen van je klanten opnemen!

                example_code: |
                    ## Voorbeeld Hedy code
                    ```
                    {print} Welkom bij McHedy! 🍟
                    {ask} Wat wilt u bestellen?
                    {echo} Dus u wilt graag
                    {print} Bedankt voor uw bestelling!
                    ```

                    ## Uitdaging
                    Kun jij het restaurant verder uitbreiden door meer regels code toe te voegen? Je zou bijvoorbeeld kunnen vragen of je klant ook iets wil drinken, vertellen hoe duur het is, of de klant eet smakelijk wensen!

                start_code: "{print} Welkom bij McHedy!"
            2:
                story_text: |
                    ## Restaurant level 2
                    In level 2 kun je variabelen gebruiken om je restaurant interactiever te maken! Kijk maar naar het voorbeeld.

                start_code: ""
            12:
                story_text: |
                    ## Restaurant
                    In dit level kun je kommagetallen gebruiken op je menukaart, kijk maar!

                example_code: |
                    ```
                    prijs = 0
                    eten = {ask} 'Wat wil je eten?'
                    drinken = {ask} 'Wat wil je drinken?'
                    {if} eten {is} 'hamburger'
                        prijs = prijs + 6.50
                    {if} eten {is} 'pizza'
                        prijs = prijs + 5.75
                    {if} drinken {is} 'water'
                        prijs = prijs + 1.20
                    {if} drinken {is} 'frisdrank'
                        prijs = prijs + 2.35
                    {print} 'Dat wordt dan ' prijs ' euro, alsjeblieft'
                    ```
                start_code: ""
            11:
                story_text: |
                    ## Maak je eigen restaurant
                    In dit level kun je de functie `i in {range} 1 {to} 5` gebruiken om een bestelling te printen voor meerdere mensen.

                example_code: |
                    ## Voorbeeld Hedy code
                    ```
                    {print} 'Welkom bij McHedy!'
                    {print} 'U kunt hier uw bestelling doorgeven'
                    mensen = {ask} 'Voor hoeveel personen wilt u bestellen?'
                    {for} i {in} {range} 1 {to} mensen
                        {print} i 'e bestelling:'
                        eten = {ask} 'Wat wilt u eten?'
                        {print} eten
                        {if} eten {is} patat
                            saus = {ask} 'Wat voor saus wil je?'
                            {print} saus
                        drinken = {ask} 'Wat wilt u drinken?'
                        {print} drinken
                    prijs = 4 * mensen
                    {print} 'Dat wordt dan ' prijs ' euro!'
                    ```
                    ## Uitdaging
                    Alle uitdagingen die in level 7 worden genoemd zoals de extra `{if}` statements of de verbeterde prijzen, kun je natuurlijk in dit level nog steeds gebruiken!
                start_code: "{print} 'Welkom bij McHedy!' "
            10:
                story_text: |
                    ## Restaurant
                    In dit level kun je gemakkelijk de bestelling opnemen van alle gasten in een korte code.

                example_code: |
                    ## Voorbeeld Hedy code
                    ```
                    gangen = voorgerecht, hoofdgerecht, nagerecht
                    {for} gang {in} gangen
                        eten = {ask} 'Wat wilt u bestellen als ' gang '?'
                        {print} eten ' wordt uw ' gang
                    ```

                story_text_2: |
                    ## Voorbeeld Hedy code
                    Dit kun je uiteraard ook voor meerdere mensen toepassen!

                example_code_2: |
                    ```
                    gangen = voorgerecht, hoofdgerecht, nagerecht
                    namen = Timon, Onno
                    {for} naam {in} namen
                        {for} gang {in} gangen
                            eten = {ask} naam ', Wat wil jij bestellen als ' gang '?'
                            {print} naam ' bestelt ' eten ' als ' gang
                    ```
                start_code: "gangen = voorgerecht, hoofdgerecht, nagerecht"
            9:
                story_text: |
                    ## Restaurant
                    In dit level kun je het restaurant interactiever maken met {if} commando's in in commando's.

                example_code: |
                    ## Voorbeeld Hedy code
                    ```
                    {print} 'Welkom bij restaurant Hedy'
                    mensen = {ask} 'Met hoeveel mensen bent u vanavond?'
                    prijs = 0
                    {repeat} mensen {times}
                        eten = {ask} 'Wat wilt u eten?'
                        {print} eten
                        {if} eten {is} friet
                            prijs = prijs + 3
                            saus = {ask} 'Welke saus wilt u daarbij?'
                            {if} saus {is} geen
                                {print} 'zonder saus'
                            {else}
                                prijs = prijs + 1
                                {print} 'met ' saus
                        {if} eten {is} pizza
                            prijs = prijs + 7
                        {print} 'Dat is dan ' prijs ' euro'
                        {print} 'Eet smakelijk!'
                    ```
                start_code: ""
            8:
                story_text: |
                    ## Restaurant
                    In dit level kun je meerdere regels code herhalen, wat betekent dat je meerdere mensen kunt vragen wat ze willen eten en drinken en dat ook nog kunt printen.
                    Kijk maar naar het voorbeeld!

                start_code: "{print} 'Welkom bij McHedy!' "
            7:
                story_text: |
                    ## Restaurant
                    Nu kun je het `{repeat}` commando gebruiken om van meerdere klanten de bestelling op te nemen.

                start_code: ""
            6:
                story_text: |
                    ## Restaurant
                    In dit level kun je in je restaurant prijzen toevoegen en berekenen!

                example_code: |
                    ## Voorbeeld Hedy code
                      Je kunt een simpel restaurant maken:
                      ```
                      {print} 'Welkom bij McHedy'
                      {print} 'U kunt kiezen uit een hamburger, een kroket of een kaassouffle'
                      {print} 'U krijgt frietjes en drinken bij uw bestelling. '
                      eten = {ask} 'Wat wilt u bestellen?'
                      prijs = 0
                      {if} eten {is} hamburger prijs = 8
                      {if} eten {is} kroket prijs = 6
                      {if} eten {is} kaassoufle prijs = 5
                      {print} 'U heeft een ' eten ' besteld'
                      {print} 'Dat is dan ' prijs ' euro, alstublieft!'
                      {print} 'Bedankt en eet smakelijk!'
                      ```
                      In de hierboven kan je maar één gerecht bestellen en dat wordt de prijs die afgerekend moet worden.

                story_text_2: |
                    Je kunt de code nog een stuk uitgebreider maken, kijk maar naar dit voorbeeld waarin je 3 gangen kunt bestellen.

                example_code_2: |
                    ## Voorbeeld Hedy code
                      Met deze code kan een klant drie gerechten bestellen.

                      ```
                      {print} 'Welkom in restaurant Hedy'
                      {print} 'Dit is ons menu:'
                      {print} 'Onze voorgerechten zijn salade, soep of carpaccio'
                      {print} 'Onze hoofdgerechten zijn pizza, lasagne, of spaghetti'
                      {print} 'Onze toetjes zijn brownie, ijsje, of milkshake'
                      voorgerecht = {ask} 'Welk voorgerecht wilt u?'
                      hoofdgerecht = {ask} 'Welk hoofdgerecht wilt u?'
                      nagerecht = {ask} 'Welk nagerecht wilt u?'
                      prijs = 0
                      {if} voorgerecht {is} soep prijs = prijs + 6 {else} prijs = prijs + 7
                      {if} hoofdgerecht {is} pizza prijs = prijs + 10
                      {if} hoofdgerecht {is} lasagne prijs = prijs + 12
                      {if} hoofdgerecht {is} spaghetti prijs = prijs + 8
                      {if} nagerecht {is} brownie prijs = prijs + 7
                      {if} nagerecht {is} ijsje prijs = prijs + 5
                      {if} nagerecht {is} milkshake prijs = prijs + 4
                      {print} 'Dit heb je besteld: ' voorgerecht ' , ' hoofdgerecht ' en ' nagerecht
                      {print} 'Dat wordt dan ' prijs ' euro, alstublieft.'
                      {print} 'Bedankt en eet smakelijk!'
                      ```
                      ## Uitdaging

                      Kun jij nog meer toevoegingen bedenken voor je restaurant? Bijvoorbeeld:
                      - mensen korting geven met een geheime code?
                      - vragen hoeveel mensen er komen en de prijs daarop aanpassen?
                      - nog een gang toevoegen?
                      - een kindermenu toevoegen?
                      - nog iets anders?

                start_code: "{print} 'Welkom'"
            5:
                story_text: |
                    ## Restaurant
                    Nu kun je het nieuwe `{if}` commando gebruiken om verschillende reacties te geven op antwoorden van de klanten. Zo kun je bijvoorbeeld vragen of de klant saus wil bij de frietjes, terwijl dat een rare vraag zou zijn als de klant pizza bestelt.

                example_code: |
                    ## Voorbeeld Hedy code
                    ```
                    {print} 'Welkom bij McHedy'
                    eten {is} {ask} 'Wat wilt u eten?'
                    {if} eten {is} friet saus {is} {ask} 'Welke saus wilt u bij de friet?'
                    {if} eten {is} pizza topping {is} {ask} 'Welke topping wilt u op de pizza?'
                    {print} eten
                    ```
                start_code: ""
            4:
                story_text: |
                    ## Restaurant
                    Lukt het jou om aanhalingstekens toe te voegen aan je restaurantcode?
                start_code: ""
            3:
                story_text: |
                    ## Random restaurant
                    In level 3 kun je ook het commando `{at} {random}` gebruiken om Hedy voor jou te laten kiezen. Hierdoor kun je ook een grappig {random} restaurant bouwen, waarbij je Hedy laat kiezen wat jij te eten krijgt!

                    ## Voorbeeld Hedy Code Random Restaurant
                    ```
                    gerechten {is} patat, pizza, spruitjes
                    toetjes {is} een ijsje, appeltaart, franse stinkkaas
                    drinken {is} cola, water, bier
                    prijzen {is} 1 euro, 10 euro, 100 euro
                    {print} Welkom bij het {random} restaurant
                    {print} Vandaag eet u gerechten {at} {random}
                    {print} Daarbij drinkt u drinken {at} {random}
                    {print} En u krijgt toetjes {at} {random} achteraf
                    {print} Dat wordt dan prijzen {at} {random}
                    {print} Eet smakelijk!
                    ```

                    ## Allergieën
                    Vindt je klant iets niet lekker of is je klant allergisch? Haal dan een item van je menu met het `{remove}` commando.

                    ```
                    {print} Mysterie Milkshake
                    smaken {is} aardbei, banaan, chocolade
                    allergie {is} {ask} Ben je allergisch voor een smaak?
                    {remove} allergie {from} smaken
                    {print} Jij krijgt een milkshake  smaken {at} {random}
                    ```
                start_code: ""
                example_code: "## Example Hedy code\n\n```\n{print} Welcome to Hedy's Random Restaurant!\n{print} The only restaurant that will randomly choose your meal and its price for you!\nstarters {is} salad, soup, carpaccio\nmains {is} pizza, brussels sprouts, spaghetti\ndesserts {is} brownies, ice cream, french cheeses\ndrinks {is} cola, beer, water\nprices {is} 1 dollar, 10 dollars, 100 dollars\n{print} You will start with: starters {at} {random}\n{print} Then we'll serve: mains {at} {random}\n{print} And as dessert: desserts {at} {random}\n{print} You will get a drinks {at} {random} to drink\n{print} That will be: prices {at} {random}\n{print} Thank you and enjoy your meal!\n```\n"
                story_text_2: "## Allergies\nDoes your costumer have any allergies or do they dislike certain dishes? Then you can use the `{remove}`command to remove it from your menu.\n"
                example_code_2: "```\n{print} Mystery milkshake\nflavors {is} strawberry, chocolate, vanilla\nallergies {is} {ask} Are you allergic to any falvors?\n{remove} allergies {from} flavors\n{print} You get a flavors {at} {random} milkshake\n```\n"
            15:
                story_text: |
                    ## Restaurant
                    Met de `{while}` kun je zorgen dat je klanten kunnen blijven bestellen tot ze klaar zijn.

                example_code: |
                    ## Voorbeeld Hedy code
                    ```
                    {print} 'Welkom bij McHedy'
                    meer = 'ja'
                    {while} meer == 'ja'
                        bestelling = {ask} 'Wat wil je bestellen?'
                        {print} bestelling
                        meer = {ask} 'Wilt u nog iets bestellen?'
                    {print} 'Bedankt!'
                start_code: ""
            13:
                story_text: |
                    ## Restaurant
                    In dit level leer je nieuwe commando's om je code nog verder uit te breiden.

                    ## Voorbeeld Hedy code met `{and}` commando
                    ```
                    prijs = 10
                    eten = {ask} 'Wat wil je eten?'
                    drinken = {ask} 'Wat wil je drinken?'
                    {if} eten {is} 'broodje' {and} drinken {is} 'sap'
                        {print} 'Dat is ons voordeelmenu'
                        prijs = prijs - 3
                    {print} 'Dat wordt dan ' prijs ' euro'
                    ```

                    ## Voorbeeld Hedy code met het `{or}` commando
                    ```
                    drinken = {ask} 'Wat wil je drinken?'
                    {if} drinken {is} 'water' {or} drinken {is} 'sap'
                        {print} 'Dat is een gezonde keuze!'
                    ```
                start_code: ""
                example_code: "## Example Hedy code\n```\nprice = 10\nfood = {ask} 'What would you like to eat?'\ndrinks = {ask} 'What would you like to drink?'\n{if} food {is} 'sandwich' {and} drinks {is} 'juice'\n    {print} 'Thats our discount menu'\n    price = price - 3\n{print} 'That will be ' price ' dollars'\n```\n"
                story_text_2: "We use `{or}` to see {if} one our of two things is the case.\n"
                example_code_2: "## Example Hedy code\n```\ndrinks = {ask} 'What would you like to drink?'\n{if} drinks {is} 'water' {or} drinks {is} 'juice'\n    {print} 'Thats a healthy choice'\n```\n"
    haunted:
        name: "Spookhuis"
        description: "Ontsnap uit het spookhuis"
        image: "hauntedhouse.gif"
        default_save_name: "Spookhuis"
        levels:
            1:
                story_text: |
                    ## Spookhuis
                    in dit avontuur leer je een echte spookhuis game maken, waarbij de spelers moeten ontsnappen uit jouw spookhuis door je juiste deur te kiezen.
                    Als je de goede deur kiest overleef je het, maar anders...
                    In level 1 beginnen we ons spookhuisspel door een spannend verhaal te verzinnen en de speler te vragen welk monster ze tegenkomen in het spookhuis.

                example_code: |
                    ## Voorbeeld Hedy code
                    ```
                    {print} Hoe ben ik hier terechtgekomen?
                    {print} Ik herinner me dat ik mijn vrienden vertelde over die verlaten villa..
                    {print} en toen werd ineens alles zwart.
                    {print} Maar waarom lig ik hier nu op de grond...?
                    {print} ik heb knallende hoofdpijn, alsof ik een harde klap heb gehad.
                    {print} Huh? Wat is dat geluid?
                    {print} Oh nee! Volgens mij ben ik niet alleen in dit huis!
                    {print} Ik moet maken dat ik wegkom!
                    {print} Er staan drie deuren voor me, maar welke moet ik kiezen?
                    {ask} Welke deur kies ik?
                    {echo} Ik kies deur
                    {print} ...?
                    ```
                    ## Challenge
                    Kun jij het spannende verhaal afmaken? Of je eigen spannende(re) intro bedenken?
                start_code: "{print} Hoe ben ik hier terechtgekomen?"
            2:
                story_text: |
                    ## Spookhuis
                    In dit spookhuis kun je je monsters kiezen met emojis. Al kun je natuurlijk ook gewoon woorden gebruiken.

                    ## Voorbeeld Hedy code
                    ```
                    monster1 {is} 👻
                    monster2 {is} 🤡
                    monster3 {is} 👶
                    {print} Je stapt het oude verlaten spookhuis binnen
                    {print} Meteen hoor je het geluid van een monster1
                    {print} Dus snel ren je naar de volgende kamer.
                    {print} Maar daar wordt je opgewacht door een monster2
                    {print} HELP!
                    {print} Je rent naar de keuken, maar wordt daar aangevallen door een monster3
                    ```
                start_code: "monster1 {is} _"
            14:
                story_text: |
                    ## Spookhuis
                    In dit level gebruik je < en > om levens toe te voegen aan je spel

                example_code: |
                    ## Voorbeeld Hedy code
                    ```
                    {print} 'Ontsnap uit het spookhuis'
                    levens = 3
                    deuren = 1, 2, 3
                    monsters = 'de boze heks', 'een zombie', 'een slapende 3 koppige hond'
                    {for} i {in} {range} 1 {to} 10
                        {if} levens > 0
                            goede_deur = deuren {at} {random}
                            monster = monsters {at} {random}
                            gekozen_deur = {ask} 'Welke deur kies jij?'
                            {if} goede_deur == gekozen_deur
                                {print} 'Je hebt de goede deur gekozen'
                            {else}
                                {print} 'Je ziet...' monster
                                {if} monster == 'een slapende 3 koppige hond'
                                    {print} 'Pffieuw.... Hij slaapt'
                                {else}
                                    {print} 'Je hebt een leven kwijt!'
                                    levens = levens - 1
                        {else}
                            {print} 'GAME OVER'
                    ```
                start_code: ""
            11:
                story_text: |
                    ## Spookhuis
                    In dit level kun je de speler gemakkelijk vertellen in welke kamer hij zit, door de variabele i te gebruiken.
                    Let op: Deze code is bijna gelijk aan die in het vorige level. Er zit een aanpassing op regel 5, waar het repeatcommando is vervangen door `{for} i in {range} 1 {to} 3`.
                    Daarnaast is regel 8 toegevoegd, waardoor de speler nu ziet in welke kamer hij zit.

                example_code: |
                    ## Voorbeeld Hedy code
                    ```
                    {print} 'Ontsnap uit het spookhuis!'
                    speler = levend
                    deuren = 1, 2, 3
                    monsters = zombie, vampier, mummy, reuzespin
                    {for} i {in} {range} 1 {to} 3
                        {if} speler {is} levend
                            goededeur = deuren {at} {random}
                            {print} 'Kamer ' i
                            {print} 'Voor je staan drie deuren...'
                            gekozendeur = {ask} 'Welke deur kies je?'
                            {print} 'Jij kiest deur...' gekozendeur
                            {sleep}
                            {if} gekozendeur {is} goededeur
                                {print} 'Gelukkig! Geen monster!'
                            {else}
                                {print} 'Je wordt opgegeten door een... ' monsters {at} {random}
                                speler = dood
                        {else}
                            {print} 'GAME OVER'
                    {if} speler {is} levend
                        {print} ' Hoera! Je bent ontsnapt!'
                    ```
                start_code: "{print} 'Ontsnap uit het spookhuis!'"
            9:
                story_text: |
                    ## Spookhuis
                    In de vorige levels heb je geleerd hoe je hele stukken code meerdere keren kunt herhalen. Hierdoor kun je levels maken in je spookhuisgame!
                    In de lagere levels hoefde je maar een kamer door voordat je ontsnapt was, maar in dit level moet je wel 3x uit een kamer vluchten voordat je ontsnapt bent.
                    Dat maakt het spel een stuk lastiger om te winnen, kijk maar...

                example_code: |
                    ## Voorbeeld Hedy code
                    ```
                    {print} 'Ontsnap uit het spookhuis!'
                    speler = levend
                    deuren = 1, 2, 3
                    monsters = zombie, vampier, mummy, reuzespin
                    {repeat} 3 {times}
                        {if} speler {is} levend
                            goededeur = deuren {at} {random}
                            {print} 'Voor je staan drie deuren...'
                            gekozendeur = {ask} 'Welke deur kies je?'
                            {print} 'Jij kiest deur...' gekozendeur
                            {sleep}
                            {if} gekozendeur {is} goededeur
                                {print} 'Gelukkig! Geen monster!'
                            {else}
                                {print} 'Je wordt opgegeten door een... ' monsters {at} {random}
                                speler = dood
                        {else}
                            {print} 'GAME OVER'
                    {if} speler {is} levend
                        {print} ' Hoera! Je bent ontsnapt!'
                    ```
                    ## Uitdaging
                    Je spel in nu wel heel lastig te winnen... Kun jij je spel zo ombouwen dat er maar 1 foute deur is om te kiezen, in plaast van 2?

                start_code: "{print} 'Ontsnap uit het spookhuis!'"
            5:
                story_text: |
                    ## Spookhuis
                    Tot nu toe werd er in je spookhuisspel wel altijd aan de speler gevraagd welke deur geopend moest worden, maar zoals je misschien al gemerkt hebt, maakte het niet uit wat voor antwoord de speler gaf.
                    De speler kon netjes een deur kiezen, maar als de speler een compleet {random} antwoord gaf, zoals 'pannenkoek!', dan zou de speler het spel nog steeds kunnen winnen (ook al is er niet eens een deur gekozen!).
                    In dit level kun je alleen winnen als je dezelfde deur kiest als Hedy heeft gekozen en maakt het dus echt uit welk antwoord je invult!

                example_code: |
                    ## Voorbeeld Hedy code
                    ```
                    {print} 'Ontsnap uit het spookhuis!'
                    {print} 'Voor je staan 3 deuren...'
                    deuren {is} 1,2,3
                    monsters {is} weerwolf, mummy, vampier, zombie
                    gekozendeur {is} {ask} 'Welke deur kies je?'
                    {print} 'Jij kiest deur...' gekozendeur
                    {sleep}
                    goededeur {is} deuren {at} {random}
                    {if} gekozendeur {is} goededeur {print} 'Hoera! Je ontsnapt!'
                    {else} {print} 'Oh nee! Je wordt opgepeuzeld door een...' monsters {at} {random}
                    ```
                start_code: "{print} 'Ontsnap uit het spookhuis!'"
            4:
                story_text: |
                    ## Spookhuis
                    In dit level heb je geleerd hoe je aanhalingstekens moet gebruiken.
                    Kun jij je spookhuis ook in level 3 aan de praat krijgen?
                start_code: "{print} 'Ontsnap uit het spookhuis!'"
            3:
                story_text: |
                    ## Spookhuis
                    In het vorige level heb je een spannende intro bedacht voor je spookhuis, maar een echt spel is het nog niet: Het loopt namelijk altijd hetzelfde af.
                    In level twee kun je je verhaal interactiever maken door verschillende eindes te bedenken: soms wordt je opgepeuzeld door een verschrikkelijk monster en soms ontsnap je!
                    Hedy kiest {random} of je overleeft of niet...

                example_code: |
                    ## Voorbeeld Hedy code
                    ```
                    {print} Ontsnap uit het spookhuis!
                    {print} Voor je staan drie deuren...
                    keuze {is} {ask} Welke deur kies je?
                    {print} Je koos deur keuze
                    monsters {is} een zombie, een vampier, NIKS JE ONTSNAPT
                    {print} Jij ziet...
                    {sleep}
                    {print} monsters {at} {random}
                    ```
                    ## Uitdaging
                    Dit verhaal is kort maar krachtig. Kun jij het verhaal opleuken tot een echte spannende game?
                    Daarbij zijn er nu maar 3 mogelijke opties voor wat er achter de deur zit, kun jij meer monsters toevoegen aan die lijst?

                    ## Verander het spel in een tv prijzenshow!
                    Tot slot willen we je graag uitdagen om dit spel om te bouwen tot een prijzenshow zoals op tv!
                    In prijzenshows kiest de kandidaat een deur of een koffertje en vindt daarin een grote prijs (of niets natuurlijk...).
                    Kun jij een prijzenshow bouwen?
                start_code: "{print} Ontsnap uit het spookhuis!"
            16:
                story_text: |
                    ## Spookhuis
                    Deze spookhuisgame gebruikt de connectie tussen de verschillende lijstjes, die je in dit level kunt gebruiken.
                    Bijvoorbeeld: alle eigenschappen die bij de zombie horen staan als eerste in alle lijstjes, de heks als tweede en de vampier derde.
                    Kijk maar naar de code.

                example_code: |
                    ## Voorbeeld Hedy code
                    ```
                    getallen = [1, 2, 3]
                    i {is} getallen[{random}]
                    hint = ['gegrom', 'kakelende lach', 'vleermuis gefladder']
                    monsters = ['zombie', 'heks', 'vampier']
                    noodlot = ['Je brein wordt opgepeuzeld', 'Je wordt vervloekt', 'Je wordt gebeten']
                    goedlot = ['Je gooit de ham naar de zombie die er lekker aan begint te knagen.', 'Je zet de gordijnen in de fik. De heks vlucht, bang voor het vuur', 'De vampier haat knoflook en vlucht weg']
                    wapens = ['rauwe ham', 'aansteker', 'knoflook']
                    {print} 'Je staat bij een oude verlaten villa'
                    {print} 'Iets is hier niet pluis...'
                    {print} 'Je hoort ' hint[i]
                    {print} 'Je gaat op ontdekking'
                    {print} 'Je stapt de keukendeur binnen en ziet daar een aansteker, een rauwe ham en een knoflook'
                    jouw_wapen = {ask} 'Wat neem je mee?'
                    {print} 'Met je ' jouw_wapen ' loop je door naar de woonkamer'
                    {print} 'Daar zie je een ' monsters[i]
                    benodigde_wapen = wapens[i]
                    {if} jouw_wapen == benodigde_wapen
                        {print} 'Je gebruikt je ' jouw_wapen
                        {print} goedlot[i]
                        {print} 'Jij wint!'
                    {else}
                        {print} 'Je hebt helaas het verkeerde wapen'
                        {print} noodlot[i]
                        {print} 'GAME OVER'
                    ```
                start_code: ""
    piggybank:
        name: Spaarvarken
        description: Tel je zakgeld!
        image: piggy.png
        default_save_name: Spaarvarken
        levels:
            14:
                story_text: |
                    ## Spaarvarken
                    In dit level kun je Hedy laten vertellen of je al genoeg geld hebt gespaard of niet!

                example_code: |
                    ## Voorbeeld Hedy code
                    ```
                    geld = {ask} 'Hoeveel geld heb je al gespaard?'
                    wens = {ask} 'Hoeveel geld heb je nodig?'
                    zakgeld = {ask} 'Hoeveel zakgeld krijg je per week?'
                    sparen = wens - geld
                    weken = sparen / zakgeld
                    {if} wens > geld
                        {print} 'Helaas even doorsparen!'
                        {print} 'Je moet nog ' weken ' weken.'
                    {else}
                        {print} 'Hoera, je hebt genoeg!'
                        {print} 'Op naar de winkel!'
                    ```
                start_code: ""
            12:
                story_text: |
                    ## Spaarvarken
                    In dit avontuur kun je een digitaal spaarvarkentje maken, waarmee je je zakgeld kunt tellen en kan berekenen hoe lang het duurt voordat je iets kunt kopen!

                example_code: |
                    ## Voorbeeld Hedy code
                    ```
                    {print} 'Het digitale spaarvarken'
                    wens = {ask} 'Wat zou je graag willen hebben?'
                    prijs = {ask} 'Hoeveel kost dat?'
                    gespaard = {ask} 'Hoeveel geld heb je al gespaard?'
                    zakgeld = {ask} 'Hoeveel zakgeld krijg je per week?'
                    sparen = prijs - gespaard
                    weken = sparen / zakgeld
                    {print} 'Je kunt over ' weken ' weken een ' wens ' kopen!'
                    ```
                start_code: ""
    quizmaster:
        name: Quizmaster
        description: Maak je eigen quiz!
        image: quizmaster.png
        default_save_name: Quizmaster
        levels:
            14:
                story_text: |
                    ## Maak je eigen quiz!
                    In dit avontuur leer je je eigen quiz maken. Vul het voorbeeld in, maak extra vragen en geniet van je eigen quiz!
                    Je kunt de quiz maken over wat je maar wil: je hobby, lievelingsdier, lievelingsboek of ...?

                example_code: |
                    ## Voorbeeld Hedy code
                    ```
                    {print} 'Maak je eigen quiz'
                    punten_a = 0
                    punten_b = 0
                    {print} 'Vraag'
                    {print} 'Antwoordoptie A'
                    {print} 'Antwoordoptie B'
                    antwoord = {ask} 'Welk antwoord?'
                    {if} antwoord == 'A'
                        punten_a = punten_a + 1
                    {if} antwoord == 'B'
                        punten_b = punten_b + 1
                    {print} 'Einde van de quiz!'
                    {print} 'We kijken naar de resultaten!'
                    {if} punten_a > punten_b
                        {print} 'Jij hoort in club A'
                    {if} punten_b > punten_a
                        {print} 'Jij hoort in club B'
                    ```
                start_code: ""
    language:
        name: Woordjes leren
        description: Maak je eigen programma om woordjes te leren in een vreemde taal
        image: languages.png
        default_save_name: language
        levels:
            5:
                story_text: |
                    ## Leer een nieuwe taal
                    Maak een programma om woordjes mee te leren in een andere taal.

                    ## Voorbeeld Hedy Code
                    ```
                    {print} 'Leer Frans!'
                    kat {is} {ask} '🐱'
                    {if} kat {is} chat {print} 'Goedzo!'
                    {else} {print} 'Helaas, kat is chat'
                    kikker {is} {ask} '🐸'
                    {if} kikker {is} grenouille {print} 'Super!'
                    {else} {print} 'Helaas, kikker is grenouille'
                    ```
                start_code: ""
            16:
                story_text: |
                    ## Leer een nieuwe taal
                    Maak je eigen programma om woordjes te leren in een vreemde taal.

                example_code: |
                    ## Voorbeeld Hedy code
                    ```
                    franswoord = ['bonjour', 'ordinateur', 'pomme de terre']
                    vertaling = ['hallo', 'computer', 'aardappel']
                    score = 0
                    {for} i {in} {range} 1 {to} 3
                        antwoord = {ask} 'Wat betekent ' franswoord[i] '?'
                        correct = vertaling[i]
                        {if} antwoord == correct
                            {print} 'Correct!'
                            score = score + 1
                        {else}
                            {print} 'Fout, ' franswoord[i] ' betekent ' vertaling[i]
                    {print} 'Je hebt ' score ' goede antwoorden gegeven.'
                    ```
                start_code: ""
    next:
        name: "Vooruitblik"
        description: "Vooruitblik"
        image: ""
        default_save_name: "next"
        levels:
            1:
                story_text: |
                    ## Vooruitblik
                    Gefeliciteerd! Je bent aan het einde gekomen van het eerste level van Hedy. Hopelijk heb je al wat mooie codes kunnen maken, maar er is in Hedy nog veel meer te ontdekken.

                    In level 1 ben je er misschien tegenaan gelopen dat Hedy in het `{echo}` commando maar één ding kan onthouden.
                    In het restaurantavontuur kon je bijvoorbeeld alleen herhalen wat de klant wilde eten, of alleen wat hij wilde drinken. Kijk maar:

                    ```
                    {print} Welkom bij restaurant Hedy
                    {ask} wat wilt u eten?
                    {echo} Dus dit wilt u eten
                    {ask} wat wilt u drinken
                    {echo} Dus dit wilt u drinken
                    ```
                    Als de speler hamburger en cola invult, kun je nog niet zeggen `dus u wilt een hamburger en cola`, maar je moet daar twee lossen zinnen van maken.
                    Daarnaast echoot Hedy alleen woorden aan het einde van de zin. Dus je kunt in level 1 niet zeggen 'Je hamburger komt eraan!'

                    Dat verandert in level 2. In level 2 leer je namelijk werken met variabelen waardoor je Hedy heel veel verschillende stukjes informatie kunt laten onthouden en ze overal in de zin te printen.
                    Daarnaast leer je in level 2 werken met het `{at} {random}` commando, waardoor je echte spelletjes kunt gaan maken.
                    Neem snel een kijkje!

                start_code: "{print} Op naar het volgende level!"
            2:
                story_text: |
                    ## Vooruitblik
                    In dit level heb je geleerd wat een variabele is en dat je het kunt gebruiken om je avonturen interactief te maken.
                    Maar.... dit is niet het enige wat variabelen kunnen! Je kunt variabelen namelijk ook gebruiken om lijstjes mee te maken.
                    En je kunt Hedy dan zelfs een willekeurig woord uit dat lijstje laten kiezen, waardoor je ineens echte spelletjes kunt maken.
                    Neem snel een kijkje in het volgende level!

                start_code: "{print} Op naar het volgende level!"
            3:
                story_text: |
                    ## Vooruitblik
                    In dit level heb je veel geoefend met variabelen, maar misschien heb je ook wel eens gezien dat dat nog niet altijd perfect werkt.

                    Probeer deze code maar eens uit:
                    ```
                    naam {is} Sophie
                    {print} Mijn naam is naam
                    ```
                    Je wilde natuurlijk printen `Mijn naam is Sophie` maar Hedy {print} `Mijn Sophie is Sophie`.

                    In het volgende level wordt dit probleem opgelost door aanhalingstekens te gebruiken, kijk maar eens!

                start_code: "{print} Op naar het volgende level!"
            4:
                story_text: |4

                    ## Vooruitblik
                    In de voorgaande levels heb al codes leren maken met `{at} {random}` waardoor je programma's elke keer anders waren als je ze afspeelde.
                    Toch waren de codes niet echt interactief, je hebt er als speler namelijk geen invloed op.

                    In het volgende level leer je het `{if}` commando waarmee je kunt zorgen voor 2 verschillende reacties in je code.
                    Zo kun je bijvoorbeeld je computer beveiligen met een wachtwoord. Neem maar een kijkje!

                    ```
                    wachtwoord {is} {ask} 'Wat is het goede wachtwoord?'
                    ```
                start_code: "{print} 'Op naar het volgende level!'"
            5:
                story_text: |
                    ## Vooruitblik
                    In dit level heb je goed geoefend met de `{if}` en `{ask}`. Wat je alleen nog niet kunt in dit level, is rekenen.
                    Bijvoorbeeld om prijzen te berekenen voor je restaurant, of precies uit te rekenen hoe de teken-schildpad moet lopen.
                    Zou het niet leuk zijn om precies te kunnen zeggen hoeveel de klanten moeten betalen, en stiekem een kortingscode toe te voegen voor jou en je vrienden?

                    Vanaf het volgende level kan dit wel, want in level 6 kun je rekenen met Hedy. Je kunt daar ook proberen om een tafelsommen spel te programmeren (voor je broertje of zusje?).
                    Neem snel een kijkje!

                    ```
                    {print} 'Welkom bij McHedy'
                    bestelling {is} {ask} 'Wat wilt u bestellen?'
                    {print} 'U wilt graag ' bestelling
                    {if} bestelling {is} hamburger prijs {is} 5
                    {if} bestelling {is} friet prijs {is} 2
                    drinken {is} {ask} 'Wat wilt u drinken?'
                    {print} 'U wilt graag ' drinken
                    {print} 'Dat wordt dan ' prijs ' euro voor ' bestelling ' alstublieft'
                    {print} 'Het drinken is gratis in dit level want Hedy kan de prijs nog niet berekenen...'
                    ```
                start_code: "{print} 'Op naar het volgende level!'"
            6:
                story_text: |
                    ## Vooruitblik
                    Super! Je bent bij het einde van dit level, dus je hebt inmiddels goed geoefend met `{if}` en `{else}`.

                    Je hebt misschien gemerkt dat je codes steeds maar langer worden. Als je bijvoorbeeld een zin meerdere keren wil herhalen, nemen die allemaal een aparte regel in.
                    Bijvoorbeeld als je lang zal ze leven wil coderen...
                    ```
                    {print} 'lang zal ze leven'
                    {print} 'lang zal ze leven'
                    {print} 'lang zal ze leven'
                    {print} 'in de gloria'
                    {print} 'in de gloria'
                    {print} 'in de gloria'
                    ```
                    Dit is een erg lange code voor maar 2 zinnetjes... In het volgende level leer je gelukkig het `{repeat}` commando, waardoor je regels code kunt herhalen.

                start_code: "{print} 'Op naar het volgende level!'"
            7:
                story_text: |
                    ## Vooruitblik
                    In dit heb je met `{repeat}` al geleerd hoe je één regel code kunt herhalen.

                    Maar soms is het wel fijn als je niet maar een regel kunt herhalen maar een heel stukje code.
                    Want nu moest je wel een hoop knippen en plakken in sommige programma's.

                    In het volgende level wordt dat mogelijk gemaakt door stukjes code bij elkaar een groepje te maken, door ze te beginnen met een aantal spaties. Zo'n groepje regels kun je dan in één keer herhalen met {repeat}.

                    ```
                    {repeat} 5 {times} {print} 'vanaf het volgende level kun je meerdere regels code in een keer herhalen!'
                    ```

                start_code: "{print} 'Op naar het volgende level!'"
            8:
                story_text: |
                    ## Vooruitblik
                    In dit level heb je geleerd hoe je het {repeat}- en het {if}-commando voor meerdere regels kunt laten gelden door in te springen.
                    Misschien heb je het al geprobeerd, maar in dit level mocht je nog geen {if}-commando ìn een ander {if}-commando stoppen. Dit geldt ook voor {repeat}.
                    Vanaf het volgende level mag dit wel! Let op: Je moet dan dus wel dubbel inspringen!

                    ```
                    antwoord = {ask} 'Heb je zin om naar het volgende level te gaan?'
                    {if} antwoord {is} ja
                        {print} 'Straks kan ik hier het {repeat} commando gebruiken!'
                        {print} 'Hoera!'
                        {print} 'Hoera!'
                        {print} 'Hoera!'
                    {if} antwoord {is} nee
                        {print} 'blijf dan maar lekker hier'
                    ```

                start_code: "{print} 'Op naar het volgende level!'"
            9:
                story_text: |
                    ## Vooruitblik
                    Wat ben je goed bezig! In dit level hebben we wel nog een klein probleem. Je kunt al stukken code herhalen, maar wat nou als de code elke keer ietsje anders moet zijn..?
                    Misschien ken je het Engelse kinderliedje '{if} you're happy {and} you know it clap your hands' wel. In dat liedje komt er steeds een nieuwe actie, eerst 'clap your hands' dan 'stomp your feet' etc.
                    Het eerste couplet van dat liedje kun je zo programmeren:
                    ```
                    {repeat} 2 {times}
                        {print} '{if} youre happy {and} you know it clap your hands'
                    {print} '{if} youre happy {and} you know it {and} you really want to show it'
                    {print} '{if} youre happy {and} you know it clap your hands'
                    ```

                    Maar als je het volgende couplet wil maken, zou je het geheel moeten kopiëren en plakken onder deze code. Dat kan makkelijker!
                    In het volgende level leer je het `{for}` commando, waarmee je een lijstje kan maken en de code steeds een klein beetje kan veranderen!
                    Kijk maar...
                start_code: "{print} 'Op naar het volgende level!'"
            10:
                story_text: |
                    ## Vooruitblik
                    Je bent alweer aan het einde van dit level, knap hoor! Je staat op het punt om door te gaan naar het volgende level. In de hogere levels gaan we steeds een beetje meer toewerken naar de programmeertaal Python.
                    In Python bestaat het commando `{repeat}` echter niet, dus gaan we dat vervangen door 'echte' programmeertaal!
                    Ben je benieuwd hoe dat eruit ziet? Ga dan snel verder.
                start_code: "{print} 'Op naar het volgende level!'"
            11:
                story_text: |
                    ## Vooruitblik
                    Misschien heb je in je restaurant opdracht wel eens geprobeerd om prijzen te maken met kommagetallen. Helaas was dit niet toegestaan.
                    Vanaf het volgende level kun je wel kommagetallen gebruiken!

                    Daarnaast mag je meerdere woorden opslaan in een variabele door aanhalingstekens te gebruiken. 
                    Kijk maar, in dit level kun je bij deze code wel SpongeBob SquarePants invullen...
                    ```
                    naam = {ask} 'Hoe heet je favoriete tekenfilmfiguur?'
                    {print} 'Ik kijk ook graag naar ' naam
                    ```
                    Maar je kunt hem nog niet instellen als variabele. Kijk maar naar deze code. Die werkt op dit level nog niet!
                    ```
                    programma = SpongeBob SquarePants
                    {print} 'Ik kijk graag naar ' programma
                    ```
                    Ga naar het volgende level om dit programma wel te laten werken!
                start_code: "{print} 'Op naar het volgende level!'"
            12:
                story_text: |
                    ## Vooruitblik
                    In de afgelopen levels kon je meerdere {if}-commando's in elkaar stoppen. Hierdoor kon je bijvoorbeeld dit beveiligingssysteem programmeren.

                    ```
                    gebruikersnaam {is} {ask} 'Wat is je gebruikersnaam?'
                    wachtwoord {is} {ask} 'Wat is je wachtwoord?'
                    {if} gebruikersnaam {is} 'Hedy'
                        {if} wachtwoord {is} 'geheim'
                            {print} 'Welkom Hedy!'
                        {else}
                            {print} 'Jij mag niet op mijn computer'
                    {else}
                        {print} 'Jij mag niet op mijn computer!'
                    ```
                    In dit systeem moeten de gebruikersnaam én het wachtwoord goed zijn, maar het zorgt wel voor een lange, onhandige code..
                    In het volgende level leer je hoe dit veel gemakkelijker kan!
                start_code: "{print} 'Op naar het volgende level!'"
            13:
                story_text: |
                    ## Vooruitblik
                    Met het onderstaande programma kun je berekenen of je voldoende of onvoldoende staat voor een schoolvak.
                    Je ziet dat regel 5 ontzettend onhandig is, omdat alle mogelijke opties van 1 tot 5 apart benoemd moeten worden.
                    ```
                    eerste_cijfer = {ask} 'Wat had je voor je eerste toets?'
                    tweede_cijfer = {ask} 'Wat had je voor je tweede toets?'
                    samen {is} eerste_cijfer + tweede_cijfer
                    gemiddelde_cijfer {is} samen / 2
                    {if} gemiddelde_cijfer = 1 {or} gemiddelde_cijfer = 2 {or} gemiddelde_cijfer = 3 {or} gemiddelde_cijfer = 4 {or} gemiddelde_cijfer = 5
                        {print} 'Helaas... Onvoldoende!'
                    {else}
                        {print} 'Hoera! Voldoende!'
                    ```
                start_code: "{print} 'Op naar het volgende level!'"
            14:
                story_text: |
                    ## Vooruitblik
                    In het spelletje hieronder is een code gemaakt om ervoor te zorgen dat de speler het spelletje kan blijven spelen totdat hij/zij dat niet meer wil.
                    Maar de code is erg omslachtig en wat nou als de speler 101 keer wil doorspelen? Je kunt niet oneindig spelen...
                    In het volgende level leer je een commando waarmee dit allemaal veel makkelijker gaat!
                    ```
                    spel {is} 'aan'
                    {for} i {in} {range} 1 {to} 100
                        {if} spel {is} 'aan'
                            antwoord = {ask} 'Wil je door spelen?'
                            {if} antwoord {is} 'nee'
                                spel {is} 'uit'
                            {if} antwoord {is} 'ja'
                                {print} 'Ok we gaan door'
                    ```
                start_code: "{print} 'Op naar het volgende level!'"
            15:
                story_text: |
                    ## Vooruitblik
                    In het volgende level gaan we weer een stapje verder richting Python code. Daar leer je hoe je twee lijstjes aan elkaar kunt linken.
                    Hierdoor kun je een programma schrijven waarbij je elk dier aan het juiste geluid kunt koppelen.
                    Want die twee programma's hieronder... Daar klopt natuurlijk niks van!
                    ```
                    dieren = 'kip', 'paard', 'koe'
                    geluiden = 'tok', 'hinnik', 'boe'
                    {for} dier {in} dieren
                        {print} 'Een ' dier ' zegt ' geluiden {at} {random}
                    ```
                    Je zou ook dit kunnen proberen... Maar het klopt nog steeds niet...
                    ```
                    dieren = 'kip', 'paard', 'koe'
                    geluiden = 'tok', 'hinnik', 'boe'
                    {for} dier {in} dieren
                        {for} geluid {in} geluiden
                            {print} 'Een ' dier ' zegt ' geluid
                    ```
                start_code: "{print} 'Op naar het volgende level!'"
            16:
                story_text: |
                    ## Vooruitblik
                    In dit level lijkt je code al wat meer op Python, zometeen zul je in het volgende level nog een toevoeging van Python leren!
                    Daarnaast ben je er in dit level misschien al eens tegenaan gelopen dat je eigenlijk meerdere opties wil hebben dan alleen `{if}` en `{else}`.
                    Bijvoorbeeld in deze code:
                    ```
                    {print} 'Wat gaan we eten vanavond?'
                    opties = ['pasta', 'spuitjes', 'boerenkool']
                    gekozen = opties {at} {random}
                    {if} gekozen = pasta
                        {print} 'Hmmm lekker! Pasta!'
                    {else}
                        {print} 'Helaas pindakaas'
                    ```
                    Eigenlijk zou je in dit voorbeeld 2x een {else} willen hebben: eentje voor de spruitjes en eentje voor de boerenkool.
                    In het volgende level leer je een nieuw commando `{elif}` dat je daarbij kan helpen!
                    Kijk maar eens in het volgende level...
                start_code: "{print} 'Op naar het volgende level!'"
            17:
                story_text: |
                    ## Vooruitblik
                    Wow! Wat ben je al ver gekomen! In het volgende level maken we onze code weer een beetje 'echter' door `{print}` nog meer op Python te laten lijken.
                    Benieuwd...? Klik dan maar verder!
                start_code: "{print} 'Op naar het volgende level!'"
            18:
                story_text: |
                    ## Vooruitblik
                    Gefeliciteerd! Je hebt het laatste level van Hedy behaald! Maar niet getreurd, we zijn druk bezig om nog meer levels en avonturen te bouwen. Dus kom vooral later nog eens een kijkje nemen of er al nieuwe levels zijn!
                start_code: "{print} ('Goed gedaan!')"


    end:
        name: "Einde"
        description: "Test jouw Hedy kennis"
        image: ""
        default_save_name: ""
        levels:
            1:
                story_text: |
                    ## Eind
                    Dat was het einde van dit level! Doe nu de quiz om je kennis te testen.
                ## start_code is only added because it is required by the schema of Adventures
                start_code: ""
            2:
                story_text: |
                    ## Eind
                    Dat was het einde van dit level! Doe nu de quiz om je kennis te testen.
                ## start_code is only added because it is required by the schema of Adventures
                start_code: ""
            8: {}
            7:
                story_text: |
                    ## Eind
                    Dat was het einde van dit level! Doe nu de quiz om je kennis te testen.
                ## start_code is only added because it is required by the schema of Adventures
                start_code: ""
            6:
                story_text: |
                    ## Eind
                    Dat was het einde van dit level! Doe nu de quiz om je kennis te testen.
                ## start_code is only added because it is required by the schema of Adventures
                start_code: ""
            5:
                story_text: |
                    ## Eind
                    Dat was het einde van dit level! Doe nu de quiz om je kennis te testen.
                ## start_code is only added because it is required by the schema of Adventures
                start_code: ""
            4:
                story_text: |
                    ## Eind
                    Dat was het einde van dit level! Doe nu de quiz om je kennis te testen.
                ## start_code is only added because it is required by the schema of Adventures
                start_code: ""
            3:
                story_text: |
                    ## Eind
                    Dat was het einde van dit level! Doe nu de quiz om je kennis te testen.
                ## start_code is only added because it is required by the schema of Adventures
                start_code: ""
            9:
                story_text: "## End\nThis is the end of the level! Take the quiz now to test your knowledge.\n"<|MERGE_RESOLUTION|>--- conflicted
+++ resolved
@@ -1,2176 +1,2172 @@
 title: "Hedy avonturen!"
 subtitle: "Met Hedy kan je van alles maken! Bijvoorbeeld een interactief verhaal, een spel of een app om het leven makkelijker te maken"
 adventures:
-    story:
-        name: "Verhaal"
-        description: "Maak een interactief verhaal"
-        image: "story.png"
-        default_save_name: "Verhaal"
-        levels:
-            1:
-                story_text: |
-                    ## Maak een verhaal
-                    In level 1 kun je een verhaal maken met steeds een andere hoofdpersoon die je zelf invoert.
-
-                    Gebruik als eerste regel deze code:
-
-                    ```
-                    {ask} wie is de hoofdpersoon van jouw verhaal
-                    ```
-
-                    Na die eerste regel begin je met `{print}` als de zin moet worden geprint.
-                    Je gebruikt `{echo}` als je wilt dat jouw hoofdpersoon op het einde van de zin komt.
-                example_code: |
-                    ## Voorbeeld Hedy code
-                    ```
-                    {ask} De hoofdpersoon van dit verhaal is
-                    {print} De hoofdpersoon gaat nu in het bos lopen
-                    {echo} Hij is wel een beetje bang, die
-                    {print} Overal hoort hij gekke geluiden
-                    {print} Hij is bang dat dit een spookbos is
-                    ```
-                start_code: "{print} Hier begint jouw verhaal"
-            2:
-                story_text: |
-                    ## Verhaal
-                    In level 2 kun je je verhaal leuker maken. De naam van je hoofdpersoon kan nu overal in de zin staan.
-
-                    Je moet daar wel een klein beetje extra voor programmeren. Je moet je hoofdpersoon nu eerst een naam geven.
-
-                    Die naam kun je dan overal in een zin neerzetten.
-                example_code: |
-                    ## Voorbeeld Hedy code
-                    ```
-                    naam {is} {ask} Hoe heet de hoofdpersoon?
-                    {print} naam gaat nu in het bos lopen
-                    {print} naam is wel een beetje bang
-                    {print} ineens hoort hij een vreemd geluid
-                    {sleep} 2
-                    {print} naam is bang dat dit een spookbos is
-                    ```
-                start_code: "{print} Hier komt straks jouw verhaal!"
-            12:
-                story_text: |
-                    ## Verhaal
-                    In dit level kun je meerdere woorden opslaan in een variabele. Hierdoor kun je je hoofdpersoon bijvoorbeeld een voor- en achternaam geven.
-                example_code: |
-                    ## Voorbeeld Hedy code
-                    ```
-                    naam = 'De Koningin van Engeland'
-                    {print} naam ' zat te genieten van een lekker taartje, toen plotseling...'
-                    ```
-                start_code: ""
-            13:
-                story_text: |
-                    ## Verhaal
-                    Door `{and}` en `{or}` te gebruiken kun je je codes een stuk inkorten. Neem bijvoorbeeld het verhaal over de draak uit de vorige levels.
-                example_code: |
-                    ## Voorbeeld Hedy code
-                    ```
-                    zwaard = 'kwijt'
-                    spel = 'aan'
-                    {print} 'Onze held loopt door het bos'
-                    {print} 'Ineens komt ze bij een splitsing...'
-                    {for} i {in} {range} 0 {to} 2
-                        {if} spel {is} 'aan'
-                            pad = {ask} 'Welk pad moet onze held kiezen?'
-                            {if} pad {is} 'links' {and} zwaard is 'gevonden'
-                                {print} 'Onze held komt een draak tegen op het pad!'
-                                {print} 'Gelukkig heeft ze een zwaard om het beest te verslaan!'
-                                spel = 'over'
-                            {if} pad {is} 'links' {and} zwaard is 'kwijt'
-                                {print} 'Onze held vindt een draak, maar ze heeft geen wapens!'
-                                {print} 'Onze held wordt met huid en haar verslonden...'
-                                spel = 'over'
-                            {if} pad {is} 'rechts' {and} zwaard is 'gevonden'
-                                {print} 'Je hebt het zwaard al gevonden. Er is hier niks meer.'
-                                {print} 'Ze loopt terug'
-                            {if} pad {is} 'rechts' {and} zwaard is 'kwijt'
-                                {print} 'Onze held vindt een zwaard'
-                                {print} 'Die kan nog goed van pas komen'
-                                zwaard = 'gevonden'
-                    ```
-                start_code: ""
-            15:
-                story_text: |
-                    ## Verhaal
-                    In dit level kun je de `{while}` loop gebruiken om je verhaaltjes nog interessanter te maken. Zo kun je `{while} spelletje {is} 'aan'` gebruiken om het spel te laten werken totdat je game over bent.
-                    Of je kunt `{while} zwaard {is} 'kwijt'` gebruiken, zodat de speler niet verder kan totdat hij/zij het zwaard gevonden heeft.
-                example_code: |
-                    ## Voorbeeld Hedy code
-                    ```
-                    sleutels = 'kwijt'
-                    {print} 'Je staat in de voortuin en bent je sleutels kwijt.'
-                    {print} 'Waar ga je zoeken?'
-                    {print} 'kies uit: boom, steen, bloembed, brievenbus'
-                    {while} sleutels == 'kwijt'
-                        locatie = {ask} 'Waar wil je zoeken?'
-                        {if} locatie == 'bloembed'
-                            {print} 'Hier zijn ze!'
-                            sleutels = 'gevonden'
-                        {else}
-                            {print} 'Helaas, ze liggen niet bij de ' locatie
-                    {print} 'Nu kun je het huis in!'
-                    ```
-                start_code: ""
-            10:
-                story_text: |
-                    ## Verhaal
-                    In dit level kun je het commando `{for}` in je verhaal gebruiken. Op deze manier kun je gemakkelijk het kinderboek 'Beertje bruin, wat zie jij daar?' programmeren.
-                example_code: |
-                    ## Voorbeeld Hedy code
-                    ```
-                    dieren = rode vogel, zwart schaap, groene kikker, gele eend, klein kind
-                    {print} 'Beertje bruin'
-                    {print} 'Beertje bruin'
-                    {print} 'Wat zie jij daar?'
-                    {for} dier {in} dieren
-                        {print} 'Ik zie een ' dier
-                        {print} 'En daar kijk ik naar!'
-                        {print} dier
-                        {print} dier
-                        {print} 'Wat zie jij daar?'
-                    {print} 'Ik zie alle dieren en daar kijk ik naar!'
-                    ```
-                start_code: ""
-            9:
-                story_text: |
-                    ## Verhaal
-                    In dit level kun je {if} commando's in andere {if} commando's stoppen. Hierdoor krijg je nog meer mogelijkheden om je verhaal echt interactief te maken!
-<<<<<<< HEAD
-                example_code: |
-                    ## Voorbeeld Simpele Hedy Code
-                    ```
-                    {print} 'Robin loopt door de stad'
-                    locatie = {ask} 'Gaat Robin een winkel in of gaat ze naar huis?'
-                    {if} locatie {is} winkel
-                        {print} 'Ze stapt de winkel binnen'
-                        {print} 'Robin ziet een interessant boek.'
-                        boek = {ask} 'Koopt Robin het boek?'
-                        {if} boek {is} ja
-                            {print} 'Robin koopt het boek en gaat naar huis'
-                        {else}
-                            {print} 'Robin verlaat de winkel en gaat naar huis'
-                    {else}
-                        {print} 'Robin gaat naar huis'
-                    ```
-
-                story_text_2:
-                    Het voorbeeld hierboven is nog een simpel verhaaltje. Maar door {if} commando's in elkaar te zetten, kun je ook een super uitgebreid verhaal maken, dat al echt op een game lijkt!
-                    Kijk maar...
-                example_code_2: |
-                    ## Uitgebreide code
-                    ```
-                    zwaard = kwijt
-                    spel = aan
-                    {print} 'Onze held loopt door het bos'
-                    {print} 'Ineens komt ze bij een splitsing...'
-                    {repeat} 2 {times}
-                        {if} spel {is} aan
-                            pad = {ask} 'Welk pad moet onze held kiezen?'
-                            {if} pad {is} links
-                                {if} zwaard {is} gevonden
-                                    {print} 'Onze held komt een draak tegen op het pad!'
-                                    {print} 'Gelukkig heeft ze een zwaard om het beest te verslaan!'
-                                    spel = over
-                                {else}
-                                    {print} 'Onze held vindt een draak, maar ze heeft geen wapens!'
-                                    {print} 'Onze held wordt met huid en haar verslonden...'
-                                    spel = over
-                            {if} pad {is} rechts
-                                {if} zwaard {is} kwijt
-                                    {print} 'Onze held vindt een zwaard'
-                                    {print} 'Die kan nog goed van pas komen'
-                                    zwaard = gevonden
-                                {else}
-                                    {print} 'Je hebt het zwaard al gevonden. Er is hier niks meer.'
-                                    {print} 'Ze loopt terug'
-                    ```
-=======
->>>>>>> 3d14ce17
-                start_code: ""
-            8:
-                story_text: |
-                    ## Verhaal
-                    In dit level kun je je verhaal écht interactief maken! In dit level is het `{if}` commando namelijk veranderd, waardoor je meerdere regels kan printen na een `{if}`.
-                    Zo kun je de lezer van je verhaal een keuze laten maken. Na de keuze gaat het verhaal verder op basis van die keuze. Kijk maar naar het voorbeeld.
-                example_code: |
-                    ## Voorbeeld Hedy code
-                    ```
-                    hoofdpersoon = {ask} 'Hoe heet de hoofdpersoon in dit verhaal?'
-                    {print} hoofdpersoon ' loopt door het bos'
-                    {print} hoofdpersoon ' hoort plotseling een geluid!'
-                    dapper = {ask} 'Gaat 'hoofdpersoon ' op het geluid af?'
-                    {if} dapper {is} ja
-                        {print} 'Dapper stapt ' hoofdpersoon ' op het geluid af'
-                        {print} _
-                    {else}
-                        {print} 'Snel zoekt ' hoofdpersoon ' een verstopplek'
-                        {print} _
-                    ```
-                    In dit voorbeeld zie je hoe je twee verschillende verhalen kunt maken; eentje waarbij je op het geluid afgaat en eentje waarbij je je verstopt. Vul zelf lege plekken in! Wat gebeurt er verder?
-                start_code: ""
-            7:
-                story_text: |
-                    ## Verhaal
-                    Soms zegt iemand in een verhaal iets meerdere keren. Bijvoorbeeld als iemand om hulp roept, of een liedje zingt.
-                    Dat kun je nu in je verhaal zetten met `{repeat}`.
-                example_code: |
-                    ## Voorbeeld Hedy code
-                    ```
-                    {print} 'De prins riep steeds om hulp'
-                    {repeat} 5 {times} {print} 'Help!'
-                    {print} 'Waarom helpt niemand me nou toch?'
-                    ```
-
-                start_code: "{repeat} 5 {times} {print} 'Help!'"
-            5:
-                story_text: |
-                    ## Verhaal
-                    In dit level kun je je verhaal nog leuker maken door verschillende eindes te programmeren.
-
-                    Verzin twee eindes voor je verhaal, bijvoorbeeld zo:
-
-                    - De prinses loopt door het bos
-                    - Ze komt een monster tegen
-
-                    - Goed einde: Ze pakt haar zwaard en het monster rent snel weg
-                    - Slecht einde:  Het monster eet de prinses op
-
-                    Je kunt ook zorgen dat er weer een naam ingevoerd kan worden. Dat werkt net zoals in level 3. Dat kun je combineren met een `{if}`, en dan heb je al een heel programma gemaakt!
-                example_code: |
-                    ## Voorbeeld Hedy code
-                    ```
-                    naam {is} {ask} 'Wie loopt er in het bos?'
-                    {print} naam ' loopt door het bos'
-                    {print} naam ' komt een monster tegen'
-                    einde {is} {ask} 'Wil je een goed of slecht einde?'
-                    {if} einde {is} goed {print} naam ' pakt het zwaard en het monster rent snel weg'
-                    {else} {print} 'Het monster eet ' naam ' op'
-                    ```
-
-                start_code: "{print} 'Hier komt straks jouw verhaal!'"
-            4:
-                story_text: |
-                    ## Verhaal
-                    Misschien heb je gezien dat in het vorige level nog wel een foutje zit.
-                    Heb je toevallig geprobeerd om een zin te maken waarin het woord naam zat? Bijv. `{print} mijn naam {is} naam`.
-                    Dat werkte niet goed! Dan krijg je: mijn Henk {is} Henk. Dat kun je in level 4 oplossen.
-                    Daarvoor moet je wel aanhalingstekens gebruiken bij alles dat je gaat printen.
-                example_code: |
-                    ## Voorbeeld Hedy code
-                    ```
-                    naam {is} Hans
-                    {print} 'De naam van de hoofdpersoon {is}' naam
-                    {print} naam 'gaat nu in het bos lopen'
-                    {print} naam 'is wel een beetje bang'
-                    dieren {is} 🦔, 🦉, 🐿, 🦇
-                    {print} 'Hij hoort het geluid van een ' dieren {at} {random}
-                    {print} naam ' is bang dat dit een spookbos is'
-                    ```
-
-                start_code: "{print} 'Hier komt straks jouw verhaal!'"
-            3:
-                story_text: |
-                    ## Verhaal
-                    In dit level kun je iets willekeurigs aan je verhaal toevoegen. Een willekeurig monster, dier of ander obstakel.
-
-                    Dat gaat zo:
-                    ```
-                    dieren {is} 🦇, 🐿, 🦉, 🦔
-                    {print} Hij hoort nu het geluid van een dieren {at} {random}
-                    ```
-                    Het `{add}`commando kun je misschien ook in je verhaal gebruiken. Bijvoorbeeld zo:
-                    ```
-                    {print} Hij hoort een geluid...
-                    dieren {is} 🦉, 🐿, 🦇
-                    dier {is} {ask} Wat denk jij dat het is?
-                    {add} dier {to_list} dieren
-                    {print} het was een dieren {at} {random}
-                    ```
-                    Hier zie je een voorbeeld van het `{remove}` commando in een verhaal:
-                    ```
-                    {print} Zijn rugzak is veel te zwaar...
-                    {print} In de rugzak zitten een fles water, een zaklamp en een baksteen.
-                    tas {is} water, zaklamp, baksteen
-                    weggooien {is} {ask} Welk ding zal onze held weggooien?
-                    {remove} weggooien {from} tas
-                    ```
-
-                start_code: "{print} Hier komt straks jouw verhaal!"
-                example_code: "It goes like this:\n```\nanimals {is} \U0001F994, \U0001F43F, \U0001F989, \U0001F987\n{print} He now hears the sound of an animals {at} {random}\n```\n"
-                story_text_2: "The command `{add}` can also come in handy in your story. For example:\n```\n"
-                story_text_3: "This is an example of the `{remove}` command in your story\n"
-                example_code_2: "{print} He hears a sound\nanimals {is} \U0001F43F, \U0001F994, \U0001F987, \U0001F989\nanimal {is} {ask} What do you think it is?\n{add} animal {to_list} animals\n{print} it was a animals {at} {random}\n```\n"
-                example_code_3: "```\n{print} His backpack got way too heavy.\n{print} Inside were a bottle of water, a flashlight and a brick.\nbag {is} water, flashlight, brick\ndump {is} {ask} Which item should he dump?\n{remove} dump {from} bag\n```\n"
-    parrot:
-        name: "Papegaai"
-        description: "Maak je eigen online papegaai die je napraat!"
-        image: "story.png"
-        default_save_name: "Papegaai"
-        levels:
-            1:
-                story_text: |
-                    ## Papegaai
-                    Maak je eigen online papegaai die je napraat!
-                example_code: |
-                    ## Voorbeeld Hedy code
-                    ```
-                    {print} Ik ben papegaai Hedy
-                    {ask} Wie ben jij?
-                    {echo}
-                    {echo}
-                    ```
-                start_code: "{print} Ik ben Hedy de papegaai!"
-            2:
-                story_text: |
-                    ## Papegaai
-                    Maak je eigen online papegaai die je napraat!
-                example_code: |
-                    ## Voorbeeld Hedy code
-                    ```
-                    {print} Ik ben papegaai Hedy
-                    naam {is} {ask} Wie ben jij?
-                    {print} naam
-                    {sleep}
-                    {print} koppie krauw
-                    {sleep}
-                    {print} naam
-                    ```
-                start_code: "{print} Ik ben Hedy de papegaai!"
-            3:
-                story_text: |
-                    ## Papegaai
-                    Leer je papegaai nieuwe woordjes met het `{add}` commando!
-                example_code: |
-                    ## Voorbeeld Hedy code
-                    ```
-                    woorden {is} lorre, Hedy
-                    {print} Train je papegaai!
-                    nieuw_woord {is} {ask} Welk woord moet je papegaai leren?
-                    {add} nieuw_woord {to_list} woorden
-                    {print} 🧒: Zeg nieuw_woord , Hedy!
-                    {print} 🦜: woorden {at} {random}
-                    ```
-                start_code: ""
-            5:
-                story_text: |
-                    ## Papegaai
-                    Beloon je papegaai als hij het nieuwe woordje zegt!
-                example_code: |
-                    ## Voorbeeld Hedy code
-                    ```
-                    woorden {is} lorre, Hedy
-                    {print} 'Train je papegaai!'
-                    nieuw_woord {is} {ask} 'Welk woord moet je papegaai leren?'
-                    {add} nieuw_woord {to_list} woorden
-                    {print} '🧒 Zeg ' nieuw_woord ', Hedy!'
-                    gezegd_woord {is} woorden {at} {random}
-                    {print} '🦜 ' gezegd_woord
-                    {if} gezegd_woord {is} nieuw_woord {print} '🧒 Goedzo! 🍪'
-                    {else} {print} '🧒 Nee! Zeg ' nieuw_woord
-                    ```
-
-                start_code: ""
-    songs:
-        name: "Zing een liedje!"
-        description: "Print een liedje "
-        image: "songs.png"
-        default_save_name: "Liedje"
-        levels:
-            12:
-                story_text: |
-                    ## Zing een liedje
-                    In dit level kun je meerdere woorden in een variabele opslaan. Dat komt goed uit bij liedjes zoals het Engelse kinderliedje '{if} you're happy {and} you know it, clap your hands'. Kijk maar:
-                example_code: |
-                    ## Voorbeeld Hedy code
-                    ```
-                    actions = 'clap your hands', 'stomp your feet', 'shout Hurray!'
-                    {for} action {in} actions
-                        {for} i {in} {range} 1 {to} 2
-                            {print} '{if} youre happy {and} you know it'
-                            {print} action
-                        {print} '{if} youre happy {and} you know it {and} you really want to show it'
-                        {print} '{if} youre happy {and} you know it'
-                        {print} action
-                    ```
-                start_code: ""
-            11:
-                story_text: |
-                    ## Zing een stapelliedje!
-                    In dit level kun je makkelijk (af)tellen in een liedje. Zo kun je bijvoorbeeld het kinderliedje '10 kleine visjes' programmeren.
-                start_code: ""
-            10:
-                story_text: |
-                    ## Zing een liedje!
-                    Ook in dit level kunnen we weer liedjes zingen, bijv. Baby Shark.
-                    Met de nieuwe code `{for}` kunnen we voor de hele familie in een keer printen.
-                    Eerst zetten we alle dieren in een lijst familie. Nu gaan we steeds voor een van de familieleden het liedje printen.
-
-                    Dat scheelt een hoop regels code!
-                start_code: ""
-            8:
-                story_text: |
-                    ## Zing een liedje!
-                    Nu kun je meerdere regels herhalen, wat heel fijn is in liedjes!
-                example_code: |
-                    ## Cowboy Billie Boem
-                    ```
-                    {repeat} 3 {times}
-                        dier = {ask} 'Welk dier kies je?'
-                        {print} 'En wie rijdt er op zijn ' dier ' door de prairie?'
-                        {print} 'Dat is cowboy Billie Boem, door de boeven zeer gevreesd!'
-                        {print} 'Er is nooit in het Wilde Westen een cowboy geweest, die zo dapper was als Cowboy Billie Boem.'
-                        {print} 'Van je hotsie knotsie knetter!'
-                        {print} 'Van je jippie jippie jeej!'
-                        {print} 'Maar zijn ' dier ' was zeer vermoeid en die kon niet langer mee'
-                        {print} 'Maar hij moest de boeven vangen, dus koos hij een ander beest'
-                        {print} 'en nu mag je zelf bedenken wat voor beest dat is geweest!'
-                    ```
-                start_code: ""
-            7:
-                story_text: |
-                    ## Liedjes
-                    In liedjes zit vaak veel herhaling. Denk maar aan Baby Shark! Ze zingen steeds hetzelfde:
-
-                    Baby Shark tututudutudu <br>
-                    Baby Shark tututudutudu <br>
-                    Baby Shark tututudutudu <br>
-                    Baby Shark
-
-                    Dit liedje kan jij met een {repeat} veel korter maken! Lukt het jou om de code af te maken?
-                example_code: |
-                    ## Voorbeeld Hedy code
-                    ```
-                    {repeat} _ _ {print} 'Baby Shark tututudutudu'
-                    {print} 'Baby Shark'
-                    ```
-
-                    Na Baby Shark kun je natuurlijk ook nog andere liedjes programmeren. Er zijn veel liedjes met herhaling erin.
-                start_code: "{print} 'Baby Shark'"
-            6:
-                story_text: |
-                    ## Liedjes
-                    In liedjes zit vaak veel herhaling. Soms wordt er in die herhaling ook geteld.
-                    Bijvoorbeeld in het welbekende potje met vet. Dat kan je met een beetje rekenen zelf programmeren.
-                example_code: |
-                    ## Voorbeeld Hedy code
-                    ```
-                    couplet = 1
-                    {print} 'Ik heb het potje met vet'
-                    {print} 'al op de tafel gezet'
-                    {print} 'Ik heb het'
-                    {print} 'potje, potje, potje, potje... '
-                    {print} 'veeeeeet'
-                    {print} 'al op de tafel gezet'
-                    couplet = couplet + 1
-                    {print} 'Door naar het ' couplet 'e couplet'
-                    ```
-                    Regels 2 t/m 9 kun je nu zo vaak herhalen als je maar wilt, door de regels te kopiëren.
-
-                    Na het potje met vet kun je natuurlijk ook nog andere liedjes programmeren. Er zijn veel liedjes met tellen erin.
-                    Misschien kun jij het liedje 99 bottles of beer ook wel maken! Daar tellen we af in plaats van op.
-                start_code: "{print} 'Baby shark'"
-            16:
-                story_text: |
-                    ## Zing een lied!
-                    Maak het nog makkelijker om een liedje te programmeren zoals old MacDonald! Je kunt nu de dieren en hun geluiden aan elkaar koppelen, door ze op dezelfde plaats in het lijstje te zetten.
-                    Ook de Dronken Zeeman gaat lekker snel in dit level! Je hebt maar 5 regels nodig voor het gehele lied. Kijk maar!
-                start_code: ""
-    turtle:
-        name: "Tekenen"
-        description: "Maak jouw eigen tekening"
-        image: "turtle.gif"
-        default_save_name: "schildpad"
-        levels:
-            1:
-                story_text: |
-                    ## Tekenen maar
-                    In level 1 kun je ook beginnen met een programmeer-tekening! Door lijnen te combineren met draaien kun je bijvoorbeeld een
-                    vierkant maken of een trapje.
-
-                    Met `{forward}` ga je naar voren. Het getal erna bepaalt hoe ver naar voren. Met `{turn} right` draai je een kwartslag, met de klok mee. `{turn} left` draait tegen de klok in.
-
-                    Dit is het begin van een trapje, zorg jij dat het wel 5 treden worden?
-                example_code: |
-                    ## Voorbeeld Hedy code
-                    ```
-                    {turn} right
-                    {forward} 50
-                    {turn} left
-                    {forward} 50
-                    ```
-                start_code: "{forward} 50\n{turn} right"
-            2:
-                story_text: |
-                    ## Tekenen maar
-                    In level 1 kon je schildpad alleen links of rechts draaien. Dat is een beetje saai!
-                    In level 2 kan zijn neus alle kanten op kijken.
-
-                    Een kwartslag draaien doe je met het getal 90. Dat noemen we graden. Een heel rondje is 360 graden.
-                    Kun jij een ander figuur maken door de hoek te veranderen? Een driehoek of een rondje?
-                    Je moet de schildpad dan misschien ook vaker vooruit laten gaan met `{forward}`.
-                example_code: |
-                    ## Voorbeeld Hedy code
-
-                    ```
-                    {print} Figuren tekenen
-                    hoek {is} 90
-                    {turn} hoek
-                    {forward} 25
-                    {turn} hoek
-                    {forward} 25
-                    ```
-
-                start_code: |
-                    {print} Schildpaddenrace!
-                    hoek {is} 90
-                    {turn} hoek
-                    {forward} 25
-            3:
-                story_text: |
-                    ## Zoekende schildpad
-                    Ook bij je teken-schildpad kun je `{random}` gebruiken! Dan loopt hij steeds een ander pad.
-                    Kies met `{at} {random}` een hoek uit een lijstje. Als je regels 2 en 3 een paar keer herhaalt, krijg je een langere tekening.
-
-                example_code: |
-                    ## Voorbeeld Hedy code
-                    ```
-                    hoeken {is} 10, 50, 90, 150, 250
-                    {turn} hoeken {at} {random}
-                    {forward} 25
-                    ```
-
-                start_code: |
-                    {print} Schildpaddenrace!
-                    hoek {is} 90
-                    {turn} hoek
-                    {forward} 25
-            8:
-                story_text: |
-                    ## Tekenen maar
-                    Nu we meerdere regels kunnen herhalen, kunnen we makkelijker figuren maken.
-                    Want we hoeven maar één keer in te stellen wat de hoek is en dan steeds die variabele gebruiken in de `{repeat}`.
-                example_code: |
-                    ## Voorbeeld Hedy code
-                    ```
-                    hoek = 90
-                    {repeat} 10 {times}
-                        {turn} hoek
-                        {forward} 50
-                    ```
-
-                story_text_2: |
-                    ## Interactie
-                    Ook kunnen we nu het programma verbeteren dat verschillende figuren tekent.
-                    Week jij hoe ver de schildpad hier moet draaien? Maak de code af en je kunt iedere veelhoek tekenen.
-
-                example_code_2: |
-                    ## Voorbeeld Hedy code
-                    ```
-                    hoeken = {ask} 'Hoeveel hoeken krijgt dit figuur?'
-                    hoek = 360 / hoeken
-                    {repeat} hoeken {times}
-                        {turn} _
-                        {forward} _
-                    ```
-                start_code: |
-                    hoeken = {ask} 'Hoeveel hoeken krijgt dit figuur?'
-
-            7:
-                story_text: |
-                    ## Tekenen maar
-                    In dit level kun je één regel code herhalen met `{repeat}`.
-                example_code: |
-                    ## Voorbeeld Hedy code
-                    ```
-                    {print} 'Figuren tekenen'
-                    {repeat} 3 {times} {forward} 10
-                    ```
-                start_code: |
-                    {print} 'Figuren tekenen'
-                    {repeat} 3 {times} {forward} 10
-
-            6:
-                story_text: |
-                    ## Tekenen maar
-                    In dit level kun je gaan rekenen en kun je daarmee verschillende figuren tekenen.
-                    Misschien heb je op school al geleerd dat een heel rondje rond draaien 360 graden is. Zo niet, dan weet je het nu!
-                    Daarom gebruik je voor een vierkant ook 90 graden. 360 gedeeld door 4 is 90.
-                    Nu we met Hedy kunnen rekenen, kunnen we alle figuren tekenen die we maar willen!
-                example_code: |
-                    ## Voorbeeld Hedy code
-                    ```
-                    hoeken = {ask} 'Hoeveel hoeken krijgt dit figuur?'
-                    hoek = 360 / hoeken
-                    {forward} 50
-                    {turn} hoek
-                    {forward} 50
-                    {turn} hoek
-                    {forward} 50
-                    {turn} hoek
-                    {forward} 50
-                    {turn} hoek
-                    {forward} 50
-                    {turn} hoek
-                    {forward} 50
-                    {turn} hoek
-                    ```
-                start_code: |
-                    {print} 'Figuren tekenen'
-
-            5:
-                story_text: |
-                    ## Tekenen maar
-                    In dit level kun je met `{if}` een keuze maken. Bijvoorbeeld tussen verschillende soorten figuren.
-                example_code: |
-                    ## Voorbeeld Hedy code
-                    ```
-                    {print} 'Figuren tekenen'
-                    figuur {is} {ask} 'Wil je een driehoek of een vierkant?'
-                    {if} figuur {is} driehoek hoek {is} 120
-                    {else} hoek {is} 90
-                    {turn} hoek
-                    {forward} 25
-                    {turn} hoek
-                    {forward} 25
-                    {turn} hoek
-                    {forward} 25
-                    {turn} hoek
-                    {forward} 25
-                    ```
-                start_code: |
-                    {print} 'Figuren tekenen'
-                    hoek {is} 90
-                    {turn} hoek
-                    {forward} 25
-
-            4:
-                story_text: |
-                    ## Tekenen maar
-                    In dit level moet je aanhalingstekens gebruiken bij `{print}` en `{ask}`. Ook bij het tekenen dus!
-                example_code: |
-                    ## Voorbeeld Hedy code
-                    ```
-                    {print} 'Figuren tekenen'
-                    hoek {is} 90
-                    {turn} hoek
-                    {forward} 25
-                    {turn} hoek
-                    {forward} 25
-                    ```
-
-                start_code: |
-                    {print} 'Figuren tekenen'
-                    hoek {is} 90
-                    {turn} hoek
-                    {forward} 25
-
-
-    dishes:
-        name: "Afwas?"
-        description: "Gebruik de computer om te kijken wie de afwas doet (Start op level 2)"
-        image: "dishes.png"
-        default_save_name: "Afwas"
-        levels:
-            10:
-                story_text: |
-                    ## Afwasprogramma
-                    In dit level kun je je afwasrooster nog beter maken.
-
-                start_code: ""
-            7:
-                story_text: |
-                    ## Afwasprogramma
-                    Met de `{repeat}` kun je stukjes code herhalen. Daarmee kun je dan voor de hele week uitrekenen wie er aan de beurt is.
-
-                example_code: |
-                    ## Voorbeeld Hedy code
-                    ```
-                    mensen = mama, papa, Emma, Sophie
-                    {repeat} _ _ {print} 'de afwasser is ' _
-                    ```
-                start_code: "{print} 'Wie doet de afwas?'"
-            6:
-                story_text: |
-                    ## Afwasprogramma
-                    Hoe vaak gaat iedereen eigenlijk afwassen? Is dat wel eerlijk? Dat kun je nu tellen.
-
-                example_code: |
-                    ## Voorbeeld Hedy code
-                    ```
-                    mensen = mama, papa, Emma, Sophie
-                    emma_wast_af = 0
-                    afwasser = mensen {at} {random}
-                    {print} 'De afwasser is ' afwasser
-                    {if} afwasser {is} Emma emma_wast_af = emma_wast_af + 1
-                    {print} 'Emma gaat deze week ' emma_wast_af ' keer afwassen'
-                    ```
-
-                    Nu kun je regels 3 t/m 5 een paar keer (bijv 7 keer voor een hele week) kopiëren om weer voor een hele week vooruit te rekenen.
-                    Maak jij de code voor de hele week?
-
-                    ## Eerlijk afwasprogramma
-                    Als je heel veel pech hebt moet je bij het vorige afwasprogramma misschien wel de hele week afwassen! Dat is niet eerlijk!
-                    Daarom kun je ook het `{remove}` commando gebruiken om de gekozen afwasser uit het lijstje te halen. Zo hoeft de afwasser pas weer af te wassen als iedereen geweest is.
-                    De code voor maandag en dinsdag staat klaar, maak jij de rest van de week af?
-                    En kan jij een oplossing bedenken voor als het lijstje leeg is...?
-                    ```
-                    mensen = mama, papa, Emma, Sophie
-                    afwasser = mensen {at} {random}
-                    {print} 'Maandag is de afwasser: ' afwasser
-                    {remove} afwasser {from} mensen
-                    afwasser = mensen {at} {random}
-                    {print} 'Dinsdag is de afwasser: ' afwasser
-                    {remove} afwasser {from} mensen
-                    afwasser = mensen {at} {random}
-                    ```
-
-                start_code: "{print} 'Wie doet de afwas?'"
-            5:
-                story_text: |
-                    ## Afwasprogramma
-                    Met de `{if}` kun je nu leuker maken met een `{if}`. Je kan je programma laten reageren op de keuze.
-
-                    Maak jij de code af zodat het 'chips' {print} als jij aan de beurt bent, en anders 'yes!'?
-                    Vergeet de aanhalingstekens niet!
-
-                example_code: |
-                    ## Voorbeeld Hedy code
-                     ```
-                     mensen {is} mama, papa, Emma, Sophie
-                     afwasser {is} mensen {at} {random}
-                     {if} afwasser {is} Sophie {print} _ chips ik moet de afwas doen _
-                     {else} {print} ' gelukkig geen afwas want ' _ ' wast al af'
-                     ```
-                start_code: "{print} 'Wie doet de afwas?'"
-            4:
-                story_text: |
-                    ## Afwasprogramma
-                    Met aanhalingstekens kun je je afwasprogramma mooier maken.
-                    Deze keer is de voorbeeldcode niet helemaal compleet.
-                    Maak jij de code af door op de lage streepjes de juiste commando's of tekens in te vullen?
-                    Op ieder streepje moet steeds één woord of teken komen.
-
-                    Tip: Vergeet de aanhalingstekens niet!
-                example_code: |
-                    ## Voorbeeld Hedy code
-                    ```
-                    mensen {is} mama, papa, Emma, Sophie
-                    {print} _ de afwas wordt gedaan door _
-                    {print} mensen {at} _
-                    ```
-                start_code: "{print} 'Wie doet de afwas?'"
-            3:
-                story_text: |
-                    ## Afwasprogramma
-                    Heb jij altijd onenigheid thuis over wie vandaag de afwas moet doen of de kattenbak moet verschonen?
-                    Dan kun je de computer heel eerlijk laten kiezen. Dat kun jij nu programmeren in dit level!
-                    Je maakt eerst een lijst met de leden van jouw gezin. Dan kies je met `{at} {random}` uit de lijst.
-
-                example_code: |
-                    ## Voorbeeld Hedy code
-                    ```
-                    mensen {is} mama, papa, Emma, Sophie
-                    {print} mensen {at} {random}
-                    ```
-                    ## Hack het afwasprogramma met {remove}
-                    Heb jij geen zin om de afwas te doen? Hack dan het programma door jouw naam van het lijstje te halen!
-
-                    ```
-                    mensen {is} mama, papa, Emma, Sophie
-                    jouw_naam {is} {ask} Wie ben jij?
-                    {remove} jouw_naam {from} mensen
-                    {print} mensen {at} {random} doet de afwas vanavond!
-                    ```
-                start_code: "{print} Wie doet de afwas?"
-    dice:
-        name: "Dobbelsteen"
-        description: "Maak je eigen dobbelsteen"
-        image: "dice.png"
-        default_save_name: "Dobbelsteen"
-        levels:
-            10:
-                story_text: |
-                    ## Dobbelsteen
-                    Treuzelen je medespelers altijd bij het gooien van de dobbelstenen en duurt je spel te lang? In level 8 kun je Hedy in een keer laten gooien voor alle spelers!'
-
-                example_code: |
-                    ## Voorbeeld Hedy code
-                    ```
-                    spelers = Anne, Jonneke, Jessie, Ilona
-                    keuzes = 1, 2, 3, 4, 5, 6
-                    {for} speler {in} spelers
-                        {print} speler ' gooit ' keuzes {at} {random}
-                        {sleep}
-                    ```
-                start_code: ""
-            7:
-                story_text: |
-                    ## Dobbelsteen
-                    Je kunt ook in dit level weer een dobbelsteen maken. Met de `{repeat}` code kun je makkelijk een heel handje dobbelstenen rollen.
-                    Probeer de voorbeeldcode maar eens af te maken! Op de streepjes moeten meerdere commando's en tekens komen.
-
-                    Maar misschien wil jij wel een hele andere dobbelsteen maken. Dat mag natuurlijk ook!
-
-                example_code: |
-                    ## Voorbeeld Hedy code
-                    ```
-                    keuzes {is} 1, 2, 3, 4, 5, regenworm
-                    {repeat} _ _ {print} _ _ _
-                    ```
-                start_code: "{print} 'Wat zal de dobbelsteen deze keer aangeven?'"
-            6:
-                story_text: |
-                    ## Dobbelsteen
-                    Je kunt nu weer een regenwormendobbelsteen maken, maar nu kun je ook uitrekenen hoeveel punten er gegooid zijn.
-
-                    Je weet misschien dat de worm bij Regenwormen telt voor 5 punten. Nu kun je een worp gooien, en dan meteen uitrekenen hoeveel punten je dan hebt gegooid. Zo doe je dat voor 1 dobbelsteen:
-
-                example_code: |
-                    ## Voorbeeld Hedy code
-                    ```
-                    keuzes = 1, 2, 3, 4, 5, regenworm
-                    punten = 0
-                    worp = keuzes {at} {random}
-                    {print} 'je gooide ' worp
-                    {if} worp {is} regenworm punten = punten + 5
-                    {else} punten = punten + worp
-                    {print} 'dat zijn dan ' punten ' punten'
-                    ```
-                    Kun jij de code nu zo maken dat je de totaalscore krijgt voor 8 dobbelstenen? Daarvoor moet je sommige stukken van de code knippen en plakken.
-                start_code: "{print} 'Wat zal de dobbelsteen deze keer aangeven?'"
-            5:
-                story_text: |
-                    ## Dobbelsteen
-                    Je kunt ook in dit level weer een dobbelsteen maken en daarbij de `{if}` gebruiken.
-                    Maak de voorbeeldcode af zodat de code zegt 'Je mag stoppen met gooien' als je een regenworm hebt gegooid.
-
-                    Maar misschien wil jij wel een dobbelsteen uit een heel ander spel namaken. Dat is natuurlijk ook goed. Verzin dan zelf een reactie. Bijv 'yes' bij 6 en 'jammer' bij iets anders.
-
-                example_code: |
-                    ## Voorbeeld Hedy code
-                    ```
-                    keuzes {is} 1, 2, 3, 4, 5, regenworm
-                    worp {is} _
-                    {print} 'je hebt ' _ ' gegooid'
-                    {if} _ {is} regenworm {print} 'Je mag stoppen met gooien.'
-                    _ {print} 'Je moet nog een keer hoor!'
-                    ```
-                start_code: "{print} 'Wat zal de dobbelsteen deze keer aangeven?'"
-            4:
-                story_text: |
-                    ## Dobbelsteen
-                    In dit level kunnen we zinnen maken met de dobbelwaarde in de zin, met aanhalingstekens natuurlijk.
-                    Deze keer is de voorbeeldcode niet helemaal compleet. Maak jij de code af?
-                example_code: |
-                    ## Voorbeeld Hedy code
-                    ```
-                    keuzes {is} 1, 2, 3, 4, 5, regenworm
-                    {print} _ jij gooide _
-                    {print} _ _ _ <- hier moet je het kiezen programmeren
-                    ```
-
-                start_code: "{print} 'Wat zal de dobbelsteen deze keer aangeven?'"
-            3:
-                story_text: |
-                    ## Dobbelsteen
-                    In dit level kunnen we kiezen uit een lijst. Daarmee kunnen we de computer een kant van de dobbelsteen laten kiezen.
-                    Kijk eens bij de spelletjes die je thuis in de kast hebt staan.
-                    Zitten daar spelletjes tussen met een (speciale) dobbelsteen? Die kun je ook namaken met deze code.
-                    Bijvoorbeeld de dobbelsteen van het spelletje Regenwormen met daarop de getallen 1 tot en met 5 en een regenworm.
-                    ![Dobbelsteen van regenwormen met 1 tot en met 5 en een regenworm erop](https://cdn.jsdelivr.net/gh/felienne/hedy@24f19e9ac16c981517e7243120bc714912407eb5/coursedata/img/dobbelsteen.jpeg)
-
-                example_code: |
-                    ## Voorbeeld Hedy code
-                    ```
-                    keuzes {is} 1, 2, 3, 4, 5, regenworm
-                    {print} keuzes {at} {random}
-                    ```
-
-                start_code: "{print} Wat zal de dobbelsteen deze keer aangeven?"
-            15:
-                story_text: |
-                    ## Dobbelstenen
-                    In dit dobbelspelletje moet je 6 gooien in zo min mogelijk beurten.
-
-                example_code: |
-                    ## Voorbeeld Hedy code
-                    ```
-                    opties = 1, 2, 3, 4, 5, 6
-                    {print} 'Gooi 6 in zo min mogelijk beurten!'
-                    gegooid = 0
-                    pogingen = 0
-                    {while} gegooid != 6
-                        gegooid = opties {at} {random}
-                        {print} 'Jij gooide ' gegooid
-                        pogingen = pogingen + 1
-                    {print} 'Hoera! Je hebt 6 gegooid in ' pogingen ' pogingen.'
-                    ```
-                start_code: ""
-    rock:
-        name: "Steen, papier, schaar"
-        description: "Maak jouw eigen steen, papier, schaar spel"
-        image: "rock.png"
-        default_save_name: "Steen"
-        levels:
-            1:
-                story_text: |
-                    ## Steen, papier, schaar
-                    In level 1 kun je een begin maken met een steen, papier, schaar spel.
-                    Met `{ask}` kun je een keuze maken, en met `{echo}` kan je die keuze herhalen.
-
-                example_code: |
-                    ## Voorbeeld Hedy code
-
-                    ```
-                    {print} wat kies jij?
-                    {ask} kies uit steen, papier of schaar
-                    {echo} dus jouw keuze was:
-                    ```
-
-                    Je kunt in plaats van woorden natuurlijk ook emoji's gebruiken: ✊✋✌
-                start_code: "{print} Welkom bij jouw eigen steen papier schaar!"
-            10:
-                story_text: |
-                    ## Steen, papier, schaar
-                    Ben je te lui om zelf steen papier te spelen? Dan kan Hedy het voor je doen!
-
-                example_code: |
-                    ## Voorbeeld Hedy code
-                    ```
-                    keuzes = steen, papier, schaar
-                    spelers = Marleen, Michael
-                    {for} speler {in} spelers
-                        {print} speler ' kiest ' keuzes {at} {random}
-                    ```
-                start_code: ""
-            9:
-                story_text: |
-                    ## Steen, papier, schaar
-                    In dit level kun je het hele steen, papier, schaar programma maken door de {if} commando's in elkaar te zetten!
-                example_code: |
-                    ## Voorbeeld Hedy code
-                    ```
-                    keuzes {is} steen, papier, schaar
-                    jouw_keuze {is} {ask} 'Wat kies jij?'
-                    {print} 'Jij kiest ' jouw_keuze
-                    computer_keuze {is} keuzes {at} {random}
-                    {print} 'De computer kiest ' computer_keuze
-                    {if} computer_keuze {is} jouw_keuze
-                        {print} 'Gelijkspel'
-                    {if} computer_keuze {is} 'steen'
-                        {if} jouw_keuze {is} 'papier'
-                            {print} 'Jij wint!'
-                        {if} jouw_keuze {is} 'schaar'
-                            {print} 'De computer wint!'
-                start_code: ""
-            5:
-                story_text: |
-                    ## Steen, papier, schaar
-                    In level 5 kunnen we gaan bepalen wie er gewonnen heeft.
-                    Daarvoor heb je de nieuwe `{if}` code nodig.
-
-                    Sla jouw keuze op met de naam keuze en de keuze van de computer als computerkeuze.
-                    Dan kun je met `{if}` kijken of ze hetzelfde zijn of verschillend.
-                    Maak jij de code af?
-
-                example_code: |
-                    ## Voorbeeld Hedy code
-                    ```
-                    opties {is} steen, papier, schaar
-                    computerkeuze {is} _
-                    keuze {is} {ask} 'Wat kies jij?'
-                    {print} 'jij koos ' _
-                    {print} 'computer koos ' _
-                    {if} _ {is} _ {print} 'gelijkspel!' {else} {print} 'geen gelijkspel'
-                    ```
-
-                    Vul op de stippeltjes eerst de goede code aan om te kijken of het gelijkspel is.
-
-                start_code: "{print} 'Welkom bij jouw eigen steen papier schaar!'"
-            4:
-                story_text: |
-                    ## Steen, papier, schaar
-                    In dit level kunnen we steen, papier, schaar verder programmeren. Maar als je er tekst bij wilt, moet je ook hier nu aanhalingstekens gebruiken.
-                    Maak jij de code af door op de stipjes de juiste commando's of tekens in te vullen?
-
-                example_code: |
-                    ## Voorbeeld Hedy code
-                    ```
-                    keuzes {is} steen, papier, schaar
-                    {print} _ De computer koos: _ _ {at} _
-                    ```
-                start_code: "{print} 'Welkom bij jouw eigen steen papier schaar!'"
-            3:
-                story_text: |
-                    ## Steen, papier, schaar
-                    In dit level kunnen we lijstjes invoeren en daar dingen uit kiezen. Je maakt eerst een lijstje met `{is}`. Daarna kan je de computer met `{at} {random}` (je zegt et ren-dom) iets uit de lijst laten kiezen.
-                    Zo kun je de computer laten kiezen uit steen, papier en schaar.
-                example_code: |
-                    ## Voorbeeld Hedy code
-                    ```
-                    keuzes {is} steen, papier, schaar
-                    {print} keuzes {at} {random}
-                    ```
-                    Ook in dit level kun je de `{ask}` weer gebruiken, dus probeer maar eens of jij jouw keuze en de keuze van de computer kan printen!
-                    Let wel goed op, omdat de `{ask}` nu anders werkt dan in de vorige levels. Er moet een naam voor.
-                start_code: "{print} Welkom bij jouw eigen steen papier schaar!"
-            2:
-                story_text: |
-                    ## Steen, papier, schaar
-                    In dit level kun je variabelen gebruiken om alvast een stukje van de spelletje te programmeren. In het volgende level leer je het spelletje maken.
-
-                example_code: |
-                    ## Voorbeeld Hedy code
-                    ```
-                    keuze {is} _
-                    {print} ik kies keuze
-                    ```
-                start_code: ""
-            13:
-                story_text: |
-                    ## Steen, papier, schaar
-                    Met het `{and}` commando kun je steen, papier, schaar veel netter programmeren. Kijk maar eens naar de voorbeeldcode en probeer hem zelf af te maken!
-
-                example_code: |
-                    ## Voorbeeld Hedy code
-                    ```
-                    opties = 'steen', 'papier', 'schaar'
-                    jouw_keuze = {ask} 'Wat kies jij?'
-                    computer_keuze = opties {at} {random}
-                    {print} 'Jij kiest ' jouw_keuze
-                    {print} 'De computer kiest ' computer_keuze
-                    {if} computer_keuze {is} jouw_keuze
-                        {print} 'Gelijkspel'
-                    {if} computer_keuze {is} 'steen' {and} jouw_keuze {is} 'papier'
-                        {print} 'Jij wint!'
-                    {if} computer_keuze {is} 'steen' {and} jouw_keuze {is} 'schaar'
-                        {print} 'De computer wint!'
-                    ```
-                start_code: ""
-            15:
-                story_text: |
-                    ## Steen, papier, schaar
-                    Speel tot je de computer verslaat! Maar maak eerst de voorbeeld code af...
-
-                example_code: |
-                    ## Voorbeeld Hedy code
-                    ```
-                    gewonnen = 'nee'
-                    opties = 'steen', 'papier', 'schaar'
-                    {while} gewonnen == 'nee'
-                        jouw_keuze = {ask} 'Wat kies jij?'
-                        computer_keuze = opties {at} {random}
-                        {print} 'jij koos ' jouw_keuze
-                        {print} 'de computer koos ' computer_keuze
-                        {if} computer_keuze == jouw_keuze
-                            {print} 'Gelijkspel!'
-                        {if} computer_keuze == 'steen' {and} jouw_keuze == 'schaar'
-                            {print} 'Je verliest!'
-                        {if} computer_keuze == 'steen' {and} jouw_keuze == 'papier'
-                            {print} 'Je wint!'
-                            gewonnen = 'ja'
-                start_code: ""
-    calculator:
-        name: "Rekenmachine"
-        description: "Maak een rekenmachine"
-        image: "calculator.png"
-        default_save_name: "Rekenmachine"
-        levels:
-            14:
-                story_text: |
-                    ## Raad mijn getal
-                    In dit level kun je het spelletje 'Raad mijn getal' programmeren!
-
-                example_code: |
-                    ## Voorbeeld Hedy code
-                    ```
-                    {print} 'Raad mijn getal'
-                    getallen = 1, 2, 3, 4, 5, 6, 7, 8, 9, 10
-                    getal = getallen {at} {random}
-                    spel = 'aan'
-                    {for} i {in} {range} 1 {to} 10
-                        {if} spel == 'aan'
-                            gok = {ask} 'Welk getal denk je?'
-                            {if} gok > getal
-                                {print} 'Lager!'
-                            {if} gok < getal
-                                {print} 'Hoger!'
-                            {if} gok == getal
-                                {print} 'Hoera!'
-                                spel = 'af'
-                start_code: ""
-            12:
-                story_text: |
-                    ## Rekenmachine
-                    In dit level kun je ook met kommagetallen werken met de rekenmachine. Onthoud wel dat je geen komma gebruikt, maar een punt!
-
-                example_code: |
-                    ## Voorbeeld Hedy code
-                    ```
-                    getal1 = {ask} 'Wat is het eerste getal?'
-                    getal2 = {ask} 'Wat is het tweede getal?'
-                    antwoord = getal1 + getal2
-                    {print} getal1 ' plus ' getal2 ' is ' antwoord
-                    ```
-                start_code: ""
-            10:
-                story_text: |
-                    ## Rekenmachine
-                    Met dit rekenspelletje kun je de tafels oefenen.
-                    Hoe meer getallen je aan de lijst toevoegt, hoe meer tafels je kunt oefenen.
-
-                example_code: |
-                    ## Voorbeeld Hedy code
-                    ```
-                    nummers = 1, 2, 3
-                    {for} nummer1 {in} nummers
-                        {for} nummer2 {in} nummers
-                            antwoord = {ask} 'Hoeveel is ' nummer2 ' keer ' nummer1 '?'
-                            goed = nummer1 * nummer2
-                            {if} antwoord {is} goed
-                                {print} 'Goedzo!'
-                            {else}
-                                {print} 'Foutje! Het was... ' goed
-                    ```
-                start_code: ""
-            9:
-                story_text: |
-                    ## Rekenmachine
-                    In dit level kun je een score bijhouden bij je rekenspelletje!
-
-                    ## Voorbeeld Hedycode
-                    ```
-                    score = 0
-                    {repeat} 10 {times}
-                        getallen = 1, 2, 3, 4, 5, 6, 7, 8, 9, 10
-                        getal1 = getallen {at} {random}
-                        getal2 = getallen {at} {random}
-                        goede_antwoord = getal1 * getal2
-                        {print} 'Hoeveel is ' getal1 ' keer ' getal2 '?'
-                        antwoord = {ask} 'Vul hier het antwoord in:'
-                        {print} 'Jouw antwoord is ' antwoord
-                        {if} antwoord {is} goede_antwoord
-                            score = score +1
-                    {print} 'Je score is ' score
-                    ```
-                start_code: "{print} 'Welcome to this calculator!'"
-                example_code: "## Example Hedy code\n\n```\nscore = 0\n{repeat} 10 {times}\n    numbers = 1, 2, 3, 4, 5, 6, 7, 8, 9, 10\n    number1 = numbers {at} {random}\n    number2 = numbers {at} {random}\n    correct_answer = number1 * number2\n    {print} 'What is ' number1 ' times ' number2 '?'\n    answer = {ask} 'Type your answer here...'\n    {print} 'Your answer is' answer\n    {if} answer {is} correct_answer\n        score = score + 1\n{print} 'Great job! Your score is... ' score ' out of 10!'\n```\n"
-            6:
-                story_text: |
-                    ## Rekenmachine
-                    Nu je kunt rekenen, kun je ook een programma maken om sommetjes te oefenen. Je kunt de sommen zelf verzinnen, bijv zo:
-
-                example_code: |
-                    ## Voorbeeld Hedy code
-                    ```
-                    goedeantwoord = 11 * 27
-                    antwoord = {ask} 'Hoeveel is 11 keer 27?'
-                    {if} antwoord {is} goedeantwoord {print} 'goedzo'
-                    {else} {print} 'Foutje! Het was ' goedeantwoord
-                    ```
-
-                story_text_2: |
-                    ## Willekeurige getallen
-                    Je kunt ook de computer zelf willekeurige sommen laten maken met {random}.
-
-                    Zo kies je een aantal tafels om uit te oefenen, en pak je daaruit steeds een andere som:
-
-                example_code_2: |
-                    ## Voorbeeld Hedy code
-                    ```
-                    tafels = 4, 5, 6, 8
-                    keer = 1, 2, 3, 4, 5, 6, 7, 8, 9, 10
-                    tafel = tafels {at} {random}
-                    keergetal = keer {at} {random}
-                    goede_antwoord = tafel * keergetal
-                    antwoord = {ask} 'hoeveel is ' tafel ' keer ' keergetal '?'
-                    {if} antwoord {is} goede_antwoord {print} 'goedzo'
-                    {else} {print} 'foutje! het was ' goede_antwoord
-                    ```
-                start_code: "{print} 'Welkom bij jouw rekenmachine'"
-            15:
-                story_text: |
-                    ## Rekenmachine
-                    In het rekenspelletje dat je een aantal levels terug hebt leren maken, kun je de `{while}` loop toevoegen.
-                    Hierdoor mag de speler pas door naar de volgende vraag als het goede antwoord gegeven is.
-                    ## Voobeeld Hedy code
-                    ```
-                    score = 0
-                    {for} i {in} {range} 0 {to} 9
-                        getallen = 1, 2, 3, 4, 5, 6, 7, 8, 9, 10
-                        getal1 = getallen {at} {random}
-                        getal2 = getallen {at} {random}
-                        goedeantwoord = getal1 * getal2
-                        antwoord = 0
-                        {while} antwoord != goedeantwoord
-                            {print} 'Hoeveel is ' getal1 ' keer ' getal2 '?'
-                            antwoord = {ask} 'Vul hier het antwoord in:'
-                            {print} 'Jouw antwoord is ' antwoord
-                        {print} 'Goedzo!'
-                    {print} 'Je hebt gewonnen!'
-                    ```
-                start_code: ""
-                example_code: "## Example Hedy code\n\n```\nscore = 0\n{for} i {in} {range} 0 {to} 9\n    numbers = 1, 2, 3, 4, 5, 6, 7, 8, 9, 10\n    number1 = numbers {at} {random}\n    number2 = numbers {at} {random}\n    correct = number1 * number2\n    answer = 0\n    {while} answer != correct\n        {print} 'How much is ' number1 ' times ' number2 '?'\n        answer = {ask} 'Fill in your answer:'\n        {print} 'Your answer is ' answer\n    {print} 'Good job!'\n{print} 'You win!'\n```\n"
-    fortune:
-        name: "Waarzegger"
-        description: "Laat Hedy jouw toekomst voorspellen"
-        image: "fortuneteller.png"
-        default_save_name: "Waarzegger"
-        levels:
-            1:
-                story_text: |
-                    ## Hedy de Waarzegger
-                    Heb je ooit op de kermis jouw toekomst laten voorspellen door een waarzegger? Of heb je ooit met magische biljartbal gespeeld?
-                    Dan weet je waarschijnlijk dat zij niet echt de toekomst kunnen voorspellen, maar dat maakt de voorspelling niet minder leuk!
-
-                    Ook Hedy kunnen we omtoveren in een waarzeggersmachine! In level 1 beginnen we makkelijk, met het voorstellen van Hedy de Waarzegger en het herhalen van de antwoorden van de speler met {echo}.
-                    Kijk maar naar het voorbeeld:
-
-                example_code: |
-                    ## Voorbeeld Hedy code
-                    ```
-                    {print} Hoi, ik ben Hedy de waarzegger!
-                    {ask} Wie ben jij?
-                    {print} Ik voorspel... Ik voorspel...
-                    {echo} Jouw naam is
-                    ```
-
-                    ## Uitdaging
-                    Hedy kan nu voorspellen hoe jij heet, maar kun jij ervoor zorgen dat Hedy meer voorspellingen over je kan maken?
-
-                    Zoals je merkt, is Hedy nog niet echt een goede waarzegger. Ze voorspelt alleen wat je haar vertelt!
-                    Neem een kijkje in level 2 om te leren om echte voorspellingen te doen!
-                start_code: ""
-            12:
-                story_text: |
-                    ## Waarzegger
-                    In dit level kun je langere voorspellingen maken! Kijk maar:
-
-                example_code: |
-                    ## Voorbeeld Hedy code
-                    ```
-                    voorspellingen = 'je wordt rijk', 'je wordt verliefd', 'je glijdt uit over een bananenschil'
-                    {print} 'Ik pak mijn glazen bol erbij...'
-                    {print} 'Ik zie... Ik zie...'
-                    {sleep} 2
-                    {print} voorspellingen {at} {random}
-                    ```
-                start_code: ""
-            10:
-                story_text: |
-                    ## Hedy de Waarzegger
-                    In dit level kun je met een druk op de knop het hele leven voorspellen van al je vrienden tegelijk!
-
-                example_code: |
-                    ## Voorbeeld Hedy code
-                    ```
-                    huizen = villa, appartement, krot, rijtjeshuis
-                    liefdes = niemand, een prins(es), zomaar iemand, je ware liefde
-                    huisdieren = hond, cavia, olifant
-                    namen = Jenna, Ryan, Jim
-                    {for} naam {in} namen
-                        {print} naam ' woont in een ' huizen {at} {random}
-                        {print} naam ' trouwt met ' liefdes {at} {random}
-                        {print} naam ' krijgt een ' huisdieren {at} {random} ' als huisdier'
-                        {sleep} 2
-                    ```
-
-                    ## Voorbeeld Hedy code - Harry Potter
-                    ```
-                    huizen = Griffoendor, Zwadderich, Huffelpuf, Ravenklauw
-                    vakken = toverdranken, verweer tegen de zwarte kunsten, bezweringen, transfiguratie
-                    angsten = Voldemort, Spinnen, falen bij je SLIJMBALLEN
-                    namen = Harry, Ron, Hermelien
-                    {for} naam {in} namen
-                        {print} naam ' wordt gesorteerd in ' huizen {at} {random}
-                        {print} naam ' is goed in ' vakken {at} {random}
-                        {print} naam 's grootste angst is ' angsten {at} {random}
-                    ```
-                start_code: ""
-                example_code_2: "## Example Hedy code\n```\nhouses = Gryffindor, Slytherin, Hufflepuff, Ravenclaw\nsubjects = potions, defence against the dark arts, charms, transfiguration\nfears = Voldemort, spiders, failing your OWL test\nnames = Harry, Ron, Hermione\n{for} name in names\n    {print} name ' is placed in ' houses {at} {random}\n    {print} name ' is great at ' subjects {at} {random}\n    {print} name 's greatest fear is ' fears {at} {random}\n```\n"
-                story_text_2: We can also make a Harry Potter themed fortune teller.
-            8:
-                story_text: |
-                    ## Hedy de waarzegger
-                    Weet je nog dat je in voorgaande levels een waarzegger hebt gemaakt die drie vragen tegelijk kon stellen?
-                    Het enige probleem dat we tegenkwamen is dat Hedy toen eerst de drie vragen printte en daarna pas de drie antwoorden.
-                    Nu is dat probleem opgelost en kan Hedy na een vraag meteen een antwoord printen, omdat je nu niet maar één regel code kunt herhalen met {repeat}, maar een heel stuk van je code!
-                    Kijk maar:
-
-                example_code: |
-                    ## Voorbeeld Hedy code
-                    ```
-                    {print} 'Ik ben Hedy de waarzegger!'
-                    {print} 'Je mag 3 vragen stellen!'
-                    antwoorden = ja, nee, misschien
-                    {repeat} 3 {times}
-                        vraag = {ask} 'Wat wil je weten?'
-                        {print} vraag
-                        {sleep}
-                        {print} antwoorden {at} {random}
-                    ```
-                start_code: ""
-            7:
-                story_text: |
-                    ## Hedy de Waarzegger
-                    Nu kun je het `{repeat}` commando gebruiken om meerdere voorspellingen te doen. Kijk maar naar het voorbeeld:
-
-                example_code: |
-                    ## Voorbeeld Hedy code
-                    ```
-                    {print} 'Ik ben Hedy de waarzegger'
-                    {print} 'Je mag 3 vragen stellen!'
-                    {repeat} 3 {times} vraag = {ask} 'Wat wil je weten?'
-                    antwoorden = ja, nee, misschien
-                    {repeat} 3 {times} {print} 'Mijn glazen bol zegt... ' antwoorden {at} {random}
-                    ```
-
-                    ## Uitdaging
-                    Zoals je ziet worden de vragen niet geprint in dit voorbeeld. Dat komt omdat de variabele 'vraag' 3x veranderd wordt.
-                    Elke keer als een speler een nieuw antwoord geeft, wordt de variabele namelijk overschreven, waardoor het vorige antwoord verloren gaat.
-                    Dit betekent dat je dus niet alle vragen kunt printen op deze manier.
-
-                    Als je 3 verschillende variabelen gebruikt, in plaats van eentje (bijvoorbeeld vraag1, vraag2 en vraag3), kun je dit probleem oplossen en de vragen wel printen.
-                    Dit betekent wel dat je het {repeat} commando alleen bij de antwoorden kunt gebruiken en alle vragen apart moet stellen.
-                    Lukt het jou dit te maken?
-
-                    In het volgende level verandert de opmaak van het {repeat}-commando, waardoor dit probleem verdwijnt!
-                start_code: ""
-            6:
-                story_text: |
-                    ## Hedy de Waarzegger
-                    In dit level kun je rekenen met Hedy, waardoor je "magische" formules kunt gebruiken in je voorspellingen!
-                    Zo kun je berekenen hoe rijk je wordt, aan de hand van de formule in het voorbeeld:
-
-                example_code: |
-                    ## Voorbeeld Hedy code
-                    ```
-                    {print} 'Ik ben Hedy de Waarzegger!'
-                    {print} 'Ik kan voorspellen hoeveel kinderen je later krijgt!'
-                    leeftijd = {ask} 'Hoe oud ben je?'
-                    brusjes = {ask} 'Hoeveel broers/zussen heb je?'
-                    lengte = {ask} 'Hoe lang ben je (in cm)?'
-                    kinderen = lengte / leeftijd
-                    kinderen = kinderen - brusjes
-                    {print} 'Jij krijgt later... '
-                    {sleep} 2
-                    {print} kinderen ' kinderen!'
-                    ```
-
-                    ## Uitdaging
-                    In de voorbeelden worden simpele vragen gebruikt zoals 'Hoe oud ben je?' en Hoe lang ben je? , maar je kunt natuurlijk van alles gebruiken om voorspellingen te maken!
-                    Kun jij zelf leuke of grappige vragen bedenken die Hedy kan gebruiken in haar voorspellingen?
-
-                    ## Voorbeeld gekke voorspelling
-                    ```
-                    {print} 'Ik ben Hedy de malle waarzegger!'
-                    {print} 'Ik ga voorspellen hoe slim jij bent!'
-                    ajax = {ask} 'Op een schaal van 0 tot 10 hoeveel houd jij van Ajax?'
-                    bananen = {ask} 'Hoeveel bananen heb jij deze week gegeten?'
-                    hygiene = {ask} 'Hoevaak heb jij je handen al gewassen vandaag?'
-                    resultaat = bananen + hygiene
-                    resultaat = resultaat * ajax
-                    {print} 'Jij bent ' resultaat 'procent slim.'
-                    ```
-                start_code: ""
-            5:
-                story_text: |
-                    ## Hedy de Waarzegger
-                    In dit level leer je hoe je er (stiekem) voor kunt zorgen dat Hedy altijd goede voorspellingen voor jou heeft.
-                    Door `{if}` en `{else}` te gebruiken kun je er namelijk voor zorgen dat jij de leuke voorspellingen krijgt, en de anderen niet!
-                    Kijk naar het voorbeeld om te zien hoe het moet:
-
-                example_code: |
-                    ## Voorbeeld Hedy code
-                    ```
-                    {print} 'Hoi ik ben Hedy de Waarzegger'
-                    {print} 'Ik kan voorspellen wie morgen de loterij wint!'
-                    naam {is} {ask} 'Wie ben jij?'
-                    {if} naam {is} Hedy {print} 'Hoera, je wint! 🤩' {else} {print} 'Helaas, iemand anders wint 😭'
-                    ```
-
-                story_text_2: |
-                    Verander Hedy in je eigen naam en jij zult altijd de loterij winnen! Natuurlijk is dit wel een beetje verdacht voor andere spelers...
-                    Om dat op te lossen kun je ervoor zorgen dat Hedy wel steeds iets anders zegt, maar bij jou altijd een goed antwoord en bij de anderen een slechte.
-                    Kijk maar naar dit voorbeeld:
-
-                example_code_2: |
-                    ## Voorbeeld Hedy code
-                    ```
-                    {print} 'Hoi ik ben Hedy de Waarzegger'
-                    {print} 'Ik kan voorspellen wie morgen de loterij wint!'
-                    naam {is} {ask} 'Wie ben jij?'
-                    goedantwoord {is} Hoera! Je wint!, Je bent rijk!, Jij gaat zeker winnen!
-                    slechtantwoord {is} Helaas!, Geen prijs voor jou, Probeer het nog eens
-                    {if} naam {is} Hedy {print} goedantwoord {at} {random} {else} {print} slechtantwoord {at} {random}
-                    ```
-
-                    ##Uitdaging
-                    Op deze manier kun je nog veel meer programma's schrijven! Je zou bijvoorbeeld kunnen voorspellen welke club de Eredivisie wint.
-                    Of je zou de toverspiegel uit Sneeuwwitje kunnen laten voorspellen dat jij de mooiste van het land bent (en de rest natuurlijk niet!).
-                    Of er zijn nog heel veel meer opties, laat je fantasie de vrije loop en wees creatief!
-                start_code: ""
-            4:
-                story_text: |
-                    ## Hedy de Waarzegger
-                    In dit level kun je oefenen met de aanhalingstekens. Probeer dezelfde code te maken als in je vorige level, maar let op dat je de aanhalingstekens op de goede plek plaatst!
-
-                example_code: |
-                    ## Voorbeeld Hedy code
-                    ```
-                    {print} 'Hoi ik ben Hedy de Waarzegger!'
-                    vraag {is} {ask} 'Wat wil je weten?'
-                    {print} 'Dit is je vraag: ' vraag
-                    antwoorden {is} ja, nee, misschien
-                    {print} 'Mijn glazen bol zegt...'
-                    {sleep} 2
-                    {print} antwoorden {at} {random}
-                    ```
-                start_code: ""
-            3:
-                story_text: |
-                    ## Hedy de Waarzegger
-                    In het vorige level heb je een begin gemaakt aan de waarzegger, maar echt voorspellingen waren er nog niet.
-                    In dit level kun je een variabele gebruiken en het `{at} {random}` commando om Hedy antwoorden te laten kiezen op je vraag.
-                    Kijk maar naar dit voorbeeld:
-
-                example_code: |
-                    ## Voorbeeld Hedy code
-                    ```
-                    {print} Hoi Ik ben Hedy de Waarzegger
-                    vraag {is} {ask} Wat wil je weten?
-                    {print} vraag
-                    antwoorden {is} ja, nee, misschien
-                    {print} Mijn glazen bol zegt...
-                    {sleep} 2
-                    {print} antwoorden {at} {random}
-                    ```
-
-                    ## Uitdaging
-                    Er zijn nu maar 3 antwoordopties waar Hedy uit kan kiezen, kun jij er meer toevoegen? Bijvoorbeeld: zeker weten, geen idee of probeer het nog eens!
-                start_code: ""
-    restaurant:
-        name: "Restaurant"
-        description: "Maak een virtueel restaurant"
-        image: "restaurant.png"
-        default_save_name: "Restaurant"
-        levels:
-            1:
-                story_text: |
-                    ## Restaurant level 1
-                    Je kunt met Hedy ook een virtueel restaurant bouwen en de bestellingen van je klanten opnemen!
-
-                example_code: |
-                    ## Voorbeeld Hedy code
-                    ```
-                    {print} Welkom bij McHedy! 🍟
-                    {ask} Wat wilt u bestellen?
-                    {echo} Dus u wilt graag
-                    {print} Bedankt voor uw bestelling!
-                    ```
-
-                    ## Uitdaging
-                    Kun jij het restaurant verder uitbreiden door meer regels code toe te voegen? Je zou bijvoorbeeld kunnen vragen of je klant ook iets wil drinken, vertellen hoe duur het is, of de klant eet smakelijk wensen!
-
-                start_code: "{print} Welkom bij McHedy!"
-            2:
-                story_text: |
-                    ## Restaurant level 2
-                    In level 2 kun je variabelen gebruiken om je restaurant interactiever te maken! Kijk maar naar het voorbeeld.
-
-                start_code: ""
-            12:
-                story_text: |
-                    ## Restaurant
-                    In dit level kun je kommagetallen gebruiken op je menukaart, kijk maar!
-
-                example_code: |
-                    ```
-                    prijs = 0
-                    eten = {ask} 'Wat wil je eten?'
-                    drinken = {ask} 'Wat wil je drinken?'
-                    {if} eten {is} 'hamburger'
-                        prijs = prijs + 6.50
-                    {if} eten {is} 'pizza'
-                        prijs = prijs + 5.75
-                    {if} drinken {is} 'water'
-                        prijs = prijs + 1.20
-                    {if} drinken {is} 'frisdrank'
-                        prijs = prijs + 2.35
-                    {print} 'Dat wordt dan ' prijs ' euro, alsjeblieft'
-                    ```
-                start_code: ""
-            11:
-                story_text: |
-                    ## Maak je eigen restaurant
-                    In dit level kun je de functie `i in {range} 1 {to} 5` gebruiken om een bestelling te printen voor meerdere mensen.
-
-                example_code: |
-                    ## Voorbeeld Hedy code
-                    ```
-                    {print} 'Welkom bij McHedy!'
-                    {print} 'U kunt hier uw bestelling doorgeven'
-                    mensen = {ask} 'Voor hoeveel personen wilt u bestellen?'
-                    {for} i {in} {range} 1 {to} mensen
-                        {print} i 'e bestelling:'
-                        eten = {ask} 'Wat wilt u eten?'
-                        {print} eten
-                        {if} eten {is} patat
-                            saus = {ask} 'Wat voor saus wil je?'
-                            {print} saus
-                        drinken = {ask} 'Wat wilt u drinken?'
-                        {print} drinken
-                    prijs = 4 * mensen
-                    {print} 'Dat wordt dan ' prijs ' euro!'
-                    ```
-                    ## Uitdaging
-                    Alle uitdagingen die in level 7 worden genoemd zoals de extra `{if}` statements of de verbeterde prijzen, kun je natuurlijk in dit level nog steeds gebruiken!
-                start_code: "{print} 'Welkom bij McHedy!' "
-            10:
-                story_text: |
-                    ## Restaurant
-                    In dit level kun je gemakkelijk de bestelling opnemen van alle gasten in een korte code.
-
-                example_code: |
-                    ## Voorbeeld Hedy code
-                    ```
-                    gangen = voorgerecht, hoofdgerecht, nagerecht
-                    {for} gang {in} gangen
-                        eten = {ask} 'Wat wilt u bestellen als ' gang '?'
-                        {print} eten ' wordt uw ' gang
-                    ```
-
-                story_text_2: |
-                    ## Voorbeeld Hedy code
-                    Dit kun je uiteraard ook voor meerdere mensen toepassen!
-
-                example_code_2: |
-                    ```
-                    gangen = voorgerecht, hoofdgerecht, nagerecht
-                    namen = Timon, Onno
-                    {for} naam {in} namen
-                        {for} gang {in} gangen
-                            eten = {ask} naam ', Wat wil jij bestellen als ' gang '?'
-                            {print} naam ' bestelt ' eten ' als ' gang
-                    ```
-                start_code: "gangen = voorgerecht, hoofdgerecht, nagerecht"
-            9:
-                story_text: |
-                    ## Restaurant
-                    In dit level kun je het restaurant interactiever maken met {if} commando's in in commando's.
-
-                example_code: |
-                    ## Voorbeeld Hedy code
-                    ```
-                    {print} 'Welkom bij restaurant Hedy'
-                    mensen = {ask} 'Met hoeveel mensen bent u vanavond?'
-                    prijs = 0
-                    {repeat} mensen {times}
-                        eten = {ask} 'Wat wilt u eten?'
-                        {print} eten
-                        {if} eten {is} friet
-                            prijs = prijs + 3
-                            saus = {ask} 'Welke saus wilt u daarbij?'
-                            {if} saus {is} geen
-                                {print} 'zonder saus'
-                            {else}
-                                prijs = prijs + 1
-                                {print} 'met ' saus
-                        {if} eten {is} pizza
-                            prijs = prijs + 7
-                        {print} 'Dat is dan ' prijs ' euro'
-                        {print} 'Eet smakelijk!'
-                    ```
-                start_code: ""
-            8:
-                story_text: |
-                    ## Restaurant
-                    In dit level kun je meerdere regels code herhalen, wat betekent dat je meerdere mensen kunt vragen wat ze willen eten en drinken en dat ook nog kunt printen.
-                    Kijk maar naar het voorbeeld!
-
-                start_code: "{print} 'Welkom bij McHedy!' "
-            7:
-                story_text: |
-                    ## Restaurant
-                    Nu kun je het `{repeat}` commando gebruiken om van meerdere klanten de bestelling op te nemen.
-
-                start_code: ""
-            6:
-                story_text: |
-                    ## Restaurant
-                    In dit level kun je in je restaurant prijzen toevoegen en berekenen!
-
-                example_code: |
-                    ## Voorbeeld Hedy code
-                      Je kunt een simpel restaurant maken:
-                      ```
-                      {print} 'Welkom bij McHedy'
-                      {print} 'U kunt kiezen uit een hamburger, een kroket of een kaassouffle'
-                      {print} 'U krijgt frietjes en drinken bij uw bestelling. '
-                      eten = {ask} 'Wat wilt u bestellen?'
-                      prijs = 0
-                      {if} eten {is} hamburger prijs = 8
-                      {if} eten {is} kroket prijs = 6
-                      {if} eten {is} kaassoufle prijs = 5
-                      {print} 'U heeft een ' eten ' besteld'
-                      {print} 'Dat is dan ' prijs ' euro, alstublieft!'
-                      {print} 'Bedankt en eet smakelijk!'
-                      ```
-                      In de hierboven kan je maar één gerecht bestellen en dat wordt de prijs die afgerekend moet worden.
-
-                story_text_2: |
-                    Je kunt de code nog een stuk uitgebreider maken, kijk maar naar dit voorbeeld waarin je 3 gangen kunt bestellen.
-
-                example_code_2: |
-                    ## Voorbeeld Hedy code
-                      Met deze code kan een klant drie gerechten bestellen.
-
-                      ```
-                      {print} 'Welkom in restaurant Hedy'
-                      {print} 'Dit is ons menu:'
-                      {print} 'Onze voorgerechten zijn salade, soep of carpaccio'
-                      {print} 'Onze hoofdgerechten zijn pizza, lasagne, of spaghetti'
-                      {print} 'Onze toetjes zijn brownie, ijsje, of milkshake'
-                      voorgerecht = {ask} 'Welk voorgerecht wilt u?'
-                      hoofdgerecht = {ask} 'Welk hoofdgerecht wilt u?'
-                      nagerecht = {ask} 'Welk nagerecht wilt u?'
-                      prijs = 0
-                      {if} voorgerecht {is} soep prijs = prijs + 6 {else} prijs = prijs + 7
-                      {if} hoofdgerecht {is} pizza prijs = prijs + 10
-                      {if} hoofdgerecht {is} lasagne prijs = prijs + 12
-                      {if} hoofdgerecht {is} spaghetti prijs = prijs + 8
-                      {if} nagerecht {is} brownie prijs = prijs + 7
-                      {if} nagerecht {is} ijsje prijs = prijs + 5
-                      {if} nagerecht {is} milkshake prijs = prijs + 4
-                      {print} 'Dit heb je besteld: ' voorgerecht ' , ' hoofdgerecht ' en ' nagerecht
-                      {print} 'Dat wordt dan ' prijs ' euro, alstublieft.'
-                      {print} 'Bedankt en eet smakelijk!'
-                      ```
-                      ## Uitdaging
-
-                      Kun jij nog meer toevoegingen bedenken voor je restaurant? Bijvoorbeeld:
-                      - mensen korting geven met een geheime code?
-                      - vragen hoeveel mensen er komen en de prijs daarop aanpassen?
-                      - nog een gang toevoegen?
-                      - een kindermenu toevoegen?
-                      - nog iets anders?
-
-                start_code: "{print} 'Welkom'"
-            5:
-                story_text: |
-                    ## Restaurant
-                    Nu kun je het nieuwe `{if}` commando gebruiken om verschillende reacties te geven op antwoorden van de klanten. Zo kun je bijvoorbeeld vragen of de klant saus wil bij de frietjes, terwijl dat een rare vraag zou zijn als de klant pizza bestelt.
-
-                example_code: |
-                    ## Voorbeeld Hedy code
-                    ```
-                    {print} 'Welkom bij McHedy'
-                    eten {is} {ask} 'Wat wilt u eten?'
-                    {if} eten {is} friet saus {is} {ask} 'Welke saus wilt u bij de friet?'
-                    {if} eten {is} pizza topping {is} {ask} 'Welke topping wilt u op de pizza?'
-                    {print} eten
-                    ```
-                start_code: ""
-            4:
-                story_text: |
-                    ## Restaurant
-                    Lukt het jou om aanhalingstekens toe te voegen aan je restaurantcode?
-                start_code: ""
-            3:
-                story_text: |
-                    ## Random restaurant
-                    In level 3 kun je ook het commando `{at} {random}` gebruiken om Hedy voor jou te laten kiezen. Hierdoor kun je ook een grappig {random} restaurant bouwen, waarbij je Hedy laat kiezen wat jij te eten krijgt!
-
-                    ## Voorbeeld Hedy Code Random Restaurant
-                    ```
-                    gerechten {is} patat, pizza, spruitjes
-                    toetjes {is} een ijsje, appeltaart, franse stinkkaas
-                    drinken {is} cola, water, bier
-                    prijzen {is} 1 euro, 10 euro, 100 euro
-                    {print} Welkom bij het {random} restaurant
-                    {print} Vandaag eet u gerechten {at} {random}
-                    {print} Daarbij drinkt u drinken {at} {random}
-                    {print} En u krijgt toetjes {at} {random} achteraf
-                    {print} Dat wordt dan prijzen {at} {random}
-                    {print} Eet smakelijk!
-                    ```
-
-                    ## Allergieën
-                    Vindt je klant iets niet lekker of is je klant allergisch? Haal dan een item van je menu met het `{remove}` commando.
-
-                    ```
-                    {print} Mysterie Milkshake
-                    smaken {is} aardbei, banaan, chocolade
-                    allergie {is} {ask} Ben je allergisch voor een smaak?
-                    {remove} allergie {from} smaken
-                    {print} Jij krijgt een milkshake  smaken {at} {random}
-                    ```
-                start_code: ""
-                example_code: "## Example Hedy code\n\n```\n{print} Welcome to Hedy's Random Restaurant!\n{print} The only restaurant that will randomly choose your meal and its price for you!\nstarters {is} salad, soup, carpaccio\nmains {is} pizza, brussels sprouts, spaghetti\ndesserts {is} brownies, ice cream, french cheeses\ndrinks {is} cola, beer, water\nprices {is} 1 dollar, 10 dollars, 100 dollars\n{print} You will start with: starters {at} {random}\n{print} Then we'll serve: mains {at} {random}\n{print} And as dessert: desserts {at} {random}\n{print} You will get a drinks {at} {random} to drink\n{print} That will be: prices {at} {random}\n{print} Thank you and enjoy your meal!\n```\n"
-                story_text_2: "## Allergies\nDoes your costumer have any allergies or do they dislike certain dishes? Then you can use the `{remove}`command to remove it from your menu.\n"
-                example_code_2: "```\n{print} Mystery milkshake\nflavors {is} strawberry, chocolate, vanilla\nallergies {is} {ask} Are you allergic to any falvors?\n{remove} allergies {from} flavors\n{print} You get a flavors {at} {random} milkshake\n```\n"
-            15:
-                story_text: |
-                    ## Restaurant
-                    Met de `{while}` kun je zorgen dat je klanten kunnen blijven bestellen tot ze klaar zijn.
-
-                example_code: |
-                    ## Voorbeeld Hedy code
-                    ```
-                    {print} 'Welkom bij McHedy'
-                    meer = 'ja'
-                    {while} meer == 'ja'
-                        bestelling = {ask} 'Wat wil je bestellen?'
-                        {print} bestelling
-                        meer = {ask} 'Wilt u nog iets bestellen?'
-                    {print} 'Bedankt!'
-                start_code: ""
-            13:
-                story_text: |
-                    ## Restaurant
-                    In dit level leer je nieuwe commando's om je code nog verder uit te breiden.
-
-                    ## Voorbeeld Hedy code met `{and}` commando
-                    ```
-                    prijs = 10
-                    eten = {ask} 'Wat wil je eten?'
-                    drinken = {ask} 'Wat wil je drinken?'
-                    {if} eten {is} 'broodje' {and} drinken {is} 'sap'
-                        {print} 'Dat is ons voordeelmenu'
-                        prijs = prijs - 3
-                    {print} 'Dat wordt dan ' prijs ' euro'
-                    ```
-
-                    ## Voorbeeld Hedy code met het `{or}` commando
-                    ```
-                    drinken = {ask} 'Wat wil je drinken?'
-                    {if} drinken {is} 'water' {or} drinken {is} 'sap'
-                        {print} 'Dat is een gezonde keuze!'
-                    ```
-                start_code: ""
-                example_code: "## Example Hedy code\n```\nprice = 10\nfood = {ask} 'What would you like to eat?'\ndrinks = {ask} 'What would you like to drink?'\n{if} food {is} 'sandwich' {and} drinks {is} 'juice'\n    {print} 'Thats our discount menu'\n    price = price - 3\n{print} 'That will be ' price ' dollars'\n```\n"
-                story_text_2: "We use `{or}` to see {if} one our of two things is the case.\n"
-                example_code_2: "## Example Hedy code\n```\ndrinks = {ask} 'What would you like to drink?'\n{if} drinks {is} 'water' {or} drinks {is} 'juice'\n    {print} 'Thats a healthy choice'\n```\n"
-    haunted:
-        name: "Spookhuis"
-        description: "Ontsnap uit het spookhuis"
-        image: "hauntedhouse.gif"
-        default_save_name: "Spookhuis"
-        levels:
-            1:
-                story_text: |
-                    ## Spookhuis
-                    in dit avontuur leer je een echte spookhuis game maken, waarbij de spelers moeten ontsnappen uit jouw spookhuis door je juiste deur te kiezen.
-                    Als je de goede deur kiest overleef je het, maar anders...
-                    In level 1 beginnen we ons spookhuisspel door een spannend verhaal te verzinnen en de speler te vragen welk monster ze tegenkomen in het spookhuis.
-
-                example_code: |
-                    ## Voorbeeld Hedy code
-                    ```
-                    {print} Hoe ben ik hier terechtgekomen?
-                    {print} Ik herinner me dat ik mijn vrienden vertelde over die verlaten villa..
-                    {print} en toen werd ineens alles zwart.
-                    {print} Maar waarom lig ik hier nu op de grond...?
-                    {print} ik heb knallende hoofdpijn, alsof ik een harde klap heb gehad.
-                    {print} Huh? Wat is dat geluid?
-                    {print} Oh nee! Volgens mij ben ik niet alleen in dit huis!
-                    {print} Ik moet maken dat ik wegkom!
-                    {print} Er staan drie deuren voor me, maar welke moet ik kiezen?
-                    {ask} Welke deur kies ik?
-                    {echo} Ik kies deur
-                    {print} ...?
-                    ```
-                    ## Challenge
-                    Kun jij het spannende verhaal afmaken? Of je eigen spannende(re) intro bedenken?
-                start_code: "{print} Hoe ben ik hier terechtgekomen?"
-            2:
-                story_text: |
-                    ## Spookhuis
-                    In dit spookhuis kun je je monsters kiezen met emojis. Al kun je natuurlijk ook gewoon woorden gebruiken.
-
-                    ## Voorbeeld Hedy code
-                    ```
-                    monster1 {is} 👻
-                    monster2 {is} 🤡
-                    monster3 {is} 👶
-                    {print} Je stapt het oude verlaten spookhuis binnen
-                    {print} Meteen hoor je het geluid van een monster1
-                    {print} Dus snel ren je naar de volgende kamer.
-                    {print} Maar daar wordt je opgewacht door een monster2
-                    {print} HELP!
-                    {print} Je rent naar de keuken, maar wordt daar aangevallen door een monster3
-                    ```
-                start_code: "monster1 {is} _"
-            14:
-                story_text: |
-                    ## Spookhuis
-                    In dit level gebruik je < en > om levens toe te voegen aan je spel
-
-                example_code: |
-                    ## Voorbeeld Hedy code
-                    ```
-                    {print} 'Ontsnap uit het spookhuis'
-                    levens = 3
-                    deuren = 1, 2, 3
-                    monsters = 'de boze heks', 'een zombie', 'een slapende 3 koppige hond'
-                    {for} i {in} {range} 1 {to} 10
-                        {if} levens > 0
-                            goede_deur = deuren {at} {random}
-                            monster = monsters {at} {random}
-                            gekozen_deur = {ask} 'Welke deur kies jij?'
-                            {if} goede_deur == gekozen_deur
-                                {print} 'Je hebt de goede deur gekozen'
-                            {else}
-                                {print} 'Je ziet...' monster
-                                {if} monster == 'een slapende 3 koppige hond'
-                                    {print} 'Pffieuw.... Hij slaapt'
-                                {else}
-                                    {print} 'Je hebt een leven kwijt!'
-                                    levens = levens - 1
-                        {else}
-                            {print} 'GAME OVER'
-                    ```
-                start_code: ""
-            11:
-                story_text: |
-                    ## Spookhuis
-                    In dit level kun je de speler gemakkelijk vertellen in welke kamer hij zit, door de variabele i te gebruiken.
-                    Let op: Deze code is bijna gelijk aan die in het vorige level. Er zit een aanpassing op regel 5, waar het repeatcommando is vervangen door `{for} i in {range} 1 {to} 3`.
-                    Daarnaast is regel 8 toegevoegd, waardoor de speler nu ziet in welke kamer hij zit.
-
-                example_code: |
-                    ## Voorbeeld Hedy code
-                    ```
-                    {print} 'Ontsnap uit het spookhuis!'
-                    speler = levend
-                    deuren = 1, 2, 3
-                    monsters = zombie, vampier, mummy, reuzespin
-                    {for} i {in} {range} 1 {to} 3
-                        {if} speler {is} levend
-                            goededeur = deuren {at} {random}
-                            {print} 'Kamer ' i
-                            {print} 'Voor je staan drie deuren...'
-                            gekozendeur = {ask} 'Welke deur kies je?'
-                            {print} 'Jij kiest deur...' gekozendeur
-                            {sleep}
-                            {if} gekozendeur {is} goededeur
-                                {print} 'Gelukkig! Geen monster!'
-                            {else}
-                                {print} 'Je wordt opgegeten door een... ' monsters {at} {random}
-                                speler = dood
-                        {else}
-                            {print} 'GAME OVER'
-                    {if} speler {is} levend
-                        {print} ' Hoera! Je bent ontsnapt!'
-                    ```
-                start_code: "{print} 'Ontsnap uit het spookhuis!'"
-            9:
-                story_text: |
-                    ## Spookhuis
-                    In de vorige levels heb je geleerd hoe je hele stukken code meerdere keren kunt herhalen. Hierdoor kun je levels maken in je spookhuisgame!
-                    In de lagere levels hoefde je maar een kamer door voordat je ontsnapt was, maar in dit level moet je wel 3x uit een kamer vluchten voordat je ontsnapt bent.
-                    Dat maakt het spel een stuk lastiger om te winnen, kijk maar...
-
-                example_code: |
-                    ## Voorbeeld Hedy code
-                    ```
-                    {print} 'Ontsnap uit het spookhuis!'
-                    speler = levend
-                    deuren = 1, 2, 3
-                    monsters = zombie, vampier, mummy, reuzespin
-                    {repeat} 3 {times}
-                        {if} speler {is} levend
-                            goededeur = deuren {at} {random}
-                            {print} 'Voor je staan drie deuren...'
-                            gekozendeur = {ask} 'Welke deur kies je?'
-                            {print} 'Jij kiest deur...' gekozendeur
-                            {sleep}
-                            {if} gekozendeur {is} goededeur
-                                {print} 'Gelukkig! Geen monster!'
-                            {else}
-                                {print} 'Je wordt opgegeten door een... ' monsters {at} {random}
-                                speler = dood
-                        {else}
-                            {print} 'GAME OVER'
-                    {if} speler {is} levend
-                        {print} ' Hoera! Je bent ontsnapt!'
-                    ```
-                    ## Uitdaging
-                    Je spel in nu wel heel lastig te winnen... Kun jij je spel zo ombouwen dat er maar 1 foute deur is om te kiezen, in plaast van 2?
-
-                start_code: "{print} 'Ontsnap uit het spookhuis!'"
-            5:
-                story_text: |
-                    ## Spookhuis
-                    Tot nu toe werd er in je spookhuisspel wel altijd aan de speler gevraagd welke deur geopend moest worden, maar zoals je misschien al gemerkt hebt, maakte het niet uit wat voor antwoord de speler gaf.
-                    De speler kon netjes een deur kiezen, maar als de speler een compleet {random} antwoord gaf, zoals 'pannenkoek!', dan zou de speler het spel nog steeds kunnen winnen (ook al is er niet eens een deur gekozen!).
-                    In dit level kun je alleen winnen als je dezelfde deur kiest als Hedy heeft gekozen en maakt het dus echt uit welk antwoord je invult!
-
-                example_code: |
-                    ## Voorbeeld Hedy code
-                    ```
-                    {print} 'Ontsnap uit het spookhuis!'
-                    {print} 'Voor je staan 3 deuren...'
-                    deuren {is} 1,2,3
-                    monsters {is} weerwolf, mummy, vampier, zombie
-                    gekozendeur {is} {ask} 'Welke deur kies je?'
-                    {print} 'Jij kiest deur...' gekozendeur
-                    {sleep}
-                    goededeur {is} deuren {at} {random}
-                    {if} gekozendeur {is} goededeur {print} 'Hoera! Je ontsnapt!'
-                    {else} {print} 'Oh nee! Je wordt opgepeuzeld door een...' monsters {at} {random}
-                    ```
-                start_code: "{print} 'Ontsnap uit het spookhuis!'"
-            4:
-                story_text: |
-                    ## Spookhuis
-                    In dit level heb je geleerd hoe je aanhalingstekens moet gebruiken.
-                    Kun jij je spookhuis ook in level 3 aan de praat krijgen?
-                start_code: "{print} 'Ontsnap uit het spookhuis!'"
-            3:
-                story_text: |
-                    ## Spookhuis
-                    In het vorige level heb je een spannende intro bedacht voor je spookhuis, maar een echt spel is het nog niet: Het loopt namelijk altijd hetzelfde af.
-                    In level twee kun je je verhaal interactiever maken door verschillende eindes te bedenken: soms wordt je opgepeuzeld door een verschrikkelijk monster en soms ontsnap je!
-                    Hedy kiest {random} of je overleeft of niet...
-
-                example_code: |
-                    ## Voorbeeld Hedy code
-                    ```
-                    {print} Ontsnap uit het spookhuis!
-                    {print} Voor je staan drie deuren...
-                    keuze {is} {ask} Welke deur kies je?
-                    {print} Je koos deur keuze
-                    monsters {is} een zombie, een vampier, NIKS JE ONTSNAPT
-                    {print} Jij ziet...
-                    {sleep}
-                    {print} monsters {at} {random}
-                    ```
-                    ## Uitdaging
-                    Dit verhaal is kort maar krachtig. Kun jij het verhaal opleuken tot een echte spannende game?
-                    Daarbij zijn er nu maar 3 mogelijke opties voor wat er achter de deur zit, kun jij meer monsters toevoegen aan die lijst?
-
-                    ## Verander het spel in een tv prijzenshow!
-                    Tot slot willen we je graag uitdagen om dit spel om te bouwen tot een prijzenshow zoals op tv!
-                    In prijzenshows kiest de kandidaat een deur of een koffertje en vindt daarin een grote prijs (of niets natuurlijk...).
-                    Kun jij een prijzenshow bouwen?
-                start_code: "{print} Ontsnap uit het spookhuis!"
-            16:
-                story_text: |
-                    ## Spookhuis
-                    Deze spookhuisgame gebruikt de connectie tussen de verschillende lijstjes, die je in dit level kunt gebruiken.
-                    Bijvoorbeeld: alle eigenschappen die bij de zombie horen staan als eerste in alle lijstjes, de heks als tweede en de vampier derde.
-                    Kijk maar naar de code.
-
-                example_code: |
-                    ## Voorbeeld Hedy code
-                    ```
-                    getallen = [1, 2, 3]
-                    i {is} getallen[{random}]
-                    hint = ['gegrom', 'kakelende lach', 'vleermuis gefladder']
-                    monsters = ['zombie', 'heks', 'vampier']
-                    noodlot = ['Je brein wordt opgepeuzeld', 'Je wordt vervloekt', 'Je wordt gebeten']
-                    goedlot = ['Je gooit de ham naar de zombie die er lekker aan begint te knagen.', 'Je zet de gordijnen in de fik. De heks vlucht, bang voor het vuur', 'De vampier haat knoflook en vlucht weg']
-                    wapens = ['rauwe ham', 'aansteker', 'knoflook']
-                    {print} 'Je staat bij een oude verlaten villa'
-                    {print} 'Iets is hier niet pluis...'
-                    {print} 'Je hoort ' hint[i]
-                    {print} 'Je gaat op ontdekking'
-                    {print} 'Je stapt de keukendeur binnen en ziet daar een aansteker, een rauwe ham en een knoflook'
-                    jouw_wapen = {ask} 'Wat neem je mee?'
-                    {print} 'Met je ' jouw_wapen ' loop je door naar de woonkamer'
-                    {print} 'Daar zie je een ' monsters[i]
-                    benodigde_wapen = wapens[i]
-                    {if} jouw_wapen == benodigde_wapen
-                        {print} 'Je gebruikt je ' jouw_wapen
-                        {print} goedlot[i]
-                        {print} 'Jij wint!'
-                    {else}
-                        {print} 'Je hebt helaas het verkeerde wapen'
-                        {print} noodlot[i]
-                        {print} 'GAME OVER'
-                    ```
-                start_code: ""
-    piggybank:
-        name: Spaarvarken
-        description: Tel je zakgeld!
-        image: piggy.png
-        default_save_name: Spaarvarken
-        levels:
-            14:
-                story_text: |
-                    ## Spaarvarken
-                    In dit level kun je Hedy laten vertellen of je al genoeg geld hebt gespaard of niet!
-
-                example_code: |
-                    ## Voorbeeld Hedy code
-                    ```
-                    geld = {ask} 'Hoeveel geld heb je al gespaard?'
-                    wens = {ask} 'Hoeveel geld heb je nodig?'
-                    zakgeld = {ask} 'Hoeveel zakgeld krijg je per week?'
-                    sparen = wens - geld
-                    weken = sparen / zakgeld
-                    {if} wens > geld
-                        {print} 'Helaas even doorsparen!'
-                        {print} 'Je moet nog ' weken ' weken.'
-                    {else}
-                        {print} 'Hoera, je hebt genoeg!'
-                        {print} 'Op naar de winkel!'
-                    ```
-                start_code: ""
-            12:
-                story_text: |
-                    ## Spaarvarken
-                    In dit avontuur kun je een digitaal spaarvarkentje maken, waarmee je je zakgeld kunt tellen en kan berekenen hoe lang het duurt voordat je iets kunt kopen!
-
-                example_code: |
-                    ## Voorbeeld Hedy code
-                    ```
-                    {print} 'Het digitale spaarvarken'
-                    wens = {ask} 'Wat zou je graag willen hebben?'
-                    prijs = {ask} 'Hoeveel kost dat?'
-                    gespaard = {ask} 'Hoeveel geld heb je al gespaard?'
-                    zakgeld = {ask} 'Hoeveel zakgeld krijg je per week?'
-                    sparen = prijs - gespaard
-                    weken = sparen / zakgeld
-                    {print} 'Je kunt over ' weken ' weken een ' wens ' kopen!'
-                    ```
-                start_code: ""
-    quizmaster:
-        name: Quizmaster
-        description: Maak je eigen quiz!
-        image: quizmaster.png
-        default_save_name: Quizmaster
-        levels:
-            14:
-                story_text: |
-                    ## Maak je eigen quiz!
-                    In dit avontuur leer je je eigen quiz maken. Vul het voorbeeld in, maak extra vragen en geniet van je eigen quiz!
-                    Je kunt de quiz maken over wat je maar wil: je hobby, lievelingsdier, lievelingsboek of ...?
-
-                example_code: |
-                    ## Voorbeeld Hedy code
-                    ```
-                    {print} 'Maak je eigen quiz'
-                    punten_a = 0
-                    punten_b = 0
-                    {print} 'Vraag'
-                    {print} 'Antwoordoptie A'
-                    {print} 'Antwoordoptie B'
-                    antwoord = {ask} 'Welk antwoord?'
-                    {if} antwoord == 'A'
-                        punten_a = punten_a + 1
-                    {if} antwoord == 'B'
-                        punten_b = punten_b + 1
-                    {print} 'Einde van de quiz!'
-                    {print} 'We kijken naar de resultaten!'
-                    {if} punten_a > punten_b
-                        {print} 'Jij hoort in club A'
-                    {if} punten_b > punten_a
-                        {print} 'Jij hoort in club B'
-                    ```
-                start_code: ""
-    language:
-        name: Woordjes leren
-        description: Maak je eigen programma om woordjes te leren in een vreemde taal
-        image: languages.png
-        default_save_name: language
-        levels:
-            5:
-                story_text: |
-                    ## Leer een nieuwe taal
-                    Maak een programma om woordjes mee te leren in een andere taal.
-
-                    ## Voorbeeld Hedy Code
-                    ```
-                    {print} 'Leer Frans!'
-                    kat {is} {ask} '🐱'
-                    {if} kat {is} chat {print} 'Goedzo!'
-                    {else} {print} 'Helaas, kat is chat'
-                    kikker {is} {ask} '🐸'
-                    {if} kikker {is} grenouille {print} 'Super!'
-                    {else} {print} 'Helaas, kikker is grenouille'
-                    ```
-                start_code: ""
-            16:
-                story_text: |
-                    ## Leer een nieuwe taal
-                    Maak je eigen programma om woordjes te leren in een vreemde taal.
-
-                example_code: |
-                    ## Voorbeeld Hedy code
-                    ```
-                    franswoord = ['bonjour', 'ordinateur', 'pomme de terre']
-                    vertaling = ['hallo', 'computer', 'aardappel']
-                    score = 0
-                    {for} i {in} {range} 1 {to} 3
-                        antwoord = {ask} 'Wat betekent ' franswoord[i] '?'
-                        correct = vertaling[i]
-                        {if} antwoord == correct
-                            {print} 'Correct!'
-                            score = score + 1
-                        {else}
-                            {print} 'Fout, ' franswoord[i] ' betekent ' vertaling[i]
-                    {print} 'Je hebt ' score ' goede antwoorden gegeven.'
-                    ```
-                start_code: ""
-    next:
-        name: "Vooruitblik"
-        description: "Vooruitblik"
-        image: ""
-        default_save_name: "next"
-        levels:
-            1:
-                story_text: |
-                    ## Vooruitblik
-                    Gefeliciteerd! Je bent aan het einde gekomen van het eerste level van Hedy. Hopelijk heb je al wat mooie codes kunnen maken, maar er is in Hedy nog veel meer te ontdekken.
-
-                    In level 1 ben je er misschien tegenaan gelopen dat Hedy in het `{echo}` commando maar één ding kan onthouden.
-                    In het restaurantavontuur kon je bijvoorbeeld alleen herhalen wat de klant wilde eten, of alleen wat hij wilde drinken. Kijk maar:
-
-                    ```
-                    {print} Welkom bij restaurant Hedy
-                    {ask} wat wilt u eten?
-                    {echo} Dus dit wilt u eten
-                    {ask} wat wilt u drinken
-                    {echo} Dus dit wilt u drinken
-                    ```
-                    Als de speler hamburger en cola invult, kun je nog niet zeggen `dus u wilt een hamburger en cola`, maar je moet daar twee lossen zinnen van maken.
-                    Daarnaast echoot Hedy alleen woorden aan het einde van de zin. Dus je kunt in level 1 niet zeggen 'Je hamburger komt eraan!'
-
-                    Dat verandert in level 2. In level 2 leer je namelijk werken met variabelen waardoor je Hedy heel veel verschillende stukjes informatie kunt laten onthouden en ze overal in de zin te printen.
-                    Daarnaast leer je in level 2 werken met het `{at} {random}` commando, waardoor je echte spelletjes kunt gaan maken.
-                    Neem snel een kijkje!
-
-                start_code: "{print} Op naar het volgende level!"
-            2:
-                story_text: |
-                    ## Vooruitblik
-                    In dit level heb je geleerd wat een variabele is en dat je het kunt gebruiken om je avonturen interactief te maken.
-                    Maar.... dit is niet het enige wat variabelen kunnen! Je kunt variabelen namelijk ook gebruiken om lijstjes mee te maken.
-                    En je kunt Hedy dan zelfs een willekeurig woord uit dat lijstje laten kiezen, waardoor je ineens echte spelletjes kunt maken.
-                    Neem snel een kijkje in het volgende level!
-
-                start_code: "{print} Op naar het volgende level!"
-            3:
-                story_text: |
-                    ## Vooruitblik
-                    In dit level heb je veel geoefend met variabelen, maar misschien heb je ook wel eens gezien dat dat nog niet altijd perfect werkt.
-
-                    Probeer deze code maar eens uit:
-                    ```
-                    naam {is} Sophie
-                    {print} Mijn naam is naam
-                    ```
-                    Je wilde natuurlijk printen `Mijn naam is Sophie` maar Hedy {print} `Mijn Sophie is Sophie`.
-
-                    In het volgende level wordt dit probleem opgelost door aanhalingstekens te gebruiken, kijk maar eens!
-
-                start_code: "{print} Op naar het volgende level!"
-            4:
-                story_text: |4
+  story:
+    name: "Verhaal"
+    description: "Maak een interactief verhaal"
+    image: "story.png"
+    default_save_name: "Verhaal"
+    levels:
+      1:
+        story_text: |
+          ## Maak een verhaal
+          In level 1 kun je een verhaal maken met steeds een andere hoofdpersoon die je zelf invoert.
+
+          Gebruik als eerste regel deze code:
+
+          ```
+          {ask} wie is de hoofdpersoon van jouw verhaal
+          ```
+
+          Na die eerste regel begin je met `{print}` als de zin moet worden geprint.
+          Je gebruikt `{echo}` als je wilt dat jouw hoofdpersoon op het einde van de zin komt.
+        example_code: |
+          ## Voorbeeld Hedy code
+          ```
+          {ask} De hoofdpersoon van dit verhaal is
+          {print} De hoofdpersoon gaat nu in het bos lopen
+          {echo} Hij is wel een beetje bang, die
+          {print} Overal hoort hij gekke geluiden
+          {print} Hij is bang dat dit een spookbos is
+          ```
+        start_code: "{print} Hier begint jouw verhaal"
+      2:
+        story_text: |
+          ## Verhaal
+          In level 2 kun je je verhaal leuker maken. De naam van je hoofdpersoon kan nu overal in de zin staan.
+
+          Je moet daar wel een klein beetje extra voor programmeren. Je moet je hoofdpersoon nu eerst een naam geven.
+
+          Die naam kun je dan overal in een zin neerzetten.
+        example_code: |
+          ## Voorbeeld Hedy code
+          ```
+          naam {is} {ask} Hoe heet de hoofdpersoon?
+          {print} naam gaat nu in het bos lopen
+          {print} naam is wel een beetje bang
+          {print} ineens hoort hij een vreemd geluid
+          {sleep} 2
+          {print} naam is bang dat dit een spookbos is
+          ```
+        start_code: "{print} Hier komt straks jouw verhaal!"
+      12:
+        story_text: |
+          ## Verhaal
+          In dit level kun je meerdere woorden opslaan in een variabele. Hierdoor kun je je hoofdpersoon bijvoorbeeld een voor- en achternaam geven.
+        example_code: |
+          ## Voorbeeld Hedy code
+          ```
+          naam = 'De Koningin van Engeland'
+          {print} naam ' zat te genieten van een lekker taartje, toen plotseling...'
+          ```
+        start_code: ""
+      13:
+        story_text: |
+          ## Verhaal
+          Door `{and}` en `{or}` te gebruiken kun je je codes een stuk inkorten. Neem bijvoorbeeld het verhaal over de draak uit de vorige levels.
+        example_code: |
+          ## Voorbeeld Hedy code
+          ```
+          zwaard = 'kwijt'
+          spel = 'aan'
+          {print} 'Onze held loopt door het bos'
+          {print} 'Ineens komt ze bij een splitsing...'
+          {for} i {in} {range} 0 {to} 2
+              {if} spel {is} 'aan'
+                  pad = {ask} 'Welk pad moet onze held kiezen?'
+                  {if} pad {is} 'links' {and} zwaard is 'gevonden'
+                      {print} 'Onze held komt een draak tegen op het pad!'
+                      {print} 'Gelukkig heeft ze een zwaard om het beest te verslaan!'
+                      spel = 'over'
+                  {if} pad {is} 'links' {and} zwaard is 'kwijt'
+                      {print} 'Onze held vindt een draak, maar ze heeft geen wapens!'
+                      {print} 'Onze held wordt met huid en haar verslonden...'
+                      spel = 'over'
+                  {if} pad {is} 'rechts' {and} zwaard is 'gevonden'
+                      {print} 'Je hebt het zwaard al gevonden. Er is hier niks meer.'
+                      {print} 'Ze loopt terug'
+                  {if} pad {is} 'rechts' {and} zwaard is 'kwijt'
+                      {print} 'Onze held vindt een zwaard'
+                      {print} 'Die kan nog goed van pas komen'
+                      zwaard = 'gevonden'
+          ```
+        start_code: ""
+      15:
+        story_text: |
+          ## Verhaal
+          In dit level kun je de `{while}` loop gebruiken om je verhaaltjes nog interessanter te maken. Zo kun je `{while} spelletje {is} 'aan'` gebruiken om het spel te laten werken totdat je game over bent.
+          Of je kunt `{while} zwaard {is} 'kwijt'` gebruiken, zodat de speler niet verder kan totdat hij/zij het zwaard gevonden heeft.
+        example_code: |
+          ## Voorbeeld Hedy code
+          ```
+          sleutels = 'kwijt'
+          {print} 'Je staat in de voortuin en bent je sleutels kwijt.'
+          {print} 'Waar ga je zoeken?'
+          {print} 'kies uit: boom, steen, bloembed, brievenbus'
+          {while} sleutels == 'kwijt'
+              locatie = {ask} 'Waar wil je zoeken?'
+              {if} locatie == 'bloembed'
+                  {print} 'Hier zijn ze!'
+                  sleutels = 'gevonden'
+              {else}
+                  {print} 'Helaas, ze liggen niet bij de ' locatie
+          {print} 'Nu kun je het huis in!'
+          ```
+        start_code: ""
+      10:
+        story_text: |
+          ## Verhaal
+          In dit level kun je het commando `{for}` in je verhaal gebruiken. Op deze manier kun je gemakkelijk het kinderboek 'Beertje bruin, wat zie jij daar?' programmeren.
+        example_code: |
+          ## Voorbeeld Hedy code
+          ```
+          dieren = rode vogel, zwart schaap, groene kikker, gele eend, klein kind
+          {print} 'Beertje bruin'
+          {print} 'Beertje bruin'
+          {print} 'Wat zie jij daar?'
+          {for} dier {in} dieren
+              {print} 'Ik zie een ' dier
+              {print} 'En daar kijk ik naar!'
+              {print} dier
+              {print} dier
+              {print} 'Wat zie jij daar?'
+          {print} 'Ik zie alle dieren en daar kijk ik naar!'
+          ```
+        start_code: ""
+      9:
+        story_text: |
+          ## Verhaal
+          In dit level kun je {if} commando's in andere {if} commando's stoppen. Hierdoor krijg je nog meer mogelijkheden om je verhaal echt interactief te maken!
+        example_code: |
+          ## Voorbeeld Simpele Hedy Code
+          ```
+          {print} 'Robin loopt door de stad'
+          locatie = {ask} 'Gaat Robin een winkel in of gaat ze naar huis?'
+          {if} locatie {is} winkel
+              {print} 'Ze stapt de winkel binnen'
+              {print} 'Robin ziet een interessant boek.'
+              boek = {ask} 'Koopt Robin het boek?'
+              {if} boek {is} ja
+                  {print} 'Robin koopt het boek en gaat naar huis'
+              {else}
+                  {print} 'Robin verlaat de winkel en gaat naar huis'
+          {else}
+              {print} 'Robin gaat naar huis'
+          ```
+
+        story_text_2:
+          Het voorbeeld hierboven is nog een simpel verhaaltje. Maar door {if} commando's in elkaar te zetten, kun je ook een super uitgebreid verhaal maken, dat al echt op een game lijkt!
+          Kijk maar...
+        example_code_2: |
+          ## Uitgebreide code
+          ```
+          zwaard = kwijt
+          spel = aan
+          {print} 'Onze held loopt door het bos'
+          {print} 'Ineens komt ze bij een splitsing...'
+          {repeat} 2 {times}
+              {if} spel {is} aan
+                  pad = {ask} 'Welk pad moet onze held kiezen?'
+                  {if} pad {is} links
+                      {if} zwaard {is} gevonden
+                          {print} 'Onze held komt een draak tegen op het pad!'
+                          {print} 'Gelukkig heeft ze een zwaard om het beest te verslaan!'
+                          spel = over
+                      {else}
+                          {print} 'Onze held vindt een draak, maar ze heeft geen wapens!'
+                          {print} 'Onze held wordt met huid en haar verslonden...'
+                          spel = over
+                  {if} pad {is} rechts
+                      {if} zwaard {is} kwijt
+                          {print} 'Onze held vindt een zwaard'
+                          {print} 'Die kan nog goed van pas komen'
+                          zwaard = gevonden
+                      {else}
+                          {print} 'Je hebt het zwaard al gevonden. Er is hier niks meer.'
+                          {print} 'Ze loopt terug'
+          ```
+        start_code: ""
+      8:
+        story_text: |
+          ## Verhaal
+          In dit level kun je je verhaal écht interactief maken! In dit level is het `{if}` commando namelijk veranderd, waardoor je meerdere regels kan printen na een `{if}`.
+          Zo kun je de lezer van je verhaal een keuze laten maken. Na de keuze gaat het verhaal verder op basis van die keuze. Kijk maar naar het voorbeeld.
+        example_code: |
+          ## Voorbeeld Hedy code
+          ```
+          hoofdpersoon = {ask} 'Hoe heet de hoofdpersoon in dit verhaal?'
+          {print} hoofdpersoon ' loopt door het bos'
+          {print} hoofdpersoon ' hoort plotseling een geluid!'
+          dapper = {ask} 'Gaat 'hoofdpersoon ' op het geluid af?'
+          {if} dapper {is} ja
+              {print} 'Dapper stapt ' hoofdpersoon ' op het geluid af'
+              {print} _
+          {else}
+              {print} 'Snel zoekt ' hoofdpersoon ' een verstopplek'
+              {print} _
+          ```
+          In dit voorbeeld zie je hoe je twee verschillende verhalen kunt maken; eentje waarbij je op het geluid afgaat en eentje waarbij je je verstopt. Vul zelf lege plekken in! Wat gebeurt er verder?
+        start_code: ""
+      7:
+        story_text: |
+          ## Verhaal
+          Soms zegt iemand in een verhaal iets meerdere keren. Bijvoorbeeld als iemand om hulp roept, of een liedje zingt.
+          Dat kun je nu in je verhaal zetten met `{repeat}`.
+        example_code: |
+          ## Voorbeeld Hedy code
+          ```
+          {print} 'De prins riep steeds om hulp'
+          {repeat} 5 {times} {print} 'Help!'
+          {print} 'Waarom helpt niemand me nou toch?'
+          ```
+
+        start_code: "{repeat} 5 {times} {print} 'Help!'"
+      5:
+        story_text: |
+          ## Verhaal
+          In dit level kun je je verhaal nog leuker maken door verschillende eindes te programmeren.
+
+          Verzin twee eindes voor je verhaal, bijvoorbeeld zo:
+
+          - De prinses loopt door het bos
+          - Ze komt een monster tegen
+
+          - Goed einde: Ze pakt haar zwaard en het monster rent snel weg
+          - Slecht einde:  Het monster eet de prinses op
+
+          Je kunt ook zorgen dat er weer een naam ingevoerd kan worden. Dat werkt net zoals in level 3. Dat kun je combineren met een `{if}`, en dan heb je al een heel programma gemaakt!
+        example_code: |
+          ## Voorbeeld Hedy code
+          ```
+          naam {is} {ask} 'Wie loopt er in het bos?'
+          {print} naam ' loopt door het bos'
+          {print} naam ' komt een monster tegen'
+          einde {is} {ask} 'Wil je een goed of slecht einde?'
+          {if} einde {is} goed {print} naam ' pakt het zwaard en het monster rent snel weg'
+          {else} {print} 'Het monster eet ' naam ' op'
+          ```
+
+        start_code: "{print} 'Hier komt straks jouw verhaal!'"
+      4:
+        story_text: |
+          ## Verhaal
+          Misschien heb je gezien dat in het vorige level nog wel een foutje zit.
+          Heb je toevallig geprobeerd om een zin te maken waarin het woord naam zat? Bijv. `{print} mijn naam {is} naam`.
+          Dat werkte niet goed! Dan krijg je: mijn Henk {is} Henk. Dat kun je in level 4 oplossen.
+          Daarvoor moet je wel aanhalingstekens gebruiken bij alles dat je gaat printen.
+        example_code: |
+          ## Voorbeeld Hedy code
+          ```
+          naam {is} Hans
+          {print} 'De naam van de hoofdpersoon {is}' naam
+          {print} naam 'gaat nu in het bos lopen'
+          {print} naam 'is wel een beetje bang'
+          dieren {is} 🦔, 🦉, 🐿, 🦇
+          {print} 'Hij hoort het geluid van een ' dieren {at} {random}
+          {print} naam ' is bang dat dit een spookbos is'
+          ```
+
+        start_code: "{print} 'Hier komt straks jouw verhaal!'"
+      3:
+        story_text: |
+          ## Verhaal
+          In dit level kun je iets willekeurigs aan je verhaal toevoegen. Een willekeurig monster, dier of ander obstakel.
+
+          Dat gaat zo:
+          ```
+          dieren {is} 🦇, 🐿, 🦉, 🦔
+          {print} Hij hoort nu het geluid van een dieren {at} {random}
+          ```
+          Het `{add}`commando kun je misschien ook in je verhaal gebruiken. Bijvoorbeeld zo:
+          ```
+          {print} Hij hoort een geluid...
+          dieren {is} 🦉, 🐿, 🦇
+          dier {is} {ask} Wat denk jij dat het is?
+          {add} dier {to_list} dieren
+          {print} het was een dieren {at} {random}
+          ```
+          Hier zie je een voorbeeld van het `{remove}` commando in een verhaal:
+          ```
+          {print} Zijn rugzak is veel te zwaar...
+          {print} In de rugzak zitten een fles water, een zaklamp en een baksteen.
+          tas {is} water, zaklamp, baksteen
+          weggooien {is} {ask} Welk ding zal onze held weggooien?
+          {remove} weggooien {from} tas
+          ```
+
+        start_code: "{print} Hier komt straks jouw verhaal!"
+        example_code: "It goes like this:\n```\nanimals {is} \U0001F994, \U0001F43F, \U0001F989, \U0001F987\n{print} He now hears the sound of an animals {at} {random}\n```\n"
+        story_text_2: "The command `{add}` can also come in handy in your story. For example:\n```\n"
+        story_text_3: "This is an example of the `{remove}` command in your story\n"
+        example_code_2: "{print} He hears a sound\nanimals {is} \U0001F43F, \U0001F994, \U0001F987, \U0001F989\nanimal {is} {ask} What do you think it is?\n{add} animal {to_list} animals\n{print} it was a animals {at} {random}\n```\n"
+        example_code_3: "```\n{print} His backpack got way too heavy.\n{print} Inside were a bottle of water, a flashlight and a brick.\nbag {is} water, flashlight, brick\ndump {is} {ask} Which item should he dump?\n{remove} dump {from} bag\n```\n"
+  parrot:
+    name: "Papegaai"
+    description: "Maak je eigen online papegaai die je napraat!"
+    image: "story.png"
+    default_save_name: "Papegaai"
+    levels:
+      1:
+        story_text: |
+          ## Papegaai
+          Maak je eigen online papegaai die je napraat!
+        example_code: |
+          ## Voorbeeld Hedy code
+          ```
+          {print} Ik ben papegaai Hedy
+          {ask} Wie ben jij?
+          {echo}
+          {echo}
+          ```
+        start_code: "{print} Ik ben Hedy de papegaai!"
+      2:
+        story_text: |
+          ## Papegaai
+          Maak je eigen online papegaai die je napraat!
+        example_code: |
+          ## Voorbeeld Hedy code
+          ```
+          {print} Ik ben papegaai Hedy
+          naam {is} {ask} Wie ben jij?
+          {print} naam
+          {sleep}
+          {print} koppie krauw
+          {sleep}
+          {print} naam
+          ```
+        start_code: "{print} Ik ben Hedy de papegaai!"
+      3:
+        story_text: |
+          ## Papegaai
+          Leer je papegaai nieuwe woordjes met het `{add}` commando!
+        example_code: |
+          ## Voorbeeld Hedy code
+          ```
+          woorden {is} lorre, Hedy
+          {print} Train je papegaai!
+          nieuw_woord {is} {ask} Welk woord moet je papegaai leren?
+          {add} nieuw_woord {to_list} woorden
+          {print} 🧒: Zeg nieuw_woord , Hedy!
+          {print} 🦜: woorden {at} {random}
+          ```
+        start_code: ""
+      5:
+        story_text: |
+          ## Papegaai
+          Beloon je papegaai als hij het nieuwe woordje zegt!
+        example_code: |
+          ## Voorbeeld Hedy code
+          ```
+          woorden {is} lorre, Hedy
+          {print} 'Train je papegaai!'
+          nieuw_woord {is} {ask} 'Welk woord moet je papegaai leren?'
+          {add} nieuw_woord {to_list} woorden
+          {print} '🧒 Zeg ' nieuw_woord ', Hedy!'
+          gezegd_woord {is} woorden {at} {random}
+          {print} '🦜 ' gezegd_woord
+          {if} gezegd_woord {is} nieuw_woord {print} '🧒 Goedzo! 🍪'
+          {else} {print} '🧒 Nee! Zeg ' nieuw_woord
+          ```
+
+        start_code: ""
+  songs:
+    name: "Zing een liedje!"
+    description: "Print een liedje "
+    image: "songs.png"
+    default_save_name: "Liedje"
+    levels:
+      12:
+        story_text: |
+          ## Zing een liedje
+          In dit level kun je meerdere woorden in een variabele opslaan. Dat komt goed uit bij liedjes zoals het Engelse kinderliedje '{if} you're happy {and} you know it, clap your hands'. Kijk maar:
+        example_code: |
+          ## Voorbeeld Hedy code
+          ```
+          actions = 'clap your hands', 'stomp your feet', 'shout Hurray!'
+          {for} action {in} actions
+              {for} i {in} {range} 1 {to} 2
+                  {print} '{if} youre happy {and} you know it'
+                  {print} action
+              {print} '{if} youre happy {and} you know it {and} you really want to show it'
+              {print} '{if} youre happy {and} you know it'
+              {print} action
+          ```
+        start_code: ""
+      11:
+        story_text: |
+          ## Zing een stapelliedje!
+          In dit level kun je makkelijk (af)tellen in een liedje. Zo kun je bijvoorbeeld het kinderliedje '10 kleine visjes' programmeren.
+        start_code: ""
+      10:
+        story_text: |
+          ## Zing een liedje!
+          Ook in dit level kunnen we weer liedjes zingen, bijv. Baby Shark.
+          Met de nieuwe code `{for}` kunnen we voor de hele familie in een keer printen.
+          Eerst zetten we alle dieren in een lijst familie. Nu gaan we steeds voor een van de familieleden het liedje printen.
+
+          Dat scheelt een hoop regels code!
+        start_code: ""
+      8:
+        story_text: |
+          ## Zing een liedje!
+          Nu kun je meerdere regels herhalen, wat heel fijn is in liedjes!
+        example_code: |
+          ## Cowboy Billie Boem
+          ```
+          {repeat} 3 {times}
+              dier = {ask} 'Welk dier kies je?'
+              {print} 'En wie rijdt er op zijn ' dier ' door de prairie?'
+              {print} 'Dat is cowboy Billie Boem, door de boeven zeer gevreesd!'
+              {print} 'Er is nooit in het Wilde Westen een cowboy geweest, die zo dapper was als Cowboy Billie Boem.'
+              {print} 'Van je hotsie knotsie knetter!'
+              {print} 'Van je jippie jippie jeej!'
+              {print} 'Maar zijn ' dier ' was zeer vermoeid en die kon niet langer mee'
+              {print} 'Maar hij moest de boeven vangen, dus koos hij een ander beest'
+              {print} 'en nu mag je zelf bedenken wat voor beest dat is geweest!'
+          ```
+        start_code: ""
+      7:
+        story_text: |
+          ## Liedjes
+          In liedjes zit vaak veel herhaling. Denk maar aan Baby Shark! Ze zingen steeds hetzelfde:
+
+          Baby Shark tututudutudu <br>
+          Baby Shark tututudutudu <br>
+          Baby Shark tututudutudu <br>
+          Baby Shark
+
+          Dit liedje kan jij met een {repeat} veel korter maken! Lukt het jou om de code af te maken?
+        example_code: |
+          ## Voorbeeld Hedy code
+          ```
+          {repeat} _ _ {print} 'Baby Shark tututudutudu'
+          {print} 'Baby Shark'
+          ```
+
+          Na Baby Shark kun je natuurlijk ook nog andere liedjes programmeren. Er zijn veel liedjes met herhaling erin.
+        start_code: "{print} 'Baby Shark'"
+      6:
+        story_text: |
+          ## Liedjes
+          In liedjes zit vaak veel herhaling. Soms wordt er in die herhaling ook geteld.
+          Bijvoorbeeld in het welbekende potje met vet. Dat kan je met een beetje rekenen zelf programmeren.
+        example_code: |
+          ## Voorbeeld Hedy code
+          ```
+          couplet = 1
+          {print} 'Ik heb het potje met vet'
+          {print} 'al op de tafel gezet'
+          {print} 'Ik heb het'
+          {print} 'potje, potje, potje, potje... '
+          {print} 'veeeeeet'
+          {print} 'al op de tafel gezet'
+          couplet = couplet + 1
+          {print} 'Door naar het ' couplet 'e couplet'
+          ```
+          Regels 2 t/m 9 kun je nu zo vaak herhalen als je maar wilt, door de regels te kopiëren.
+
+          Na het potje met vet kun je natuurlijk ook nog andere liedjes programmeren. Er zijn veel liedjes met tellen erin.
+          Misschien kun jij het liedje 99 bottles of beer ook wel maken! Daar tellen we af in plaats van op.
+        start_code: "{print} 'Baby shark'"
+      16:
+        story_text: |
+          ## Zing een lied!
+          Maak het nog makkelijker om een liedje te programmeren zoals old MacDonald! Je kunt nu de dieren en hun geluiden aan elkaar koppelen, door ze op dezelfde plaats in het lijstje te zetten.
+          Ook de Dronken Zeeman gaat lekker snel in dit level! Je hebt maar 5 regels nodig voor het gehele lied. Kijk maar!
+        start_code: ""
+  turtle:
+    name: "Tekenen"
+    description: "Maak jouw eigen tekening"
+    image: "turtle.gif"
+    default_save_name: "schildpad"
+    levels:
+      1:
+        story_text: |
+          ## Tekenen maar
+          In level 1 kun je ook beginnen met een programmeer-tekening! Door lijnen te combineren met draaien kun je bijvoorbeeld een
+          vierkant maken of een trapje.
+
+          Met `{forward}` ga je naar voren. Het getal erna bepaalt hoe ver naar voren. Met `{turn} right` draai je een kwartslag, met de klok mee. `{turn} left` draait tegen de klok in.
+
+          Dit is het begin van een trapje, zorg jij dat het wel 5 treden worden?
+        example_code: |
+          ## Voorbeeld Hedy code
+          ```
+          {turn} right
+          {forward} 50
+          {turn} left
+          {forward} 50
+          ```
+        start_code: "{forward} 50\n{turn} right"
+      2:
+        story_text: |
+          ## Tekenen maar
+          In level 1 kon je schildpad alleen links of rechts draaien. Dat is een beetje saai!
+          In level 2 kan zijn neus alle kanten op kijken.
+
+          Een kwartslag draaien doe je met het getal 90. Dat noemen we graden. Een heel rondje is 360 graden.
+          Kun jij een ander figuur maken door de hoek te veranderen? Een driehoek of een rondje?
+          Je moet de schildpad dan misschien ook vaker vooruit laten gaan met `{forward}`.
+        example_code: |
+          ## Voorbeeld Hedy code
+
+          ```
+          {print} Figuren tekenen
+          hoek {is} 90
+          {turn} hoek
+          {forward} 25
+          {turn} hoek
+          {forward} 25
+          ```
+
+        start_code: |
+          {print} Schildpaddenrace!
+          hoek {is} 90
+          {turn} hoek
+          {forward} 25
+      3:
+        story_text: |
+          ## Zoekende schildpad
+          Ook bij je teken-schildpad kun je `{random}` gebruiken! Dan loopt hij steeds een ander pad.
+          Kies met `{at} {random}` een hoek uit een lijstje. Als je regels 2 en 3 een paar keer herhaalt, krijg je een langere tekening.
+
+        example_code: |
+          ## Voorbeeld Hedy code
+          ```
+          hoeken {is} 10, 50, 90, 150, 250
+          {turn} hoeken {at} {random}
+          {forward} 25
+          ```
+
+        start_code: |
+          {print} Schildpaddenrace!
+          hoek {is} 90
+          {turn} hoek
+          {forward} 25
+      8:
+        story_text: |
+          ## Tekenen maar
+          Nu we meerdere regels kunnen herhalen, kunnen we makkelijker figuren maken.
+          Want we hoeven maar één keer in te stellen wat de hoek is en dan steeds die variabele gebruiken in de `{repeat}`.
+        example_code: |
+          ## Voorbeeld Hedy code
+          ```
+          hoek = 90
+          {repeat} 10 {times}
+              {turn} hoek
+              {forward} 50
+          ```
+
+        story_text_2: |
+          ## Interactie
+          Ook kunnen we nu het programma verbeteren dat verschillende figuren tekent.
+          Week jij hoe ver de schildpad hier moet draaien? Maak de code af en je kunt iedere veelhoek tekenen.
+
+        example_code_2: |
+          ## Voorbeeld Hedy code
+          ```
+          hoeken = {ask} 'Hoeveel hoeken krijgt dit figuur?'
+          hoek = 360 / hoeken
+          {repeat} hoeken {times}
+              {turn} _
+              {forward} _
+          ```
+        start_code: |
+          hoeken = {ask} 'Hoeveel hoeken krijgt dit figuur?'
+
+      7:
+        story_text: |
+          ## Tekenen maar
+          In dit level kun je één regel code herhalen met `{repeat}`.
+        example_code: |
+          ## Voorbeeld Hedy code
+          ```
+          {print} 'Figuren tekenen'
+          {repeat} 3 {times} {forward} 10
+          ```
+        start_code: |
+          {print} 'Figuren tekenen'
+          {repeat} 3 {times} {forward} 10
+
+      6:
+        story_text: |
+          ## Tekenen maar
+          In dit level kun je gaan rekenen en kun je daarmee verschillende figuren tekenen.
+          Misschien heb je op school al geleerd dat een heel rondje rond draaien 360 graden is. Zo niet, dan weet je het nu!
+          Daarom gebruik je voor een vierkant ook 90 graden. 360 gedeeld door 4 is 90.
+          Nu we met Hedy kunnen rekenen, kunnen we alle figuren tekenen die we maar willen!
+        example_code: |
+          ## Voorbeeld Hedy code
+          ```
+          hoeken = {ask} 'Hoeveel hoeken krijgt dit figuur?'
+          hoek = 360 / hoeken
+          {forward} 50
+          {turn} hoek
+          {forward} 50
+          {turn} hoek
+          {forward} 50
+          {turn} hoek
+          {forward} 50
+          {turn} hoek
+          {forward} 50
+          {turn} hoek
+          {forward} 50
+          {turn} hoek
+          ```
+        start_code: |
+          {print} 'Figuren tekenen'
+
+      5:
+        story_text: |
+          ## Tekenen maar
+          In dit level kun je met `{if}` een keuze maken. Bijvoorbeeld tussen verschillende soorten figuren.
+        example_code: |
+          ## Voorbeeld Hedy code
+          ```
+          {print} 'Figuren tekenen'
+          figuur {is} {ask} 'Wil je een driehoek of een vierkant?'
+          {if} figuur {is} driehoek hoek {is} 120
+          {else} hoek {is} 90
+          {turn} hoek
+          {forward} 25
+          {turn} hoek
+          {forward} 25
+          {turn} hoek
+          {forward} 25
+          {turn} hoek
+          {forward} 25
+          ```
+        start_code: |
+          {print} 'Figuren tekenen'
+          hoek {is} 90
+          {turn} hoek
+          {forward} 25
+
+      4:
+        story_text: |
+          ## Tekenen maar
+          In dit level moet je aanhalingstekens gebruiken bij `{print}` en `{ask}`. Ook bij het tekenen dus!
+        example_code: |
+          ## Voorbeeld Hedy code
+          ```
+          {print} 'Figuren tekenen'
+          hoek {is} 90
+          {turn} hoek
+          {forward} 25
+          {turn} hoek
+          {forward} 25
+          ```
+
+        start_code: |
+          {print} 'Figuren tekenen'
+          hoek {is} 90
+          {turn} hoek
+          {forward} 25
+
+  dishes:
+    name: "Afwas?"
+    description: "Gebruik de computer om te kijken wie de afwas doet (Start op level 2)"
+    image: "dishes.png"
+    default_save_name: "Afwas"
+    levels:
+      10:
+        story_text: |
+          ## Afwasprogramma
+          In dit level kun je je afwasrooster nog beter maken.
+
+        start_code: ""
+      7:
+        story_text: |
+          ## Afwasprogramma
+          Met de `{repeat}` kun je stukjes code herhalen. Daarmee kun je dan voor de hele week uitrekenen wie er aan de beurt is.
+
+        example_code: |
+          ## Voorbeeld Hedy code
+          ```
+          mensen = mama, papa, Emma, Sophie
+          {repeat} _ _ {print} 'de afwasser is ' _
+          ```
+        start_code: "{print} 'Wie doet de afwas?'"
+      6:
+        story_text: |
+          ## Afwasprogramma
+          Hoe vaak gaat iedereen eigenlijk afwassen? Is dat wel eerlijk? Dat kun je nu tellen.
+
+        example_code: |
+          ## Voorbeeld Hedy code
+          ```
+          mensen = mama, papa, Emma, Sophie
+          emma_wast_af = 0
+          afwasser = mensen {at} {random}
+          {print} 'De afwasser is ' afwasser
+          {if} afwasser {is} Emma emma_wast_af = emma_wast_af + 1
+          {print} 'Emma gaat deze week ' emma_wast_af ' keer afwassen'
+          ```
+
+          Nu kun je regels 3 t/m 5 een paar keer (bijv 7 keer voor een hele week) kopiëren om weer voor een hele week vooruit te rekenen.
+          Maak jij de code voor de hele week?
+
+          ## Eerlijk afwasprogramma
+          Als je heel veel pech hebt moet je bij het vorige afwasprogramma misschien wel de hele week afwassen! Dat is niet eerlijk!
+          Daarom kun je ook het `{remove}` commando gebruiken om de gekozen afwasser uit het lijstje te halen. Zo hoeft de afwasser pas weer af te wassen als iedereen geweest is.
+          De code voor maandag en dinsdag staat klaar, maak jij de rest van de week af?
+          En kan jij een oplossing bedenken voor als het lijstje leeg is...?
+          ```
+          mensen = mama, papa, Emma, Sophie
+          afwasser = mensen {at} {random}
+          {print} 'Maandag is de afwasser: ' afwasser
+          {remove} afwasser {from} mensen
+          afwasser = mensen {at} {random}
+          {print} 'Dinsdag is de afwasser: ' afwasser
+          {remove} afwasser {from} mensen
+          afwasser = mensen {at} {random}
+          ```
+
+        start_code: "{print} 'Wie doet de afwas?'"
+      5:
+        story_text: |
+          ## Afwasprogramma
+          Met de `{if}` kun je nu leuker maken met een `{if}`. Je kan je programma laten reageren op de keuze.
+
+          Maak jij de code af zodat het 'chips' {print} als jij aan de beurt bent, en anders 'yes!'?
+          Vergeet de aanhalingstekens niet!
+
+        example_code: |
+          ## Voorbeeld Hedy code
+           ```
+           mensen {is} mama, papa, Emma, Sophie
+           afwasser {is} mensen {at} {random}
+           {if} afwasser {is} Sophie {print} _ chips ik moet de afwas doen _
+           {else} {print} ' gelukkig geen afwas want ' _ ' wast al af'
+           ```
+        start_code: "{print} 'Wie doet de afwas?'"
+      4:
+        story_text: |
+          ## Afwasprogramma
+          Met aanhalingstekens kun je je afwasprogramma mooier maken.
+          Deze keer is de voorbeeldcode niet helemaal compleet.
+          Maak jij de code af door op de lage streepjes de juiste commando's of tekens in te vullen?
+          Op ieder streepje moet steeds één woord of teken komen.
+
+          Tip: Vergeet de aanhalingstekens niet!
+        example_code: |
+          ## Voorbeeld Hedy code
+          ```
+          mensen {is} mama, papa, Emma, Sophie
+          {print} _ de afwas wordt gedaan door _
+          {print} mensen {at} _
+          ```
+        start_code: "{print} 'Wie doet de afwas?'"
+      3:
+        story_text: |
+          ## Afwasprogramma
+          Heb jij altijd onenigheid thuis over wie vandaag de afwas moet doen of de kattenbak moet verschonen?
+          Dan kun je de computer heel eerlijk laten kiezen. Dat kun jij nu programmeren in dit level!
+          Je maakt eerst een lijst met de leden van jouw gezin. Dan kies je met `{at} {random}` uit de lijst.
+
+        example_code: |
+          ## Voorbeeld Hedy code
+          ```
+          mensen {is} mama, papa, Emma, Sophie
+          {print} mensen {at} {random}
+          ```
+          ## Hack het afwasprogramma met {remove}
+          Heb jij geen zin om de afwas te doen? Hack dan het programma door jouw naam van het lijstje te halen!
+
+          ```
+          mensen {is} mama, papa, Emma, Sophie
+          jouw_naam {is} {ask} Wie ben jij?
+          {remove} jouw_naam {from} mensen
+          {print} mensen {at} {random} doet de afwas vanavond!
+          ```
+        start_code: "{print} Wie doet de afwas?"
+  dice:
+    name: "Dobbelsteen"
+    description: "Maak je eigen dobbelsteen"
+    image: "dice.png"
+    default_save_name: "Dobbelsteen"
+    levels:
+      10:
+        story_text: |
+          ## Dobbelsteen
+          Treuzelen je medespelers altijd bij het gooien van de dobbelstenen en duurt je spel te lang? In level 8 kun je Hedy in een keer laten gooien voor alle spelers!'
+
+        example_code: |
+          ## Voorbeeld Hedy code
+          ```
+          spelers = Anne, Jonneke, Jessie, Ilona
+          keuzes = 1, 2, 3, 4, 5, 6
+          {for} speler {in} spelers
+              {print} speler ' gooit ' keuzes {at} {random}
+              {sleep}
+          ```
+        start_code: ""
+      7:
+        story_text: |
+          ## Dobbelsteen
+          Je kunt ook in dit level weer een dobbelsteen maken. Met de `{repeat}` code kun je makkelijk een heel handje dobbelstenen rollen.
+          Probeer de voorbeeldcode maar eens af te maken! Op de streepjes moeten meerdere commando's en tekens komen.
+
+          Maar misschien wil jij wel een hele andere dobbelsteen maken. Dat mag natuurlijk ook!
+
+        example_code: |
+          ## Voorbeeld Hedy code
+          ```
+          keuzes {is} 1, 2, 3, 4, 5, regenworm
+          {repeat} _ _ {print} _ _ _
+          ```
+        start_code: "{print} 'Wat zal de dobbelsteen deze keer aangeven?'"
+      6:
+        story_text: |
+          ## Dobbelsteen
+          Je kunt nu weer een regenwormendobbelsteen maken, maar nu kun je ook uitrekenen hoeveel punten er gegooid zijn.
+
+          Je weet misschien dat de worm bij Regenwormen telt voor 5 punten. Nu kun je een worp gooien, en dan meteen uitrekenen hoeveel punten je dan hebt gegooid. Zo doe je dat voor 1 dobbelsteen:
+
+        example_code: |
+          ## Voorbeeld Hedy code
+          ```
+          keuzes = 1, 2, 3, 4, 5, regenworm
+          punten = 0
+          worp = keuzes {at} {random}
+          {print} 'je gooide ' worp
+          {if} worp {is} regenworm punten = punten + 5
+          {else} punten = punten + worp
+          {print} 'dat zijn dan ' punten ' punten'
+          ```
+          Kun jij de code nu zo maken dat je de totaalscore krijgt voor 8 dobbelstenen? Daarvoor moet je sommige stukken van de code knippen en plakken.
+        start_code: "{print} 'Wat zal de dobbelsteen deze keer aangeven?'"
+      5:
+        story_text: |
+          ## Dobbelsteen
+          Je kunt ook in dit level weer een dobbelsteen maken en daarbij de `{if}` gebruiken.
+          Maak de voorbeeldcode af zodat de code zegt 'Je mag stoppen met gooien' als je een regenworm hebt gegooid.
+
+          Maar misschien wil jij wel een dobbelsteen uit een heel ander spel namaken. Dat is natuurlijk ook goed. Verzin dan zelf een reactie. Bijv 'yes' bij 6 en 'jammer' bij iets anders.
+
+        example_code: |
+          ## Voorbeeld Hedy code
+          ```
+          keuzes {is} 1, 2, 3, 4, 5, regenworm
+          worp {is} _
+          {print} 'je hebt ' _ ' gegooid'
+          {if} _ {is} regenworm {print} 'Je mag stoppen met gooien.'
+          _ {print} 'Je moet nog een keer hoor!'
+          ```
+        start_code: "{print} 'Wat zal de dobbelsteen deze keer aangeven?'"
+      4:
+        story_text: |
+          ## Dobbelsteen
+          In dit level kunnen we zinnen maken met de dobbelwaarde in de zin, met aanhalingstekens natuurlijk.
+          Deze keer is de voorbeeldcode niet helemaal compleet. Maak jij de code af?
+        example_code: |
+          ## Voorbeeld Hedy code
+          ```
+          keuzes {is} 1, 2, 3, 4, 5, regenworm
+          {print} _ jij gooide _
+          {print} _ _ _ <- hier moet je het kiezen programmeren
+          ```
+
+        start_code: "{print} 'Wat zal de dobbelsteen deze keer aangeven?'"
+      3:
+        story_text: |
+          ## Dobbelsteen
+          In dit level kunnen we kiezen uit een lijst. Daarmee kunnen we de computer een kant van de dobbelsteen laten kiezen.
+          Kijk eens bij de spelletjes die je thuis in de kast hebt staan.
+          Zitten daar spelletjes tussen met een (speciale) dobbelsteen? Die kun je ook namaken met deze code.
+          Bijvoorbeeld de dobbelsteen van het spelletje Regenwormen met daarop de getallen 1 tot en met 5 en een regenworm.
+          ![Dobbelsteen van regenwormen met 1 tot en met 5 en een regenworm erop](https://cdn.jsdelivr.net/gh/felienne/hedy@24f19e9ac16c981517e7243120bc714912407eb5/coursedata/img/dobbelsteen.jpeg)
+
+        example_code: |
+          ## Voorbeeld Hedy code
+          ```
+          keuzes {is} 1, 2, 3, 4, 5, regenworm
+          {print} keuzes {at} {random}
+          ```
+
+        start_code: "{print} Wat zal de dobbelsteen deze keer aangeven?"
+      15:
+        story_text: |
+          ## Dobbelstenen
+          In dit dobbelspelletje moet je 6 gooien in zo min mogelijk beurten.
+
+        example_code: |
+          ## Voorbeeld Hedy code
+          ```
+          opties = 1, 2, 3, 4, 5, 6
+          {print} 'Gooi 6 in zo min mogelijk beurten!'
+          gegooid = 0
+          pogingen = 0
+          {while} gegooid != 6
+              gegooid = opties {at} {random}
+              {print} 'Jij gooide ' gegooid
+              pogingen = pogingen + 1
+          {print} 'Hoera! Je hebt 6 gegooid in ' pogingen ' pogingen.'
+          ```
+        start_code: ""
+  rock:
+    name: "Steen, papier, schaar"
+    description: "Maak jouw eigen steen, papier, schaar spel"
+    image: "rock.png"
+    default_save_name: "Steen"
+    levels:
+      1:
+        story_text: |
+          ## Steen, papier, schaar
+          In level 1 kun je een begin maken met een steen, papier, schaar spel.
+          Met `{ask}` kun je een keuze maken, en met `{echo}` kan je die keuze herhalen.
+
+        example_code: |
+          ## Voorbeeld Hedy code
+
+          ```
+          {print} wat kies jij?
+          {ask} kies uit steen, papier of schaar
+          {echo} dus jouw keuze was:
+          ```
+
+          Je kunt in plaats van woorden natuurlijk ook emoji's gebruiken: ✊✋✌
+        start_code: "{print} Welkom bij jouw eigen steen papier schaar!"
+      10:
+        story_text: |
+          ## Steen, papier, schaar
+          Ben je te lui om zelf steen papier te spelen? Dan kan Hedy het voor je doen!
+
+        example_code: |
+          ## Voorbeeld Hedy code
+          ```
+          keuzes = steen, papier, schaar
+          spelers = Marleen, Michael
+          {for} speler {in} spelers
+              {print} speler ' kiest ' keuzes {at} {random}
+          ```
+        start_code: ""
+      9:
+        story_text: |
+          ## Steen, papier, schaar
+          In dit level kun je het hele steen, papier, schaar programma maken door de {if} commando's in elkaar te zetten!
+        example_code: |
+          ## Voorbeeld Hedy code
+          ```
+          keuzes {is} steen, papier, schaar
+          jouw_keuze {is} {ask} 'Wat kies jij?'
+          {print} 'Jij kiest ' jouw_keuze
+          computer_keuze {is} keuzes {at} {random}
+          {print} 'De computer kiest ' computer_keuze
+          {if} computer_keuze {is} jouw_keuze
+              {print} 'Gelijkspel'
+          {if} computer_keuze {is} 'steen'
+              {if} jouw_keuze {is} 'papier'
+                  {print} 'Jij wint!'
+              {if} jouw_keuze {is} 'schaar'
+                  {print} 'De computer wint!'
+        start_code: ""
+      5:
+        story_text: |
+          ## Steen, papier, schaar
+          In level 5 kunnen we gaan bepalen wie er gewonnen heeft.
+          Daarvoor heb je de nieuwe `{if}` code nodig.
+
+          Sla jouw keuze op met de naam keuze en de keuze van de computer als computerkeuze.
+          Dan kun je met `{if}` kijken of ze hetzelfde zijn of verschillend.
+          Maak jij de code af?
+
+        example_code: |
+          ## Voorbeeld Hedy code
+          ```
+          opties {is} steen, papier, schaar
+          computerkeuze {is} _
+          keuze {is} {ask} 'Wat kies jij?'
+          {print} 'jij koos ' _
+          {print} 'computer koos ' _
+          {if} _ {is} _ {print} 'gelijkspel!' {else} {print} 'geen gelijkspel'
+          ```
+
+          Vul op de stippeltjes eerst de goede code aan om te kijken of het gelijkspel is.
+
+        start_code: "{print} 'Welkom bij jouw eigen steen papier schaar!'"
+      4:
+        story_text: |
+          ## Steen, papier, schaar
+          In dit level kunnen we steen, papier, schaar verder programmeren. Maar als je er tekst bij wilt, moet je ook hier nu aanhalingstekens gebruiken.
+          Maak jij de code af door op de stipjes de juiste commando's of tekens in te vullen?
+
+        example_code: |
+          ## Voorbeeld Hedy code
+          ```
+          keuzes {is} steen, papier, schaar
+          {print} _ De computer koos: _ _ {at} _
+          ```
+        start_code: "{print} 'Welkom bij jouw eigen steen papier schaar!'"
+      3:
+        story_text: |
+          ## Steen, papier, schaar
+          In dit level kunnen we lijstjes invoeren en daar dingen uit kiezen. Je maakt eerst een lijstje met `{is}`. Daarna kan je de computer met `{at} {random}` (je zegt et ren-dom) iets uit de lijst laten kiezen.
+          Zo kun je de computer laten kiezen uit steen, papier en schaar.
+        example_code: |
+          ## Voorbeeld Hedy code
+          ```
+          keuzes {is} steen, papier, schaar
+          {print} keuzes {at} {random}
+          ```
+          Ook in dit level kun je de `{ask}` weer gebruiken, dus probeer maar eens of jij jouw keuze en de keuze van de computer kan printen!
+          Let wel goed op, omdat de `{ask}` nu anders werkt dan in de vorige levels. Er moet een naam voor.
+        start_code: "{print} Welkom bij jouw eigen steen papier schaar!"
+      2:
+        story_text: |
+          ## Steen, papier, schaar
+          In dit level kun je variabelen gebruiken om alvast een stukje van de spelletje te programmeren. In het volgende level leer je het spelletje maken.
+
+        example_code: |
+          ## Voorbeeld Hedy code
+          ```
+          keuze {is} _
+          {print} ik kies keuze
+          ```
+        start_code: ""
+      13:
+        story_text: |
+          ## Steen, papier, schaar
+          Met het `{and}` commando kun je steen, papier, schaar veel netter programmeren. Kijk maar eens naar de voorbeeldcode en probeer hem zelf af te maken!
+
+        example_code: |
+          ## Voorbeeld Hedy code
+          ```
+          opties = 'steen', 'papier', 'schaar'
+          jouw_keuze = {ask} 'Wat kies jij?'
+          computer_keuze = opties {at} {random}
+          {print} 'Jij kiest ' jouw_keuze
+          {print} 'De computer kiest ' computer_keuze
+          {if} computer_keuze {is} jouw_keuze
+              {print} 'Gelijkspel'
+          {if} computer_keuze {is} 'steen' {and} jouw_keuze {is} 'papier'
+              {print} 'Jij wint!'
+          {if} computer_keuze {is} 'steen' {and} jouw_keuze {is} 'schaar'
+              {print} 'De computer wint!'
+          ```
+        start_code: ""
+      15:
+        story_text: |
+          ## Steen, papier, schaar
+          Speel tot je de computer verslaat! Maar maak eerst de voorbeeld code af...
+
+        example_code: |
+          ## Voorbeeld Hedy code
+          ```
+          gewonnen = 'nee'
+          opties = 'steen', 'papier', 'schaar'
+          {while} gewonnen == 'nee'
+              jouw_keuze = {ask} 'Wat kies jij?'
+              computer_keuze = opties {at} {random}
+              {print} 'jij koos ' jouw_keuze
+              {print} 'de computer koos ' computer_keuze
+              {if} computer_keuze == jouw_keuze
+                  {print} 'Gelijkspel!'
+              {if} computer_keuze == 'steen' {and} jouw_keuze == 'schaar'
+                  {print} 'Je verliest!'
+              {if} computer_keuze == 'steen' {and} jouw_keuze == 'papier'
+                  {print} 'Je wint!'
+                  gewonnen = 'ja'
+        start_code: ""
+  calculator:
+    name: "Rekenmachine"
+    description: "Maak een rekenmachine"
+    image: "calculator.png"
+    default_save_name: "Rekenmachine"
+    levels:
+      14:
+        story_text: |
+          ## Raad mijn getal
+          In dit level kun je het spelletje 'Raad mijn getal' programmeren!
+
+        example_code: |
+          ## Voorbeeld Hedy code
+          ```
+          {print} 'Raad mijn getal'
+          getallen = 1, 2, 3, 4, 5, 6, 7, 8, 9, 10
+          getal = getallen {at} {random}
+          spel = 'aan'
+          {for} i {in} {range} 1 {to} 10
+              {if} spel == 'aan'
+                  gok = {ask} 'Welk getal denk je?'
+                  {if} gok > getal
+                      {print} 'Lager!'
+                  {if} gok < getal
+                      {print} 'Hoger!'
+                  {if} gok == getal
+                      {print} 'Hoera!'
+                      spel = 'af'
+        start_code: ""
+      12:
+        story_text: |
+          ## Rekenmachine
+          In dit level kun je ook met kommagetallen werken met de rekenmachine. Onthoud wel dat je geen komma gebruikt, maar een punt!
+
+        example_code: |
+          ## Voorbeeld Hedy code
+          ```
+          getal1 = {ask} 'Wat is het eerste getal?'
+          getal2 = {ask} 'Wat is het tweede getal?'
+          antwoord = getal1 + getal2
+          {print} getal1 ' plus ' getal2 ' is ' antwoord
+          ```
+        start_code: ""
+      10:
+        story_text: |
+          ## Rekenmachine
+          Met dit rekenspelletje kun je de tafels oefenen.
+          Hoe meer getallen je aan de lijst toevoegt, hoe meer tafels je kunt oefenen.
+
+        example_code: |
+          ## Voorbeeld Hedy code
+          ```
+          nummers = 1, 2, 3
+          {for} nummer1 {in} nummers
+              {for} nummer2 {in} nummers
+                  antwoord = {ask} 'Hoeveel is ' nummer2 ' keer ' nummer1 '?'
+                  goed = nummer1 * nummer2
+                  {if} antwoord {is} goed
+                      {print} 'Goedzo!'
+                  {else}
+                      {print} 'Foutje! Het was... ' goed
+          ```
+        start_code: ""
+      9:
+        story_text: |
+          ## Rekenmachine
+          In dit level kun je een score bijhouden bij je rekenspelletje!
+
+          ## Voorbeeld Hedycode
+          ```
+          score = 0
+          {repeat} 10 {times}
+              getallen = 1, 2, 3, 4, 5, 6, 7, 8, 9, 10
+              getal1 = getallen {at} {random}
+              getal2 = getallen {at} {random}
+              goede_antwoord = getal1 * getal2
+              {print} 'Hoeveel is ' getal1 ' keer ' getal2 '?'
+              antwoord = {ask} 'Vul hier het antwoord in:'
+              {print} 'Jouw antwoord is ' antwoord
+              {if} antwoord {is} goede_antwoord
+                  score = score +1
+          {print} 'Je score is ' score
+          ```
+        start_code: "{print} 'Welcome to this calculator!'"
+        example_code: "## Example Hedy code\n\n```\nscore = 0\n{repeat} 10 {times}\n    numbers = 1, 2, 3, 4, 5, 6, 7, 8, 9, 10\n    number1 = numbers {at} {random}\n    number2 = numbers {at} {random}\n    correct_answer = number1 * number2\n    {print} 'What is ' number1 ' times ' number2 '?'\n    answer = {ask} 'Type your answer here...'\n    {print} 'Your answer is' answer\n    {if} answer {is} correct_answer\n        score = score + 1\n{print} 'Great job! Your score is... ' score ' out of 10!'\n```\n"
+      6:
+        story_text: |
+          ## Rekenmachine
+          Nu je kunt rekenen, kun je ook een programma maken om sommetjes te oefenen. Je kunt de sommen zelf verzinnen, bijv zo:
+
+        example_code: |
+          ## Voorbeeld Hedy code
+          ```
+          goedeantwoord = 11 * 27
+          antwoord = {ask} 'Hoeveel is 11 keer 27?'
+          {if} antwoord {is} goedeantwoord {print} 'goedzo'
+          {else} {print} 'Foutje! Het was ' goedeantwoord
+          ```
+
+        story_text_2: |
+          ## Willekeurige getallen
+          Je kunt ook de computer zelf willekeurige sommen laten maken met {random}.
+
+          Zo kies je een aantal tafels om uit te oefenen, en pak je daaruit steeds een andere som:
+
+        example_code_2: |
+          ## Voorbeeld Hedy code
+          ```
+          tafels = 4, 5, 6, 8
+          keer = 1, 2, 3, 4, 5, 6, 7, 8, 9, 10
+          tafel = tafels {at} {random}
+          keergetal = keer {at} {random}
+          goede_antwoord = tafel * keergetal
+          antwoord = {ask} 'hoeveel is ' tafel ' keer ' keergetal '?'
+          {if} antwoord {is} goede_antwoord {print} 'goedzo'
+          {else} {print} 'foutje! het was ' goede_antwoord
+          ```
+        start_code: "{print} 'Welkom bij jouw rekenmachine'"
+      15:
+        story_text: |
+          ## Rekenmachine
+          In het rekenspelletje dat je een aantal levels terug hebt leren maken, kun je de `{while}` loop toevoegen.
+          Hierdoor mag de speler pas door naar de volgende vraag als het goede antwoord gegeven is.
+          ## Voobeeld Hedy code
+          ```
+          score = 0
+          {for} i {in} {range} 0 {to} 9
+              getallen = 1, 2, 3, 4, 5, 6, 7, 8, 9, 10
+              getal1 = getallen {at} {random}
+              getal2 = getallen {at} {random}
+              goedeantwoord = getal1 * getal2
+              antwoord = 0
+              {while} antwoord != goedeantwoord
+                  {print} 'Hoeveel is ' getal1 ' keer ' getal2 '?'
+                  antwoord = {ask} 'Vul hier het antwoord in:'
+                  {print} 'Jouw antwoord is ' antwoord
+              {print} 'Goedzo!'
+          {print} 'Je hebt gewonnen!'
+          ```
+        start_code: ""
+        example_code: "## Example Hedy code\n\n```\nscore = 0\n{for} i {in} {range} 0 {to} 9\n    numbers = 1, 2, 3, 4, 5, 6, 7, 8, 9, 10\n    number1 = numbers {at} {random}\n    number2 = numbers {at} {random}\n    correct = number1 * number2\n    answer = 0\n    {while} answer != correct\n        {print} 'How much is ' number1 ' times ' number2 '?'\n        answer = {ask} 'Fill in your answer:'\n        {print} 'Your answer is ' answer\n    {print} 'Good job!'\n{print} 'You win!'\n```\n"
+  fortune:
+    name: "Waarzegger"
+    description: "Laat Hedy jouw toekomst voorspellen"
+    image: "fortuneteller.png"
+    default_save_name: "Waarzegger"
+    levels:
+      1:
+        story_text: |
+          ## Hedy de Waarzegger
+          Heb je ooit op de kermis jouw toekomst laten voorspellen door een waarzegger? Of heb je ooit met magische biljartbal gespeeld?
+          Dan weet je waarschijnlijk dat zij niet echt de toekomst kunnen voorspellen, maar dat maakt de voorspelling niet minder leuk!
+
+          Ook Hedy kunnen we omtoveren in een waarzeggersmachine! In level 1 beginnen we makkelijk, met het voorstellen van Hedy de Waarzegger en het herhalen van de antwoorden van de speler met {echo}.
+          Kijk maar naar het voorbeeld:
+
+        example_code: |
+          ## Voorbeeld Hedy code
+          ```
+          {print} Hoi, ik ben Hedy de waarzegger!
+          {ask} Wie ben jij?
+          {print} Ik voorspel... Ik voorspel...
+          {echo} Jouw naam is
+          ```
+
+          ## Uitdaging
+          Hedy kan nu voorspellen hoe jij heet, maar kun jij ervoor zorgen dat Hedy meer voorspellingen over je kan maken?
+
+          Zoals je merkt, is Hedy nog niet echt een goede waarzegger. Ze voorspelt alleen wat je haar vertelt!
+          Neem een kijkje in level 2 om te leren om echte voorspellingen te doen!
+        start_code: ""
+      12:
+        story_text: |
+          ## Waarzegger
+          In dit level kun je langere voorspellingen maken! Kijk maar:
+
+        example_code: |
+          ## Voorbeeld Hedy code
+          ```
+          voorspellingen = 'je wordt rijk', 'je wordt verliefd', 'je glijdt uit over een bananenschil'
+          {print} 'Ik pak mijn glazen bol erbij...'
+          {print} 'Ik zie... Ik zie...'
+          {sleep} 2
+          {print} voorspellingen {at} {random}
+          ```
+        start_code: ""
+      10:
+        story_text: |
+          ## Hedy de Waarzegger
+          In dit level kun je met een druk op de knop het hele leven voorspellen van al je vrienden tegelijk!
+
+        example_code: |
+          ## Voorbeeld Hedy code
+          ```
+          huizen = villa, appartement, krot, rijtjeshuis
+          liefdes = niemand, een prins(es), zomaar iemand, je ware liefde
+          huisdieren = hond, cavia, olifant
+          namen = Jenna, Ryan, Jim
+          {for} naam {in} namen
+              {print} naam ' woont in een ' huizen {at} {random}
+              {print} naam ' trouwt met ' liefdes {at} {random}
+              {print} naam ' krijgt een ' huisdieren {at} {random} ' als huisdier'
+              {sleep} 2
+          ```
+
+          ## Voorbeeld Hedy code - Harry Potter
+          ```
+          huizen = Griffoendor, Zwadderich, Huffelpuf, Ravenklauw
+          vakken = toverdranken, verweer tegen de zwarte kunsten, bezweringen, transfiguratie
+          angsten = Voldemort, Spinnen, falen bij je SLIJMBALLEN
+          namen = Harry, Ron, Hermelien
+          {for} naam {in} namen
+              {print} naam ' wordt gesorteerd in ' huizen {at} {random}
+              {print} naam ' is goed in ' vakken {at} {random}
+              {print} naam 's grootste angst is ' angsten {at} {random}
+          ```
+        start_code: ""
+        example_code_2: "## Example Hedy code\n```\nhouses = Gryffindor, Slytherin, Hufflepuff, Ravenclaw\nsubjects = potions, defence against the dark arts, charms, transfiguration\nfears = Voldemort, spiders, failing your OWL test\nnames = Harry, Ron, Hermione\n{for} name in names\n    {print} name ' is placed in ' houses {at} {random}\n    {print} name ' is great at ' subjects {at} {random}\n    {print} name 's greatest fear is ' fears {at} {random}\n```\n"
+        story_text_2: We can also make a Harry Potter themed fortune teller.
+      8:
+        story_text: |
+          ## Hedy de waarzegger
+          Weet je nog dat je in voorgaande levels een waarzegger hebt gemaakt die drie vragen tegelijk kon stellen?
+          Het enige probleem dat we tegenkwamen is dat Hedy toen eerst de drie vragen printte en daarna pas de drie antwoorden.
+          Nu is dat probleem opgelost en kan Hedy na een vraag meteen een antwoord printen, omdat je nu niet maar één regel code kunt herhalen met {repeat}, maar een heel stuk van je code!
+          Kijk maar:
+
+        example_code: |
+          ## Voorbeeld Hedy code
+          ```
+          {print} 'Ik ben Hedy de waarzegger!'
+          {print} 'Je mag 3 vragen stellen!'
+          antwoorden = ja, nee, misschien
+          {repeat} 3 {times}
+              vraag = {ask} 'Wat wil je weten?'
+              {print} vraag
+              {sleep}
+              {print} antwoorden {at} {random}
+          ```
+        start_code: ""
+      7:
+        story_text: |
+          ## Hedy de Waarzegger
+          Nu kun je het `{repeat}` commando gebruiken om meerdere voorspellingen te doen. Kijk maar naar het voorbeeld:
+
+        example_code: |
+          ## Voorbeeld Hedy code
+          ```
+          {print} 'Ik ben Hedy de waarzegger'
+          {print} 'Je mag 3 vragen stellen!'
+          {repeat} 3 {times} vraag = {ask} 'Wat wil je weten?'
+          antwoorden = ja, nee, misschien
+          {repeat} 3 {times} {print} 'Mijn glazen bol zegt... ' antwoorden {at} {random}
+          ```
+
+          ## Uitdaging
+          Zoals je ziet worden de vragen niet geprint in dit voorbeeld. Dat komt omdat de variabele 'vraag' 3x veranderd wordt.
+          Elke keer als een speler een nieuw antwoord geeft, wordt de variabele namelijk overschreven, waardoor het vorige antwoord verloren gaat.
+          Dit betekent dat je dus niet alle vragen kunt printen op deze manier.
+
+          Als je 3 verschillende variabelen gebruikt, in plaats van eentje (bijvoorbeeld vraag1, vraag2 en vraag3), kun je dit probleem oplossen en de vragen wel printen.
+          Dit betekent wel dat je het {repeat} commando alleen bij de antwoorden kunt gebruiken en alle vragen apart moet stellen.
+          Lukt het jou dit te maken?
+
+          In het volgende level verandert de opmaak van het {repeat}-commando, waardoor dit probleem verdwijnt!
+        start_code: ""
+      6:
+        story_text: |
+          ## Hedy de Waarzegger
+          In dit level kun je rekenen met Hedy, waardoor je "magische" formules kunt gebruiken in je voorspellingen!
+          Zo kun je berekenen hoe rijk je wordt, aan de hand van de formule in het voorbeeld:
+
+        example_code: |
+          ## Voorbeeld Hedy code
+          ```
+          {print} 'Ik ben Hedy de Waarzegger!'
+          {print} 'Ik kan voorspellen hoeveel kinderen je later krijgt!'
+          leeftijd = {ask} 'Hoe oud ben je?'
+          brusjes = {ask} 'Hoeveel broers/zussen heb je?'
+          lengte = {ask} 'Hoe lang ben je (in cm)?'
+          kinderen = lengte / leeftijd
+          kinderen = kinderen - brusjes
+          {print} 'Jij krijgt later... '
+          {sleep} 2
+          {print} kinderen ' kinderen!'
+          ```
+
+          ## Uitdaging
+          In de voorbeelden worden simpele vragen gebruikt zoals 'Hoe oud ben je?' en Hoe lang ben je? , maar je kunt natuurlijk van alles gebruiken om voorspellingen te maken!
+          Kun jij zelf leuke of grappige vragen bedenken die Hedy kan gebruiken in haar voorspellingen?
+
+          ## Voorbeeld gekke voorspelling
+          ```
+          {print} 'Ik ben Hedy de malle waarzegger!'
+          {print} 'Ik ga voorspellen hoe slim jij bent!'
+          ajax = {ask} 'Op een schaal van 0 tot 10 hoeveel houd jij van Ajax?'
+          bananen = {ask} 'Hoeveel bananen heb jij deze week gegeten?'
+          hygiene = {ask} 'Hoevaak heb jij je handen al gewassen vandaag?'
+          resultaat = bananen + hygiene
+          resultaat = resultaat * ajax
+          {print} 'Jij bent ' resultaat 'procent slim.'
+          ```
+        start_code: ""
+      5:
+        story_text: |
+          ## Hedy de Waarzegger
+          In dit level leer je hoe je er (stiekem) voor kunt zorgen dat Hedy altijd goede voorspellingen voor jou heeft.
+          Door `{if}` en `{else}` te gebruiken kun je er namelijk voor zorgen dat jij de leuke voorspellingen krijgt, en de anderen niet!
+          Kijk naar het voorbeeld om te zien hoe het moet:
+
+        example_code: |
+          ## Voorbeeld Hedy code
+          ```
+          {print} 'Hoi ik ben Hedy de Waarzegger'
+          {print} 'Ik kan voorspellen wie morgen de loterij wint!'
+          naam {is} {ask} 'Wie ben jij?'
+          {if} naam {is} Hedy {print} 'Hoera, je wint! 🤩' {else} {print} 'Helaas, iemand anders wint 😭'
+          ```
+
+        story_text_2: |
+          Verander Hedy in je eigen naam en jij zult altijd de loterij winnen! Natuurlijk is dit wel een beetje verdacht voor andere spelers...
+          Om dat op te lossen kun je ervoor zorgen dat Hedy wel steeds iets anders zegt, maar bij jou altijd een goed antwoord en bij de anderen een slechte.
+          Kijk maar naar dit voorbeeld:
+
+        example_code_2: |
+          ## Voorbeeld Hedy code
+          ```
+          {print} 'Hoi ik ben Hedy de Waarzegger'
+          {print} 'Ik kan voorspellen wie morgen de loterij wint!'
+          naam {is} {ask} 'Wie ben jij?'
+          goedantwoord {is} Hoera! Je wint!, Je bent rijk!, Jij gaat zeker winnen!
+          slechtantwoord {is} Helaas!, Geen prijs voor jou, Probeer het nog eens
+          {if} naam {is} Hedy {print} goedantwoord {at} {random} {else} {print} slechtantwoord {at} {random}
+          ```
+
+          ##Uitdaging
+          Op deze manier kun je nog veel meer programma's schrijven! Je zou bijvoorbeeld kunnen voorspellen welke club de Eredivisie wint.
+          Of je zou de toverspiegel uit Sneeuwwitje kunnen laten voorspellen dat jij de mooiste van het land bent (en de rest natuurlijk niet!).
+          Of er zijn nog heel veel meer opties, laat je fantasie de vrije loop en wees creatief!
+        start_code: ""
+      4:
+        story_text: |
+          ## Hedy de Waarzegger
+          In dit level kun je oefenen met de aanhalingstekens. Probeer dezelfde code te maken als in je vorige level, maar let op dat je de aanhalingstekens op de goede plek plaatst!
+
+        example_code: |
+          ## Voorbeeld Hedy code
+          ```
+          {print} 'Hoi ik ben Hedy de Waarzegger!'
+          vraag {is} {ask} 'Wat wil je weten?'
+          {print} 'Dit is je vraag: ' vraag
+          antwoorden {is} ja, nee, misschien
+          {print} 'Mijn glazen bol zegt...'
+          {sleep} 2
+          {print} antwoorden {at} {random}
+          ```
+        start_code: ""
+      3:
+        story_text: |
+          ## Hedy de Waarzegger
+          In het vorige level heb je een begin gemaakt aan de waarzegger, maar echt voorspellingen waren er nog niet.
+          In dit level kun je een variabele gebruiken en het `{at} {random}` commando om Hedy antwoorden te laten kiezen op je vraag.
+          Kijk maar naar dit voorbeeld:
+
+        example_code: |
+          ## Voorbeeld Hedy code
+          ```
+          {print} Hoi Ik ben Hedy de Waarzegger
+          vraag {is} {ask} Wat wil je weten?
+          {print} vraag
+          antwoorden {is} ja, nee, misschien
+          {print} Mijn glazen bol zegt...
+          {sleep} 2
+          {print} antwoorden {at} {random}
+          ```
+
+          ## Uitdaging
+          Er zijn nu maar 3 antwoordopties waar Hedy uit kan kiezen, kun jij er meer toevoegen? Bijvoorbeeld: zeker weten, geen idee of probeer het nog eens!
+        start_code: ""
+  restaurant:
+    name: "Restaurant"
+    description: "Maak een virtueel restaurant"
+    image: "restaurant.png"
+    default_save_name: "Restaurant"
+    levels:
+      1:
+        story_text: |
+          ## Restaurant level 1
+          Je kunt met Hedy ook een virtueel restaurant bouwen en de bestellingen van je klanten opnemen!
+
+        example_code: |
+          ## Voorbeeld Hedy code
+          ```
+          {print} Welkom bij McHedy! 🍟
+          {ask} Wat wilt u bestellen?
+          {echo} Dus u wilt graag
+          {print} Bedankt voor uw bestelling!
+          ```
+
+          ## Uitdaging
+          Kun jij het restaurant verder uitbreiden door meer regels code toe te voegen? Je zou bijvoorbeeld kunnen vragen of je klant ook iets wil drinken, vertellen hoe duur het is, of de klant eet smakelijk wensen!
+
+        start_code: "{print} Welkom bij McHedy!"
+      2:
+        story_text: |
+          ## Restaurant level 2
+          In level 2 kun je variabelen gebruiken om je restaurant interactiever te maken! Kijk maar naar het voorbeeld.
+
+        start_code: ""
+      12:
+        story_text: |
+          ## Restaurant
+          In dit level kun je kommagetallen gebruiken op je menukaart, kijk maar!
+
+        example_code: |
+          ```
+          prijs = 0
+          eten = {ask} 'Wat wil je eten?'
+          drinken = {ask} 'Wat wil je drinken?'
+          {if} eten {is} 'hamburger'
+              prijs = prijs + 6.50
+          {if} eten {is} 'pizza'
+              prijs = prijs + 5.75
+          {if} drinken {is} 'water'
+              prijs = prijs + 1.20
+          {if} drinken {is} 'frisdrank'
+              prijs = prijs + 2.35
+          {print} 'Dat wordt dan ' prijs ' euro, alsjeblieft'
+          ```
+        start_code: ""
+      11:
+        story_text: |
+          ## Maak je eigen restaurant
+          In dit level kun je de functie `i in {range} 1 {to} 5` gebruiken om een bestelling te printen voor meerdere mensen.
+
+        example_code: |
+          ## Voorbeeld Hedy code
+          ```
+          {print} 'Welkom bij McHedy!'
+          {print} 'U kunt hier uw bestelling doorgeven'
+          mensen = {ask} 'Voor hoeveel personen wilt u bestellen?'
+          {for} i {in} {range} 1 {to} mensen
+              {print} i 'e bestelling:'
+              eten = {ask} 'Wat wilt u eten?'
+              {print} eten
+              {if} eten {is} patat
+                  saus = {ask} 'Wat voor saus wil je?'
+                  {print} saus
+              drinken = {ask} 'Wat wilt u drinken?'
+              {print} drinken
+          prijs = 4 * mensen
+          {print} 'Dat wordt dan ' prijs ' euro!'
+          ```
+          ## Uitdaging
+          Alle uitdagingen die in level 7 worden genoemd zoals de extra `{if}` statements of de verbeterde prijzen, kun je natuurlijk in dit level nog steeds gebruiken!
+        start_code: "{print} 'Welkom bij McHedy!' "
+      10:
+        story_text: |
+          ## Restaurant
+          In dit level kun je gemakkelijk de bestelling opnemen van alle gasten in een korte code.
+
+        example_code: |
+          ## Voorbeeld Hedy code
+          ```
+          gangen = voorgerecht, hoofdgerecht, nagerecht
+          {for} gang {in} gangen
+              eten = {ask} 'Wat wilt u bestellen als ' gang '?'
+              {print} eten ' wordt uw ' gang
+          ```
+
+        story_text_2: |
+          ## Voorbeeld Hedy code
+          Dit kun je uiteraard ook voor meerdere mensen toepassen!
+
+        example_code_2: |
+          ```
+          gangen = voorgerecht, hoofdgerecht, nagerecht
+          namen = Timon, Onno
+          {for} naam {in} namen
+              {for} gang {in} gangen
+                  eten = {ask} naam ', Wat wil jij bestellen als ' gang '?'
+                  {print} naam ' bestelt ' eten ' als ' gang
+          ```
+        start_code: "gangen = voorgerecht, hoofdgerecht, nagerecht"
+      9:
+        story_text: |
+          ## Restaurant
+          In dit level kun je het restaurant interactiever maken met {if} commando's in in commando's.
+
+        example_code: |
+          ## Voorbeeld Hedy code
+          ```
+          {print} 'Welkom bij restaurant Hedy'
+          mensen = {ask} 'Met hoeveel mensen bent u vanavond?'
+          prijs = 0
+          {repeat} mensen {times}
+              eten = {ask} 'Wat wilt u eten?'
+              {print} eten
+              {if} eten {is} friet
+                  prijs = prijs + 3
+                  saus = {ask} 'Welke saus wilt u daarbij?'
+                  {if} saus {is} geen
+                      {print} 'zonder saus'
+                  {else}
+                      prijs = prijs + 1
+                      {print} 'met ' saus
+              {if} eten {is} pizza
+                  prijs = prijs + 7
+              {print} 'Dat is dan ' prijs ' euro'
+              {print} 'Eet smakelijk!'
+          ```
+        start_code: ""
+      8:
+        story_text: |
+          ## Restaurant
+          In dit level kun je meerdere regels code herhalen, wat betekent dat je meerdere mensen kunt vragen wat ze willen eten en drinken en dat ook nog kunt printen.
+          Kijk maar naar het voorbeeld!
+
+        start_code: "{print} 'Welkom bij McHedy!' "
+      7:
+        story_text: |
+          ## Restaurant
+          Nu kun je het `{repeat}` commando gebruiken om van meerdere klanten de bestelling op te nemen.
+
+        start_code: ""
+      6:
+        story_text: |
+          ## Restaurant
+          In dit level kun je in je restaurant prijzen toevoegen en berekenen!
+
+        example_code: |
+          ## Voorbeeld Hedy code
+            Je kunt een simpel restaurant maken:
+            ```
+            {print} 'Welkom bij McHedy'
+            {print} 'U kunt kiezen uit een hamburger, een kroket of een kaassouffle'
+            {print} 'U krijgt frietjes en drinken bij uw bestelling. '
+            eten = {ask} 'Wat wilt u bestellen?'
+            prijs = 0
+            {if} eten {is} hamburger prijs = 8
+            {if} eten {is} kroket prijs = 6
+            {if} eten {is} kaassoufle prijs = 5
+            {print} 'U heeft een ' eten ' besteld'
+            {print} 'Dat is dan ' prijs ' euro, alstublieft!'
+            {print} 'Bedankt en eet smakelijk!'
+            ```
+            In de hierboven kan je maar één gerecht bestellen en dat wordt de prijs die afgerekend moet worden.
+
+        story_text_2: |
+          Je kunt de code nog een stuk uitgebreider maken, kijk maar naar dit voorbeeld waarin je 3 gangen kunt bestellen.
+
+        example_code_2: |
+          ## Voorbeeld Hedy code
+            Met deze code kan een klant drie gerechten bestellen.
+
+            ```
+            {print} 'Welkom in restaurant Hedy'
+            {print} 'Dit is ons menu:'
+            {print} 'Onze voorgerechten zijn salade, soep of carpaccio'
+            {print} 'Onze hoofdgerechten zijn pizza, lasagne, of spaghetti'
+            {print} 'Onze toetjes zijn brownie, ijsje, of milkshake'
+            voorgerecht = {ask} 'Welk voorgerecht wilt u?'
+            hoofdgerecht = {ask} 'Welk hoofdgerecht wilt u?'
+            nagerecht = {ask} 'Welk nagerecht wilt u?'
+            prijs = 0
+            {if} voorgerecht {is} soep prijs = prijs + 6 {else} prijs = prijs + 7
+            {if} hoofdgerecht {is} pizza prijs = prijs + 10
+            {if} hoofdgerecht {is} lasagne prijs = prijs + 12
+            {if} hoofdgerecht {is} spaghetti prijs = prijs + 8
+            {if} nagerecht {is} brownie prijs = prijs + 7
+            {if} nagerecht {is} ijsje prijs = prijs + 5
+            {if} nagerecht {is} milkshake prijs = prijs + 4
+            {print} 'Dit heb je besteld: ' voorgerecht ' , ' hoofdgerecht ' en ' nagerecht
+            {print} 'Dat wordt dan ' prijs ' euro, alstublieft.'
+            {print} 'Bedankt en eet smakelijk!'
+            ```
+            ## Uitdaging
+
+            Kun jij nog meer toevoegingen bedenken voor je restaurant? Bijvoorbeeld:
+            - mensen korting geven met een geheime code?
+            - vragen hoeveel mensen er komen en de prijs daarop aanpassen?
+            - nog een gang toevoegen?
+            - een kindermenu toevoegen?
+            - nog iets anders?
+
+        start_code: "{print} 'Welkom'"
+      5:
+        story_text: |
+          ## Restaurant
+          Nu kun je het nieuwe `{if}` commando gebruiken om verschillende reacties te geven op antwoorden van de klanten. Zo kun je bijvoorbeeld vragen of de klant saus wil bij de frietjes, terwijl dat een rare vraag zou zijn als de klant pizza bestelt.
+
+        example_code: |
+          ## Voorbeeld Hedy code
+          ```
+          {print} 'Welkom bij McHedy'
+          eten {is} {ask} 'Wat wilt u eten?'
+          {if} eten {is} friet saus {is} {ask} 'Welke saus wilt u bij de friet?'
+          {if} eten {is} pizza topping {is} {ask} 'Welke topping wilt u op de pizza?'
+          {print} eten
+          ```
+        start_code: ""
+      4:
+        story_text: |
+          ## Restaurant
+          Lukt het jou om aanhalingstekens toe te voegen aan je restaurantcode?
+        start_code: ""
+      3:
+        story_text: |
+          ## Random restaurant
+          In level 3 kun je ook het commando `{at} {random}` gebruiken om Hedy voor jou te laten kiezen. Hierdoor kun je ook een grappig {random} restaurant bouwen, waarbij je Hedy laat kiezen wat jij te eten krijgt!
+
+          ## Voorbeeld Hedy Code Random Restaurant
+          ```
+          gerechten {is} patat, pizza, spruitjes
+          toetjes {is} een ijsje, appeltaart, franse stinkkaas
+          drinken {is} cola, water, bier
+          prijzen {is} 1 euro, 10 euro, 100 euro
+          {print} Welkom bij het {random} restaurant
+          {print} Vandaag eet u gerechten {at} {random}
+          {print} Daarbij drinkt u drinken {at} {random}
+          {print} En u krijgt toetjes {at} {random} achteraf
+          {print} Dat wordt dan prijzen {at} {random}
+          {print} Eet smakelijk!
+          ```
+
+          ## Allergieën
+          Vindt je klant iets niet lekker of is je klant allergisch? Haal dan een item van je menu met het `{remove}` commando.
+
+          ```
+          {print} Mysterie Milkshake
+          smaken {is} aardbei, banaan, chocolade
+          allergie {is} {ask} Ben je allergisch voor een smaak?
+          {remove} allergie {from} smaken
+          {print} Jij krijgt een milkshake  smaken {at} {random}
+          ```
+        start_code: ""
+        example_code: "## Example Hedy code\n\n```\n{print} Welcome to Hedy's Random Restaurant!\n{print} The only restaurant that will randomly choose your meal and its price for you!\nstarters {is} salad, soup, carpaccio\nmains {is} pizza, brussels sprouts, spaghetti\ndesserts {is} brownies, ice cream, french cheeses\ndrinks {is} cola, beer, water\nprices {is} 1 dollar, 10 dollars, 100 dollars\n{print} You will start with: starters {at} {random}\n{print} Then we'll serve: mains {at} {random}\n{print} And as dessert: desserts {at} {random}\n{print} You will get a drinks {at} {random} to drink\n{print} That will be: prices {at} {random}\n{print} Thank you and enjoy your meal!\n```\n"
+        story_text_2: "## Allergies\nDoes your costumer have any allergies or do they dislike certain dishes? Then you can use the `{remove}`command to remove it from your menu.\n"
+        example_code_2: "```\n{print} Mystery milkshake\nflavors {is} strawberry, chocolate, vanilla\nallergies {is} {ask} Are you allergic to any falvors?\n{remove} allergies {from} flavors\n{print} You get a flavors {at} {random} milkshake\n```\n"
+      15:
+        story_text: |
+          ## Restaurant
+          Met de `{while}` kun je zorgen dat je klanten kunnen blijven bestellen tot ze klaar zijn.
+
+        example_code: |
+          ## Voorbeeld Hedy code
+          ```
+          {print} 'Welkom bij McHedy'
+          meer = 'ja'
+          {while} meer == 'ja'
+              bestelling = {ask} 'Wat wil je bestellen?'
+              {print} bestelling
+              meer = {ask} 'Wilt u nog iets bestellen?'
+          {print} 'Bedankt!'
+        start_code: ""
+      13:
+        story_text: |
+          ## Restaurant
+          In dit level leer je nieuwe commando's om je code nog verder uit te breiden.
+
+          ## Voorbeeld Hedy code met `{and}` commando
+          ```
+          prijs = 10
+          eten = {ask} 'Wat wil je eten?'
+          drinken = {ask} 'Wat wil je drinken?'
+          {if} eten {is} 'broodje' {and} drinken {is} 'sap'
+              {print} 'Dat is ons voordeelmenu'
+              prijs = prijs - 3
+          {print} 'Dat wordt dan ' prijs ' euro'
+          ```
+
+          ## Voorbeeld Hedy code met het `{or}` commando
+          ```
+          drinken = {ask} 'Wat wil je drinken?'
+          {if} drinken {is} 'water' {or} drinken {is} 'sap'
+              {print} 'Dat is een gezonde keuze!'
+          ```
+        start_code: ""
+        example_code: "## Example Hedy code\n```\nprice = 10\nfood = {ask} 'What would you like to eat?'\ndrinks = {ask} 'What would you like to drink?'\n{if} food {is} 'sandwich' {and} drinks {is} 'juice'\n    {print} 'Thats our discount menu'\n    price = price - 3\n{print} 'That will be ' price ' dollars'\n```\n"
+        story_text_2: "We use `{or}` to see {if} one our of two things is the case.\n"
+        example_code_2: "## Example Hedy code\n```\ndrinks = {ask} 'What would you like to drink?'\n{if} drinks {is} 'water' {or} drinks {is} 'juice'\n    {print} 'Thats a healthy choice'\n```\n"
+  haunted:
+    name: "Spookhuis"
+    description: "Ontsnap uit het spookhuis"
+    image: "hauntedhouse.gif"
+    default_save_name: "Spookhuis"
+    levels:
+      1:
+        story_text: |
+          ## Spookhuis
+          in dit avontuur leer je een echte spookhuis game maken, waarbij de spelers moeten ontsnappen uit jouw spookhuis door je juiste deur te kiezen.
+          Als je de goede deur kiest overleef je het, maar anders...
+          In level 1 beginnen we ons spookhuisspel door een spannend verhaal te verzinnen en de speler te vragen welk monster ze tegenkomen in het spookhuis.
+
+        example_code: |
+          ## Voorbeeld Hedy code
+          ```
+          {print} Hoe ben ik hier terechtgekomen?
+          {print} Ik herinner me dat ik mijn vrienden vertelde over die verlaten villa..
+          {print} en toen werd ineens alles zwart.
+          {print} Maar waarom lig ik hier nu op de grond...?
+          {print} ik heb knallende hoofdpijn, alsof ik een harde klap heb gehad.
+          {print} Huh? Wat is dat geluid?
+          {print} Oh nee! Volgens mij ben ik niet alleen in dit huis!
+          {print} Ik moet maken dat ik wegkom!
+          {print} Er staan drie deuren voor me, maar welke moet ik kiezen?
+          {ask} Welke deur kies ik?
+          {echo} Ik kies deur
+          {print} ...?
+          ```
+          ## Challenge
+          Kun jij het spannende verhaal afmaken? Of je eigen spannende(re) intro bedenken?
+        start_code: "{print} Hoe ben ik hier terechtgekomen?"
+      2:
+        story_text: |
+          ## Spookhuis
+          In dit spookhuis kun je je monsters kiezen met emojis. Al kun je natuurlijk ook gewoon woorden gebruiken.
+
+          ## Voorbeeld Hedy code
+          ```
+          monster1 {is} 👻
+          monster2 {is} 🤡
+          monster3 {is} 👶
+          {print} Je stapt het oude verlaten spookhuis binnen
+          {print} Meteen hoor je het geluid van een monster1
+          {print} Dus snel ren je naar de volgende kamer.
+          {print} Maar daar wordt je opgewacht door een monster2
+          {print} HELP!
+          {print} Je rent naar de keuken, maar wordt daar aangevallen door een monster3
+          ```
+        start_code: "monster1 {is} _"
+      14:
+        story_text: |
+          ## Spookhuis
+          In dit level gebruik je < en > om levens toe te voegen aan je spel
+
+        example_code: |
+          ## Voorbeeld Hedy code
+          ```
+          {print} 'Ontsnap uit het spookhuis'
+          levens = 3
+          deuren = 1, 2, 3
+          monsters = 'de boze heks', 'een zombie', 'een slapende 3 koppige hond'
+          {for} i {in} {range} 1 {to} 10
+              {if} levens > 0
+                  goede_deur = deuren {at} {random}
+                  monster = monsters {at} {random}
+                  gekozen_deur = {ask} 'Welke deur kies jij?'
+                  {if} goede_deur == gekozen_deur
+                      {print} 'Je hebt de goede deur gekozen'
+                  {else}
+                      {print} 'Je ziet...' monster
+                      {if} monster == 'een slapende 3 koppige hond'
+                          {print} 'Pffieuw.... Hij slaapt'
+                      {else}
+                          {print} 'Je hebt een leven kwijt!'
+                          levens = levens - 1
+              {else}
+                  {print} 'GAME OVER'
+          ```
+        start_code: ""
+      11:
+        story_text: |
+          ## Spookhuis
+          In dit level kun je de speler gemakkelijk vertellen in welke kamer hij zit, door de variabele i te gebruiken.
+          Let op: Deze code is bijna gelijk aan die in het vorige level. Er zit een aanpassing op regel 5, waar het repeatcommando is vervangen door `{for} i in {range} 1 {to} 3`.
+          Daarnaast is regel 8 toegevoegd, waardoor de speler nu ziet in welke kamer hij zit.
+
+        example_code: |
+          ## Voorbeeld Hedy code
+          ```
+          {print} 'Ontsnap uit het spookhuis!'
+          speler = levend
+          deuren = 1, 2, 3
+          monsters = zombie, vampier, mummy, reuzespin
+          {for} i {in} {range} 1 {to} 3
+              {if} speler {is} levend
+                  goededeur = deuren {at} {random}
+                  {print} 'Kamer ' i
+                  {print} 'Voor je staan drie deuren...'
+                  gekozendeur = {ask} 'Welke deur kies je?'
+                  {print} 'Jij kiest deur...' gekozendeur
+                  {sleep}
+                  {if} gekozendeur {is} goededeur
+                      {print} 'Gelukkig! Geen monster!'
+                  {else}
+                      {print} 'Je wordt opgegeten door een... ' monsters {at} {random}
+                      speler = dood
+              {else}
+                  {print} 'GAME OVER'
+          {if} speler {is} levend
+              {print} ' Hoera! Je bent ontsnapt!'
+          ```
+        start_code: "{print} 'Ontsnap uit het spookhuis!'"
+      9:
+        story_text: |
+          ## Spookhuis
+          In de vorige levels heb je geleerd hoe je hele stukken code meerdere keren kunt herhalen. Hierdoor kun je levels maken in je spookhuisgame!
+          In de lagere levels hoefde je maar een kamer door voordat je ontsnapt was, maar in dit level moet je wel 3x uit een kamer vluchten voordat je ontsnapt bent.
+          Dat maakt het spel een stuk lastiger om te winnen, kijk maar...
+
+        example_code: |
+          ## Voorbeeld Hedy code
+          ```
+          {print} 'Ontsnap uit het spookhuis!'
+          speler = levend
+          deuren = 1, 2, 3
+          monsters = zombie, vampier, mummy, reuzespin
+          {repeat} 3 {times}
+              {if} speler {is} levend
+                  goededeur = deuren {at} {random}
+                  {print} 'Voor je staan drie deuren...'
+                  gekozendeur = {ask} 'Welke deur kies je?'
+                  {print} 'Jij kiest deur...' gekozendeur
+                  {sleep}
+                  {if} gekozendeur {is} goededeur
+                      {print} 'Gelukkig! Geen monster!'
+                  {else}
+                      {print} 'Je wordt opgegeten door een... ' monsters {at} {random}
+                      speler = dood
+              {else}
+                  {print} 'GAME OVER'
+          {if} speler {is} levend
+              {print} ' Hoera! Je bent ontsnapt!'
+          ```
+          ## Uitdaging
+          Je spel in nu wel heel lastig te winnen... Kun jij je spel zo ombouwen dat er maar 1 foute deur is om te kiezen, in plaast van 2?
+
+        start_code: "{print} 'Ontsnap uit het spookhuis!'"
+      5:
+        story_text: |
+          ## Spookhuis
+          Tot nu toe werd er in je spookhuisspel wel altijd aan de speler gevraagd welke deur geopend moest worden, maar zoals je misschien al gemerkt hebt, maakte het niet uit wat voor antwoord de speler gaf.
+          De speler kon netjes een deur kiezen, maar als de speler een compleet {random} antwoord gaf, zoals 'pannenkoek!', dan zou de speler het spel nog steeds kunnen winnen (ook al is er niet eens een deur gekozen!).
+          In dit level kun je alleen winnen als je dezelfde deur kiest als Hedy heeft gekozen en maakt het dus echt uit welk antwoord je invult!
+
+        example_code: |
+          ## Voorbeeld Hedy code
+          ```
+          {print} 'Ontsnap uit het spookhuis!'
+          {print} 'Voor je staan 3 deuren...'
+          deuren {is} 1,2,3
+          monsters {is} weerwolf, mummy, vampier, zombie
+          gekozendeur {is} {ask} 'Welke deur kies je?'
+          {print} 'Jij kiest deur...' gekozendeur
+          {sleep}
+          goededeur {is} deuren {at} {random}
+          {if} gekozendeur {is} goededeur {print} 'Hoera! Je ontsnapt!'
+          {else} {print} 'Oh nee! Je wordt opgepeuzeld door een...' monsters {at} {random}
+          ```
+        start_code: "{print} 'Ontsnap uit het spookhuis!'"
+      4:
+        story_text: |
+          ## Spookhuis
+          In dit level heb je geleerd hoe je aanhalingstekens moet gebruiken.
+          Kun jij je spookhuis ook in level 3 aan de praat krijgen?
+        start_code: "{print} 'Ontsnap uit het spookhuis!'"
+      3:
+        story_text: |
+          ## Spookhuis
+          In het vorige level heb je een spannende intro bedacht voor je spookhuis, maar een echt spel is het nog niet: Het loopt namelijk altijd hetzelfde af.
+          In level twee kun je je verhaal interactiever maken door verschillende eindes te bedenken: soms wordt je opgepeuzeld door een verschrikkelijk monster en soms ontsnap je!
+          Hedy kiest {random} of je overleeft of niet...
+
+        example_code: |
+          ## Voorbeeld Hedy code
+          ```
+          {print} Ontsnap uit het spookhuis!
+          {print} Voor je staan drie deuren...
+          keuze {is} {ask} Welke deur kies je?
+          {print} Je koos deur keuze
+          monsters {is} een zombie, een vampier, NIKS JE ONTSNAPT
+          {print} Jij ziet...
+          {sleep}
+          {print} monsters {at} {random}
+          ```
+          ## Uitdaging
+          Dit verhaal is kort maar krachtig. Kun jij het verhaal opleuken tot een echte spannende game?
+          Daarbij zijn er nu maar 3 mogelijke opties voor wat er achter de deur zit, kun jij meer monsters toevoegen aan die lijst?
+
+          ## Verander het spel in een tv prijzenshow!
+          Tot slot willen we je graag uitdagen om dit spel om te bouwen tot een prijzenshow zoals op tv!
+          In prijzenshows kiest de kandidaat een deur of een koffertje en vindt daarin een grote prijs (of niets natuurlijk...).
+          Kun jij een prijzenshow bouwen?
+        start_code: "{print} Ontsnap uit het spookhuis!"
+      16:
+        story_text: |
+          ## Spookhuis
+          Deze spookhuisgame gebruikt de connectie tussen de verschillende lijstjes, die je in dit level kunt gebruiken.
+          Bijvoorbeeld: alle eigenschappen die bij de zombie horen staan als eerste in alle lijstjes, de heks als tweede en de vampier derde.
+          Kijk maar naar de code.
+
+        example_code: |
+          ## Voorbeeld Hedy code
+          ```
+          getallen = [1, 2, 3]
+          i {is} getallen[{random}]
+          hint = ['gegrom', 'kakelende lach', 'vleermuis gefladder']
+          monsters = ['zombie', 'heks', 'vampier']
+          noodlot = ['Je brein wordt opgepeuzeld', 'Je wordt vervloekt', 'Je wordt gebeten']
+          goedlot = ['Je gooit de ham naar de zombie die er lekker aan begint te knagen.', 'Je zet de gordijnen in de fik. De heks vlucht, bang voor het vuur', 'De vampier haat knoflook en vlucht weg']
+          wapens = ['rauwe ham', 'aansteker', 'knoflook']
+          {print} 'Je staat bij een oude verlaten villa'
+          {print} 'Iets is hier niet pluis...'
+          {print} 'Je hoort ' hint[i]
+          {print} 'Je gaat op ontdekking'
+          {print} 'Je stapt de keukendeur binnen en ziet daar een aansteker, een rauwe ham en een knoflook'
+          jouw_wapen = {ask} 'Wat neem je mee?'
+          {print} 'Met je ' jouw_wapen ' loop je door naar de woonkamer'
+          {print} 'Daar zie je een ' monsters[i]
+          benodigde_wapen = wapens[i]
+          {if} jouw_wapen == benodigde_wapen
+              {print} 'Je gebruikt je ' jouw_wapen
+              {print} goedlot[i]
+              {print} 'Jij wint!'
+          {else}
+              {print} 'Je hebt helaas het verkeerde wapen'
+              {print} noodlot[i]
+              {print} 'GAME OVER'
+          ```
+        start_code: ""
+  piggybank:
+    name: Spaarvarken
+    description: Tel je zakgeld!
+    image: piggy.png
+    default_save_name: Spaarvarken
+    levels:
+      14:
+        story_text: |
+          ## Spaarvarken
+          In dit level kun je Hedy laten vertellen of je al genoeg geld hebt gespaard of niet!
+
+        example_code: |
+          ## Voorbeeld Hedy code
+          ```
+          geld = {ask} 'Hoeveel geld heb je al gespaard?'
+          wens = {ask} 'Hoeveel geld heb je nodig?'
+          zakgeld = {ask} 'Hoeveel zakgeld krijg je per week?'
+          sparen = wens - geld
+          weken = sparen / zakgeld
+          {if} wens > geld
+              {print} 'Helaas even doorsparen!'
+              {print} 'Je moet nog ' weken ' weken.'
+          {else}
+              {print} 'Hoera, je hebt genoeg!'
+              {print} 'Op naar de winkel!'
+          ```
+        start_code: ""
+      12:
+        story_text: |
+          ## Spaarvarken
+          In dit avontuur kun je een digitaal spaarvarkentje maken, waarmee je je zakgeld kunt tellen en kan berekenen hoe lang het duurt voordat je iets kunt kopen!
+
+        example_code: |
+          ## Voorbeeld Hedy code
+          ```
+          {print} 'Het digitale spaarvarken'
+          wens = {ask} 'Wat zou je graag willen hebben?'
+          prijs = {ask} 'Hoeveel kost dat?'
+          gespaard = {ask} 'Hoeveel geld heb je al gespaard?'
+          zakgeld = {ask} 'Hoeveel zakgeld krijg je per week?'
+          sparen = prijs - gespaard
+          weken = sparen / zakgeld
+          {print} 'Je kunt over ' weken ' weken een ' wens ' kopen!'
+          ```
+        start_code: ""
+  quizmaster:
+    name: Quizmaster
+    description: Maak je eigen quiz!
+    image: quizmaster.png
+    default_save_name: Quizmaster
+    levels:
+      14:
+        story_text: |
+          ## Maak je eigen quiz!
+          In dit avontuur leer je je eigen quiz maken. Vul het voorbeeld in, maak extra vragen en geniet van je eigen quiz!
+          Je kunt de quiz maken over wat je maar wil: je hobby, lievelingsdier, lievelingsboek of ...?
+
+        example_code: |
+          ## Voorbeeld Hedy code
+          ```
+          {print} 'Maak je eigen quiz'
+          punten_a = 0
+          punten_b = 0
+          {print} 'Vraag'
+          {print} 'Antwoordoptie A'
+          {print} 'Antwoordoptie B'
+          antwoord = {ask} 'Welk antwoord?'
+          {if} antwoord == 'A'
+              punten_a = punten_a + 1
+          {if} antwoord == 'B'
+              punten_b = punten_b + 1
+          {print} 'Einde van de quiz!'
+          {print} 'We kijken naar de resultaten!'
+          {if} punten_a > punten_b
+              {print} 'Jij hoort in club A'
+          {if} punten_b > punten_a
+              {print} 'Jij hoort in club B'
+          ```
+        start_code: ""
+  language:
+    name: Woordjes leren
+    description: Maak je eigen programma om woordjes te leren in een vreemde taal
+    image: languages.png
+    default_save_name: language
+    levels:
+      5:
+        story_text: |
+          ## Leer een nieuwe taal
+          Maak een programma om woordjes mee te leren in een andere taal.
+
+          ## Voorbeeld Hedy Code
+          ```
+          {print} 'Leer Frans!'
+          kat {is} {ask} '🐱'
+          {if} kat {is} chat {print} 'Goedzo!'
+          {else} {print} 'Helaas, kat is chat'
+          kikker {is} {ask} '🐸'
+          {if} kikker {is} grenouille {print} 'Super!'
+          {else} {print} 'Helaas, kikker is grenouille'
+          ```
+        start_code: ""
+      16:
+        story_text: |
+          ## Leer een nieuwe taal
+          Maak je eigen programma om woordjes te leren in een vreemde taal.
+
+        example_code: |
+          ## Voorbeeld Hedy code
+          ```
+          franswoord = ['bonjour', 'ordinateur', 'pomme de terre']
+          vertaling = ['hallo', 'computer', 'aardappel']
+          score = 0
+          {for} i {in} {range} 1 {to} 3
+              antwoord = {ask} 'Wat betekent ' franswoord[i] '?'
+              correct = vertaling[i]
+              {if} antwoord == correct
+                  {print} 'Correct!'
+                  score = score + 1
+              {else}
+                  {print} 'Fout, ' franswoord[i] ' betekent ' vertaling[i]
+          {print} 'Je hebt ' score ' goede antwoorden gegeven.'
+          ```
+        start_code: ""
+  next:
+    name: "Vooruitblik"
+    description: "Vooruitblik"
+    image: ""
+    default_save_name: "next"
+    levels:
+      1:
+        story_text: |
+          ## Vooruitblik
+          Gefeliciteerd! Je bent aan het einde gekomen van het eerste level van Hedy. Hopelijk heb je al wat mooie codes kunnen maken, maar er is in Hedy nog veel meer te ontdekken.
+
+          In level 1 ben je er misschien tegenaan gelopen dat Hedy in het `{echo}` commando maar één ding kan onthouden.
+          In het restaurantavontuur kon je bijvoorbeeld alleen herhalen wat de klant wilde eten, of alleen wat hij wilde drinken. Kijk maar:
+
+          ```
+          {print} Welkom bij restaurant Hedy
+          {ask} wat wilt u eten?
+          {echo} Dus dit wilt u eten
+          {ask} wat wilt u drinken
+          {echo} Dus dit wilt u drinken
+          ```
+          Als de speler hamburger en cola invult, kun je nog niet zeggen `dus u wilt een hamburger en cola`, maar je moet daar twee lossen zinnen van maken.
+          Daarnaast echoot Hedy alleen woorden aan het einde van de zin. Dus je kunt in level 1 niet zeggen 'Je hamburger komt eraan!'
+
+          Dat verandert in level 2. In level 2 leer je namelijk werken met variabelen waardoor je Hedy heel veel verschillende stukjes informatie kunt laten onthouden en ze overal in de zin te printen.
+          Daarnaast leer je in level 2 werken met het `{at} {random}` commando, waardoor je echte spelletjes kunt gaan maken.
+          Neem snel een kijkje!
+
+        start_code: "{print} Op naar het volgende level!"
+      2:
+        story_text: |
+          ## Vooruitblik
+          In dit level heb je geleerd wat een variabele is en dat je het kunt gebruiken om je avonturen interactief te maken.
+          Maar.... dit is niet het enige wat variabelen kunnen! Je kunt variabelen namelijk ook gebruiken om lijstjes mee te maken.
+          En je kunt Hedy dan zelfs een willekeurig woord uit dat lijstje laten kiezen, waardoor je ineens echte spelletjes kunt maken.
+          Neem snel een kijkje in het volgende level!
+
+        start_code: "{print} Op naar het volgende level!"
+      3:
+        story_text: |
+          ## Vooruitblik
+          In dit level heb je veel geoefend met variabelen, maar misschien heb je ook wel eens gezien dat dat nog niet altijd perfect werkt.
+
+          Probeer deze code maar eens uit:
+          ```
+          naam {is} Sophie
+          {print} Mijn naam is naam
+          ```
+          Je wilde natuurlijk printen `Mijn naam is Sophie` maar Hedy {print} `Mijn Sophie is Sophie`.
+
+          In het volgende level wordt dit probleem opgelost door aanhalingstekens te gebruiken, kijk maar eens!
+
+        start_code: "{print} Op naar het volgende level!"
+      4:
+        story_text: |4
 
                     ## Vooruitblik
                     In de voorgaande levels heb al codes leren maken met `{at} {random}` waardoor je programma's elke keer anders waren als je ze afspeelde.
@@ -2182,277 +2178,276 @@
                     ```
                     wachtwoord {is} {ask} 'Wat is het goede wachtwoord?'
                     ```
-                start_code: "{print} 'Op naar het volgende level!'"
-            5:
-                story_text: |
-                    ## Vooruitblik
-                    In dit level heb je goed geoefend met de `{if}` en `{ask}`. Wat je alleen nog niet kunt in dit level, is rekenen.
-                    Bijvoorbeeld om prijzen te berekenen voor je restaurant, of precies uit te rekenen hoe de teken-schildpad moet lopen.
-                    Zou het niet leuk zijn om precies te kunnen zeggen hoeveel de klanten moeten betalen, en stiekem een kortingscode toe te voegen voor jou en je vrienden?
-
-                    Vanaf het volgende level kan dit wel, want in level 6 kun je rekenen met Hedy. Je kunt daar ook proberen om een tafelsommen spel te programmeren (voor je broertje of zusje?).
-                    Neem snel een kijkje!
-
-                    ```
-                    {print} 'Welkom bij McHedy'
-                    bestelling {is} {ask} 'Wat wilt u bestellen?'
-                    {print} 'U wilt graag ' bestelling
-                    {if} bestelling {is} hamburger prijs {is} 5
-                    {if} bestelling {is} friet prijs {is} 2
-                    drinken {is} {ask} 'Wat wilt u drinken?'
-                    {print} 'U wilt graag ' drinken
-                    {print} 'Dat wordt dan ' prijs ' euro voor ' bestelling ' alstublieft'
-                    {print} 'Het drinken is gratis in dit level want Hedy kan de prijs nog niet berekenen...'
-                    ```
-                start_code: "{print} 'Op naar het volgende level!'"
-            6:
-                story_text: |
-                    ## Vooruitblik
-                    Super! Je bent bij het einde van dit level, dus je hebt inmiddels goed geoefend met `{if}` en `{else}`.
-
-                    Je hebt misschien gemerkt dat je codes steeds maar langer worden. Als je bijvoorbeeld een zin meerdere keren wil herhalen, nemen die allemaal een aparte regel in.
-                    Bijvoorbeeld als je lang zal ze leven wil coderen...
-                    ```
-                    {print} 'lang zal ze leven'
-                    {print} 'lang zal ze leven'
-                    {print} 'lang zal ze leven'
-                    {print} 'in de gloria'
-                    {print} 'in de gloria'
-                    {print} 'in de gloria'
-                    ```
-                    Dit is een erg lange code voor maar 2 zinnetjes... In het volgende level leer je gelukkig het `{repeat}` commando, waardoor je regels code kunt herhalen.
-
-                start_code: "{print} 'Op naar het volgende level!'"
-            7:
-                story_text: |
-                    ## Vooruitblik
-                    In dit heb je met `{repeat}` al geleerd hoe je één regel code kunt herhalen.
-
-                    Maar soms is het wel fijn als je niet maar een regel kunt herhalen maar een heel stukje code.
-                    Want nu moest je wel een hoop knippen en plakken in sommige programma's.
-
-                    In het volgende level wordt dat mogelijk gemaakt door stukjes code bij elkaar een groepje te maken, door ze te beginnen met een aantal spaties. Zo'n groepje regels kun je dan in één keer herhalen met {repeat}.
-
-                    ```
-                    {repeat} 5 {times} {print} 'vanaf het volgende level kun je meerdere regels code in een keer herhalen!'
-                    ```
-
-                start_code: "{print} 'Op naar het volgende level!'"
-            8:
-                story_text: |
-                    ## Vooruitblik
-                    In dit level heb je geleerd hoe je het {repeat}- en het {if}-commando voor meerdere regels kunt laten gelden door in te springen.
-                    Misschien heb je het al geprobeerd, maar in dit level mocht je nog geen {if}-commando ìn een ander {if}-commando stoppen. Dit geldt ook voor {repeat}.
-                    Vanaf het volgende level mag dit wel! Let op: Je moet dan dus wel dubbel inspringen!
-
-                    ```
-                    antwoord = {ask} 'Heb je zin om naar het volgende level te gaan?'
-                    {if} antwoord {is} ja
-                        {print} 'Straks kan ik hier het {repeat} commando gebruiken!'
-                        {print} 'Hoera!'
-                        {print} 'Hoera!'
-                        {print} 'Hoera!'
-                    {if} antwoord {is} nee
-                        {print} 'blijf dan maar lekker hier'
-                    ```
-
-                start_code: "{print} 'Op naar het volgende level!'"
-            9:
-                story_text: |
-                    ## Vooruitblik
-                    Wat ben je goed bezig! In dit level hebben we wel nog een klein probleem. Je kunt al stukken code herhalen, maar wat nou als de code elke keer ietsje anders moet zijn..?
-                    Misschien ken je het Engelse kinderliedje '{if} you're happy {and} you know it clap your hands' wel. In dat liedje komt er steeds een nieuwe actie, eerst 'clap your hands' dan 'stomp your feet' etc.
-                    Het eerste couplet van dat liedje kun je zo programmeren:
-                    ```
-                    {repeat} 2 {times}
-                        {print} '{if} youre happy {and} you know it clap your hands'
-                    {print} '{if} youre happy {and} you know it {and} you really want to show it'
-                    {print} '{if} youre happy {and} you know it clap your hands'
-                    ```
-
-                    Maar als je het volgende couplet wil maken, zou je het geheel moeten kopiëren en plakken onder deze code. Dat kan makkelijker!
-                    In het volgende level leer je het `{for}` commando, waarmee je een lijstje kan maken en de code steeds een klein beetje kan veranderen!
-                    Kijk maar...
-                start_code: "{print} 'Op naar het volgende level!'"
-            10:
-                story_text: |
-                    ## Vooruitblik
-                    Je bent alweer aan het einde van dit level, knap hoor! Je staat op het punt om door te gaan naar het volgende level. In de hogere levels gaan we steeds een beetje meer toewerken naar de programmeertaal Python.
-                    In Python bestaat het commando `{repeat}` echter niet, dus gaan we dat vervangen door 'echte' programmeertaal!
-                    Ben je benieuwd hoe dat eruit ziet? Ga dan snel verder.
-                start_code: "{print} 'Op naar het volgende level!'"
-            11:
-                story_text: |
-                    ## Vooruitblik
-                    Misschien heb je in je restaurant opdracht wel eens geprobeerd om prijzen te maken met kommagetallen. Helaas was dit niet toegestaan.
-                    Vanaf het volgende level kun je wel kommagetallen gebruiken!
-
-                    Daarnaast mag je meerdere woorden opslaan in een variabele door aanhalingstekens te gebruiken. 
-                    Kijk maar, in dit level kun je bij deze code wel SpongeBob SquarePants invullen...
-                    ```
-                    naam = {ask} 'Hoe heet je favoriete tekenfilmfiguur?'
-                    {print} 'Ik kijk ook graag naar ' naam
-                    ```
-                    Maar je kunt hem nog niet instellen als variabele. Kijk maar naar deze code. Die werkt op dit level nog niet!
-                    ```
-                    programma = SpongeBob SquarePants
-                    {print} 'Ik kijk graag naar ' programma
-                    ```
-                    Ga naar het volgende level om dit programma wel te laten werken!
-                start_code: "{print} 'Op naar het volgende level!'"
-            12:
-                story_text: |
-                    ## Vooruitblik
-                    In de afgelopen levels kon je meerdere {if}-commando's in elkaar stoppen. Hierdoor kon je bijvoorbeeld dit beveiligingssysteem programmeren.
-
-                    ```
-                    gebruikersnaam {is} {ask} 'Wat is je gebruikersnaam?'
-                    wachtwoord {is} {ask} 'Wat is je wachtwoord?'
-                    {if} gebruikersnaam {is} 'Hedy'
-                        {if} wachtwoord {is} 'geheim'
-                            {print} 'Welkom Hedy!'
-                        {else}
-                            {print} 'Jij mag niet op mijn computer'
-                    {else}
-                        {print} 'Jij mag niet op mijn computer!'
-                    ```
-                    In dit systeem moeten de gebruikersnaam én het wachtwoord goed zijn, maar het zorgt wel voor een lange, onhandige code..
-                    In het volgende level leer je hoe dit veel gemakkelijker kan!
-                start_code: "{print} 'Op naar het volgende level!'"
-            13:
-                story_text: |
-                    ## Vooruitblik
-                    Met het onderstaande programma kun je berekenen of je voldoende of onvoldoende staat voor een schoolvak.
-                    Je ziet dat regel 5 ontzettend onhandig is, omdat alle mogelijke opties van 1 tot 5 apart benoemd moeten worden.
-                    ```
-                    eerste_cijfer = {ask} 'Wat had je voor je eerste toets?'
-                    tweede_cijfer = {ask} 'Wat had je voor je tweede toets?'
-                    samen {is} eerste_cijfer + tweede_cijfer
-                    gemiddelde_cijfer {is} samen / 2
-                    {if} gemiddelde_cijfer = 1 {or} gemiddelde_cijfer = 2 {or} gemiddelde_cijfer = 3 {or} gemiddelde_cijfer = 4 {or} gemiddelde_cijfer = 5
-                        {print} 'Helaas... Onvoldoende!'
-                    {else}
-                        {print} 'Hoera! Voldoende!'
-                    ```
-                start_code: "{print} 'Op naar het volgende level!'"
-            14:
-                story_text: |
-                    ## Vooruitblik
-                    In het spelletje hieronder is een code gemaakt om ervoor te zorgen dat de speler het spelletje kan blijven spelen totdat hij/zij dat niet meer wil.
-                    Maar de code is erg omslachtig en wat nou als de speler 101 keer wil doorspelen? Je kunt niet oneindig spelen...
-                    In het volgende level leer je een commando waarmee dit allemaal veel makkelijker gaat!
-                    ```
-                    spel {is} 'aan'
-                    {for} i {in} {range} 1 {to} 100
-                        {if} spel {is} 'aan'
-                            antwoord = {ask} 'Wil je door spelen?'
-                            {if} antwoord {is} 'nee'
-                                spel {is} 'uit'
-                            {if} antwoord {is} 'ja'
-                                {print} 'Ok we gaan door'
-                    ```
-                start_code: "{print} 'Op naar het volgende level!'"
-            15:
-                story_text: |
-                    ## Vooruitblik
-                    In het volgende level gaan we weer een stapje verder richting Python code. Daar leer je hoe je twee lijstjes aan elkaar kunt linken.
-                    Hierdoor kun je een programma schrijven waarbij je elk dier aan het juiste geluid kunt koppelen.
-                    Want die twee programma's hieronder... Daar klopt natuurlijk niks van!
-                    ```
-                    dieren = 'kip', 'paard', 'koe'
-                    geluiden = 'tok', 'hinnik', 'boe'
-                    {for} dier {in} dieren
-                        {print} 'Een ' dier ' zegt ' geluiden {at} {random}
-                    ```
-                    Je zou ook dit kunnen proberen... Maar het klopt nog steeds niet...
-                    ```
-                    dieren = 'kip', 'paard', 'koe'
-                    geluiden = 'tok', 'hinnik', 'boe'
-                    {for} dier {in} dieren
-                        {for} geluid {in} geluiden
-                            {print} 'Een ' dier ' zegt ' geluid
-                    ```
-                start_code: "{print} 'Op naar het volgende level!'"
-            16:
-                story_text: |
-                    ## Vooruitblik
-                    In dit level lijkt je code al wat meer op Python, zometeen zul je in het volgende level nog een toevoeging van Python leren!
-                    Daarnaast ben je er in dit level misschien al eens tegenaan gelopen dat je eigenlijk meerdere opties wil hebben dan alleen `{if}` en `{else}`.
-                    Bijvoorbeeld in deze code:
-                    ```
-                    {print} 'Wat gaan we eten vanavond?'
-                    opties = ['pasta', 'spuitjes', 'boerenkool']
-                    gekozen = opties {at} {random}
-                    {if} gekozen = pasta
-                        {print} 'Hmmm lekker! Pasta!'
-                    {else}
-                        {print} 'Helaas pindakaas'
-                    ```
-                    Eigenlijk zou je in dit voorbeeld 2x een {else} willen hebben: eentje voor de spruitjes en eentje voor de boerenkool.
-                    In het volgende level leer je een nieuw commando `{elif}` dat je daarbij kan helpen!
-                    Kijk maar eens in het volgende level...
-                start_code: "{print} 'Op naar het volgende level!'"
-            17:
-                story_text: |
-                    ## Vooruitblik
-                    Wow! Wat ben je al ver gekomen! In het volgende level maken we onze code weer een beetje 'echter' door `{print}` nog meer op Python te laten lijken.
-                    Benieuwd...? Klik dan maar verder!
-                start_code: "{print} 'Op naar het volgende level!'"
-            18:
-                story_text: |
-                    ## Vooruitblik
-                    Gefeliciteerd! Je hebt het laatste level van Hedy behaald! Maar niet getreurd, we zijn druk bezig om nog meer levels en avonturen te bouwen. Dus kom vooral later nog eens een kijkje nemen of er al nieuwe levels zijn!
-                start_code: "{print} ('Goed gedaan!')"
-
-
-    end:
-        name: "Einde"
-        description: "Test jouw Hedy kennis"
-        image: ""
-        default_save_name: ""
-        levels:
-            1:
-                story_text: |
-                    ## Eind
-                    Dat was het einde van dit level! Doe nu de quiz om je kennis te testen.
-                ## start_code is only added because it is required by the schema of Adventures
-                start_code: ""
-            2:
-                story_text: |
-                    ## Eind
-                    Dat was het einde van dit level! Doe nu de quiz om je kennis te testen.
-                ## start_code is only added because it is required by the schema of Adventures
-                start_code: ""
-            8: {}
-            7:
-                story_text: |
-                    ## Eind
-                    Dat was het einde van dit level! Doe nu de quiz om je kennis te testen.
-                ## start_code is only added because it is required by the schema of Adventures
-                start_code: ""
-            6:
-                story_text: |
-                    ## Eind
-                    Dat was het einde van dit level! Doe nu de quiz om je kennis te testen.
-                ## start_code is only added because it is required by the schema of Adventures
-                start_code: ""
-            5:
-                story_text: |
-                    ## Eind
-                    Dat was het einde van dit level! Doe nu de quiz om je kennis te testen.
-                ## start_code is only added because it is required by the schema of Adventures
-                start_code: ""
-            4:
-                story_text: |
-                    ## Eind
-                    Dat was het einde van dit level! Doe nu de quiz om je kennis te testen.
-                ## start_code is only added because it is required by the schema of Adventures
-                start_code: ""
-            3:
-                story_text: |
-                    ## Eind
-                    Dat was het einde van dit level! Doe nu de quiz om je kennis te testen.
-                ## start_code is only added because it is required by the schema of Adventures
-                start_code: ""
-            9:
-                story_text: "## End\nThis is the end of the level! Take the quiz now to test your knowledge.\n"+        start_code: "{print} 'Op naar het volgende level!'"
+      5:
+        story_text: |
+          ## Vooruitblik
+          In dit level heb je goed geoefend met de `{if}` en `{ask}`. Wat je alleen nog niet kunt in dit level, is rekenen.
+          Bijvoorbeeld om prijzen te berekenen voor je restaurant, of precies uit te rekenen hoe de teken-schildpad moet lopen.
+          Zou het niet leuk zijn om precies te kunnen zeggen hoeveel de klanten moeten betalen, en stiekem een kortingscode toe te voegen voor jou en je vrienden?
+
+          Vanaf het volgende level kan dit wel, want in level 6 kun je rekenen met Hedy. Je kunt daar ook proberen om een tafelsommen spel te programmeren (voor je broertje of zusje?).
+          Neem snel een kijkje!
+
+          ```
+          {print} 'Welkom bij McHedy'
+          bestelling {is} {ask} 'Wat wilt u bestellen?'
+          {print} 'U wilt graag ' bestelling
+          {if} bestelling {is} hamburger prijs {is} 5
+          {if} bestelling {is} friet prijs {is} 2
+          drinken {is} {ask} 'Wat wilt u drinken?'
+          {print} 'U wilt graag ' drinken
+          {print} 'Dat wordt dan ' prijs ' euro voor ' bestelling ' alstublieft'
+          {print} 'Het drinken is gratis in dit level want Hedy kan de prijs nog niet berekenen...'
+          ```
+        start_code: "{print} 'Op naar het volgende level!'"
+      6:
+        story_text: |
+          ## Vooruitblik
+          Super! Je bent bij het einde van dit level, dus je hebt inmiddels goed geoefend met `{if}` en `{else}`.
+
+          Je hebt misschien gemerkt dat je codes steeds maar langer worden. Als je bijvoorbeeld een zin meerdere keren wil herhalen, nemen die allemaal een aparte regel in.
+          Bijvoorbeeld als je lang zal ze leven wil coderen...
+          ```
+          {print} 'lang zal ze leven'
+          {print} 'lang zal ze leven'
+          {print} 'lang zal ze leven'
+          {print} 'in de gloria'
+          {print} 'in de gloria'
+          {print} 'in de gloria'
+          ```
+          Dit is een erg lange code voor maar 2 zinnetjes... In het volgende level leer je gelukkig het `{repeat}` commando, waardoor je regels code kunt herhalen.
+
+        start_code: "{print} 'Op naar het volgende level!'"
+      7:
+        story_text: |
+          ## Vooruitblik
+          In dit heb je met `{repeat}` al geleerd hoe je één regel code kunt herhalen.
+
+          Maar soms is het wel fijn als je niet maar een regel kunt herhalen maar een heel stukje code.
+          Want nu moest je wel een hoop knippen en plakken in sommige programma's.
+
+          In het volgende level wordt dat mogelijk gemaakt door stukjes code bij elkaar een groepje te maken, door ze te beginnen met een aantal spaties. Zo'n groepje regels kun je dan in één keer herhalen met {repeat}.
+
+          ```
+          {repeat} 5 {times} {print} 'vanaf het volgende level kun je meerdere regels code in een keer herhalen!'
+          ```
+
+        start_code: "{print} 'Op naar het volgende level!'"
+      8:
+        story_text: |
+          ## Vooruitblik
+          In dit level heb je geleerd hoe je het {repeat}- en het {if}-commando voor meerdere regels kunt laten gelden door in te springen.
+          Misschien heb je het al geprobeerd, maar in dit level mocht je nog geen {if}-commando ìn een ander {if}-commando stoppen. Dit geldt ook voor {repeat}.
+          Vanaf het volgende level mag dit wel! Let op: Je moet dan dus wel dubbel inspringen!
+
+          ```
+          antwoord = {ask} 'Heb je zin om naar het volgende level te gaan?'
+          {if} antwoord {is} ja
+              {print} 'Straks kan ik hier het {repeat} commando gebruiken!'
+              {print} 'Hoera!'
+              {print} 'Hoera!'
+              {print} 'Hoera!'
+          {if} antwoord {is} nee
+              {print} 'blijf dan maar lekker hier'
+          ```
+
+        start_code: "{print} 'Op naar het volgende level!'"
+      9:
+        story_text: |
+          ## Vooruitblik
+          Wat ben je goed bezig! In dit level hebben we wel nog een klein probleem. Je kunt al stukken code herhalen, maar wat nou als de code elke keer ietsje anders moet zijn..?
+          Misschien ken je het Engelse kinderliedje '{if} you're happy {and} you know it clap your hands' wel. In dat liedje komt er steeds een nieuwe actie, eerst 'clap your hands' dan 'stomp your feet' etc.
+          Het eerste couplet van dat liedje kun je zo programmeren:
+          ```
+          {repeat} 2 {times}
+              {print} '{if} youre happy {and} you know it clap your hands'
+          {print} '{if} youre happy {and} you know it {and} you really want to show it'
+          {print} '{if} youre happy {and} you know it clap your hands'
+          ```
+
+          Maar als je het volgende couplet wil maken, zou je het geheel moeten kopiëren en plakken onder deze code. Dat kan makkelijker!
+          In het volgende level leer je het `{for}` commando, waarmee je een lijstje kan maken en de code steeds een klein beetje kan veranderen!
+          Kijk maar...
+        start_code: "{print} 'Op naar het volgende level!'"
+      10:
+        story_text: |
+          ## Vooruitblik
+          Je bent alweer aan het einde van dit level, knap hoor! Je staat op het punt om door te gaan naar het volgende level. In de hogere levels gaan we steeds een beetje meer toewerken naar de programmeertaal Python.
+          In Python bestaat het commando `{repeat}` echter niet, dus gaan we dat vervangen door 'echte' programmeertaal!
+          Ben je benieuwd hoe dat eruit ziet? Ga dan snel verder.
+        start_code: "{print} 'Op naar het volgende level!'"
+      11:
+        story_text: |
+          ## Vooruitblik
+          Misschien heb je in je restaurant opdracht wel eens geprobeerd om prijzen te maken met kommagetallen. Helaas was dit niet toegestaan.
+          Vanaf het volgende level kun je wel kommagetallen gebruiken!
+
+          Daarnaast mag je meerdere woorden opslaan in een variabele door aanhalingstekens te gebruiken. 
+          Kijk maar, in dit level kun je bij deze code wel SpongeBob SquarePants invullen...
+          ```
+          naam = {ask} 'Hoe heet je favoriete tekenfilmfiguur?'
+          {print} 'Ik kijk ook graag naar ' naam
+          ```
+          Maar je kunt hem nog niet instellen als variabele. Kijk maar naar deze code. Die werkt op dit level nog niet!
+          ```
+          programma = SpongeBob SquarePants
+          {print} 'Ik kijk graag naar ' programma
+          ```
+          Ga naar het volgende level om dit programma wel te laten werken!
+        start_code: "{print} 'Op naar het volgende level!'"
+      12:
+        story_text: |
+          ## Vooruitblik
+          In de afgelopen levels kon je meerdere {if}-commando's in elkaar stoppen. Hierdoor kon je bijvoorbeeld dit beveiligingssysteem programmeren.
+
+          ```
+          gebruikersnaam {is} {ask} 'Wat is je gebruikersnaam?'
+          wachtwoord {is} {ask} 'Wat is je wachtwoord?'
+          {if} gebruikersnaam {is} 'Hedy'
+              {if} wachtwoord {is} 'geheim'
+                  {print} 'Welkom Hedy!'
+              {else}
+                  {print} 'Jij mag niet op mijn computer'
+          {else}
+              {print} 'Jij mag niet op mijn computer!'
+          ```
+          In dit systeem moeten de gebruikersnaam én het wachtwoord goed zijn, maar het zorgt wel voor een lange, onhandige code..
+          In het volgende level leer je hoe dit veel gemakkelijker kan!
+        start_code: "{print} 'Op naar het volgende level!'"
+      13:
+        story_text: |
+          ## Vooruitblik
+          Met het onderstaande programma kun je berekenen of je voldoende of onvoldoende staat voor een schoolvak.
+          Je ziet dat regel 5 ontzettend onhandig is, omdat alle mogelijke opties van 1 tot 5 apart benoemd moeten worden.
+          ```
+          eerste_cijfer = {ask} 'Wat had je voor je eerste toets?'
+          tweede_cijfer = {ask} 'Wat had je voor je tweede toets?'
+          samen {is} eerste_cijfer + tweede_cijfer
+          gemiddelde_cijfer {is} samen / 2
+          {if} gemiddelde_cijfer = 1 {or} gemiddelde_cijfer = 2 {or} gemiddelde_cijfer = 3 {or} gemiddelde_cijfer = 4 {or} gemiddelde_cijfer = 5
+              {print} 'Helaas... Onvoldoende!'
+          {else}
+              {print} 'Hoera! Voldoende!'
+          ```
+        start_code: "{print} 'Op naar het volgende level!'"
+      14:
+        story_text: |
+          ## Vooruitblik
+          In het spelletje hieronder is een code gemaakt om ervoor te zorgen dat de speler het spelletje kan blijven spelen totdat hij/zij dat niet meer wil.
+          Maar de code is erg omslachtig en wat nou als de speler 101 keer wil doorspelen? Je kunt niet oneindig spelen...
+          In het volgende level leer je een commando waarmee dit allemaal veel makkelijker gaat!
+          ```
+          spel {is} 'aan'
+          {for} i {in} {range} 1 {to} 100
+              {if} spel {is} 'aan'
+                  antwoord = {ask} 'Wil je door spelen?'
+                  {if} antwoord {is} 'nee'
+                      spel {is} 'uit'
+                  {if} antwoord {is} 'ja'
+                      {print} 'Ok we gaan door'
+          ```
+        start_code: "{print} 'Op naar het volgende level!'"
+      15:
+        story_text: |
+          ## Vooruitblik
+          In het volgende level gaan we weer een stapje verder richting Python code. Daar leer je hoe je twee lijstjes aan elkaar kunt linken.
+          Hierdoor kun je een programma schrijven waarbij je elk dier aan het juiste geluid kunt koppelen.
+          Want die twee programma's hieronder... Daar klopt natuurlijk niks van!
+          ```
+          dieren = 'kip', 'paard', 'koe'
+          geluiden = 'tok', 'hinnik', 'boe'
+          {for} dier {in} dieren
+              {print} 'Een ' dier ' zegt ' geluiden {at} {random}
+          ```
+          Je zou ook dit kunnen proberen... Maar het klopt nog steeds niet...
+          ```
+          dieren = 'kip', 'paard', 'koe'
+          geluiden = 'tok', 'hinnik', 'boe'
+          {for} dier {in} dieren
+              {for} geluid {in} geluiden
+                  {print} 'Een ' dier ' zegt ' geluid
+          ```
+        start_code: "{print} 'Op naar het volgende level!'"
+      16:
+        story_text: |
+          ## Vooruitblik
+          In dit level lijkt je code al wat meer op Python, zometeen zul je in het volgende level nog een toevoeging van Python leren!
+          Daarnaast ben je er in dit level misschien al eens tegenaan gelopen dat je eigenlijk meerdere opties wil hebben dan alleen `{if}` en `{else}`.
+          Bijvoorbeeld in deze code:
+          ```
+          {print} 'Wat gaan we eten vanavond?'
+          opties = ['pasta', 'spuitjes', 'boerenkool']
+          gekozen = opties {at} {random}
+          {if} gekozen = pasta
+              {print} 'Hmmm lekker! Pasta!'
+          {else}
+              {print} 'Helaas pindakaas'
+          ```
+          Eigenlijk zou je in dit voorbeeld 2x een {else} willen hebben: eentje voor de spruitjes en eentje voor de boerenkool.
+          In het volgende level leer je een nieuw commando `{elif}` dat je daarbij kan helpen!
+          Kijk maar eens in het volgende level...
+        start_code: "{print} 'Op naar het volgende level!'"
+      17:
+        story_text: |
+          ## Vooruitblik
+          Wow! Wat ben je al ver gekomen! In het volgende level maken we onze code weer een beetje 'echter' door `{print}` nog meer op Python te laten lijken.
+          Benieuwd...? Klik dan maar verder!
+        start_code: "{print} 'Op naar het volgende level!'"
+      18:
+        story_text: |
+          ## Vooruitblik
+          Gefeliciteerd! Je hebt het laatste level van Hedy behaald! Maar niet getreurd, we zijn druk bezig om nog meer levels en avonturen te bouwen. Dus kom vooral later nog eens een kijkje nemen of er al nieuwe levels zijn!
+        start_code: "{print} ('Goed gedaan!')"
+
+  end:
+    name: "Einde"
+    description: "Test jouw Hedy kennis"
+    image: ""
+    default_save_name: ""
+    levels:
+      1:
+        story_text: |
+          ## Eind
+          Dat was het einde van dit level! Doe nu de quiz om je kennis te testen.
+        ## start_code is only added because it is required by the schema of Adventures
+        start_code: ""
+      2:
+        story_text: |
+          ## Eind
+          Dat was het einde van dit level! Doe nu de quiz om je kennis te testen.
+        ## start_code is only added because it is required by the schema of Adventures
+        start_code: ""
+      8: {}
+      7:
+        story_text: |
+          ## Eind
+          Dat was het einde van dit level! Doe nu de quiz om je kennis te testen.
+        ## start_code is only added because it is required by the schema of Adventures
+        start_code: ""
+      6:
+        story_text: |
+          ## Eind
+          Dat was het einde van dit level! Doe nu de quiz om je kennis te testen.
+        ## start_code is only added because it is required by the schema of Adventures
+        start_code: ""
+      5:
+        story_text: |
+          ## Eind
+          Dat was het einde van dit level! Doe nu de quiz om je kennis te testen.
+        ## start_code is only added because it is required by the schema of Adventures
+        start_code: ""
+      4:
+        story_text: |
+          ## Eind
+          Dat was het einde van dit level! Doe nu de quiz om je kennis te testen.
+        ## start_code is only added because it is required by the schema of Adventures
+        start_code: ""
+      3:
+        story_text: |
+          ## Eind
+          Dat was het einde van dit level! Doe nu de quiz om je kennis te testen.
+        ## start_code is only added because it is required by the schema of Adventures
+        start_code: ""
+      9:
+        story_text: "## End\nThis is the end of the level! Take the quiz now to test your knowledge.\n"