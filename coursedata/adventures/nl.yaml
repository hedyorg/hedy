title: "Hedy avonturen!"
subtitle: "Met Hedy kan je van alles maken! Bijvoorbeeld een interactief verhaal, een spel of een app om het leven makkelijker te maken"
adventures:
    story:
        name: "Verhaal"
        description: "Maak een interactief verhaal"
        image: "story.png"
        default_save_name: "Verhaal"
        levels:
            1:
                story_text: |
                    ## Maak een verhaal
                    In level 1 kun je een verhaal maken met steeds een andere hoofdpersoon die je zelf invoert.

                    Gebruik als eerste regel deze code:

                    ```
                    {ask} wie is de hoofdpersoon van jouw verhaal
                    ```

                    Na die eerste regel begin je met `{print}` als de zin moet worden geprint.
                    Je gebruikt `{echo}` als je wilt dat jouw hoofdpersoon op het einde van de zin komt.
                example_code: |
                    ## Voorbeeld Hedy code
                    ```
                    {ask} De hoofdpersoon van dit verhaal is
                    {print} De hoofdpersoon gaat nu in het bos lopen
                    {echo} Hij is wel een beetje bang, die
                    {print} Overal hoort hij gekke geluiden
                    {print} Hij is bang dat dit een spookbos is
                    ```
                start_code: "{print} Hier begint jouw verhaal"
            2:
                story_text: |
                    ## Verhaal
                    In level 2 kun je je verhaal leuker maken. De naam van je hoofdpersoon kan nu overal in de zin staan.

                    Je moet daar wel een klein beetje extra voor programmeren. Je moet je hoofdpersoon nu eerst een naam geven.

                    Die naam kun je dan overal in een zin neerzetten.
                example_code: |
                    ## Voorbeeld Hedy code
                    ```
                    naam {is} {ask} Hoe heet de hoofdpersoon?
                    {print} naam gaat nu in het bos lopen
                    {print} naam is wel een beetje bang
                    {print} ineens hoort hij een vreemd geluid
                    {sleep} 2
                    {print} naam is bang dat dit een spookbos is
                    ```
                start_code: "{print} Hier komt straks jouw verhaal!"
            12:
                story_text: |
                    ## Verhaal
                    In dit level kun je meerdere woorden opslaan in een variabele. Hierdoor kun je je hoofdpersoon bijvoorbeeld een voor- en achternaam geven.
                example_code: |
                    ## Voorbeeld Hedy code
                    ```
                    naam = 'De Koningin van Engeland'
                    {print} naam ' zat te genieten van een lekker taartje, toen plotseling...'
                    ```
                start_code: ""
            13:
                story_text: |
                    ## Verhaal
                    Door `{and}` en `{or}` te gebruiken kun je je codes een stuk inkorten. Neem bijvoorbeeld het verhaal over de draak uit de vorige levels.
                example_code: |
                    ## Voorbeeld Hedy code
                    ```
                    zwaard = 'kwijt'
                    spel = 'aan'
                    {print} 'Onze held loopt door het bos'
                    {print} 'Ineens komt ze bij een splitsing...'
                    {for} i {in} {range} 0 {to} 2
                        {if} spel {is} 'aan'
                            pad = {ask} 'Welk pad moet onze held kiezen?'
                            {if} pad {is} 'links' {and} zwaard is 'gevonden'
                                {print} 'Onze held komt een draak tegen op het pad!'
                                {print} 'Gelukkig heeft ze een zwaard om het beest te verslaan!'
                                spel = 'over'
                            {if} pad {is} 'links' {and} zwaard is 'kwijt'
                                {print} 'Onze held vindt een draak, maar ze heeft geen wapens!'
                                {print} 'Onze held wordt met huid en haar verslonden...'
                                spel = 'over'
                            {if} pad {is} 'rechts' {and} zwaard is 'gevonden'
                                {print} 'Je hebt het zwaard al gevonden. Er is hier niks meer.'
                                {print} 'Ze loopt terug'
                            {if} pad {is} 'rechts' {and} zwaard is 'kwijt'
                                {print} 'Onze held vindt een zwaard'
                                {print} 'Die kan nog goed van pas komen'
                                zwaard = 'gevonden'
                    ```
                start_code: ""
            15:
                story_text: |
                    ## Verhaal
                    In dit level kun je de `{while}` loop gebruiken om je verhaaltjes nog interessanter te maken. Zo kun je `{while} spelletje {is} 'aan'` gebruiken om het spel te laten werken totdat je game over bent.
                    Of je kunt `{while} zwaard {is} 'kwijt'` gebruiken, zodat de speler niet verder kan totdat hij/zij het zwaard gevonden heeft.
                example_code: |
                    ## Voorbeeld Hedy code
                    ```
                    sleutels = 'kwijt'
                    {print} 'Je staat in de voortuin en bent je sleutels kwijt.'
                    {print} 'Waar ga je zoeken?'
                    {print} 'kies uit: boom, steen, bloembed, brievenbus'
                    {while} sleutels == 'kwijt'
                        locatie = {ask} 'Waar wil je zoeken?'
                        {if} locatie == 'bloembed'
                            {print} 'Hier zijn ze!'
                            sleutels = 'gevonden'
                        {else}
                            {print} 'Helaas, ze liggen niet bij de ' locatie
                    {print} 'Nu kun je het huis in!'
                    ```
                start_code: ""
            10:
                story_text: |
                    ## Verhaal
                    In dit level kun je het commando `{for}` in je verhaal gebruiken. Op deze manier kun je gemakkelijk het kinderboek 'Beertje bruin, wat zie jij daar?' programmeren.
                example_code: |
                    ## Voorbeeld Hedy code
                    ```
                    dieren = rode vogel, zwart schaap, groene kikker, gele eend, klein kind
                    {print} 'Beertje bruin'
                    {print} 'Beertje bruin'
                    {print} 'Wat zie jij daar?'
                    {for} dier {in} dieren
                        {print} 'Ik zie een ' dier
                        {print} 'En daar kijk ik naar!'
                        {print} dier
                        {print} dier
                        {print} 'Wat zie jij daar?'
                    {print} 'Ik zie alle dieren en daar kijk ik naar!'
                    ```
                start_code: ""
            9:
                story_text: |
                    ## Verhaal
                    In dit level kun je {if} commando's in andere {if} commando's stoppen. Hierdoor krijg je nog meer mogelijkheden om je verhaal echt interactief te maken!
<<<<<<< HEAD
=======
                example_code: |
                    ## Voorbeeld Simpele Hedy Code
                    ```
                    {print} 'Robin loopt door de stad'
                    locatie = {ask} 'Gaat Robin een winkel in of gaat ze naar huis?'
                    {if} locatie {is} winkel
                        {print} 'Ze stapt de winkel binnen'
                        {print} 'Robin ziet een interessant boek.'
                        boek = {ask} 'Koopt Robin het boek?'
                        {if} boek {is} ja
                            {print} 'Robin koopt het boek en gaat naar huis'
                        {else}
                            {print} 'Robin verlaat de winkel en gaat naar huis'
                    {else}
                        {print} 'Robin gaat naar huis'
                    ```

                story_text_2:
                    Het voorbeeld hierboven is nog een simpel verhaaltje. Maar door {if} commando's in elkaar te zetten, kun je ook een super uitgebreid verhaal maken, dat al echt op een game lijkt!
                    Kijk maar...
                example_code_2: |
                    ## Uitgebreide code
                    ```
                    zwaard = kwijt
                    spel = aan
                    {print} 'Onze held loopt door het bos'
                    {print} 'Ineens komt ze bij een splitsing...'
                    {repeat} 2 {times}
                        {if} spel {is} aan
                            pad = {ask} 'Welk pad moet onze held kiezen?'
                            {if} pad {is} links
                                {if} zwaard {is} gevonden
                                    {print} 'Onze held komt een draak tegen op het pad!'
                                    {print} 'Gelukkig heeft ze een zwaard om het beest te verslaan!'
                                    spel = over
                                {else}
                                    {print} 'Onze held vindt een draak, maar ze heeft geen wapens!'
                                    {print} 'Onze held wordt met huid en haar verslonden...'
                                    spel = over
                            {if} pad {is} rechts
                                {if} zwaard {is} kwijt
                                    {print} 'Onze held vindt een zwaard'
                                    {print} 'Die kan nog goed van pas komen'
                                    zwaard = gevonden
                                {else}
                                    {print} 'Je hebt het zwaard al gevonden. Er is hier niks meer.'
                                    {print} 'Ze loopt terug'
                    ```
>>>>>>> 4a56100c
                start_code: ""
            8:
                story_text: |
                    ## Verhaal
                    In dit level kun je je verhaal écht interactief maken! In dit level is het `{if}` commando namelijk veranderd, waardoor je meerdere regels kan printen na een `{if}`.
                    Zo kun je de lezer van je verhaal een keuze laten maken. Na de keuze gaat het verhaal verder op basis van die keuze. Kijk maar naar het voorbeeld.
                example_code: |
                    ## Voorbeeld Hedy code
                    ```
                    hoofdpersoon = {ask} 'Hoe heet de hoofdpersoon in dit verhaal?'
                    {print} hoofdpersoon ' loopt door het bos'
                    {print} hoofdpersoon ' hoort plotseling een geluid!'
                    dapper = {ask} 'Gaat 'hoofdpersoon ' op het geluid af?'
                    {if} dapper {is} ja
                        {print} 'Dapper stapt ' hoofdpersoon ' op het geluid af'
                        {print} _
                    {else}
                        {print} 'Snel zoekt ' hoofdpersoon ' een verstopplek'
                        {print} _
                    ```
                    In dit voorbeeld zie je hoe je twee verschillende verhalen kunt maken; eentje waarbij je op het geluid afgaat en eentje waarbij je je verstopt. Vul zelf lege plekken in! Wat gebeurt er verder?
                start_code: ""
            7:
                story_text: |
                    ## Verhaal
                    Soms zegt iemand in een verhaal iets meerdere keren. Bijvoorbeeld als iemand om hulp roept, of een liedje zingt.
                    Dat kun je nu in je verhaal zetten met `{repeat}`.
                example_code: |
                    ## Voorbeeld Hedy code
                    ```
                    {print} 'De prins riep steeds om hulp'
                    {repeat} 5 {times} {print} 'Help!'
                    {print} 'Waarom helpt niemand me nou toch?'
                    ```

                start_code: "{repeat} 5 {times} {print} 'Help!'"
            5:
                story_text: |
                    ## Verhaal
                    In dit level kun je je verhaal nog leuker maken door verschillende eindes te programmeren.

                    Verzin twee eindes voor je verhaal, bijvoorbeeld zo:

                    - De prinses loopt door het bos
                    - Ze komt een monster tegen

                    - Goed einde: Ze pakt haar zwaard en het monster rent snel weg
                    - Slecht einde:  Het monster eet de prinses op

                    Je kunt ook zorgen dat er weer een naam ingevoerd kan worden. Dat werkt net zoals in level 3. Dat kun je combineren met een `{if}`, en dan heb je al een heel programma gemaakt!
                example_code: |
                    ## Voorbeeld Hedy code
                    ```
                    naam {is} {ask} 'Wie loopt er in het bos?'
                    {print} naam ' loopt door het bos'
                    {print} naam ' komt een monster tegen'
                    einde {is} {ask} 'Wil je een goed of slecht einde?'
                    {if} einde {is} goed {print} naam ' pakt het zwaard en het monster rent snel weg'
                    {else} {print} 'Het monster eet ' naam ' op'
                    ```

                start_code: "{print} 'Hier komt straks jouw verhaal!'"
            4:
                story_text: |
                    ## Verhaal
                    Misschien heb je gezien dat in het vorige level nog wel een foutje zit.
                    Heb je toevallig geprobeerd om een zin te maken waarin het woord naam zat? Bijv. `{print} mijn naam {is} naam`.
                    Dat werkte niet goed! Dan krijg je: mijn Henk {is} Henk. Dat kun je in level 4 oplossen.
                    Daarvoor moet je wel aanhalingstekens gebruiken bij alles dat je gaat printen.
                example_code: |
                    ## Voorbeeld Hedy code
                    ```
                    naam {is} Hans
                    {print} 'De naam van de hoofdpersoon {is}' naam
                    {print} naam 'gaat nu in het bos lopen'
                    {print} naam 'is wel een beetje bang'
                    dieren {is} 🦔, 🦉, 🐿, 🦇
                    {print} 'Hij hoort het geluid van een ' dieren {at} {random}
                    {print} naam ' is bang dat dit een spookbos is'
                    ```

                start_code: "{print} 'Hier komt straks jouw verhaal!'"
            3:
                story_text: |
                    ## Verhaal
                    In dit level kun je iets willekeurigs aan je verhaal toevoegen. Een willekeurig monster, dier of ander obstakel.

                    Dat gaat zo:
                    ```
                    dieren {is} 🦇, 🐿, 🦉, 🦔
                    {print} Hij hoort nu het geluid van een dieren {at} {random}
                    ```
                    Het `{add}`commando kun je misschien ook in je verhaal gebruiken. Bijvoorbeeld zo:
                    ```
                    {print} Hij hoort een geluid...
                    dieren {is} 🦉, 🐿, 🦇
                    dier {is} {ask} Wat denk jij dat het is?
                    {add} dier {to_list} dieren
                    {print} het was een dieren {at} {random}
                    ```
                    Hier zie je een voorbeeld van het `{remove}` commando in een verhaal:
                    ```
                    {print} Zijn rugzak is veel te zwaar...
                    {print} In de rugzak zitten een fles water, een zaklamp en een baksteen.
                    tas {is} water, zaklamp, baksteen
                    weggooien {is} {ask} Welk ding zal onze held weggooien?
                    {remove} weggooien {from} tas
                    ```

                start_code: "{print} Hier komt straks jouw verhaal!"
    parrot:
        name: "Papegaai"
        description: "Maak je eigen online papegaai die je napraat!"
        image: "story.png"
        default_save_name: "Papegaai"
        levels:
            1:
                story_text: |
                    ## Papegaai
                    Maak je eigen online papegaai die je napraat!
                example_code: |
                    ## Voorbeeld Hedy code
                    ```
                    {print} Ik ben papegaai Hedy
                    {ask} Wie ben jij?
                    {echo}
                    {echo}
                    ```
                start_code: "{print} Ik ben Hedy de papegaai!"
            2:
                story_text: |
                    ## Papegaai
                    Maak je eigen online papegaai die je napraat!
                example_code: |
                    ## Voorbeeld Hedy code
                    ```
                    {print} Ik ben papegaai Hedy
                    naam {is} {ask} Wie ben jij?
                    {print} naam
                    {sleep}
                    {print} koppie krauw
                    {sleep}
                    {print} naam
                    ```
                start_code: "{print} Ik ben Hedy de papegaai!"
            3:
                story_text: |
                    ## Papegaai
                    Leer je papegaai nieuwe woordjes met het `{add}` commando!
                example_code: |
                    ## Voorbeeld Hedy code
                    ```
                    woorden {is} lorre, Hedy
                    {print} Train je papegaai!
                    nieuw_woord {is} {ask} Welk woord moet je papegaai leren?
                    {add} nieuw_woord {to_list} woorden
                    {print} 🧒: Zeg nieuw_woord , Hedy!
                    {print} 🦜: woorden {at} {random}
                    ```
                start_code: ""
            5:
                story_text: |
                    ## Papegaai
                    Beloon je papegaai als hij het nieuwe woordje zegt!
                example_code: |
                    ## Voorbeeld Hedy code
                    ```
                    woorden {is} lorre, Hedy
                    {print} 'Train je papegaai!'
                    nieuw_woord {is} {ask} 'Welk woord moet je papegaai leren?'
                    {add} nieuw_woord {to_list} woorden
                    {print} '🧒 Zeg ' nieuw_woord ', Hedy!'
                    gezegd_woord {is} woorden {at} {random}
                    {print} '🦜 ' gezegd_woord
                    {if} gezegd_woord {is} nieuw_woord {print} '🧒 Goedzo! 🍪'
                    {else} {print} '🧒 Nee! Zeg ' nieuw_woord
                    ```

                start_code: ""
    songs:
        name: "Zing een liedje!"
        description: "Print een liedje "
        image: "songs.png"
        default_save_name: "Liedje"
        levels:
            12:
                story_text: |
                    ## Zing een liedje
                    In dit level kun je meerdere woorden in een variabele opslaan. Dat komt goed uit bij liedjes zoals het Engelse kinderliedje '{if} you're happy {and} you know it, clap your hands'. Kijk maar:
                example_code: |
                    ## Voorbeeld Hedy code
                    ```
                    actions = 'clap your hands', 'stomp your feet', 'shout Hurray!'
                    {for} action {in} actions
                        {for} i {in} {range} 1 {to} 2
                            {print} '{if} youre happy {and} you know it'
                            {print} action
                        {print} '{if} youre happy {and} you know it {and} you really want to show it'
                        {print} '{if} youre happy {and} you know it'
                        {print} action
                    ```
                start_code: ""
            11:
                story_text: |
                    ## Zing een stapelliedje!
                    In dit level kun je makkelijk (af)tellen in een liedje. Zo kun je bijvoorbeeld het kinderliedje '10 kleine visjes' programmeren.
                start_code: ""
            10:
                story_text: |
                    ## Zing een liedje!
                    Ook in dit level kunnen we weer liedjes zingen, bijv. Baby Shark.
                    Met de nieuwe code `{for}` kunnen we voor de hele familie in een keer printen.
                    Eerst zetten we alle dieren in een lijst familie. Nu gaan we steeds voor een van de familieleden het liedje printen.

                    Dat scheelt een hoop regels code!
                start_code: ""
            8:
                story_text: |
                    ## Zing een liedje!
                    Nu kun je meerdere regels herhalen, wat heel fijn is in liedjes!
                example_code: |
                    ## Cowboy Billie Boem
                    ```
                    {repeat} 3 {times}
                        dier = {ask} 'Welk dier kies je?'
                        {print} 'En wie rijdt er op zijn ' dier ' door de prairie?'
                        {print} 'Dat is cowboy Billie Boem, door de boeven zeer gevreesd!'
                        {print} 'Er is nooit in het Wilde Westen een cowboy geweest, die zo dapper was als Cowboy Billie Boem.'
                        {print} 'Van je hotsie knotsie knetter!'
                        {print} 'Van je jippie jippie jeej!'
                        {print} 'Maar zijn ' dier ' was zeer vermoeid en die kon niet langer mee'
                        {print} 'Maar hij moest de boeven vangen, dus koos hij een ander beest'
                        {print} 'en nu mag je zelf bedenken wat voor beest dat is geweest!'
                    ```
                start_code: ""
            7:
                story_text: |
                    ## Liedjes
                    In liedjes zit vaak veel herhaling. Denk maar aan Baby Shark! Ze zingen steeds hetzelfde:

                    Baby Shark tututudutudu <br>
                    Baby Shark tututudutudu <br>
                    Baby Shark tututudutudu <br>
                    Baby Shark

                    Dit liedje kan jij met een {repeat} veel korter maken! Lukt het jou om de code af te maken?
                example_code: |
                    ## Voorbeeld Hedy code
                    ```
                    {repeat} _ _ {print} 'Baby Shark tututudutudu'
                    {print} 'Baby Shark'
                    ```

                    Na Baby Shark kun je natuurlijk ook nog andere liedjes programmeren. Er zijn veel liedjes met herhaling erin.
                start_code: "{print} 'Baby Shark'"
            6:
                story_text: |
                    ## Liedjes
                    In liedjes zit vaak veel herhaling. Soms wordt er in die herhaling ook geteld.
                    Bijvoorbeeld in het welbekende potje met vet. Dat kan je met een beetje rekenen zelf programmeren.
                example_code: |
                    ## Voorbeeld Hedy code
                    ```
                    couplet = 1
                    {print} 'Ik heb het potje met vet'
                    {print} 'al op de tafel gezet'
                    {print} 'Ik heb het'
                    {print} 'potje, potje, potje, potje... '
                    {print} 'veeeeeet'
                    {print} 'al op de tafel gezet'
                    couplet = couplet + 1
                    {print} 'Door naar het ' couplet 'e couplet'
                    ```
                    Regels 2 t/m 9 kun je nu zo vaak herhalen als je maar wilt, door de regels te kopiëren.

                    Na het potje met vet kun je natuurlijk ook nog andere liedjes programmeren. Er zijn veel liedjes met tellen erin.
                    Misschien kun jij het liedje 99 bottles of beer ook wel maken! Daar tellen we af in plaats van op.
                start_code: "{print} 'Baby shark'"
            16:
                story_text: |
                    ## Zing een lied!
                    Maak het nog makkelijker om een liedje te programmeren zoals old MacDonald! Je kunt nu de dieren en hun geluiden aan elkaar koppelen, door ze op dezelfde plaats in het lijstje te zetten.
                    Ook de Dronken Zeeman gaat lekker snel in dit level! Je hebt maar 5 regels nodig voor het gehele lied. Kijk maar!
                start_code: ""
    turtle:
        name: "Tekenen"
        description: "Maak jouw eigen tekening"
        image: "turtle.gif"
        default_save_name: "schildpad"
        levels:
            1:
                story_text: |
                    ## Tekenen maar
                    In level 1 kun je ook beginnen met een programmeer-tekening! Door lijnen te combineren met draaien kun je bijvoorbeeld een
                    vierkant maken of een trapje.

                    Met `{forward}` ga je naar voren. Het getal erna bepaalt hoe ver naar voren. Met `{turn} right` draai je een kwartslag, met de klok mee. `{turn} left` draait tegen de klok in.

                    Dit is het begin van een trapje, zorg jij dat het wel 5 treden worden?
                example_code: |
                    ## Voorbeeld Hedy code
                    ```
                    {turn} right
                    {forward} 50
                    {turn} left
                    {forward} 50
                    ```
                start_code: "{forward} 50\n{turn} right"
            2:
                story_text: |
                    ## Tekenen maar
                    In level 1 kon je schildpad alleen links of rechts draaien. Dat is een beetje saai!
                    In level 2 kan zijn neus alle kanten op kijken.

                    Een kwartslag draaien doe je met het getal 90. Dat noemen we graden. Een heel rondje is 360 graden.
                    Kun jij een ander figuur maken door de hoek te veranderen? Een driehoek of een rondje?
                    Je moet de schildpad dan misschien ook vaker vooruit laten gaan met `{forward}`.
                example_code: |
                    ## Voorbeeld Hedy code

                    ```
                    {print} Figuren tekenen
                    hoek {is} 90
                    {turn} hoek
                    {forward} 25
                    {turn} hoek
                    {forward} 25
                    ```

                start_code: |
                    {print} Schildpaddenrace!
                    hoek {is} 90
                    {turn} hoek
                    {forward} 25
            3:
                story_text: |
                    ## Zoekende schildpad
                    Ook bij je teken-schildpad kun je `{random}` gebruiken! Dan loopt hij steeds een ander pad.
                    Kies met `{at} {random}` een hoek uit een lijstje. Als je regels 2 en 3 een paar keer herhaalt, krijg je een langere tekening.

                example_code: |
                    ## Voorbeeld Hedy code
                    ```
                    hoeken {is} 10, 50, 90, 150, 250
                    {turn} hoeken {at} {random}
                    {forward} 25
                    ```

                start_code: |
                    {print} Schildpaddenrace!
                    hoek {is} 90
                    {turn} hoek
                    {forward} 25
            8:
                story_text: |
                    ## Tekenen maar
                    Nu we meerdere regels kunnen herhalen, kunnen we makkelijker figuren maken.
                    Want we hoeven maar één keer in te stellen wat de hoek is en dan steeds die variabele gebruiken in de `{repeat}`.
                example_code: |
                    ## Voorbeeld Hedy code
                    ```
                    hoek = 90
                    {repeat} 10 {times}
                        {turn} hoek
                        {forward} 50
                    ```

                story_text_2: |
                    ## Interactie
                    Ook kunnen we nu het programma verbeteren dat verschillende figuren tekent.
                    Week jij hoe ver de schildpad hier moet draaien? Maak de code af en je kunt iedere veelhoek tekenen.

                example_code_2: |
                    ## Voorbeeld Hedy code
                    ```
                    hoeken = {ask} 'Hoeveel hoeken krijgt dit figuur?'
                    hoek = 360 / hoeken
                    {repeat} hoeken {times}
                        {turn} _
                        {forward} _
                    ```
                start_code: |
                    hoeken = {ask} 'Hoeveel hoeken krijgt dit figuur?'

            7:
                story_text: |
                    ## Tekenen maar
                    In dit level kun je één regel code herhalen met `{repeat}`.
                example_code: |
                    ## Voorbeeld Hedy code
                    ```
                    {print} 'Figuren tekenen'
                    {repeat} 3 {times} {forward} 10
                    ```
                start_code: |
                    {print} 'Figuren tekenen'
                    {repeat} 3 {times} {forward} 10

            6:
                story_text: |
                    ## Tekenen maar
                    In dit level kun je gaan rekenen en kun je daarmee verschillende figuren tekenen.
                    Misschien heb je op school al geleerd dat een heel rondje rond draaien 360 graden is. Zo niet, dan weet je het nu!
                    Daarom gebruik je voor een vierkant ook 90 graden. 360 gedeeld door 4 is 90.
                    Nu we met Hedy kunnen rekenen, kunnen we alle figuren tekenen die we maar willen!
                example_code: |
                    ## Voorbeeld Hedy code
                    ```
                    hoeken = {ask} 'Hoeveel hoeken krijgt dit figuur?'
                    hoek = 360 / hoeken
                    {forward} 50
                    {turn} hoek
                    {forward} 50
                    {turn} hoek
                    {forward} 50
                    {turn} hoek
                    {forward} 50
                    {turn} hoek
                    {forward} 50
                    {turn} hoek
                    {forward} 50
                    {turn} hoek
                    ```
                start_code: |
                    {print} 'Figuren tekenen'

            5:
                story_text: |
                    ## Tekenen maar
                    In dit level kun je met `{if}` een keuze maken. Bijvoorbeeld tussen verschillende soorten figuren.
                example_code: |
                    ## Voorbeeld Hedy code
                    ```
                    {print} 'Figuren tekenen'
                    figuur {is} {ask} 'Wil je een driehoek of een vierkant?'
                    {if} figuur {is} driehoek hoek {is} 120
                    {else} hoek {is} 90
                    {turn} hoek
                    {forward} 25
                    {turn} hoek
                    {forward} 25
                    {turn} hoek
                    {forward} 25
                    {turn} hoek
                    {forward} 25
                    ```
                start_code: |
                    {print} 'Figuren tekenen'
                    hoek {is} 90
                    {turn} hoek
                    {forward} 25

            4:
                story_text: |
                    ## Tekenen maar
                    In dit level moet je aanhalingstekens gebruiken bij `{print}` en `{ask}`. Ook bij het tekenen dus!
                example_code: |
                    ## Voorbeeld Hedy code
                    ```
                    {print} 'Figuren tekenen'
                    hoek {is} 90
                    {turn} hoek
                    {forward} 25
                    {turn} hoek
                    {forward} 25
                    ```

                start_code: |
                    {print} 'Figuren tekenen'
                    hoek {is} 90
                    {turn} hoek
                    {forward} 25


    dishes:
        name: "Afwas?"
        description: "Gebruik de computer om te kijken wie de afwas doet (Start op level 2)"
        image: "dishes.png"
        default_save_name: "Afwas"
        levels:
            10:
                story_text: |
                    ## Afwasprogramma
                    In dit level kun je je afwasrooster nog beter maken.

                start_code: ""
            7:
                story_text: |
                    ## Afwasprogramma
                    Met de `{repeat}` kun je stukjes code herhalen. Daarmee kun je dan voor de hele week uitrekenen wie er aan de beurt is.

                example_code: |
                    ## Voorbeeld Hedy code
                    ```
                    mensen = mama, papa, Emma, Sophie
                    {repeat} _ _ {print} 'de afwasser is ' _
                    ```
                start_code: "{print} 'Wie doet de afwas?'"
            6:
                story_text: |
                    ## Afwasprogramma
                    Hoe vaak gaat iedereen eigenlijk afwassen? Is dat wel eerlijk? Dat kun je nu tellen.

                example_code: |
                    ## Voorbeeld Hedy code
                    ```
                    mensen = mama, papa, Emma, Sophie
                    emma_wast_af = 0
                    afwasser = mensen {at} {random}
                    {print} 'De afwasser is ' afwasser
                    {if} afwasser {is} Emma emma_wast_af = emma_wast_af + 1
                    {print} 'Emma gaat deze week ' emma_wast_af ' keer afwassen'
                    ```

                    Nu kun je regels 3 t/m 5 een paar keer (bijv 7 keer voor een hele week) kopiëren om weer voor een hele week vooruit te rekenen.
                    Maak jij de code voor de hele week?

                    ## Eerlijk afwasprogramma
                    Als je heel veel pech hebt moet je bij het vorige afwasprogramma misschien wel de hele week afwassen! Dat is niet eerlijk!
                    Daarom kun je ook het `{remove}` commando gebruiken om de gekozen afwasser uit het lijstje te halen. Zo hoeft de afwasser pas weer af te wassen als iedereen geweest is.
                    De code voor maandag en dinsdag staat klaar, maak jij de rest van de week af?
                    En kan jij een oplossing bedenken voor als het lijstje leeg is...?
                    ```
                    mensen = mama, papa, Emma, Sophie
                    afwasser = mensen {at} {random}
                    {print} 'Maandag is de afwasser: ' afwasser
                    {remove} afwasser {from} mensen
                    afwasser = mensen {at} {random}
                    {print} 'Dinsdag is de afwasser: ' afwasser
                    {remove} afwasser {from} mensen
                    afwasser = mensen {at} {random}
                    ```

                start_code: "{print} 'Wie doet de afwas?'"
            5:
                story_text: |
                    ## Afwasprogramma
                    Met de `{if}` kun je nu leuker maken met een `{if}`. Je kan je programma laten reageren op de keuze.

                    Maak jij de code af zodat het 'chips' {print} als jij aan de beurt bent, en anders 'yes!'?
                    Vergeet de aanhalingstekens niet!

                example_code: |
                    ## Voorbeeld Hedy code
                     ```
                     mensen {is} mama, papa, Emma, Sophie
                     afwasser {is} mensen {at} {random}
                     {if} afwasser {is} Sophie {print} _ chips ik moet de afwas doen _
                     {else} {print} ' gelukkig geen afwas want ' _ ' wast al af'
                     ```
                start_code: "{print} 'Wie doet de afwas?'"
            4:
                story_text: |
                    ## Afwasprogramma
                    Met aanhalingstekens kun je je afwasprogramma mooier maken.
                    Deze keer is de voorbeeldcode niet helemaal compleet.
                    Maak jij de code af door op de lage streepjes de juiste commando's of tekens in te vullen?
                    Op ieder streepje moet steeds één woord of teken komen.

                    Tip: Vergeet de aanhalingstekens niet!
                example_code: |
                    ## Voorbeeld Hedy code
                    ```
                    mensen {is} mama, papa, Emma, Sophie
                    {print} _ de afwas wordt gedaan door _
                    {print} mensen {at} _
                    ```
                start_code: "{print} 'Wie doet de afwas?'"
            3:
                story_text: |
                    ## Afwasprogramma
                    Heb jij altijd onenigheid thuis over wie vandaag de afwas moet doen of de kattenbak moet verschonen?
                    Dan kun je de computer heel eerlijk laten kiezen. Dat kun jij nu programmeren in dit level!
                    Je maakt eerst een lijst met de leden van jouw gezin. Dan kies je met `{at} {random}` uit de lijst.

                example_code: |
                    ## Voorbeeld Hedy code
                    ```
                    mensen {is} mama, papa, Emma, Sophie
                    {print} mensen {at} {random}
                    ```
                    ## Hack het afwasprogramma met {remove}
                    Heb jij geen zin om de afwas te doen? Hack dan het programma door jouw naam van het lijstje te halen!

                    ```
                    mensen {is} mama, papa, Emma, Sophie
                    jouw_naam {is} {ask} Wie ben jij?
                    {remove} jouw_naam {from} mensen
                    {print} mensen {at} {random} doet de afwas vanavond!
                    ```
                start_code: "{print} Wie doet de afwas?"
    dice:
        name: "Dobbelsteen"
        description: "Maak je eigen dobbelsteen"
        image: "dice.png"
        default_save_name: "Dobbelsteen"
        levels:
            10:
                story_text: |
                    ## Dobbelsteen
                    Treuzelen je medespelers altijd bij het gooien van de dobbelstenen en duurt je spel te lang? In level 8 kun je Hedy in een keer laten gooien voor alle spelers!'

                example_code: |
                    ## Voorbeeld Hedy code
                    ```
                    spelers = Anne, Jonneke, Jessie, Ilona
                    keuzes = 1, 2, 3, 4, 5, 6
                    {for} speler {in} spelers
                        {print} speler ' gooit ' keuzes {at} {random}
                        {sleep}
                    ```
                start_code: ""
            7:
                story_text: |
                    ## Dobbelsteen
                    Je kunt ook in dit level weer een dobbelsteen maken. Met de `{repeat}` code kun je makkelijk een heel handje dobbelstenen rollen.
                    Probeer de voorbeeldcode maar eens af te maken! Op de streepjes moeten meerdere commando's en tekens komen.

                    Maar misschien wil jij wel een hele andere dobbelsteen maken. Dat mag natuurlijk ook!

                example_code: |
                    ## Voorbeeld Hedy code
                    ```
                    keuzes {is} 1, 2, 3, 4, 5, regenworm
                    {repeat} _ _ {print} _ _ _
                    ```
                start_code: "{print} 'Wat zal de dobbelsteen deze keer aangeven?'"
            6:
                story_text: |
                    ## Dobbelsteen
                    Je kunt nu weer een regenwormendobbelsteen maken, maar nu kun je ook uitrekenen hoeveel punten er gegooid zijn.

                    Je weet misschien dat de worm bij Regenwormen telt voor 5 punten. Nu kun je een worp gooien, en dan meteen uitrekenen hoeveel punten je dan hebt gegooid. Zo doe je dat voor 1 dobbelsteen:

                example_code: |
                    ## Voorbeeld Hedy code
                    ```
                    keuzes = 1, 2, 3, 4, 5, regenworm
                    punten = 0
                    worp = keuzes {at} {random}
                    {print} 'je gooide ' worp
                    {if} worp {is} regenworm punten = punten + 5
                    {else} punten = punten + worp
                    {print} 'dat zijn dan ' punten ' punten'
                    ```
                    Kun jij de code nu zo maken dat je de totaalscore krijgt voor 8 dobbelstenen? Daarvoor moet je sommige stukken van de code knippen en plakken.
                start_code: "{print} 'Wat zal de dobbelsteen deze keer aangeven?'"
            5:
                story_text: |
                    ## Dobbelsteen
                    Je kunt ook in dit level weer een dobbelsteen maken en daarbij de `{if}` gebruiken.
                    Maak de voorbeeldcode af zodat de code zegt 'Je mag stoppen met gooien' als je een regenworm hebt gegooid.

                    Maar misschien wil jij wel een dobbelsteen uit een heel ander spel namaken. Dat is natuurlijk ook goed. Verzin dan zelf een reactie. Bijv 'yes' bij 6 en 'jammer' bij iets anders.

                example_code: |
                    ## Voorbeeld Hedy code
                    ```
                    keuzes {is} 1, 2, 3, 4, 5, regenworm
                    worp {is} _
                    {print} 'je hebt ' _ ' gegooid'
                    {if} _ {is} regenworm {print} 'Je mag stoppen met gooien.'
                    _ {print} 'Je moet nog een keer hoor!'
                    ```
                start_code: "{print} 'Wat zal de dobbelsteen deze keer aangeven?'"
            4:
                story_text: |
                    ## Dobbelsteen
                    In dit level kunnen we zinnen maken met de dobbelwaarde in de zin, met aanhalingstekens natuurlijk.
                    Deze keer is de voorbeeldcode niet helemaal compleet. Maak jij de code af?
                example_code: |
                    ## Voorbeeld Hedy code
                    ```
                    keuzes {is} 1, 2, 3, 4, 5, regenworm
                    {print} _ jij gooide _
                    {print} _ _ _ <- hier moet je het kiezen programmeren
                    ```

                start_code: "{print} 'Wat zal de dobbelsteen deze keer aangeven?'"
            3:
                story_text: |
                    ## Dobbelsteen
                    In dit level kunnen we kiezen uit een lijst. Daarmee kunnen we de computer een kant van de dobbelsteen laten kiezen.
                    Kijk eens bij de spelletjes die je thuis in de kast hebt staan.
                    Zitten daar spelletjes tussen met een (speciale) dobbelsteen? Die kun je ook namaken met deze code.
                    Bijvoorbeeld de dobbelsteen van het spelletje Regenwormen met daarop de getallen 1 tot en met 5 en een regenworm.
                    ![Dobbelsteen van regenwormen met 1 tot en met 5 en een regenworm erop](https://cdn.jsdelivr.net/gh/felienne/hedy@24f19e9ac16c981517e7243120bc714912407eb5/coursedata/img/dobbelsteen.jpeg)

                example_code: |
                    ## Voorbeeld Hedy code
                    ```
                    keuzes {is} 1, 2, 3, 4, 5, regenworm
                    {print} keuzes {at} {random}
                    ```

                start_code: "{print} Wat zal de dobbelsteen deze keer aangeven?"
            15:
                story_text: |
                    ## Dobbelstenen
                    In dit dobbelspelletje moet je 6 gooien in zo min mogelijk beurten.

                example_code: |
                    ## Voorbeeld Hedy code
                    ```
                    opties = 1, 2, 3, 4, 5, 6
                    {print} 'Gooi 6 in zo min mogelijk beurten!'
                    gegooid = 0
                    pogingen = 0
                    {while} gegooid != 6
                        gegooid = opties {at} {random}
                        {print} 'Jij gooide ' gegooid
                        pogingen = pogingen + 1
                    {print} 'Hoera! Je hebt 6 gegooid in ' pogingen ' pogingen.'
                    ```
                start_code: ""
    rock:
        name: "Steen, papier, schaar"
        description: "Maak jouw eigen steen, papier, schaar spel"
        image: "rock.png"
        default_save_name: "Steen"
        levels:
            1:
                story_text: |
                    ## Steen, papier, schaar
                    In level 1 kun je een begin maken met een steen, papier, schaar spel.
                    Met `{ask}` kun je een keuze maken, en met `{echo}` kan je die keuze herhalen.

                example_code: |
                    ## Voorbeeld Hedy code

                    ```
                    {print} wat kies jij?
                    {ask} kies uit steen, papier of schaar
                    {echo} dus jouw keuze was:
                    ```

                    Je kunt in plaats van woorden natuurlijk ook emoji's gebruiken: ✊✋✌
                start_code: "{print} Welkom bij jouw eigen steen papier schaar!"
            10:
                story_text: |
                    ## Steen, papier, schaar
                    Ben je te lui om zelf steen papier te spelen? Dan kan Hedy het voor je doen!

                example_code: |
                    ## Voorbeeld Hedy code
                    ```
                    keuzes = steen, papier, schaar
                    spelers = Marleen, Michael
                    {for} speler {in} spelers
                        {print} speler ' kiest ' keuzes {at} {random}
                    ```
                start_code: ""
            9:
                story_text: |
                    ## Steen, papier, schaar
                    In dit level kun je het hele steen, papier, schaar programma maken door de {if} commando's in elkaar te zetten!
                example_code: |
                    ## Voorbeeld Hedy code
                    ```
                    keuzes {is} steen, papier, schaar
                    jouw_keuze {is} {ask} 'Wat kies jij?'
                    {print} 'Jij kiest ' jouw_keuze
                    computer_keuze {is} keuzes {at} {random}
                    {print} 'De computer kiest ' computer_keuze
                    {if} computer_keuze {is} jouw_keuze
                        {print} 'Gelijkspel'
                    {if} computer_keuze {is} 'steen'
                        {if} jouw_keuze {is} 'papier'
                            {print} 'Jij wint!'
                        {if} jouw_keuze {is} 'schaar'
                            {print} 'De computer wint!'
                start_code: ""
            5:
                story_text: |
                    ## Steen, papier, schaar
                    In level 5 kunnen we gaan bepalen wie er gewonnen heeft.
                    Daarvoor heb je de nieuwe `{if}` code nodig.

                    Sla jouw keuze op met de naam keuze en de keuze van de computer als computerkeuze.
                    Dan kun je met `{if}` kijken of ze hetzelfde zijn of verschillend.
                    Maak jij de code af?

                example_code: |
                    ## Voorbeeld Hedy code
                    ```
                    opties {is} steen, papier, schaar
                    computerkeuze {is} _
                    keuze {is} {ask} 'Wat kies jij?'
                    {print} 'jij koos ' _
                    {print} 'computer koos ' _
                    {if} _ {is} _ {print} 'gelijkspel!' {else} {print} 'geen gelijkspel'
                    ```

                    Vul op de stippeltjes eerst de goede code aan om te kijken of het gelijkspel is.

                start_code: "{print} 'Welkom bij jouw eigen steen papier schaar!'"
            4:
                story_text: |
                    ## Steen, papier, schaar
                    In dit level kunnen we steen, papier, schaar verder programmeren. Maar als je er tekst bij wilt, moet je ook hier nu aanhalingstekens gebruiken.
                    Maak jij de code af door op de stipjes de juiste commando's of tekens in te vullen?

                example_code: |
                    ## Voorbeeld Hedy code
                    ```
                    keuzes {is} steen, papier, schaar
                    {print} _ De computer koos: _ _ {at} _
                    ```
                start_code: "{print} 'Welkom bij jouw eigen steen papier schaar!'"
            3:
                story_text: |
                    ## Steen, papier, schaar
                    In dit level kunnen we lijstjes invoeren en daar dingen uit kiezen. Je maakt eerst een lijstje met `{is}`. Daarna kan je de computer met `{at} {random}` (je zegt et ren-dom) iets uit de lijst laten kiezen.
                    Zo kun je de computer laten kiezen uit steen, papier en schaar.
                example_code: |
                    ## Voorbeeld Hedy code
                    ```
                    keuzes {is} steen, papier, schaar
                    {print} keuzes {at} {random}
                    ```
                    Ook in dit level kun je de `{ask}` weer gebruiken, dus probeer maar eens of jij jouw keuze en de keuze van de computer kan printen!
                    Let wel goed op, omdat de `{ask}` nu anders werkt dan in de vorige levels. Er moet een naam voor.
                start_code: "{print} Welkom bij jouw eigen steen papier schaar!"
            2:
                story_text: |
                    ## Steen, papier, schaar
                    In dit level kun je variabelen gebruiken om alvast een stukje van de spelletje te programmeren. In het volgende level leer je het spelletje maken.

                example_code: |
                    ## Voorbeeld Hedy code
                    ```
                    keuze {is} _
                    {print} ik kies keuze
                    ```
                start_code: ""
            13:
                story_text: |
                    ## Steen, papier, schaar
                    Met het `{and}` commando kun je steen, papier, schaar veel netter programmeren. Kijk maar eens naar de voorbeeldcode en probeer hem zelf af te maken!

                example_code: |
                    ## Voorbeeld Hedy code
                    ```
                    opties = 'steen', 'papier', 'schaar'
                    jouw_keuze = {ask} 'Wat kies jij?'
                    computer_keuze = opties {at} {random}
                    {print} 'Jij kiest ' jouw_keuze
                    {print} 'De computer kiest ' computer_keuze
                    {if} computer_keuze {is} jouw_keuze
                        {print} 'Gelijkspel'
                    {if} computer_keuze {is} 'steen' {and} jouw_keuze {is} 'papier'
                        {print} 'Jij wint!'
                    {if} computer_keuze {is} 'steen' {and} jouw_keuze {is} 'schaar'
                        {print} 'De computer wint!'
                    ```
                start_code: ""
            15:
                story_text: |
                    ## Steen, papier, schaar
                    Speel tot je de computer verslaat! Maar maak eerst de voorbeeld code af...

                example_code: |
                    ## Voorbeeld Hedy code
                    ```
                    gewonnen = 'nee'
                    opties = 'steen', 'papier', 'schaar'
                    {while} gewonnen == 'nee'
                        jouw_keuze = {ask} 'Wat kies jij?'
                        computer_keuze = opties {at} {random}
                        {print} 'jij koos ' jouw_keuze
                        {print} 'de computer koos ' computer_keuze
                        {if} computer_keuze == jouw_keuze
                            {print} 'Gelijkspel!'
                        {if} computer_keuze == 'steen' {and} jouw_keuze == 'schaar'
                            {print} 'Je verliest!'
                        {if} computer_keuze == 'steen' {and} jouw_keuze == 'papier'
                            {print} 'Je wint!'
                            gewonnen = 'ja'
                start_code: ""
    calculator:
        name: "Rekenmachine"
        description: "Maak een rekenmachine"
        image: "calculator.png"
        default_save_name: "Rekenmachine"
        levels:
            14:
                story_text: |
                    ## Raad mijn getal
                    In dit level kun je het spelletje 'Raad mijn getal' programmeren!

                example_code: |
                    ## Voorbeeld Hedy code
                    ```
                    {print} 'Raad mijn getal'
                    getallen = 1, 2, 3, 4, 5, 6, 7, 8, 9, 10
                    getal = getallen {at} {random}
                    spel = 'aan'
                    {for} i {in} {range} 1 {to} 10
                        {if} spel == 'aan'
                            gok = {ask} 'Welk getal denk je?'
                            {if} gok > getal
                                {print} 'Lager!'
                            {if} gok < getal
                                {print} 'Hoger!'
                            {if} gok == getal
                                {print} 'Hoera!'
                                spel = 'af'
                start_code: ""
            12:
                story_text: |
                    ## Rekenmachine
                    In dit level kun je ook met kommagetallen werken met de rekenmachine. Onthoud wel dat je geen komma gebruikt, maar een punt!

                example_code: |
                    ## Voorbeeld Hedy code
                    ```
                    getal1 = {ask} 'Wat is het eerste getal?'
                    getal2 = {ask} 'Wat is het tweede getal?'
                    antwoord = getal1 + getal2
                    {print} getal1 ' plus ' getal2 ' is ' antwoord
                    ```
                start_code: ""
            10:
                story_text: |
                    ## Rekenmachine
                    Met dit rekenspelletje kun je de tafels oefenen.
                    Hoe meer getallen je aan de lijst toevoegt, hoe meer tafels je kunt oefenen.

                example_code: |
                    ## Voorbeeld Hedy code
                    ```
                    nummers = 1, 2, 3
                    {for} nummer1 {in} nummers
                        {for} nummer2 {in} nummers
                            antwoord = {ask} 'Hoeveel is ' nummer2 ' keer ' nummer1 '?'
                            goed = nummer1 * nummer2
                            {if} antwoord {is} goed
                                {print} 'Goedzo!'
                            {else}
                                {print} 'Foutje! Het was... ' goed
                    ```
                start_code: ""
            9:
                story_text: |
                    ## Rekenmachine
                    In dit level kun je een score bijhouden bij je rekenspelletje!

                    ## Voorbeeld Hedycode
                    ```
                    score = 0
                    {repeat} 10 {times}
                        getallen = 1, 2, 3, 4, 5, 6, 7, 8, 9, 10
                        getal1 = getallen {at} {random}
                        getal2 = getallen {at} {random}
                        goede_antwoord = getal1 * getal2
                        {print} 'Hoeveel is ' getal1 ' keer ' getal2 '?'
                        antwoord = {ask} 'Vul hier het antwoord in:'
                        {print} 'Jouw antwoord is ' antwoord
                        {if} antwoord {is} goede_antwoord
                            score = score +1
                    {print} 'Je score is ' score
                    ```
                start_code: ""
            6:
                story_text: |
                    ## Rekenmachine
                    Nu je kunt rekenen, kun je ook een programma maken om sommetjes te oefenen. Je kunt de sommen zelf verzinnen, bijv zo:

                example_code: |
                    ## Voorbeeld Hedy code
                    ```
                    goedeantwoord = 11 * 27
                    antwoord = {ask} 'Hoeveel is 11 keer 27?'
                    {if} antwoord {is} goedeantwoord {print} 'goedzo'
                    {else} {print} 'Foutje! Het was ' goedeantwoord
                    ```

                story_text_2: |
                    ## Willekeurige getallen
                    Je kunt ook de computer zelf willekeurige sommen laten maken met {random}.

                    Zo kies je een aantal tafels om uit te oefenen, en pak je daaruit steeds een andere som:

                example_code_2: |
                    ## Voorbeeld Hedy code
                    ```
                    tafels = 4, 5, 6, 8
                    keer = 1, 2, 3, 4, 5, 6, 7, 8, 9, 10
                    tafel = tafels {at} {random}
                    keergetal = keer {at} {random}
                    goede_antwoord = tafel * keergetal
                    antwoord = {ask} 'hoeveel is ' tafel ' keer ' keergetal '?'
                    {if} antwoord {is} goede_antwoord {print} 'goedzo'
                    {else} {print} 'foutje! het was ' goede_antwoord
                    ```
                start_code: "{print} 'Welkom bij jouw rekenmachine'"
            15:
                story_text: |
                    ## Rekenmachine
                    In het rekenspelletje dat je een aantal levels terug hebt leren maken, kun je de `{while}` loop toevoegen.
                    Hierdoor mag de speler pas door naar de volgende vraag als het goede antwoord gegeven is.
                    ## Voobeeld Hedy code
                    ```
                    score = 0
                    {for} i {in} {range} 0 {to} 9
                        getallen = 1, 2, 3, 4, 5, 6, 7, 8, 9, 10
                        getal1 = getallen {at} {random}
                        getal2 = getallen {at} {random}
                        goedeantwoord = getal1 * getal2
                        antwoord = 0
                        {while} antwoord != goedeantwoord
                            {print} 'Hoeveel is ' getal1 ' keer ' getal2 '?'
                            antwoord = {ask} 'Vul hier het antwoord in:'
                            {print} 'Jouw antwoord is ' antwoord
                        {print} 'Goedzo!'
                    {print} 'Je hebt gewonnen!'
                    ```
                start_code: ""
    fortune:
        name: "Waarzegger"
        description: "Laat Hedy jouw toekomst voorspellen"
        image: "fortuneteller.png"
        default_save_name: "Waarzegger"
        levels:
            1:
                story_text: |
                    ## Hedy de Waarzegger
                    Heb je ooit op de kermis jouw toekomst laten voorspellen door een waarzegger? Of heb je ooit met magische biljartbal gespeeld?
                    Dan weet je waarschijnlijk dat zij niet echt de toekomst kunnen voorspellen, maar dat maakt de voorspelling niet minder leuk!

                    Ook Hedy kunnen we omtoveren in een waarzeggersmachine! In level 1 beginnen we makkelijk, met het voorstellen van Hedy de Waarzegger en het herhalen van de antwoorden van de speler met {echo}.
                    Kijk maar naar het voorbeeld:

                example_code: |
                    ## Voorbeeld Hedy code
                    ```
                    {print} Hoi, ik ben Hedy de waarzegger!
                    {ask} Wie ben jij?
                    {print} Ik voorspel... Ik voorspel...
                    {echo} Jouw naam is
                    ```

                    ## Uitdaging
                    Hedy kan nu voorspellen hoe jij heet, maar kun jij ervoor zorgen dat Hedy meer voorspellingen over je kan maken?

                    Zoals je merkt, is Hedy nog niet echt een goede waarzegger. Ze voorspelt alleen wat je haar vertelt!
                    Neem een kijkje in level 2 om te leren om echte voorspellingen te doen!
                start_code: ""
            12:
                story_text: |
                    ## Waarzegger
                    In dit level kun je langere voorspellingen maken! Kijk maar:

                example_code: |
                    ## Voorbeeld Hedy code
                    ```
                    voorspellingen = 'je wordt rijk', 'je wordt verliefd', 'je glijdt uit over een bananenschil'
                    {print} 'Ik pak mijn glazen bol erbij...'
                    {print} 'Ik zie... Ik zie...'
                    {sleep} 2
                    {print} voorspellingen {at} {random}
                    ```
                start_code: ""
            10:
                story_text: |
                    ## Hedy de Waarzegger
                    In dit level kun je met een druk op de knop het hele leven voorspellen van al je vrienden tegelijk!

                example_code: |
                    ## Voorbeeld Hedy code
                    ```
                    huizen = villa, appartement, krot, rijtjeshuis
                    liefdes = niemand, een prins(es), zomaar iemand, je ware liefde
                    huisdieren = hond, cavia, olifant
                    namen = Jenna, Ryan, Jim
                    {for} naam {in} namen
                        {print} naam ' woont in een ' huizen {at} {random}
                        {print} naam ' trouwt met ' liefdes {at} {random}
                        {print} naam ' krijgt een ' huisdieren {at} {random} ' als huisdier'
                        {sleep} 2
                    ```

                    ## Voorbeeld Hedy code - Harry Potter
                    ```
                    huizen = Griffoendor, Zwadderich, Huffelpuf, Ravenklauw
                    vakken = toverdranken, verweer tegen de zwarte kunsten, bezweringen, transfiguratie
                    angsten = Voldemort, Spinnen, falen bij je SLIJMBALLEN
                    namen = Harry, Ron, Hermelien
                    {for} naam {in} namen
                        {print} naam ' wordt gesorteerd in ' huizen {at} {random}
                        {print} naam ' is goed in ' vakken {at} {random}
                        {print} naam 's grootste angst is ' angsten {at} {random}
                    ```
                start_code: ""
            8:
                story_text: |
                    ## Hedy de waarzegger
                    Weet je nog dat je in voorgaande levels een waarzegger hebt gemaakt die drie vragen tegelijk kon stellen?
                    Het enige probleem dat we tegenkwamen is dat Hedy toen eerst de drie vragen printte en daarna pas de drie antwoorden.
                    Nu is dat probleem opgelost en kan Hedy na een vraag meteen een antwoord printen, omdat je nu niet maar één regel code kunt herhalen met {repeat}, maar een heel stuk van je code!
                    Kijk maar:

                example_code: |
                    ## Voorbeeld Hedy code
                    ```
                    {print} 'Ik ben Hedy de waarzegger!'
                    {print} 'Je mag 3 vragen stellen!'
                    antwoorden = ja, nee, misschien
                    {repeat} 3 {times}
                        vraag = {ask} 'Wat wil je weten?'
                        {print} vraag
                        {sleep}
                        {print} antwoorden {at} {random}
                    ```
                start_code: ""
            7:
                story_text: |
                    ## Hedy de Waarzegger
                    Nu kun je het `{repeat}` commando gebruiken om meerdere voorspellingen te doen. Kijk maar naar het voorbeeld:

                example_code: |
                    ## Voorbeeld Hedy code
                    ```
                    {print} 'Ik ben Hedy de waarzegger'
                    {print} 'Je mag 3 vragen stellen!'
                    {repeat} 3 {times} vraag = {ask} 'Wat wil je weten?'
                    antwoorden = ja, nee, misschien
                    {repeat} 3 {times} {print} 'Mijn glazen bol zegt... ' antwoorden {at} {random}
                    ```

                    ## Uitdaging
                    Zoals je ziet worden de vragen niet geprint in dit voorbeeld. Dat komt omdat de variabele 'vraag' 3x veranderd wordt.
                    Elke keer als een speler een nieuw antwoord geeft, wordt de variabele namelijk overschreven, waardoor het vorige antwoord verloren gaat.
                    Dit betekent dat je dus niet alle vragen kunt printen op deze manier.

                    Als je 3 verschillende variabelen gebruikt, in plaats van eentje (bijvoorbeeld vraag1, vraag2 en vraag3), kun je dit probleem oplossen en de vragen wel printen.
                    Dit betekent wel dat je het {repeat} commando alleen bij de antwoorden kunt gebruiken en alle vragen apart moet stellen.
                    Lukt het jou dit te maken?

                    In het volgende level verandert de opmaak van het {repeat}-commando, waardoor dit probleem verdwijnt!
                start_code: ""
            6:
                story_text: |
                    ## Hedy de Waarzegger
                    In dit level kun je rekenen met Hedy, waardoor je "magische" formules kunt gebruiken in je voorspellingen!
                    Zo kun je berekenen hoe rijk je wordt, aan de hand van de formule in het voorbeeld:

                example_code: |
                    ## Voorbeeld Hedy code
                    ```
                    {print} 'Ik ben Hedy de Waarzegger!'
                    {print} 'Ik kan voorspellen hoeveel kinderen je later krijgt!'
                    leeftijd = {ask} 'Hoe oud ben je?'
                    brusjes = {ask} 'Hoeveel broers/zussen heb je?'
                    lengte = {ask} 'Hoe lang ben je (in cm)?'
                    kinderen = lengte / leeftijd
                    kinderen = kinderen - brusjes
                    {print} 'Jij krijgt later... '
                    {sleep} 2
                    {print} kinderen ' kinderen!'
                    ```

                    ## Uitdaging
                    In de voorbeelden worden simpele vragen gebruikt zoals 'Hoe oud ben je?' en Hoe lang ben je? , maar je kunt natuurlijk van alles gebruiken om voorspellingen te maken!
                    Kun jij zelf leuke of grappige vragen bedenken die Hedy kan gebruiken in haar voorspellingen?

                    ## Voorbeeld gekke voorspelling
                    ```
                    {print} 'Ik ben Hedy de malle waarzegger!'
                    {print} 'Ik ga voorspellen hoe slim jij bent!'
                    ajax = {ask} 'Op een schaal van 0 tot 10 hoeveel houd jij van Ajax?'
                    bananen = {ask} 'Hoeveel bananen heb jij deze week gegeten?'
                    hygiene = {ask} 'Hoevaak heb jij je handen al gewassen vandaag?'
                    resultaat = bananen + hygiene
                    resultaat = resultaat * ajax
                    {print} 'Jij bent ' resultaat 'procent slim.'
                    ```
                start_code: ""
            5:
                story_text: |
                    ## Hedy de Waarzegger
                    In dit level leer je hoe je er (stiekem) voor kunt zorgen dat Hedy altijd goede voorspellingen voor jou heeft.
                    Door `{if}` en `{else}` te gebruiken kun je er namelijk voor zorgen dat jij de leuke voorspellingen krijgt, en de anderen niet!
                    Kijk naar het voorbeeld om te zien hoe het moet:

                example_code: |
                    ## Voorbeeld Hedy code
                    ```
                    {print} 'Hoi ik ben Hedy de Waarzegger'
                    {print} 'Ik kan voorspellen wie morgen de loterij wint!'
                    naam {is} {ask} 'Wie ben jij?'
                    {if} naam {is} Hedy {print} 'Hoera, je wint! 🤩' {else} {print} 'Helaas, iemand anders wint 😭'
                    ```

                story_text_2: |
                    Verander Hedy in je eigen naam en jij zult altijd de loterij winnen! Natuurlijk is dit wel een beetje verdacht voor andere spelers...
                    Om dat op te lossen kun je ervoor zorgen dat Hedy wel steeds iets anders zegt, maar bij jou altijd een goed antwoord en bij de anderen een slechte.
                    Kijk maar naar dit voorbeeld:

                example_code_2: |
                    ## Voorbeeld Hedy code
                    ```
                    {print} 'Hoi ik ben Hedy de Waarzegger'
                    {print} 'Ik kan voorspellen wie morgen de loterij wint!'
                    naam {is} {ask} 'Wie ben jij?'
                    goedantwoord {is} Hoera! Je wint!, Je bent rijk!, Jij gaat zeker winnen!
                    slechtantwoord {is} Helaas!, Geen prijs voor jou, Probeer het nog eens
                    {if} naam {is} Hedy {print} goedantwoord {at} {random} {else} {print} slechtantwoord {at} {random}
                    ```

                    ##Uitdaging
                    Op deze manier kun je nog veel meer programma's schrijven! Je zou bijvoorbeeld kunnen voorspellen welke club de Eredivisie wint.
                    Of je zou de toverspiegel uit Sneeuwwitje kunnen laten voorspellen dat jij de mooiste van het land bent (en de rest natuurlijk niet!).
                    Of er zijn nog heel veel meer opties, laat je fantasie de vrije loop en wees creatief!
                start_code: ""
            4:
                story_text: |
                    ## Hedy de Waarzegger
                    In dit level kun je oefenen met de aanhalingstekens. Probeer dezelfde code te maken als in je vorige level, maar let op dat je de aanhalingstekens op de goede plek plaatst!

                example_code: |
                    ## Voorbeeld Hedy code
                    ```
                    {print} 'Hoi ik ben Hedy de Waarzegger!'
                    vraag {is} {ask} 'Wat wil je weten?'
                    {print} 'Dit is je vraag: ' vraag
                    antwoorden {is} ja, nee, misschien
                    {print} 'Mijn glazen bol zegt...'
                    {sleep} 2
                    {print} antwoorden {at} {random}
                    ```
                start_code: ""
            3:
                story_text: |
                    ## Hedy de Waarzegger
                    In het vorige level heb je een begin gemaakt aan de waarzegger, maar echt voorspellingen waren er nog niet.
                    In dit level kun je een variabele gebruiken en het `{at} {random}` commando om Hedy antwoorden te laten kiezen op je vraag.
                    Kijk maar naar dit voorbeeld:

                example_code: |
                    ## Voorbeeld Hedy code
                    ```
                    {print} Hoi Ik ben Hedy de Waarzegger
                    vraag {is} {ask} Wat wil je weten?
                    {print} vraag
                    antwoorden {is} ja, nee, misschien
                    {print} Mijn glazen bol zegt...
                    {sleep} 2
                    {print} antwoorden {at} {random}
                    ```

                    ## Uitdaging
                    Er zijn nu maar 3 antwoordopties waar Hedy uit kan kiezen, kun jij er meer toevoegen? Bijvoorbeeld: zeker weten, geen idee of probeer het nog eens!
                start_code: ""
    restaurant:
        name: "Restaurant"
        description: "Maak een virtueel restaurant"
        image: "restaurant.png"
        default_save_name: "Restaurant"
        levels:
            1:
                story_text: |
                    ## Restaurant level 1
                    Je kunt met Hedy ook een virtueel restaurant bouwen en de bestellingen van je klanten opnemen!

                example_code: |
                    ## Voorbeeld Hedy code
                    ```
                    {print} Welkom bij McHedy! 🍟
                    {ask} Wat wilt u bestellen?
                    {echo} Dus u wilt graag
                    {print} Bedankt voor uw bestelling!
                    ```

                    ## Uitdaging
                    Kun jij het restaurant verder uitbreiden door meer regels code toe te voegen? Je zou bijvoorbeeld kunnen vragen of je klant ook iets wil drinken, vertellen hoe duur het is, of de klant eet smakelijk wensen!

                start_code: "{print} Welkom bij McHedy!"
            2:
                story_text: |
                    ## Restaurant level 2
                    In level 2 kun je variabelen gebruiken om je restaurant interactiever te maken! Kijk maar naar het voorbeeld.

                start_code: ""
            12:
                story_text: |
                    ## Restaurant
                    In dit level kun je kommagetallen gebruiken op je menukaart, kijk maar!

                example_code: |
                    ```
                    prijs = 0
                    eten = {ask} 'Wat wil je eten?'
                    drinken = {ask} 'Wat wil je drinken?'
                    {if} eten {is} 'hamburger'
                        prijs = prijs + 6.50
                    {if} eten {is} 'pizza'
                        prijs = prijs + 5.75
                    {if} drinken {is} 'water'
                        prijs = prijs + 1.20
                    {if} drinken {is} 'frisdrank'
                        prijs = prijs + 2.35
                    {print} 'Dat wordt dan ' prijs ' euro, alsjeblieft'
                    ```
                start_code: ""
            11:
                story_text: |
                    ## Maak je eigen restaurant
                    In dit level kun je de functie `i in {range} 1 {to} 5` gebruiken om een bestelling te printen voor meerdere mensen.

                example_code: |
                    ## Voorbeeld Hedy code
                    ```
                    {print} 'Welkom bij McHedy!'
                    {print} 'U kunt hier uw bestelling doorgeven'
                    mensen = {ask} 'Voor hoeveel personen wilt u bestellen?'
                    {for} i {in} {range} 1 {to} mensen
                        {print} i 'e bestelling:'
                        eten = {ask} 'Wat wilt u eten?'
                        {print} eten
                        {if} eten {is} patat
                            saus = {ask} 'Wat voor saus wil je?'
                            {print} saus
                        drinken = {ask} 'Wat wilt u drinken?'
                        {print} drinken
                    prijs = 4 * mensen
                    {print} 'Dat wordt dan ' prijs ' euro!'
                    ```
                    ## Uitdaging
                    Alle uitdagingen die in level 7 worden genoemd zoals de extra `{if}` statements of de verbeterde prijzen, kun je natuurlijk in dit level nog steeds gebruiken!
                start_code: "{print} 'Welkom bij McHedy!' "
            10:
                story_text: |
                    ## Restaurant
                    In dit level kun je gemakkelijk de bestelling opnemen van alle gasten in een korte code.

                example_code: |
                    ## Voorbeeld Hedy code
                    ```
                    gangen = voorgerecht, hoofdgerecht, nagerecht
                    {for} gang {in} gangen
                        eten = {ask} 'Wat wilt u bestellen als ' gang '?'
                        {print} eten ' wordt uw ' gang
                    ```

                story_text_2: |
                    ## Voorbeeld Hedy code
                    Dit kun je uiteraard ook voor meerdere mensen toepassen!

                example_code_2: |
                    ```
                    gangen = voorgerecht, hoofdgerecht, nagerecht
                    namen = Timon, Onno
                    {for} naam {in} namen
                        {for} gang {in} gangen
                            eten = {ask} naam ', Wat wil jij bestellen als ' gang '?'
                            {print} naam ' bestelt ' eten ' als ' gang
                    ```
                start_code: "gangen = voorgerecht, hoofdgerecht, nagerecht"
            9:
                story_text: |
                    ## Restaurant
                    In dit level kun je het restaurant interactiever maken met {if} commando's in in commando's.

                example_code: |
                    ## Voorbeeld Hedy code
                    ```
                    {print} 'Welkom bij restaurant Hedy'
                    mensen = {ask} 'Met hoeveel mensen bent u vanavond?'
                    prijs = 0
                    {repeat} mensen {times}
                        eten = {ask} 'Wat wilt u eten?'
                        {print} eten
                        {if} eten {is} friet
                            prijs = prijs + 3
                            saus = {ask} 'Welke saus wilt u daarbij?'
                            {if} saus {is} geen
                                {print} 'zonder saus'
                            {else}
                                prijs = prijs + 1
                                {print} 'met ' saus
                        {if} eten {is} pizza
                            prijs = prijs + 7
                        {print} 'Dat is dan ' prijs ' euro'
                        {print} 'Eet smakelijk!'
                    ```
                start_code: ""
            8:
                story_text: |
                    ## Restaurant
                    In dit level kun je meerdere regels code herhalen, wat betekent dat je meerdere mensen kunt vragen wat ze willen eten en drinken en dat ook nog kunt printen.
                    Kijk maar naar het voorbeeld!

                start_code: "{print} 'Welkom bij McHedy!' "
            7:
                story_text: |
                    ## Restaurant
                    Nu kun je het `{repeat}` commando gebruiken om van meerdere klanten de bestelling op te nemen.

                start_code: ""
            6:
                story_text: |
                    ## Restaurant
                    In dit level kun je in je restaurant prijzen toevoegen en berekenen!

                example_code: |
                    ## Voorbeeld Hedy code
                      Je kunt een simpel restaurant maken:
                      ```
                      {print} 'Welkom bij McHedy'
                      {print} 'U kunt kiezen uit een hamburger, een kroket of een kaassouffle'
                      {print} 'U krijgt frietjes en drinken bij uw bestelling. '
                      eten = {ask} 'Wat wilt u bestellen?'
                      prijs = 0
                      {if} eten {is} hamburger prijs = 8
                      {if} eten {is} kroket prijs = 6
                      {if} eten {is} kaassoufle prijs = 5
                      {print} 'U heeft een ' eten ' besteld'
                      {print} 'Dat is dan ' prijs ' euro, alstublieft!'
                      {print} 'Bedankt en eet smakelijk!'
                      ```
                      In de hierboven kan je maar één gerecht bestellen en dat wordt de prijs die afgerekend moet worden.

                story_text_2: |
                    Je kunt de code nog een stuk uitgebreider maken, kijk maar naar dit voorbeeld waarin je 3 gangen kunt bestellen.

                example_code_2: |
                    ## Voorbeeld Hedy code
                      Met deze code kan een klant drie gerechten bestellen.

                      ```
                      {print} 'Welkom in restaurant Hedy'
                      {print} 'Dit is ons menu:'
                      {print} 'Onze voorgerechten zijn salade, soep of carpaccio'
                      {print} 'Onze hoofdgerechten zijn pizza, lasagne, of spaghetti'
                      {print} 'Onze toetjes zijn brownie, ijsje, of milkshake'
                      voorgerecht = {ask} 'Welk voorgerecht wilt u?'
                      hoofdgerecht = {ask} 'Welk hoofdgerecht wilt u?'
                      nagerecht = {ask} 'Welk nagerecht wilt u?'
                      prijs = 0
                      {if} voorgerecht {is} soep prijs = prijs + 6 {else} prijs = prijs + 7
                      {if} hoofdgerecht {is} pizza prijs = prijs + 10
                      {if} hoofdgerecht {is} lasagne prijs = prijs + 12
                      {if} hoofdgerecht {is} spaghetti prijs = prijs + 8
                      {if} nagerecht {is} brownie prijs = prijs + 7
                      {if} nagerecht {is} ijsje prijs = prijs + 5
                      {if} nagerecht {is} milkshake prijs = prijs + 4
                      {print} 'Dit heb je besteld: ' voorgerecht ' , ' hoofdgerecht ' en ' nagerecht
                      {print} 'Dat wordt dan ' prijs ' euro, alstublieft.'
                      {print} 'Bedankt en eet smakelijk!'
                      ```
                      ## Uitdaging

                      Kun jij nog meer toevoegingen bedenken voor je restaurant? Bijvoorbeeld:
                      - mensen korting geven met een geheime code?
                      - vragen hoeveel mensen er komen en de prijs daarop aanpassen?
                      - nog een gang toevoegen?
                      - een kindermenu toevoegen?
                      - nog iets anders?

                start_code: "{print} 'Welkom'"
            5:
                story_text: |
                    ## Restaurant
                    Nu kun je het nieuwe `{if}` commando gebruiken om verschillende reacties te geven op antwoorden van de klanten. Zo kun je bijvoorbeeld vragen of de klant saus wil bij de frietjes, terwijl dat een rare vraag zou zijn als de klant pizza bestelt.

                example_code: |
                    ## Voorbeeld Hedy code
                    ```
                    {print} 'Welkom bij McHedy'
                    eten {is} {ask} 'Wat wilt u eten?'
                    {if} eten {is} friet saus {is} {ask} 'Welke saus wilt u bij de friet?'
                    {if} eten {is} pizza topping {is} {ask} 'Welke topping wilt u op de pizza?'
                    {print} eten
                    ```
                start_code: ""
            4:
                story_text: |
                    ## Restaurant
                    Lukt het jou om aanhalingstekens toe te voegen aan je restaurantcode?
                start_code: ""
            3:
                story_text: |
                    ## Random restaurant
                    In level 3 kun je ook het commando `{at} {random}` gebruiken om Hedy voor jou te laten kiezen. Hierdoor kun je ook een grappig {random} restaurant bouwen, waarbij je Hedy laat kiezen wat jij te eten krijgt!

                    ## Voorbeeld Hedy Code Random Restaurant
                    ```
                    gerechten {is} patat, pizza, spruitjes
                    toetjes {is} een ijsje, appeltaart, franse stinkkaas
                    drinken {is} cola, water, bier
                    prijzen {is} 1 euro, 10 euro, 100 euro
                    {print} Welkom bij het {random} restaurant
                    {print} Vandaag eet u gerechten {at} {random}
                    {print} Daarbij drinkt u drinken {at} {random}
                    {print} En u krijgt toetjes {at} {random} achteraf
                    {print} Dat wordt dan prijzen {at} {random}
                    {print} Eet smakelijk!
                    ```

                    ## Allergieën
                    Vindt je klant iets niet lekker of is je klant allergisch? Haal dan een item van je menu met het `{remove}` commando.

                    ```
                    {print} Mysterie Milkshake
                    smaken {is} aardbei, banaan, chocolade
                    allergie {is} {ask} Ben je allergisch voor een smaak?
                    {remove} allergie {from} smaken
                    {print} Jij krijgt een milkshake  smaken {at} {random}
                    ```
                start_code: ""
            15:
                story_text: |
                    ## Restaurant
                    Met de `{while}` kun je zorgen dat je klanten kunnen blijven bestellen tot ze klaar zijn.

                example_code: |
                    ## Voorbeeld Hedy code
                    ```
                    {print} 'Welkom bij McHedy'
                    meer = 'ja'
                    {while} meer == 'ja'
                        bestelling = {ask} 'Wat wil je bestellen?'
                        {print} bestelling
                        meer = {ask} 'Wilt u nog iets bestellen?'
                    {print} 'Bedankt!'
                start_code: ""
            13:
                story_text: |
                    ## Restaurant
                    In dit level leer je nieuwe commando's om je code nog verder uit te breiden.

                    ## Voorbeeld Hedy code met `{and}` commando
                    ```
                    prijs = 10
                    eten = {ask} 'Wat wil je eten?'
                    drinken = {ask} 'Wat wil je drinken?'
                    {if} eten {is} 'broodje' {and} drinken {is} 'sap'
                        {print} 'Dat is ons voordeelmenu'
                        prijs = prijs - 3
                    {print} 'Dat wordt dan ' prijs ' euro'
                    ```

                    ## Voorbeeld Hedy code met het `{or}` commando
                    ```
                    drinken = {ask} 'Wat wil je drinken?'
                    {if} drinken {is} 'water' {or} drinken {is} 'sap'
                        {print} 'Dat is een gezonde keuze!'
                    ```
                start_code: ""
    haunted:
        name: "Spookhuis"
        description: "Ontsnap uit het spookhuis"
        image: "hauntedhouse.gif"
        default_save_name: "Spookhuis"
        levels:
            1:
                story_text: |
                    ## Spookhuis
                    in dit avontuur leer je een echte spookhuis game maken, waarbij de spelers moeten ontsnappen uit jouw spookhuis door je juiste deur te kiezen.
                    Als je de goede deur kiest overleef je het, maar anders...
                    In level 1 beginnen we ons spookhuisspel door een spannend verhaal te verzinnen en de speler te vragen welk monster ze tegenkomen in het spookhuis.

                example_code: |
                    ## Voorbeeld Hedy code
                    ```
                    {print} Hoe ben ik hier terechtgekomen?
                    {print} Ik herinner me dat ik mijn vrienden vertelde over die verlaten villa..
                    {print} en toen werd ineens alles zwart.
                    {print} Maar waarom lig ik hier nu op de grond...?
                    {print} ik heb knallende hoofdpijn, alsof ik een harde klap heb gehad.
                    {print} Huh? Wat is dat geluid?
                    {print} Oh nee! Volgens mij ben ik niet alleen in dit huis!
                    {print} Ik moet maken dat ik wegkom!
                    {print} Er staan drie deuren voor me, maar welke moet ik kiezen?
                    {ask} Welke deur kies ik?
                    {echo} Ik kies deur
                    {print} ...?
                    ```
                    ## Challenge
                    Kun jij het spannende verhaal afmaken? Of je eigen spannende(re) intro bedenken?
                start_code: "{print} Hoe ben ik hier terechtgekomen?"
            2:
                story_text: |
                    ## Spookhuis
                    In dit spookhuis kun je je monsters kiezen met emojis. Al kun je natuurlijk ook gewoon woorden gebruiken.

                    ## Voorbeeld Hedy code
                    ```
                    monster1 {is} 👻
                    monster2 {is} 🤡
                    monster3 {is} 👶
                    {print} Je stapt het oude verlaten spookhuis binnen
                    {print} Meteen hoor je het geluid van een monster1
                    {print} Dus snel ren je naar de volgende kamer.
                    {print} Maar daar wordt je opgewacht door een monster2
                    {print} HELP!
                    {print} Je rent naar de keuken, maar wordt daar aangevallen door een monster3
                    ```
                start_code: "monster1 {is} _"
            14:
                story_text: |
                    ## Spookhuis
                    In dit level gebruik je < en > om levens toe te voegen aan je spel

                example_code: |
                    ## Voorbeeld Hedy code
                    ```
                    {print} 'Ontsnap uit het spookhuis'
                    levens = 3
                    deuren = 1, 2, 3
                    monsters = 'de boze heks', 'een zombie', 'een slapende 3 koppige hond'
                    {for} i {in} {range} 1 {to} 10
                        {if} levens > 0
                            goede_deur = deuren {at} {random}
                            monster = monsters {at} {random}
                            gekozen_deur = {ask} 'Welke deur kies jij?'
                            {if} goede_deur == gekozen_deur
                                {print} 'Je hebt de goede deur gekozen'
                            {else}
                                {print} 'Je ziet...' monster
                                {if} monster == 'een slapende 3 koppige hond'
                                    {print} 'Pffieuw.... Hij slaapt'
                                {else}
                                    {print} 'Je hebt een leven kwijt!'
                                    levens = levens - 1
                        {else}
                            {print} 'GAME OVER'
                    ```
                start_code: ""
            11:
                story_text: |
                    ## Spookhuis
                    In dit level kun je de speler gemakkelijk vertellen in welke kamer hij zit, door de variabele i te gebruiken.
                    Let op: Deze code is bijna gelijk aan die in het vorige level. Er zit een aanpassing op regel 5, waar het repeatcommando is vervangen door `{for} i in {range} 1 {to} 3`.
                    Daarnaast is regel 8 toegevoegd, waardoor de speler nu ziet in welke kamer hij zit.

                example_code: |
                    ## Voorbeeld Hedy code
                    ```
                    {print} 'Ontsnap uit het spookhuis!'
                    speler = levend
                    deuren = 1, 2, 3
                    monsters = zombie, vampier, mummy, reuzespin
                    {for} i {in} {range} 1 {to} 3
                        {if} speler {is} levend
                            goededeur = deuren {at} {random}
                            {print} 'Kamer ' i
                            {print} 'Voor je staan drie deuren...'
                            gekozendeur = {ask} 'Welke deur kies je?'
                            {print} 'Jij kiest deur...' gekozendeur
                            {sleep}
                            {if} gekozendeur {is} goededeur
                                {print} 'Gelukkig! Geen monster!'
                            {else}
                                {print} 'Je wordt opgegeten door een... ' monsters {at} {random}
                                speler = dood
                        {else}
                            {print} 'GAME OVER'
                    {if} speler {is} levend
                        {print} ' Hoera! Je bent ontsnapt!'
                    ```
                start_code: "{print} 'Ontsnap uit het spookhuis!'"
            9:
                story_text: |
                    ## Spookhuis
                    In de vorige levels heb je geleerd hoe je hele stukken code meerdere keren kunt herhalen. Hierdoor kun je levels maken in je spookhuisgame!
                    In de lagere levels hoefde je maar een kamer door voordat je ontsnapt was, maar in dit level moet je wel 3x uit een kamer vluchten voordat je ontsnapt bent.
                    Dat maakt het spel een stuk lastiger om te winnen, kijk maar...

                example_code: |
                    ## Voorbeeld Hedy code
                    ```
                    {print} 'Ontsnap uit het spookhuis!'
                    speler = levend
                    deuren = 1, 2, 3
                    monsters = zombie, vampier, mummy, reuzespin
                    {repeat} 3 {times}
                        {if} speler {is} levend
                            goededeur = deuren {at} {random}
                            {print} 'Voor je staan drie deuren...'
                            gekozendeur = {ask} 'Welke deur kies je?'
                            {print} 'Jij kiest deur...' gekozendeur
                            {sleep}
                            {if} gekozendeur {is} goededeur
                                {print} 'Gelukkig! Geen monster!'
                            {else}
                                {print} 'Je wordt opgegeten door een... ' monsters {at} {random}
                                speler = dood
                        {else}
                            {print} 'GAME OVER'
                    {if} speler {is} levend
                        {print} ' Hoera! Je bent ontsnapt!'
                    ```
                    ## Uitdaging
                    Je spel in nu wel heel lastig te winnen... Kun jij je spel zo ombouwen dat er maar 1 foute deur is om te kiezen, in plaast van 2?

                start_code: "{print} 'Ontsnap uit het spookhuis!'"
            5:
                story_text: |
                    ## Spookhuis
                    Tot nu toe werd er in je spookhuisspel wel altijd aan de speler gevraagd welke deur geopend moest worden, maar zoals je misschien al gemerkt hebt, maakte het niet uit wat voor antwoord de speler gaf.
                    De speler kon netjes een deur kiezen, maar als de speler een compleet {random} antwoord gaf, zoals 'pannenkoek!', dan zou de speler het spel nog steeds kunnen winnen (ook al is er niet eens een deur gekozen!).
                    In dit level kun je alleen winnen als je dezelfde deur kiest als Hedy heeft gekozen en maakt het dus echt uit welk antwoord je invult!

                example_code: |
                    ## Voorbeeld Hedy code
                    ```
                    {print} 'Ontsnap uit het spookhuis!'
                    {print} 'Voor je staan 3 deuren...'
                    deuren {is} 1,2,3
                    monsters {is} weerwolf, mummy, vampier, zombie
                    gekozendeur {is} {ask} 'Welke deur kies je?'
                    {print} 'Jij kiest deur...' gekozendeur
                    {sleep}
                    goededeur {is} deuren {at} {random}
                    {if} gekozendeur {is} goededeur {print} 'Hoera! Je ontsnapt!'
                    {else} {print} 'Oh nee! Je wordt opgepeuzeld door een...' monsters {at} {random}
                    ```
                start_code: "{print} 'Ontsnap uit het spookhuis!'"
            4:
                story_text: |
                    ## Spookhuis
                    In dit level heb je geleerd hoe je aanhalingstekens moet gebruiken.
                    Kun jij je spookhuis ook in level 4 aan de praat krijgen?
                start_code: "{print} 'Ontsnap uit het spookhuis!'"
            3:
                story_text: |
                    ## Spookhuis
                    In het vorige level heb je een spannende intro bedacht voor je spookhuis, maar een echt spel is het nog niet: Het loopt namelijk altijd hetzelfde af.
                    In level twee kun je je verhaal interactiever maken door verschillende eindes te bedenken: soms wordt je opgepeuzeld door een verschrikkelijk monster en soms ontsnap je!
                    Hedy kiest {random} of je overleeft of niet...

                example_code: |
                    ## Voorbeeld Hedy code
                    ```
                    {print} Ontsnap uit het spookhuis!
                    {print} Voor je staan drie deuren...
                    keuze {is} {ask} Welke deur kies je?
                    {print} Je koos deur keuze
                    monsters {is} een zombie, een vampier, NIKS JE ONTSNAPT
                    {print} Jij ziet...
                    {sleep}
                    {print} monsters {at} {random}
                    ```
                    ## Uitdaging
                    Dit verhaal is kort maar krachtig. Kun jij het verhaal opleuken tot een echte spannende game?
                    Daarbij zijn er nu maar 3 mogelijke opties voor wat er achter de deur zit, kun jij meer monsters toevoegen aan die lijst?

                    ## Verander het spel in een tv prijzenshow!
                    Tot slot willen we je graag uitdagen om dit spel om te bouwen tot een prijzenshow zoals op tv!
                    In prijzenshows kiest de kandidaat een deur of een koffertje en vindt daarin een grote prijs (of niets natuurlijk...).
                    Kun jij een prijzenshow bouwen?
                start_code: "{print} Ontsnap uit het spookhuis!"
            16:
                story_text: |
                    ## Spookhuis
                    Deze spookhuisgame gebruikt de connectie tussen de verschillende lijstjes, die je in dit level kunt gebruiken.
                    Bijvoorbeeld: alle eigenschappen die bij de zombie horen staan als eerste in alle lijstjes, de heks als tweede en de vampier derde.
                    Kijk maar naar de code.

                example_code: |
                    ## Voorbeeld Hedy code
                    ```
                    getallen = [1, 2, 3]
                    i {is} getallen[{random}]
                    hint = ['gegrom', 'kakelende lach', 'vleermuis gefladder']
                    monsters = ['zombie', 'heks', 'vampier']
                    noodlot = ['Je brein wordt opgepeuzeld', 'Je wordt vervloekt', 'Je wordt gebeten']
                    goedlot = ['Je gooit de ham naar de zombie die er lekker aan begint te knagen.', 'Je zet de gordijnen in de fik. De heks vlucht, bang voor het vuur', 'De vampier haat knoflook en vlucht weg']
                    wapens = ['rauwe ham', 'aansteker', 'knoflook']
                    {print} 'Je staat bij een oude verlaten villa'
                    {print} 'Iets is hier niet pluis...'
                    {print} 'Je hoort ' hint[i]
                    {print} 'Je gaat op ontdekking'
                    {print} 'Je stapt de keukendeur binnen en ziet daar een aansteker, een rauwe ham en een knoflook'
                    jouw_wapen = {ask} 'Wat neem je mee?'
                    {print} 'Met je ' jouw_wapen ' loop je door naar de woonkamer'
                    {print} 'Daar zie je een ' monsters[i]
                    benodigde_wapen = wapens[i]
                    {if} jouw_wapen == benodigde_wapen
                        {print} 'Je gebruikt je ' jouw_wapen
                        {print} goedlot[i]
                        {print} 'Jij wint!'
                    {else}
                        {print} 'Je hebt helaas het verkeerde wapen'
                        {print} noodlot[i]
                        {print} 'GAME OVER'
                    ```
                start_code: ""
    piggybank:
        name: Spaarvarken
        description: Tel je zakgeld!
        image: piggy.png
        default_save_name: Spaarvarken
        levels:
            14:
                story_text: |
                    ## Spaarvarken
                    In dit level kun je Hedy laten vertellen of je al genoeg geld hebt gespaard of niet!

                example_code: |
                    ## Voorbeeld Hedy code
                    ```
                    geld = {ask} 'Hoeveel geld heb je al gespaard?'
                    wens = {ask} 'Hoeveel geld heb je nodig?'
                    zakgeld = {ask} 'Hoeveel zakgeld krijg je per week?'
                    sparen = wens - geld
                    weken = sparen / zakgeld
                    {if} wens > geld
                        {print} 'Helaas even doorsparen!'
                        {print} 'Je moet nog ' weken ' weken.'
                    {else}
                        {print} 'Hoera, je hebt genoeg!'
                        {print} 'Op naar de winkel!'
                    ```
                start_code: ""
            12:
                story_text: |
                    ## Spaarvarken
                    In dit avontuur kun je een digitaal spaarvarkentje maken, waarmee je je zakgeld kunt tellen en kan berekenen hoe lang het duurt voordat je iets kunt kopen!

                example_code: |
                    ## Voorbeeld Hedy code
                    ```
                    {print} 'Het digitale spaarvarken'
                    wens = {ask} 'Wat zou je graag willen hebben?'
                    prijs = {ask} 'Hoeveel kost dat?'
                    gespaard = {ask} 'Hoeveel geld heb je al gespaard?'
                    zakgeld = {ask} 'Hoeveel zakgeld krijg je per week?'
                    sparen = prijs - gespaard
                    weken = sparen / zakgeld
                    {print} 'Je kunt over ' weken ' weken een ' wens ' kopen!'
                    ```
                start_code: ""
    quizmaster:
        name: Quizmaster
        description: Maak je eigen quiz!
        image: quizmaster.png
        default_save_name: Quizmaster
        levels:
            14:
                story_text: |
                    ## Maak je eigen quiz!
                    In dit avontuur leer je je eigen quiz maken. Vul het voorbeeld in, maak extra vragen en geniet van je eigen quiz!
                    Je kunt de quiz maken over wat je maar wil: je hobby, lievelingsdier, lievelingsboek of ...?

                example_code: |
                    ## Voorbeeld Hedy code
                    ```
                    {print} 'Maak je eigen quiz'
                    punten_a = 0
                    punten_b = 0
                    {print} 'Vraag'
                    {print} 'Antwoordoptie A'
                    {print} 'Antwoordoptie B'
                    antwoord = {ask} 'Welk antwoord?'
                    {if} antwoord == 'A'
                        punten_a = punten_a + 1
                    {if} antwoord == 'B'
                        punten_b = punten_b + 1
                    {print} 'Einde van de quiz!'
                    {print} 'We kijken naar de resultaten!'
                    {if} punten_a > punten_b
                        {print} 'Jij hoort in club A'
                    {if} punten_b > punten_a
                        {print} 'Jij hoort in club B'
                    ```
                start_code: ""
    language:
        name: Woordjes leren
        description: Maak je eigen programma om woordjes te leren in een vreemde taal
        image: languages.png
        default_save_name: language
        levels:
            5:
                story_text: |
                    ## Leer een nieuwe taal
                    Maak een programma om woordjes mee te leren in een andere taal.

                    ## Voorbeeld Hedy Code
                    ```
                    {print} 'Leer Frans!'
                    kat {is} {ask} '🐱'
                    {if} kat {is} chat {print} 'Goedzo!'
                    {else} {print} 'Helaas, kat is chat'
                    kikker {is} {ask} '🐸'
                    {if} kikker {is} grenouille {print} 'Super!'
                    {else} {print} 'Helaas, kikker is grenouille'
                    ```
                start_code: ""
            16:
                story_text: |
                    ## Leer een nieuwe taal
                    Maak je eigen programma om woordjes te leren in een vreemde taal.

                example_code: |
                    ## Voorbeeld Hedy code
                    ```
                    franswoord = ['bonjour', 'ordinateur', 'pomme de terre']
                    vertaling = ['hallo', 'computer', 'aardappel']
                    score = 0
                    {for} i {in} {range} 1 {to} 3
                        antwoord = {ask} 'Wat betekent ' franswoord[i] '?'
                        correct = vertaling[i]
                        {if} antwoord == correct
                            {print} 'Correct!'
                            score = score + 1
                        {else}
                            {print} 'Fout, ' franswoord[i] ' betekent ' vertaling[i]
                    {print} 'Je hebt ' score ' goede antwoorden gegeven.'
                    ```
                start_code: ""
    next:
        name: "Vooruitblik"
        description: "Vooruitblik"
        image: ""
        default_save_name: "next"
        levels:
            1:
                story_text: |
                    ## Vooruitblik
                    Gefeliciteerd! Je bent aan het einde gekomen van het eerste level van Hedy. Hopelijk heb je al wat mooie codes kunnen maken, maar er is in Hedy nog veel meer te ontdekken.

                    In level 1 ben je er misschien tegenaan gelopen dat Hedy in het `{echo}` commando maar één ding kan onthouden.
                    In het restaurantavontuur kon je bijvoorbeeld alleen herhalen wat de klant wilde eten, of alleen wat hij wilde drinken. Kijk maar:

                    ```
                    {print} Welkom bij restaurant Hedy
                    {ask} wat wilt u eten?
                    {echo} Dus dit wilt u eten
                    {ask} wat wilt u drinken
                    {echo} Dus dit wilt u drinken
                    ```
                    Als de speler hamburger en cola invult, kun je nog niet zeggen `dus u wilt een hamburger en cola`, maar je moet daar twee lossen zinnen van maken.
                    Daarnaast echoot Hedy alleen woorden aan het einde van de zin. Dus je kunt in level 1 niet zeggen 'Je hamburger komt eraan!'

                    Dat verandert in level 2. In level 2 leer je namelijk werken met variabelen waardoor je Hedy heel veel verschillende stukjes informatie kunt laten onthouden en ze overal in de zin te printen.
                    Daarnaast leer je in level 2 werken met het `{at} {random}` commando, waardoor je echte spelletjes kunt gaan maken.
                    Neem snel een kijkje!

                start_code: "{print} Op naar het volgende level!"
            2:
                story_text: |
                    ## Vooruitblik
                    In dit level heb je geleerd wat een variabele is en dat je het kunt gebruiken om je avonturen interactief te maken.
                    Maar.... dit is niet het enige wat variabelen kunnen! Je kunt variabelen namelijk ook gebruiken om lijstjes mee te maken.
                    En je kunt Hedy dan zelfs een willekeurig woord uit dat lijstje laten kiezen, waardoor je ineens echte spelletjes kunt maken.
                    Neem snel een kijkje in het volgende level!

                start_code: "{print} Op naar het volgende level!"
            3:
                story_text: |
                    ## Vooruitblik
                    In dit level heb je veel geoefend met variabelen, maar misschien heb je ook wel eens gezien dat dat nog niet altijd perfect werkt.

                    Probeer deze code maar eens uit:
                    ```
                    naam {is} Sophie
                    {print} Mijn naam is naam
                    ```
                    Je wilde natuurlijk printen `Mijn naam is Sophie` maar Hedy {print} `Mijn Sophie is Sophie`.

                    In het volgende level wordt dit probleem opgelost door aanhalingstekens te gebruiken, kijk maar eens!

                start_code: "{print} Op naar het volgende level!"
            4:
                story_text: |4

                    ## Vooruitblik
                    In de voorgaande levels heb al codes leren maken met `{at} {random}` waardoor je programma's elke keer anders waren als je ze afspeelde.
                    Toch waren de codes niet echt interactief, je hebt er als speler namelijk geen invloed op.

                    In het volgende level leer je het `{if}` commando waarmee je kunt zorgen voor 2 verschillende reacties in je code.
                    Zo kun je bijvoorbeeld je computer beveiligen met een wachtwoord. Neem maar een kijkje!

                    ```
                    wachtwoord {is} {ask} 'Wat is het goede wachtwoord?'
                    ```
                start_code: "{print} 'Op naar het volgende level!'"
            5:
                story_text: |
                    ## Vooruitblik
                    In dit level heb je goed geoefend met de `{if}` en `{ask}`. Wat je alleen nog niet kunt in dit level, is rekenen.
                    Bijvoorbeeld om prijzen te berekenen voor je restaurant, of precies uit te rekenen hoe de teken-schildpad moet lopen.
                    Zou het niet leuk zijn om precies te kunnen zeggen hoeveel de klanten moeten betalen, en stiekem een kortingscode toe te voegen voor jou en je vrienden?

                    Vanaf het volgende level kan dit wel, want in level 6 kun je rekenen met Hedy. Je kunt daar ook proberen om een tafelsommen spel te programmeren (voor je broertje of zusje?).
                    Neem snel een kijkje!

                    ```
                    {print} 'Welkom bij McHedy'
                    bestelling {is} {ask} 'Wat wilt u bestellen?'
                    {print} 'U wilt graag ' bestelling
                    {if} bestelling {is} hamburger prijs {is} 5
                    {if} bestelling {is} friet prijs {is} 2
                    drinken {is} {ask} 'Wat wilt u drinken?'
                    {print} 'U wilt graag ' drinken
                    {print} 'Dat wordt dan ' prijs ' euro voor ' bestelling ' alstublieft'
                    {print} 'Het drinken is gratis in dit level want Hedy kan de prijs nog niet berekenen...'
                    ```
                start_code: "{print} 'Op naar het volgende level!'"
            6:
                story_text: |
                    ## Vooruitblik
                    Super! Je bent bij het einde van dit level, dus je hebt inmiddels goed geoefend met `{if}` en `{else}`.

                    Je hebt misschien gemerkt dat je codes steeds maar langer worden. Als je bijvoorbeeld een zin meerdere keren wil herhalen, nemen die allemaal een aparte regel in.
                    Bijvoorbeeld als je lang zal ze leven wil coderen...
                    ```
                    {print} 'lang zal ze leven'
                    {print} 'lang zal ze leven'
                    {print} 'lang zal ze leven'
                    {print} 'in de gloria'
                    {print} 'in de gloria'
                    {print} 'in de gloria'
                    ```
                    Dit is een erg lange code voor maar 2 zinnetjes... In het volgende level leer je gelukkig het `{repeat}` commando, waardoor je regels code kunt herhalen.

                start_code: "{print} 'Op naar het volgende level!'"
            7:
                story_text: |
                    ## Vooruitblik
                    In dit heb je met `{repeat}` al geleerd hoe je één regel code kunt herhalen.

                    Maar soms is het wel fijn als je niet maar een regel kunt herhalen maar een heel stukje code.
                    Want nu moest je wel een hoop knippen en plakken in sommige programma's.

                    In het volgende level wordt dat mogelijk gemaakt door stukjes code bij elkaar een groepje te maken, door ze te beginnen met een aantal spaties. Zo'n groepje regels kun je dan in één keer herhalen met {repeat}.

                    ```
                    {repeat} 5 {times} {print} 'vanaf het volgende level kun je meerdere regels code in een keer herhalen!'
                    ```

                start_code: "{print} 'Op naar het volgende level!'"
            8:
                story_text: |
                    ## Vooruitblik
                    In dit level heb je geleerd hoe je het {repeat}- en het {if}-commando voor meerdere regels kunt laten gelden door in te springen.
                    Misschien heb je het al geprobeerd, maar in dit level mocht je nog geen {if}-commando ìn een ander {if}-commando stoppen. Dit geldt ook voor {repeat}.
                    Vanaf het volgende level mag dit wel! Let op: Je moet dan dus wel dubbel inspringen!

                    ```
                    antwoord = {ask} 'Heb je zin om naar het volgende level te gaan?'
                    {if} antwoord {is} ja
                        {print} 'Straks kan ik hier het {repeat} commando gebruiken!'
                        {print} 'Hoera!'
                        {print} 'Hoera!'
                        {print} 'Hoera!'
                    {if} antwoord {is} nee
                        {print} 'blijf dan maar lekker hier'
                    ```

                start_code: "{print} 'Op naar het volgende level!'"
            9:
                story_text: |
                    ## Vooruitblik
                    Wat ben je goed bezig! In dit level hebben we wel nog een klein probleem. Je kunt al stukken code herhalen, maar wat nou als de code elke keer ietsje anders moet zijn..?
                    Misschien ken je het Engelse kinderliedje '{if} you're happy {and} you know it clap your hands' wel. In dat liedje komt er steeds een nieuwe actie, eerst 'clap your hands' dan 'stomp your feet' etc.
                    Het eerste couplet van dat liedje kun je zo programmeren:
                    ```
                    {repeat} 2 {times}
                        {print} '{if} youre happy {and} you know it clap your hands'
                    {print} '{if} youre happy {and} you know it {and} you really want to show it'
                    {print} '{if} youre happy {and} you know it clap your hands'
                    ```

                    Maar als je het volgende couplet wil maken, zou je het geheel moeten kopiëren en plakken onder deze code. Dat kan makkelijker!
                    In het volgende level leer je het `{for}` commando, waarmee je een lijstje kan maken en de code steeds een klein beetje kan veranderen!
                    Kijk maar...
                start_code: "{print} 'Op naar het volgende level!'"
            10:
                story_text: |
                    ## Vooruitblik
                    Je bent alweer aan het einde van dit level, knap hoor! Je staat op het punt om door te gaan naar het volgende level. In de hogere levels gaan we steeds een beetje meer toewerken naar de programmeertaal Python.
                    In Python bestaat het commando `{repeat}` echter niet, dus gaan we dat vervangen door 'echte' programmeertaal!
                    Ben je benieuwd hoe dat eruit ziet? Ga dan snel verder.
                start_code: "{print} 'Op naar het volgende level!'"
            11:
                story_text: |
                    ## Vooruitblik
                    Misschien heb je in je restaurant opdracht wel eens geprobeerd om prijzen te maken met kommagetallen. Helaas was dit niet toegestaan.
                    Vanaf het volgende level kun je wel kommagetallen gebruiken!

                    Daarnaast mag je meerdere woorden opslaan in een variabele door aanhalingstekens te gebruiken. 
                    Kijk maar, in dit level kun je bij deze code wel SpongeBob SquarePants invullen...
                    ```
                    naam = {ask} 'Hoe heet je favoriete tekenfilmfiguur?'
                    {print} 'Ik kijk ook graag naar ' naam
                    ```
                    Maar je kunt hem nog niet instellen als variabele. Kijk maar naar deze code. Die werkt op dit level nog niet!
                    ```
                    programma = SpongeBob SquarePants
                    {print} 'Ik kijk graag naar ' programma
                    ```
                    Ga naar het volgende level om dit programma wel te laten werken!
                start_code: "{print} 'Op naar het volgende level!'"
            12:
                story_text: |
                    ## Vooruitblik
                    In de afgelopen levels kon je meerdere {if}-commando's in elkaar stoppen. Hierdoor kon je bijvoorbeeld dit beveiligingssysteem programmeren.

                    ```
                    gebruikersnaam {is} {ask} 'Wat is je gebruikersnaam?'
                    wachtwoord {is} {ask} 'Wat is je wachtwoord?'
                    {if} gebruikersnaam {is} 'Hedy'
                        {if} wachtwoord {is} 'geheim'
                            {print} 'Welkom Hedy!'
                        {else}
                            {print} 'Jij mag niet op mijn computer'
                    {else}
                        {print} 'Jij mag niet op mijn computer!'
                    ```
                    In dit systeem moeten de gebruikersnaam én het wachtwoord goed zijn, maar het zorgt wel voor een lange, onhandige code..
                    In het volgende level leer je hoe dit veel gemakkelijker kan!
                start_code: "{print} 'Op naar het volgende level!'"
            13:
                story_text: |
                    ## Vooruitblik
                    Met het onderstaande programma kun je berekenen of je voldoende of onvoldoende staat voor een schoolvak.
                    Je ziet dat regel 5 ontzettend onhandig is, omdat alle mogelijke opties van 1 tot 5 apart benoemd moeten worden.
                    ```
                    eerste_cijfer = {ask} 'Wat had je voor je eerste toets?'
                    tweede_cijfer = {ask} 'Wat had je voor je tweede toets?'
                    samen {is} eerste_cijfer + tweede_cijfer
                    gemiddelde_cijfer {is} samen / 2
                    {if} gemiddelde_cijfer = 1 {or} gemiddelde_cijfer = 2 {or} gemiddelde_cijfer = 3 {or} gemiddelde_cijfer = 4 {or} gemiddelde_cijfer = 5
                        {print} 'Helaas... Onvoldoende!'
                    {else}
                        {print} 'Hoera! Voldoende!'
                    ```
                start_code: "{print} 'Op naar het volgende level!'"
            14:
                story_text: |
                    ## Vooruitblik
                    In het spelletje hieronder is een code gemaakt om ervoor te zorgen dat de speler het spelletje kan blijven spelen totdat hij/zij dat niet meer wil.
                    Maar de code is erg omslachtig en wat nou als de speler 101 keer wil doorspelen? Je kunt niet oneindig spelen...
                    In het volgende level leer je een commando waarmee dit allemaal veel makkelijker gaat!
                    ```
                    spel {is} 'aan'
                    {for} i {in} {range} 1 {to} 100
                        {if} spel {is} 'aan'
                            antwoord = {ask} 'Wil je door spelen?'
                            {if} antwoord {is} 'nee'
                                spel {is} 'uit'
                            {if} antwoord {is} 'ja'
                                {print} 'Ok we gaan door'
                    ```
                start_code: "{print} 'Op naar het volgende level!'"
            15:
                story_text: |
                    ## Vooruitblik
                    In het volgende level gaan we weer een stapje verder richting Python code. Daar leer je hoe je twee lijstjes aan elkaar kunt linken.
                    Hierdoor kun je een programma schrijven waarbij je elk dier aan het juiste geluid kunt koppelen.
                    Want die twee programma's hieronder... Daar klopt natuurlijk niks van!
                    ```
                    dieren = 'kip', 'paard', 'koe'
                    geluiden = 'tok', 'hinnik', 'boe'
                    {for} dier {in} dieren
                        {print} 'Een ' dier ' zegt ' geluiden {at} {random}
                    ```
                    Je zou ook dit kunnen proberen... Maar het klopt nog steeds niet...
                    ```
                    dieren = 'kip', 'paard', 'koe'
                    geluiden = 'tok', 'hinnik', 'boe'
                    {for} dier {in} dieren
                        {for} geluid {in} geluiden
                            {print} 'Een ' dier ' zegt ' geluid
                    ```
                start_code: "{print} 'Op naar het volgende level!'"
            16:
                story_text: |
                    ## Vooruitblik
                    In dit level lijkt je code al wat meer op Python, zometeen zul je in het volgende level nog een toevoeging van Python leren!
                    Daarnaast ben je er in dit level misschien al eens tegenaan gelopen dat je eigenlijk meerdere opties wil hebben dan alleen `{if}` en `{else}`.
                    Bijvoorbeeld in deze code:
                    ```
                    {print} 'Wat gaan we eten vanavond?'
                    opties = ['pasta', 'spuitjes', 'boerenkool']
                    gekozen = opties {at} {random}
                    {if} gekozen = pasta
                        {print} 'Hmmm lekker! Pasta!'
                    {else}
                        {print} 'Helaas pindakaas'
                    ```
                    Eigenlijk zou je in dit voorbeeld 2x een {else} willen hebben: eentje voor de spruitjes en eentje voor de boerenkool.
                    In het volgende level leer je een nieuw commando `{elif}` dat je daarbij kan helpen!
                    Kijk maar eens in het volgende level...
                start_code: "{print} 'Op naar het volgende level!'"
            17:
                story_text: |
                    ## Vooruitblik
                    Wow! Wat ben je al ver gekomen! In het volgende level maken we onze code weer een beetje 'echter' door `{print}` nog meer op Python te laten lijken.
                    Benieuwd...? Klik dan maar verder!
                start_code: "{print} 'Op naar het volgende level!'"
            18:
                story_text: |
                    ## Vooruitblik
                    Gefeliciteerd! Je hebt het laatste level van Hedy behaald! Maar niet getreurd, we zijn druk bezig om nog meer levels en avonturen te bouwen. Dus kom vooral later nog eens een kijkje nemen of er al nieuwe levels zijn!
                start_code: "{print} ('Goed gedaan!')"


    end:
        name: "Einde"
        description: "Test jouw Hedy kennis"
        image: ""
        default_save_name: ""
        levels:
            1:
                story_text: |
                    ## Eind
                    Dat was het einde van dit level! Doe nu de quiz om je kennis te testen.
                ## start_code is only added because it is required by the schema of Adventures
                start_code: ""
            2:
                story_text: |
                    ## Eind
                    Dat was het einde van dit level! Doe nu de quiz om je kennis te testen.
                ## start_code is only added because it is required by the schema of Adventures
                start_code: ""
            8: {}
            7:
                story_text: |
                    ## Eind
                    Dat was het einde van dit level! Doe nu de quiz om je kennis te testen.
                ## start_code is only added because it is required by the schema of Adventures
                start_code: ""
            6:
                story_text: |
                    ## Eind
                    Dat was het einde van dit level! Doe nu de quiz om je kennis te testen.
                ## start_code is only added because it is required by the schema of Adventures
                start_code: ""
            5:
                story_text: |
                    ## Eind
                    Dat was het einde van dit level! Doe nu de quiz om je kennis te testen.
                ## start_code is only added because it is required by the schema of Adventures
                start_code: ""
            4:
                story_text: |
                    ## Eind
                    Dat was het einde van dit level! Doe nu de quiz om je kennis te testen.
                ## start_code is only added because it is required by the schema of Adventures
                start_code: ""
            3:
                story_text: |
                    ## Eind
                    Dat was het einde van dit level! Doe nu de quiz om je kennis te testen.
                ## start_code is only added because it is required by the schema of Adventures
                start_code: ""<|MERGE_RESOLUTION|>--- conflicted
+++ resolved
@@ -137,8 +137,6 @@
                 story_text: |
                     ## Verhaal
                     In dit level kun je {if} commando's in andere {if} commando's stoppen. Hierdoor krijg je nog meer mogelijkheden om je verhaal echt interactief te maken!
-<<<<<<< HEAD
-=======
                 example_code: |
                     ## Voorbeeld Simpele Hedy Code
                     ```
@@ -187,7 +185,6 @@
                                     {print} 'Je hebt het zwaard al gevonden. Er is hier niks meer.'
                                     {print} 'Ze loopt terug'
                     ```
->>>>>>> 4a56100c
                 start_code: ""
             8:
                 story_text: |
