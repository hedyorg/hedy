title: "Hedy avonturen!"
subtitle: "Met Hedy kan je van alles maken! Bijvoorbeeld een interactief verhaal, een spel of een app om het leven makkelijker te maken"
adventures:
    story:
        name: "Verhaal"
        description: "Maak een interactief verhaal"
        image: "story.png"
        default_save_name: "Verhaal"
        levels:
            1:
                story_text: |
                    ## Maak een verhaal
                    In level 1 kun je een verhaal maken met steeds een andere hoofdpersoon die je zelf invoert.

                    Gebruik als eerste regel deze code:

                    ```
                    {ask} wie is de hoofdpersoon van jouw verhaal
                    ```

                    Na die eerste regel begin je met `{print}` als de zin moet worden geprint.
                    Je gebruikt `{echo}` als je wilt dat jouw hoofdpersoon op het einde van de zin komt.
                example_code: |
                    ## Voorbeeld Hedy code
                    ```
                    {ask} De hoofdpersoon van dit verhaal is
                    {print} De hoofdpersoon gaat nu in het bos lopen
                    {echo} Hij is wel een beetje bang, die
                    {print} Overal hoort hij gekke geluiden
                    {print} Hij is bang dat dit een spookbos is
                    ```
                start_code: "{print} Hier begint jouw verhaal"
            2:
                story_text: |
                    ## Verhaal
                    In level 2 kun je je verhaal leuker maken. De naam van je hoofdpersoon kan nu overal in de zin staan.

                    Je moet daar wel een klein beetje extra voor programmeren. Je moet je hoofdpersoon nu eerst een naam geven.

                    Die naam kun je dan overal in een zin neerzetten.
                example_code: |
                    ## Voorbeeld Hedy code
                    ```
                    naam {is} {ask} Hoe heet de hoofdpersoon?
                    {print} naam gaat nu in het bos lopen
                    {print} naam is wel een beetje bang
                    {print} ineens hoort hij een vreemd geluid
                    {sleep} 2
                    {print} naam is bang dat dit een spookbos is
                    ```
                start_code: "{print} Hier komt straks jouw verhaal!"
            12:
                story_text: |
                    ## Verhaal
                    In dit level kun je meerdere woorden opslaan in een variabele. Hierdoor kun je je hoofdpersoon bijvoorbeeld een voor- en achternaam geven.
                example_code: |
                    ## Voorbeeld Hedy code
                    ```
                    naam = 'De Koningin van Engeland'
                    {print} naam ' zat te genieten van een lekker taartje, toen plotseling...'
                    ```
                start_code: "# place your code here"
            13:
                story_text: |
                    ## Verhaal
                    Door `{and}` en `{or}` te gebruiken kun je je codes een stuk inkorten. Neem bijvoorbeeld het verhaal over de draak uit de vorige levels.
                example_code: |
                    ## Voorbeeld Hedy code
                    ```
                    zwaard = 'kwijt'
                    spel = 'aan'
                    {print} 'Onze held loopt door het bos'
                    {print} 'Ineens komt ze bij een splitsing...'
                    {for} i {in} {range} 0 {to} 2
                        {if} spel {is} 'aan'
                            pad = {ask} 'Welk pad moet onze held kiezen?'
                            {if} pad {is} 'links' {and} zwaard is 'gevonden'
                                {print} 'Onze held komt een draak tegen op het pad!'
                                {print} 'Gelukkig heeft ze een zwaard om het beest te verslaan!'
                                spel = 'over'
                            {if} pad {is} 'links' {and} zwaard is 'kwijt'
                                {print} 'Onze held vindt een draak, maar ze heeft geen wapens!'
                                {print} 'Onze held wordt met huid en haar verslonden...'
                                spel = 'over'
                            {if} pad {is} 'rechts' {and} zwaard is 'gevonden'
                                {print} 'Je hebt het zwaard al gevonden. Er is hier niks meer.'
                                {print} 'Ze loopt terug'
                            {if} pad {is} 'rechts' {and} zwaard is 'kwijt'
                                {print} 'Onze held vindt een zwaard'
                                {print} 'Die kan nog goed van pas komen'
                                zwaard = 'gevonden'
                    ```
                start_code: "# place your code here"
            15:
                story_text: |
                    ## Verhaal
                    In dit level kun je de `{while}` loop gebruiken om je verhaaltjes nog interessanter te maken. Zo kun je `{while} spelletje {is} 'aan'` gebruiken om het spel te laten werken totdat je game over bent.
                    Of je kunt `{while} zwaard {is} 'kwijt'` gebruiken, zodat de speler niet verder kan totdat hij/zij het zwaard gevonden heeft.
                example_code: |
                    ## Voorbeeld Hedy code
                    ```
                    sleutels = 'kwijt'
                    {print} 'Je staat in de voortuin en bent je sleutels kwijt.'
                    {print} 'Waar ga je zoeken?'
                    {print} 'kies uit: boom, steen, bloembed, brievenbus'
                    {while} sleutels == 'kwijt'
                        locatie = {ask} 'Waar wil je zoeken?'
                        {if} locatie == 'bloembed'
                            {print} 'Hier zijn ze!'
                            sleutels = 'gevonden'
                        {else}
                            {print} 'Helaas, ze liggen niet bij de ' locatie
                    {print} 'Nu kun je het huis in!'
                    ```
                start_code: "# place your code here"
            10:
                story_text: |
                    ## Verhaal
                    In dit level kun je het commando `{for}` in je verhaal gebruiken. Op deze manier kun je gemakkelijk het kinderboek 'Beertje bruin, wat zie jij daar?' programmeren.
                example_code: |
                    ## Voorbeeld Hedy code
                    ```
                    dieren = rode vogel, zwart schaap, groene kikker, gele eend, klein kind
                    {print} 'Beertje bruin'
                    {print} 'Beertje bruin'
                    {print} 'Wat zie jij daar?'
                    {for} dier {in} dieren
                        {print} 'Ik zie een ' dier
                        {print} 'En daar kijk ik naar!'
                        {print} dier
                        {print} dier
                        {print} 'Wat zie jij daar?'
                    {print} 'Ik zie alle dieren en daar kijk ik naar!'
                    ```
                start_code: "# place your code here"
            9:
                story_text: |
                    ## Verhaal
                    In dit level kun je {if} commando's in andere {if} commando's stoppen. Hierdoor krijg je nog meer mogelijkheden om je verhaal echt interactief te maken!
                example_code: |
                    ## Voorbeeld Simpele Hedy Code
                    ```
                    {print} 'Robin loopt door de stad'
                    locatie = {ask} 'Gaat Robin een winkel in of gaat ze naar huis?'
                    {if} locatie {is} winkel
                        {print} 'Ze stapt de winkel binnen'
                        {print} 'Robin ziet een interessant boek.'
                        boek = {ask} 'Koopt Robin het boek?'
                        {if} boek {is} ja
                            {print} 'Robin koopt het boek en gaat naar huis'
                        {else}
                            {print} 'Robin verlaat de winkel en gaat naar huis'
                    {else}
                        {print} 'Robin gaat naar huis'
                    ```

                story_text_2: Het voorbeeld hierboven is nog een simpel verhaaltje. Maar door {if} commando's in elkaar te zetten, kun je ook een super uitgebreid verhaal maken, dat al echt op een game lijkt! Kijk maar...
                example_code_2: |
                    ## Uitgebreide code
                    ```
                    zwaard = kwijt
                    spel = aan
                    {print} 'Onze held loopt door het bos'
                    {print} 'Ineens komt ze bij een splitsing...'
                    {repeat} 2 {times}
                        {if} spel {is} aan
                            pad = {ask} 'Welk pad moet onze held kiezen?'
                            {if} pad {is} links
                                {if} zwaard {is} gevonden
                                    {print} 'Onze held komt een draak tegen op het pad!'
                                    {print} 'Gelukkig heeft ze een zwaard om het beest te verslaan!'
                                    spel = over
                                {else}
                                    {print} 'Onze held vindt een draak, maar ze heeft geen wapens!'
                                    {print} 'Onze held wordt met huid en haar verslonden...'
                                    spel = over
                            {if} pad {is} rechts
                                {if} zwaard {is} kwijt
                                    {print} 'Onze held vindt een zwaard'
                                    {print} 'Die kan nog goed van pas komen'
                                    zwaard = gevonden
                                {else}
                                    {print} 'Je hebt het zwaard al gevonden. Er is hier niks meer.'
                                    {print} 'Ze loopt terug'
                    ```
                start_code: "# place your code here"
            8:
                story_text: |
                    ## Verhaal
                    In dit level kun je je verhaal écht interactief maken! In dit level is het `{if}` commando namelijk veranderd, waardoor je meerdere regels kan printen na een `{if}`.
                    Zo kun je de lezer van je verhaal een keuze laten maken. Na de keuze gaat het verhaal verder op basis van die keuze. Kijk maar naar het voorbeeld.
                example_code: |
                    ## Voorbeeld Hedy code
                    ```
                    hoofdpersoon = {ask} 'Hoe heet de hoofdpersoon in dit verhaal?'
                    {print} hoofdpersoon ' loopt door het bos'
                    {print} hoofdpersoon ' hoort plotseling een geluid!'
                    dapper = {ask} 'Gaat 'hoofdpersoon ' op het geluid af?'
                    {if} dapper {is} ja
                        {print} 'Dapper stapt ' hoofdpersoon ' op het geluid af'
                        {print} _
                    {else}
                        {print} 'Snel zoekt ' hoofdpersoon ' een verstopplek'
                        {print} _
                    ```
                    In dit voorbeeld zie je hoe je twee verschillende verhalen kunt maken; eentje waarbij je op het geluid afgaat en eentje waarbij je je verstopt. Vul zelf lege plekken in! Wat gebeurt er verder?
                start_code: "# place your code here"
            7:
                story_text: |
                    ## Verhaal
                    Soms zegt iemand in een verhaal iets meerdere keren. Bijvoorbeeld als iemand om hulp roept, of een liedje zingt.
                    Dat kun je nu in je verhaal zetten met `{repeat}`.
                example_code: |
                    ## Voorbeeld Hedy code
                    ```
                    {print} 'De prins riep steeds om hulp'
                    {repeat} 5 {times} {print} 'Help!'
                    {print} 'Waarom helpt niemand me nou toch?'
                    ```

                start_code: "{repeat} 5 {times} {print} 'Help!'"
            5:
                story_text: |
                    ## Verhaal
                    In dit level kun je je verhaal nog leuker maken door verschillende eindes te programmeren.

                    Verzin twee eindes voor je verhaal, bijvoorbeeld zo:

                    - De prinses loopt door het bos
                    - Ze komt een monster tegen

                    - Goed einde: Ze pakt haar zwaard en het monster rent snel weg
                    - Slecht einde:  Het monster eet de prinses op

                    Je kunt ook zorgen dat er weer een naam ingevoerd kan worden. Dat werkt net zoals in level 3. Dat kun je combineren met een `{if}`, en dan heb je al een heel programma gemaakt!
                example_code: |
                    ## Voorbeeld Hedy code
                    ```
                    naam {is} {ask} 'Wie loopt er in het bos?'
                    {print} naam ' loopt door het bos'
                    {print} naam ' komt een monster tegen'
                    einde {is} {ask} 'Wil je een goed of slecht einde?'
                    {if} einde {is} goed {print} naam ' pakt het zwaard en het monster rent snel weg'
                    {else} {print} 'Het monster eet ' naam ' op'
                    ```

                start_code: "{print} 'Hier komt straks jouw verhaal!'"
            4:
                story_text: |
                    ## Verhaal
                    Misschien heb je gezien dat in het vorige level nog wel een foutje zit.
                    Heb je toevallig geprobeerd om een zin te maken waarin het woord naam zat? Bijv. `{print} mijn naam {is} naam`.
                    Dat werkte niet goed! Dan krijg je: mijn Henk {is} Henk. Dat kun je in level 4 oplossen.
                    Daarvoor moet je wel aanhalingstekens gebruiken bij alles dat je gaat printen.
                example_code: |
                    ## Voorbeeld Hedy code
                    ```
                    naam {is} Hans
                    {print} 'De naam van de hoofdpersoon {is}' naam
                    {print} naam 'gaat nu in het bos lopen'
                    {print} naam 'is wel een beetje bang'
                    dieren {is} 🦔, 🦉, 🐿, 🦇
                    {print} 'Hij hoort het geluid van een ' dieren {at} {random}
                    {print} naam ' is bang dat dit een spookbos is'
                    ```

                start_code: "{print} 'Hier komt straks jouw verhaal!'"
            3:
                story_text: |
                    ## Verhaal
                    In dit level kun je iets willekeurigs aan je verhaal toevoegen. Een willekeurig monster, dier of ander obstakel. Dat gaat zo:
                start_code: "{print} Hier komt straks jouw verhaal!"
                example_code: |-
                    ## Voorbeeld Hedy code
                    ```
                    dieren {is} 🦇, 🐿, 🦉, 🦔
                    {print} Hij hoort nu het geluid van een dieren {at} {random}
                    ```
                story_text_2: |
                    Het `{add}`commando kun je misschien ook in je verhaal gebruiken. Bijvoorbeeld zo:

                example_code_2: |-
                    ## Voorbeeld Hedy code
                    ```
                    {print} Hij hoort een geluid...
                    dieren {is} 🦉, 🐿, 🦇
                    dier {is} {ask} Wat denk jij dat het is?
                    {add} dier {to_list} dieren
                    {print} het was een dieren {at} {random}
                    ```
                story_text_3: "Hiernaast zie je een voorbeeld van het `{remove}` commando in een verhaal\n"
                example_code_3: |-

                    ## Voorbeeld Hedy code
                    ```
                    {print} Zijn rugzak is veel te zwaar...
                    {print} In de rugzak zitten een fles water, een zaklamp en een baksteen.
                    tas {is} water, zaklamp, baksteen
                    weggooien {is} {ask} Welk ding zal onze held weggooien?
                    {remove} weggooien {from} tas
                    ```
<<<<<<< HEAD

                start_code: "{print} Hier komt straks jouw verhaal!"
                example_code: "It goes like this:\n```\nanimals {is} \U0001F994, \U0001F43F, \U0001F989, \U0001F987\n{print} He now hears the sound of an animals {at} {random}\n```\n"
                story_text_2: "The command `{add}` can also come in handy in your story. For example:\n"
                story_text_3: "This is an example of the `{remove}` command in your story\n"
                example_code_3: "```\n{print} His backpack got way too heavy.\n{print} Inside were a bottle of water, a flashlight and a brick.\nbag {is} water, flashlight, brick\ndump {is} {ask} Which item should he dump?\n{remove} dump {from} bag\n```\n"
                example_code_2: "```\n{print} He hears a sound\nanimals {is} \U0001F43F, \U0001F994, \U0001F987, \U0001F989\nanimal {is} {ask} What do you think it is?\n{add} animal {to_list} animals\n{print} it was a animals {at} {random}\n```\n"
=======
>>>>>>> 039d3b83
    parrot:
        name: "Papegaai"
        description: "Maak je eigen online papegaai die je napraat!"
        image: "story.png"
        default_save_name: "Papegaai"
        levels:
            1:
                story_text: |
                    ## Papegaai
                    Maak je eigen online papegaai die je napraat!
                example_code: |
                    ## Voorbeeld Hedy code
                    ```
                    {print} Ik ben papegaai Hedy
                    {ask} Wie ben jij?
                    {echo}
                    {echo}
                    ```
                start_code: "{print} Ik ben Hedy de papegaai!"
            2:
                story_text: |
                    ## Papegaai
                    Maak je eigen online papegaai die je napraat!
                example_code: |
                    ## Voorbeeld Hedy code
                    ```
                    {print} Ik ben papegaai Hedy
                    naam {is} {ask} Wie ben jij?
                    {print} naam
                    {sleep}
                    {print} koppie krauw
                    {sleep}
                    {print} naam
                    ```
                start_code: "{print} Ik ben Hedy de papegaai!"
            3:
                story_text: |
                    ## Papegaai
                    Leer je papegaai nieuwe woordjes met het `{add}` commando!
                example_code: |
                    ## Voorbeeld Hedy code
                    ```
                    woorden {is} lorre, Hedy
                    {print} Train je papegaai!
                    nieuw_woord {is} {ask} Welk woord moet je papegaai leren?
                    {add} nieuw_woord {to_list} woorden
                    {print} 🧒: Zeg nieuw_woord , Hedy!
                    {print} 🦜: woorden {at} {random}
                    ```
                start_code: "# place your code here"
            5:
                story_text: |
                    ## Papegaai
                    Beloon je papegaai als hij het nieuwe woordje zegt!
                example_code: |
                    ## Voorbeeld Hedy code
                    ```
                    woorden {is} lorre, Hedy
                    {print} 'Train je papegaai!'
                    nieuw_woord {is} {ask} 'Welk woord moet je papegaai leren?'
                    {add} nieuw_woord {to_list} woorden
                    {print} '🧒 Zeg ' nieuw_woord ', Hedy!'
                    gezegd_woord {is} woorden {at} {random}
                    {print} '🦜 ' gezegd_woord
                    {if} gezegd_woord {is} nieuw_woord {print} '🧒 Goedzo! 🍪'
                    {else} {print} '🧒 Nee! Zeg ' nieuw_woord
                    ```

                start_code: "# place your code here"
    songs:
        name: "Zing een liedje!"
        description: "Print een liedje "
        image: "songs.png"
        default_save_name: "Liedje"
        levels:
            12:
                story_text: |
                    ## Zing een liedje
                    In dit level kun je meerdere woorden in een variabele opslaan. Dat komt goed uit bij liedjes zoals het Engelse kinderliedje '{if} you're happy {and} you know it, clap your hands'. Kijk maar:
                example_code: |
                    ## Voorbeeld Hedy code
                    ```
                    actions = 'clap your hands', 'stomp your feet', 'shout Hurray!'
                    {for} action {in} actions
                        {for} i {in} {range} 1 {to} 2
                            {print} '{if} youre happy {and} you know it'
                            {print} action
                        {print} '{if} youre happy {and} you know it {and} you really want to show it'
                        {print} '{if} youre happy {and} you know it'
                        {print} action
                    ```
                start_code: "# place your code here"
            11:
                story_text: |
                    ## Zing een stapelliedje!
                    In dit level kun je makkelijk (af)tellen in een liedje. Zo kun je bijvoorbeeld het kinderliedje '10 kleine visjes' programmeren.
                example_code: |
                    ## 10 kleine visjes
                    ```
                    {for} i {in} {range} 10 {to} 1
                        {print} i ' kleine visjes zwommen naar de zee'
                        {print} 'Moeder zei: ik ga niet mee'
                        {print} 'Ik blijf liever in de vieze oude sloot'
                        {print} 'Want in de zee daar zwemmen haaien en die bijten je...'
                        {if} i {is} 1
                            {print} 'DOOD'
                        {else}
                            {print} 'Blub, blub, blub, blubblubblub'
                            {print} 'Blubblubblub, blub, blubblubblub'
                    ```
                start_code: "# place your code here"
            10:
                story_text: |
                    ## Zing een liedje!
                    Ook in dit level kunnen we weer liedjes zingen, bijv. Baby Shark.
                    Met de nieuwe code `{for}` kunnen we voor de hele familie in een keer printen.
                    Eerst zetten we alle dieren in een lijst familie. Nu gaan we steeds voor een van de familieleden het liedje printen.

                    Dat scheelt een hoop regels code!
                example_code: |
                    ## Baby Shark
                    ```
                    familie = baby, mommy, daddy, grandpa, grandma
                    {for} shark {in} familie
                      {print} shark ' shark tudutudutudu'
                      {print} shark ' shark tudutudutudu'
                      {print} shark ' shark tudutudutudu'
                      {print} shark ' shark'
                    ```

                    ## Old McDonald
                    ```
                    dieren = big, hond, koe
                    {for} dier {in} dieren
                        {if} dier {is} big
                            geluid = knor
                        {if} dier {is} hond
                            geluid = woef
                        {if} dier {is} koe
                            geluid = boe
                        {print} 'De oude boer die had een wei'
                        {print} 'hi ja hi ja ho!'
                        {print} 'En in die wei daar stond een ' dier
                        {print} 'hi ja hi ja ho!'
                        {print} 'met een ' geluid geluid ' hier'
                        {print} 'en een ' geluid geluid ' daar'
                        {print} 'hier een ' geluid
                        {print} 'daar een ' geluid
                        {print} 'overal een ' geluid geluid
                    ```
                start_code: "# place your code here"
            8:
                story_text: |
                    ## Zing een liedje!
                    Nu kun je meerdere regels herhalen, wat heel fijn is in liedjes!
                example_code: |
                    ## Cowboy Billie Boem
                    ```
                    {repeat} 3 {times}
                        dier = {ask} 'Welk dier kies je?'
                        {print} 'En wie rijdt er op zijn ' dier ' door de prairie?'
                        {print} 'Dat is cowboy Billie Boem, door de boeven zeer gevreesd!'
                        {print} 'Er is nooit in het Wilde Westen een cowboy geweest, die zo dapper was als Cowboy Billie Boem.'
                        {print} 'Van je hotsie knotsie knetter!'
                        {print} 'Van je jippie jippie jeej!'
                        {print} 'Maar zijn ' dier ' was zeer vermoeid en die kon niet langer mee'
                        {print} 'Maar hij moest de boeven vangen, dus koos hij een ander beest'
                        {print} 'en nu mag je zelf bedenken wat voor beest dat is geweest!'
                    ```
                start_code: "# place your code here"
            7:
                story_text: |
                    ## Liedjes
                    In liedjes zit vaak veel herhaling. Denk maar aan Baby Shark! Ze zingen steeds hetzelfde:

                    Baby Shark tututudutudu <br>
                    Baby Shark tututudutudu <br>
                    Baby Shark tututudutudu <br>
                    Baby Shark

                    Dit liedje kan jij met een {repeat} veel korter maken! Lukt het jou om de code af te maken?
                example_code: |
                    ## Voorbeeld Hedy code
                    ```
                    {repeat} _ _ {print} 'Baby Shark tututudutudu'
                    {print} 'Baby Shark'
                    ```

                    Na Baby Shark kun je natuurlijk ook nog andere liedjes programmeren. Er zijn veel liedjes met herhaling erin.
                start_code: "{print} 'Baby Shark'"
            6:
                story_text: |
                    ## Liedjes
                    In liedjes zit vaak veel herhaling. Soms wordt er in die herhaling ook geteld.
                    Bijvoorbeeld in het welbekende potje met vet. Dat kan je met een beetje rekenen zelf programmeren.
                example_code: |
                    ## Voorbeeld Hedy code
                    ```
                    couplet = 1
                    {print} 'Ik heb het potje met vet'
                    {print} 'al op de tafel gezet'
                    {print} 'Ik heb het'
                    {print} 'potje, potje, potje, potje... '
                    {print} 'veeeeeet'
                    {print} 'al op de tafel gezet'
                    couplet = couplet + 1
                    {print} 'Door naar het ' couplet 'e couplet'
                    ```
                    Regels 2 t/m 9 kun je nu zo vaak herhalen als je maar wilt, door de regels te kopiëren.

                    Na het potje met vet kun je natuurlijk ook nog andere liedjes programmeren. Er zijn veel liedjes met tellen erin.
                    Misschien kun jij het liedje 99 bottles of beer ook wel maken! Daar tellen we af in plaats van op.
                start_code: "{print} 'Baby shark'"
            16:
                story_text: |
                    ## Zing een lied!
                    Maak het nog makkelijker om een liedje te programmeren zoals old MacDonald! Je kunt nu de dieren en hun geluiden aan elkaar koppelen, door ze op dezelfde plaats in het lijstje te zetten.
                    Ook de Dronken Zeeman gaat lekker snel in dit level! Je hebt maar 5 regels nodig voor het gehele lied. Kijk maar!
                example_code: |
                    ## Old MacDonald
                    ```
                    dieren = ['big', 'hond', 'koe']
                    geluiden = ['knor', 'woef', 'boe']
                    {for} i {in} {range} 1 {to} 3
                        dier = dieren[i]
                        geluid = geluiden[i]
                        {print} 'Old MacDonald had een wei'
                        {print} 'hi ja hi ja ho!'
                        {print} 'En in die wei daar stond een ' dier
                        {print} 'hi ja hi ja ho!'
                        {print} 'met een ' geluid geluid ' hier'
                        {print} 'en een ' geluid geluid ' daar'
                        {print} 'hier een ' geluid
                        {print} 'daar een ' geluid
                        {print} 'overal een ' geluid geluid
                    ```

                    ## Dronken Zeeman
                    ```
                    coupletten = ['wat zullen we doen met de dronken zeeman?', 'hang hem aan de mast om uit te waaien', 'stop hem met zijn kop in een emmer water', 'dat zullen we doen met de dronken zeeman']
                    {for} couplet {in} coupletten
                        {for} i {in} {range} 1 {to} 3
                            {print} couplet
                        {print} 's morgens in de vroegte'
                        {for} i {in} {range} 1 {to} 3
                            {print} 'HELA HUP! daar gaat ie!'
                        {print} 's morgens in de vroegte'
                    ```
                start_code: "# place your code here"
    turtle:
        name: "Tekenen"
        description: "Maak jouw eigen tekening"
        image: "turtle.gif"
        default_save_name: "schildpad"
        levels:
            1:
                story_text: |
                    ## Tekenen maar
                    In level 1 kun je ook beginnen met een programmeer-tekening! Door lijnen te combineren met draaien kun je bijvoorbeeld een
                    vierkant maken of een trapje.

                    Met `{forward}` ga je naar voren. Het getal erna bepaalt hoe ver naar voren. Met `{turn} right` draai je een kwartslag, met de klok mee. `{turn} left` draait tegen de klok in.

                    Dit is het begin van een trapje, zorg jij dat het wel 5 treden worden?
                example_code: |
                    ## Voorbeeld Hedy code
                    ```
                    {turn} right
                    {forward} 50
                    {turn} left
                    {forward} 50
                    ```
                start_code: "{forward} 50\n{turn} right"
            2:
                story_text: |
                    ## Tekenen maar
                    In level 1 kon je schildpad alleen links of rechts draaien. Dat is een beetje saai!
                    In level 2 kan zijn neus alle kanten op kijken.

                    Een kwartslag draaien doe je met het getal 90. Dat noemen we graden. Een heel rondje is 360 graden.
                    Kun jij een ander figuur maken door de hoek te veranderen? Een driehoek of een rondje?
                    Je moet de schildpad dan misschien ook vaker vooruit laten gaan met `{forward}`.
                example_code: |
                    ## Voorbeeld Hedy code

                    ```
                    {print} Figuren tekenen
                    hoek {is} 90
                    {turn} hoek
                    {forward} 25
                    {turn} hoek
                    {forward} 25
                    ```

                start_code: |
                    {print} Schildpaddenrace!
                    hoek {is} 90
                    {turn} hoek
                    {forward} 25
            3:
                story_text: |
                    ## Zoekende schildpad
                    Ook bij je teken-schildpad kun je `{random}` gebruiken! Dan loopt hij steeds een ander pad.
                    Kies met `{at} {random}` een hoek uit een lijstje. Als je regels 2 en 3 een paar keer herhaalt, krijg je een langere tekening.

                example_code: |
                    ## Voorbeeld Hedy code
                    ```
                    hoeken {is} 10, 50, 90, 150, 250
                    {turn} hoeken {at} {random}
                    {forward} 25
                    ```

                start_code: |
                    {print} Schildpaddenrace!
                    hoek {is} 90
                    {turn} hoek
                    {forward} 25
            8:
                story_text: |
                    ## Tekenen maar
                    Nu we meerdere regels kunnen herhalen, kunnen we makkelijker figuren maken.
                    Want we hoeven maar één keer in te stellen wat de hoek is en dan steeds die variabele gebruiken in de `{repeat}`.
                example_code: |
                    ## Voorbeeld Hedy code
                    ```
                    hoek = 90
                    {repeat} 10 {times}
                        {turn} hoek
                        {forward} 50
                    ```

                story_text_2: |
                    ## Interactie
                    Ook kunnen we nu het programma verbeteren dat verschillende figuren tekent.
                    Week jij hoe ver de schildpad hier moet draaien? Maak de code af en je kunt iedere veelhoek tekenen.

                example_code_2: |
                    ## Voorbeeld Hedy code
                    ```
                    hoeken = {ask} 'Hoeveel hoeken krijgt dit figuur?'
                    hoek = 360 / hoeken
                    {repeat} hoeken {times}
                        {turn} _
                        {forward} _
                    ```
                start_code: |
                    hoeken = {ask} 'Hoeveel hoeken krijgt dit figuur?'

            7:
                story_text: |
                    ## Tekenen maar
                    In dit level kun je één regel code herhalen met `{repeat}`.
                example_code: |
                    ## Voorbeeld Hedy code
                    ```
                    {print} 'Figuren tekenen'
                    {repeat} 3 {times} {forward} 10
                    ```
                start_code: |
                    {print} 'Figuren tekenen'
                    {repeat} 3 {times} {forward} 10

            6:
                story_text: |
                    ## Tekenen maar
                    In dit level kun je gaan rekenen en kun je daarmee verschillende figuren tekenen.
                    Misschien heb je op school al geleerd dat een heel rondje rond draaien 360 graden is. Zo niet, dan weet je het nu!
                    Daarom gebruik je voor een vierkant ook 90 graden. 360 gedeeld door 4 is 90.
                    Nu we met Hedy kunnen rekenen, kunnen we alle figuren tekenen die we maar willen!
                example_code: |
                    ## Voorbeeld Hedy code
                    ```
                    hoeken = {ask} 'Hoeveel hoeken krijgt dit figuur?'
                    hoek = 360 / hoeken
                    {forward} 50
                    {turn} hoek
                    {forward} 50
                    {turn} hoek
                    {forward} 50
                    {turn} hoek
                    {forward} 50
                    {turn} hoek
                    {forward} 50
                    {turn} hoek
                    {forward} 50
                    {turn} hoek
                    ```
                start_code: |
                    {print} 'Figuren tekenen'

            5:
                story_text: |
                    ## Tekenen maar
                    In dit level kun je met `{if}` een keuze maken. Bijvoorbeeld tussen verschillende soorten figuren.
                example_code: |
                    ## Voorbeeld Hedy code
                    ```
                    {print} 'Figuren tekenen'
                    figuur {is} {ask} 'Wil je een driehoek of een vierkant?'
                    {if} figuur {is} driehoek hoek {is} 120
                    {else} hoek {is} 90
                    {turn} hoek
                    {forward} 25
                    {turn} hoek
                    {forward} 25
                    {turn} hoek
                    {forward} 25
                    {turn} hoek
                    {forward} 25
                    ```
                start_code: |
                    {print} 'Figuren tekenen'
                    hoek {is} 90
                    {turn} hoek
                    {forward} 25

            4:
                story_text: |
                    ## Tekenen maar
                    In dit level moet je aanhalingstekens gebruiken bij `{print}` en `{ask}`. Ook bij het tekenen dus!
                example_code: |
                    ## Voorbeeld Hedy code
                    ```
                    {print} 'Figuren tekenen'
                    hoek {is} 90
                    {turn} hoek
                    {forward} 25
                    {turn} hoek
                    {forward} 25
                    ```

                start_code: |
                    {print} 'Figuren tekenen'
                    hoek {is} 90
                    {turn} hoek
                    {forward} 25


    dishes:
        name: "Afwas?"
        description: "Gebruik de computer om te kijken wie de afwas doet (Start op level 2)"
        image: "dishes.png"
        default_save_name: "Afwas"
        levels:
            10:
                story_text: |
                    ## Afwasprogramma
                    In dit level kun je je afwasrooster nog beter maken.

                example_code: |
                    ## Voorbeeld Hedy code
                    ```
                    dagen = maandag, dinsdag, woensdag, donderdag, vrijdag, zaterdag, zondag
                    namen = mama, papa, Emma, Sophie
                    {for} dag {in} dagen
                        {print} namen {at} {random} ' doet de afwas op ' dag
                    ```
                start_code: "# place your code here"
            7:
                story_text: |
                    ## Afwasprogramma
                    Met de `{repeat}` kun je stukjes code herhalen. Daarmee kun je dan voor de hele week uitrekenen wie er aan de beurt is.

                example_code: |
                    ## Voorbeeld Hedy code
                    ```
                    mensen = mama, papa, Emma, Sophie
                    {repeat} _ _ {print} 'de afwasser is ' _
                    ```
                start_code: "{print} 'Wie doet de afwas?'"
            6:
                story_text: |
                    ## Afwasprogramma
                    Hoe vaak gaat iedereen eigenlijk afwassen? Is dat wel eerlijk? Dat kun je nu tellen.

                example_code: |
                    ## Voorbeeld Hedy code
                    ```
                    mensen = mama, papa, Emma, Sophie
                    emma_wast_af = 0
                    afwasser = mensen {at} {random}
                    {print} 'De afwasser is ' afwasser
                    {if} afwasser {is} Emma emma_wast_af = emma_wast_af + 1
                    {print} 'Emma gaat deze week ' emma_wast_af ' keer afwassen'
                    ```

                    Nu kun je regels 3 t/m 5 een paar keer (bijv 7 keer voor een hele week) kopiëren om weer voor een hele week vooruit te rekenen.
                    Maak jij de code voor de hele week?

                    ## Eerlijk afwasprogramma
                    Als je heel veel pech hebt moet je bij het vorige afwasprogramma misschien wel de hele week afwassen! Dat is niet eerlijk!
                    Daarom kun je ook het `{remove}` commando gebruiken om de gekozen afwasser uit het lijstje te halen. Zo hoeft de afwasser pas weer af te wassen als iedereen geweest is.
                    De code voor maandag en dinsdag staat klaar, maak jij de rest van de week af?
                    En kan jij een oplossing bedenken voor als het lijstje leeg is...?
                    ```
                    mensen = mama, papa, Emma, Sophie
                    afwasser = mensen {at} {random}
                    {print} 'Maandag is de afwasser: ' afwasser
                    {remove} afwasser {from} mensen
                    afwasser = mensen {at} {random}
                    {print} 'Dinsdag is de afwasser: ' afwasser
                    {remove} afwasser {from} mensen
                    afwasser = mensen {at} {random}
                    ```

                start_code: "{print} 'Wie doet de afwas?'"
                story_text_2: "## Make it fair\nIf you are extremely unlucky the previous program might choose you to to the dishes for the whole week! That's not fair!\nTo create a fairer system you can use the `{remove}` command to remove the chosen person from the list. This way you don't have to do the dishes again untill everybody has had a turn.\n\nMonday and tuesday are ready for you! Can you add the rest of the week?\nAnd... can you come up with a solution for when your list is empty?\n"
                example_code_2: "```\npeople = mom, dad, Emma, Sophie\ndishwasher = people {at} {random}\n{print} 'Monday the dishes are done by: ' dishwasher\n{remove} dishwasher {from} people\ndishwasher = people {at} {random}\n{print} 'Tuesday the dishes are done by: ' dishwasher\n{remove} dishwasher {from} people\ndishwasher = people {at} {random}\n```\n"
            5:
                story_text: |
                    ## Afwasprogramma
                    Met de `{if}` kun je nu leuker maken met een `{if}`. Je kan je programma laten reageren op de keuze.

                    Maak jij de code af zodat het 'chips' {print} als jij aan de beurt bent, en anders 'yes!'?
                    Vergeet de aanhalingstekens niet!

                example_code: |
                    ## Voorbeeld Hedy code
                     ```
                     mensen {is} mama, papa, Emma, Sophie
                     afwasser {is} mensen {at} {random}
                     {if} afwasser {is} Sophie {print} _ chips ik moet de afwas doen _
                     {else} {print} ' gelukkig geen afwas want ' _ ' wast al af'
                     ```
                start_code: "{print} 'Wie doet de afwas?'"
            4:
                story_text: |
                    ## Afwasprogramma
                    Met aanhalingstekens kun je je afwasprogramma mooier maken.
                    Deze keer is de voorbeeldcode niet helemaal compleet.
                    Maak jij de code af door op de lage streepjes de juiste commando's of tekens in te vullen?
                    Op ieder streepje moet steeds één woord of teken komen.

                    Tip: Vergeet de aanhalingstekens niet!
                example_code: |
                    ## Voorbeeld Hedy code
                    ```
                    mensen {is} mama, papa, Emma, Sophie
                    {print} _ de afwas wordt gedaan door _
                    {print} mensen {at} _
                    ```
                start_code: "{print} 'Wie doet de afwas?'"
            3:
                story_text: |
                    ## Afwasprogramma
                    Heb jij altijd onenigheid thuis over wie vandaag de afwas moet doen of de kattenbak moet verschonen?
                    Dan kun je de computer heel eerlijk laten kiezen. Dat kun jij nu programmeren in dit level!
                    Je maakt eerst een lijst met de leden van jouw gezin. Dan kies je met `{at} {random}` uit de lijst.

                example_code: |
                    ## Voorbeeld Hedy code
                    ```
                    mensen {is} mama, papa, Emma, Sophie
                    {print} mensen {at} {random}
                    ```
                    ## Hack het afwasprogramma met {remove}
                    Heb jij geen zin om de afwas te doen? Hack dan het programma door jouw naam van het lijstje te halen!

                    ```
                    mensen {is} mama, papa, Emma, Sophie
                    jouw_naam {is} {ask} Wie ben jij?
                    {remove} jouw_naam {from} mensen
                    {print} mensen {at} {random} doet de afwas vanavond!
                    ```
                start_code: "{print} Wie doet de afwas?"
    dice:
        name: "Dobbelsteen"
        description: "Maak je eigen dobbelsteen"
        image: "dice.png"
        default_save_name: "Dobbelsteen"
        levels:
            10:
                story_text: |
                    ## Dobbelsteen
                    Treuzelen je medespelers altijd bij het gooien van de dobbelstenen en duurt je spel te lang? In level 8 kun je Hedy in een keer laten gooien voor alle spelers!'

                example_code: |
                    ## Voorbeeld Hedy code
                    ```
                    spelers = Anne, Jonneke, Jessie, Ilona
                    keuzes = 1, 2, 3, 4, 5, 6
                    {for} speler {in} spelers
                        {print} speler ' gooit ' keuzes {at} {random}
                        {sleep}
                    ```
                start_code: "# place your code here"
            7:
                story_text: |
                    ## Dobbelsteen
                    Je kunt ook in dit level weer een dobbelsteen maken. Met de `{repeat}` code kun je makkelijk een heel handje dobbelstenen rollen.
                    Probeer de voorbeeldcode maar eens af te maken! Op de streepjes moeten meerdere commando's en tekens komen.

                    Maar misschien wil jij wel een hele andere dobbelsteen maken. Dat mag natuurlijk ook!

                example_code: |
                    ## Voorbeeld Hedy code
                    ```
                    keuzes {is} 1, 2, 3, 4, 5, regenworm
                    {repeat} _ _ {print} _ _ _
                    ```
                start_code: "{print} 'Wat zal de dobbelsteen deze keer aangeven?'"
            6:
                story_text: |
                    ## Dobbelsteen
                    Je kunt nu weer een regenwormendobbelsteen maken, maar nu kun je ook uitrekenen hoeveel punten er gegooid zijn.

                    Je weet misschien dat de worm bij Regenwormen telt voor 5 punten. Nu kun je een worp gooien, en dan meteen uitrekenen hoeveel punten je dan hebt gegooid. Zo doe je dat voor 1 dobbelsteen:

                example_code: |
                    ## Voorbeeld Hedy code
                    ```
                    keuzes = 1, 2, 3, 4, 5, regenworm
                    punten = 0
                    worp = keuzes {at} {random}
                    {print} 'je gooide ' worp
                    {if} worp {is} regenworm punten = punten + 5
                    {else} punten = punten + worp
                    {print} 'dat zijn dan ' punten ' punten'
                    ```
                    Kun jij de code nu zo maken dat je de totaalscore krijgt voor 8 dobbelstenen? Daarvoor moet je sommige stukken van de code knippen en plakken.
                start_code: "{print} 'Wat zal de dobbelsteen deze keer aangeven?'"
                example_code_2: "## Looking forward\n\nDid you manage to calculate the score for 8 dice? That required a lot of cutting and pasting, right? We are going to make that easier in level 7!\n"
            5:
                story_text: |
                    ## Dobbelsteen
                    Je kunt ook in dit level weer een dobbelsteen maken en daarbij de `{if}` gebruiken.
                    Maak de voorbeeldcode af zodat de code zegt 'Je mag stoppen met gooien' als je een regenworm hebt gegooid.

                    Maar misschien wil jij wel een dobbelsteen uit een heel ander spel namaken. Dat is natuurlijk ook goed. Verzin dan zelf een reactie. Bijv 'yes' bij 6 en 'jammer' bij iets anders.

                example_code: |
                    ## Voorbeeld Hedy code
                    ```
                    keuzes {is} 1, 2, 3, 4, 5, regenworm
                    worp {is} _
                    {print} 'je hebt ' _ ' gegooid'
                    {if} _ {is} regenworm {print} 'Je mag stoppen met gooien.'
                    _ {print} 'Je moet nog een keer hoor!'
                    ```
                start_code: "{print} 'Wat zal de dobbelsteen deze keer aangeven?'"
            4:
                story_text: |
                    ## Dobbelsteen
                    In dit level kunnen we zinnen maken met de dobbelwaarde in de zin, met aanhalingstekens natuurlijk.
                    Deze keer is de voorbeeldcode niet helemaal compleet. Maak jij de code af?
                example_code: |
                    ## Voorbeeld Hedy code
                    ```
                    keuzes {is} 1, 2, 3, 4, 5, regenworm
                    {print} _ jij gooide _
                    {print} _ _ _ <- hier moet je het kiezen programmeren
                    ```

                start_code: "{print} 'Wat zal de dobbelsteen deze keer aangeven?'"
            3:
                story_text: |
                    ## Dobbelsteen
                    In dit level kunnen we kiezen uit een lijst. Daarmee kunnen we de computer een kant van de dobbelsteen laten kiezen.
                    Kijk eens bij de spelletjes die je thuis in de kast hebt staan.
                    Zitten daar spelletjes tussen met een (speciale) dobbelsteen? Die kun je ook namaken met deze code.
                    Bijvoorbeeld de dobbelsteen van het spelletje Regenwormen met daarop de getallen 1 tot en met 5 en een regenworm.
                    ![Dobbelsteen van regenwormen met 1 tot en met 5 en een regenworm erop](https://cdn.jsdelivr.net/gh/felienne/hedy@24f19e9ac16c981517e7243120bc714912407eb5/coursedata/img/dobbelsteen.jpeg)

                example_code: |
                    ## Voorbeeld Hedy code
                    ```
                    keuzes {is} 1, 2, 3, 4, 5, regenworm
                    {print} keuzes {at} {random}
                    ```

                start_code: "{print} Wat zal de dobbelsteen deze keer aangeven?"
            15:
                story_text: |
                    ## Dobbelstenen
                    In dit dobbelspelletje moet je 6 gooien in zo min mogelijk beurten.

                example_code: |
                    ## Voorbeeld Hedy code
                    ```
                    opties = 1, 2, 3, 4, 5, 6
                    {print} 'Gooi 6 in zo min mogelijk beurten!'
                    gegooid = 0
                    pogingen = 0
                    {while} gegooid != 6
                        gegooid = opties {at} {random}
                        {print} 'Jij gooide ' gegooid
                        pogingen = pogingen + 1
                    {print} 'Hoera! Je hebt 6 gegooid in ' pogingen ' pogingen.'
                    ```
                start_code: "# place your code here"
    rock:
        name: "Steen, papier, schaar"
        description: "Maak jouw eigen steen, papier, schaar spel"
        image: "rock.png"
        default_save_name: "Steen"
        levels:
            1:
                story_text: |
                    ## Steen, papier, schaar
                    In level 1 kun je een begin maken met een steen, papier, schaar spel.
                    Met `{ask}` kun je een keuze maken, en met `{echo}` kan je die keuze herhalen.

                example_code: |
                    ## Voorbeeld Hedy code

                    ```
                    {print} wat kies jij?
                    {ask} kies uit steen, papier of schaar
                    {echo} dus jouw keuze was:
                    ```

                    Je kunt in plaats van woorden natuurlijk ook emoji's gebruiken: ✊✋✌
                start_code: "{print} Welkom bij jouw eigen steen papier schaar!"
            10:
                story_text: |
                    ## Steen, papier, schaar
                    Ben je te lui om zelf steen papier te spelen? Dan kan Hedy het voor je doen!

                example_code: |
                    ## Voorbeeld Hedy code
                    ```
                    keuzes = steen, papier, schaar
                    spelers = Marleen, Michael
                    {for} speler {in} spelers
                        {print} speler ' kiest ' keuzes {at} {random}
                    ```
                start_code: "# place your code here"
            9:
                story_text: |
                    ## Steen, papier, schaar
                    In dit level kun je het hele steen, papier, schaar programma maken door de {if} commando's in elkaar te zetten!
                example_code: |
                    ## Voorbeeld Hedy code
                    ```
                    keuzes {is} steen, papier, schaar
                    jouw_keuze {is} {ask} 'Wat kies jij?'
                    {print} 'Jij kiest ' jouw_keuze
                    computer_keuze {is} keuzes {at} {random}
                    {print} 'De computer kiest ' computer_keuze
                    {if} computer_keuze {is} jouw_keuze
                        {print} 'Gelijkspel'
                    {if} computer_keuze {is} steen
                        {if} jouw_keuze {is} papier
                            {print} 'Jij wint!'
                        {if} jouw_keuze {is} schaar
                            {print} 'De computer wint!'```
                start_code: "# place your code here"
            5:
                story_text: |
                    ## Steen, papier, schaar
                    In level 5 kunnen we gaan bepalen wie er gewonnen heeft.
                    Daarvoor heb je de nieuwe `{if}` code nodig.

                    Sla jouw keuze op met de naam keuze en de keuze van de computer als computerkeuze.
                    Dan kun je met `{if}` kijken of ze hetzelfde zijn of verschillend.
                    Maak jij de code af?

                example_code: |
                    ## Voorbeeld Hedy code
                    ```
                    opties {is} steen, papier, schaar
                    computerkeuze {is} _
                    keuze {is} {ask} 'Wat kies jij?'
                    {print} 'jij koos ' _
                    {print} 'computer koos ' _
                    {if} _ {is} _ {print} 'gelijkspel!' {else} {print} 'geen gelijkspel'
                    ```

                    Vul op de stippeltjes eerst de goede code aan om te kijken of het gelijkspel is.

                start_code: "{print} 'Welkom bij jouw eigen steen papier schaar!'"
            4:
                story_text: |
                    ## Steen, papier, schaar
                    In dit level kunnen we steen, papier, schaar verder programmeren. Maar als je er tekst bij wilt, moet je ook hier nu aanhalingstekens gebruiken.
                    Maak jij de code af door op de stipjes de juiste commando's of tekens in te vullen?

                example_code: |
                    ## Voorbeeld Hedy code
                    ```
                    keuzes {is} steen, papier, schaar
                    {print} _ De computer koos: _ _ {at} _
                    ```
                start_code: "{print} 'Welkom bij jouw eigen steen papier schaar!'"
            3:
                story_text: |
                    ## Steen, papier, schaar
                    In dit level kunnen we lijstjes invoeren en daar dingen uit kiezen. Je maakt eerst een lijstje met `{is}`. Daarna kan je de computer met `{at} {random}` (je zegt et ren-dom) iets uit de lijst laten kiezen.
                    Zo kun je de computer laten kiezen uit steen, papier en schaar.
                example_code: |
                    ## Voorbeeld Hedy code
                    ```
                    keuzes {is} steen, papier, schaar
                    {print} keuzes {at} {random}
                    ```
                    Ook in dit level kun je de `{ask}` weer gebruiken, dus probeer maar eens of jij jouw keuze en de keuze van de computer kan printen!
                    Let wel goed op, omdat de `{ask}` nu anders werkt dan in de vorige levels. Er moet een naam voor.
                start_code: "{print} Welkom bij jouw eigen steen papier schaar!"
            2:
                story_text: |
                    ## Steen, papier, schaar
                    In dit level kun je variabelen gebruiken om alvast een stukje van de spelletje te programmeren. In het volgende level leer je het spelletje maken.

                example_code: |
                    ## Voorbeeld Hedy code
                    ```
                    keuze {is} _
                    {print} ik kies keuze
                    ```
                start_code: "# place your code here"
            13:
                story_text: |
                    ## Steen, papier, schaar
                    Met het `{and}` commando kun je steen, papier, schaar veel netter programmeren. Kijk maar eens naar de voorbeeldcode en probeer hem zelf af te maken!

                example_code: |
                    ## Voorbeeld Hedy code
                    ```
                    opties = 'steen', 'papier', 'schaar'
                    jouw_keuze = {ask} 'Wat kies jij?'
                    computer_keuze = opties {at} {random}
                    {print} 'Jij kiest ' jouw_keuze
                    {print} 'De computer kiest ' computer_keuze
                    {if} computer_keuze {is} jouw_keuze
                        {print} 'Gelijkspel'
                    {if} computer_keuze {is} 'steen' {and} jouw_keuze {is} 'papier'
                        {print} 'Jij wint!'
                    {if} computer_keuze {is} 'steen' {and} jouw_keuze {is} 'schaar'
                        {print} 'De computer wint!'
                    ```
                start_code: "# place your code here"
            15:
                story_text: |
                    ## Steen, papier, schaar
                    Speel tot je de computer verslaat! Maar maak eerst de voorbeeld code af...

                example_code: |
                    ## Voorbeeld Hedy code
                    ```
                    gewonnen = 'nee'
                    opties = 'steen', 'papier', 'schaar'
                    {while} gewonnen == 'nee'
                        jouw_keuze = {ask} 'Wat kies jij?'
                        computer_keuze = opties {at} {random}
                        {print} 'jij koos ' jouw_keuze
                        {print} 'de computer koos ' computer_keuze
                        {if} computer_keuze == jouw_keuze
                            {print} 'Gelijkspel!'
                        {if} computer_keuze == 'steen' {and} jouw_keuze == 'schaar'
                            {print} 'Je verliest!'
                        {if} computer_keuze == 'steen' {and} jouw_keuze == 'papier'
                            {print} 'Je wint!'
                            gewonnen = 'ja'```
                start_code: "# place your code here"
    calculator:
        name: "Rekenmachine"
        description: "Maak een rekenmachine"
        image: "calculator.png"
        default_save_name: "Rekenmachine"
        levels:
            14:
                story_text: |
                    ## Raad mijn getal
                    In dit level kun je het spelletje 'Raad mijn getal' programmeren!

                example_code: |
                    ## Voorbeeld Hedy code
                    ```
                    {print} 'Raad mijn getal'
                    getallen = 1, 2, 3, 4, 5, 6, 7, 8, 9, 10
                    getal = getallen {at} {random}
                    spel = 'aan'
                    {for} i {in} {range} 1 {to} 10
                        {if} spel == 'aan'
                            gok = {ask} 'Welk getal denk je?'
                            {if} gok > getal
                                {print} 'Lager!'
                            {if} gok < getal
                                {print} 'Hoger!'
                            {if} gok == getal
                                {print} 'Hoera!'
                                spel = 'af'```
                start_code: "# place your code here"
            12:
                story_text: |
                    ## Rekenmachine
                    In dit level kun je ook met kommagetallen werken met de rekenmachine. Onthoud wel dat je geen komma gebruikt, maar een punt!

                example_code: |
                    ## Voorbeeld Hedy code
                    ```
                    getal1 = {ask} 'Wat is het eerste getal?'
                    getal2 = {ask} 'Wat is het tweede getal?'
                    antwoord = getal1 + getal2
                    {print} getal1 ' plus ' getal2 ' is ' antwoord
                    ```
                start_code: "# place your code here"
            10:
                story_text: |
                    ## Rekenmachine
                    Met dit rekenspelletje kun je de tafels oefenen.
                    Hoe meer getallen je aan de lijst toevoegt, hoe meer tafels je kunt oefenen.

                example_code: |
                    ## Voorbeeld Hedy code
                    ```
                    nummers = 1, 2, 3
                    {for} nummer1 {in} nummers
                        {for} nummer2 {in} nummers
                            antwoord = {ask} 'Hoeveel is ' nummer2 ' keer ' nummer1 '?'
                            goed = nummer1 * nummer2
                            {if} antwoord {is} goed
                                {print} 'Goedzo!'
                            {else}
                                {print} 'Foutje! Het was... ' goed
                    ```
                start_code: "# place your code here"
            9:
                story_text: |
                    ## Rekenmachine
                    In dit level kun je een score bijhouden bij je rekenspelletje!

                    ## Voorbeeld Hedycode
                    ```
                    score = 0
                    {repeat} 10 {times}
                        getallen = 1, 2, 3, 4, 5, 6, 7, 8, 9, 10
                        getal1 = getallen {at} {random}
                        getal2 = getallen {at} {random}
                        goede_antwoord = getal1 * getal2
                        {print} 'Hoeveel is ' getal1 ' keer ' getal2 '?'
                        antwoord = {ask} 'Vul hier het antwoord in:'
                        {print} 'Jouw antwoord is ' antwoord
                        {if} antwoord {is} goede_antwoord
                            score = score +1
                    {print} 'Je score is ' score
                    ```
                start_code: "{print} 'Welcome to this calculator!'"
                example_code: "## Example Hedy code\n\n```\nscore = 0\n{repeat} 10 {times}\n    numbers = 1, 2, 3, 4, 5, 6, 7, 8, 9, 10\n    number1 = numbers {at} {random}\n    number2 = numbers {at} {random}\n    correct_answer = number1 * number2\n    {print} 'What is ' number1 ' times ' number2 '?'\n    answer = {ask} 'Type your answer here...'\n    {print} 'Your answer is' answer\n    {if} answer {is} correct_answer\n        score = score + 1\n{print} 'Great job! Your score is... ' score ' out of 10!'\n```\n"
            6:
                story_text: |
                    ## Rekenmachine
                    Nu je kunt rekenen, kun je ook een programma maken om sommetjes te oefenen. Je kunt de sommen zelf verzinnen, bijv zo:

                example_code: |
                    ## Voorbeeld Hedy code
                    ```
                    goedeantwoord = 11 * 27
                    antwoord = {ask} 'Hoeveel is 11 keer 27?'
                    {if} antwoord {is} goedeantwoord {print} 'goedzo'
                    {else} {print} 'Foutje! Het was ' goedeantwoord
                    ```

                story_text_2: |
                    ## Willekeurige getallen
                    Je kunt ook de computer zelf willekeurige sommen laten maken met {random}.

                    Zo kies je een aantal tafels om uit te oefenen, en pak je daaruit steeds een andere som:

                example_code_2: |
                    ## Voorbeeld Hedy code
                    ```
                    tafels = 4, 5, 6, 8
                    keer = 1, 2, 3, 4, 5, 6, 7, 8, 9, 10
                    tafel = tafels {at} {random}
                    keergetal = keer {at} {random}
                    goede_antwoord = tafel * keergetal
                    antwoord = {ask} 'hoeveel is ' tafel ' keer ' keergetal '?'
                    {if} antwoord {is} goede_antwoord {print} 'goedzo'
                    {else} {print} 'foutje! het was ' goede_antwoord
                    ```
                start_code: "{print} 'Welkom bij jouw rekenmachine'"
            15:
                story_text: |
                    ## Rekenmachine
                    In het rekenspelletje dat je een aantal levels terug hebt leren maken, kun je de `{while}` loop toevoegen.
                    Hierdoor mag de speler pas door naar de volgende vraag als het goede antwoord gegeven is.
                    ## Voobeeld Hedy code
                    ```
                    score = 0
                    {for} i {in} {range} 0 {to} 9
                        getallen = 1, 2, 3, 4, 5, 6, 7, 8, 9, 10
                        getal1 = getallen {at} {random}
                        getal2 = getallen {at} {random}
                        goedeantwoord = getal1 * getal2
                        antwoord = 0
                        {while} antwoord != goedeantwoord
                            {print} 'Hoeveel is ' getal1 ' keer ' getal2 '?'
                            antwoord = {ask} 'Vul hier het antwoord in:'
                            {print} 'Jouw antwoord is ' antwoord
                        {print} 'Goedzo!'
                    {print} 'Je hebt gewonnen!'
                    ```
                start_code: "# place your code here"
                example_code: "## Example Hedy code\n\n```\nscore = 0\n{for} i {in} {range} 0 {to} 9\n    numbers = 1, 2, 3, 4, 5, 6, 7, 8, 9, 10\n    number1 = numbers {at} {random}\n    number2 = numbers {at} {random}\n    correct = number1 * number2\n    answer = 0\n    {while} answer != correct\n        {print} 'How much is ' number1 ' times ' number2 '?'\n        answer = {ask} 'Fill in your answer:'\n        {print} 'Your answer is ' answer\n    {print} 'Good job!'\n{print} 'You win!'\n```\n"
    fortune:
        name: "Waarzegger"
        description: "Laat Hedy jouw toekomst voorspellen"
        image: "fortuneteller.png"
        default_save_name: "Waarzegger"
        levels:
            1:
                story_text: |
                    ## Hedy de Waarzegger
                    Heb je ooit op de kermis jouw toekomst laten voorspellen door een waarzegger? Of heb je ooit met magische biljartbal gespeeld?
                    Dan weet je waarschijnlijk dat zij niet echt de toekomst kunnen voorspellen, maar dat maakt de voorspelling niet minder leuk!

                    Ook Hedy kunnen we omtoveren in een waarzeggersmachine! In level 1 beginnen we makkelijk, met het voorstellen van Hedy de Waarzegger en het herhalen van de antwoorden van de speler met {echo}.
                    Kijk maar naar het voorbeeld:

                example_code: |
                    ## Voorbeeld Hedy code
                    ```
                    {print} Hoi, ik ben Hedy de waarzegger!
                    {ask} Wie ben jij?
                    {print} Ik voorspel... Ik voorspel...
                    {echo} Jouw naam is
                    ```

                    ## Uitdaging
                    Hedy kan nu voorspellen hoe jij heet, maar kun jij ervoor zorgen dat Hedy meer voorspellingen over je kan maken?

                    Zoals je merkt, is Hedy nog niet echt een goede waarzegger. Ze voorspelt alleen wat je haar vertelt!
                    Neem een kijkje in level 2 om te leren om echte voorspellingen te doen!
                start_code: "# Maak jouw eigen code hier"
            12:
                story_text: |
                    ## Waarzegger
                    In dit level kun je langere voorspellingen maken! Kijk maar:

                example_code: |
                    ## Voorbeeld Hedy code
                    ```
                    voorspellingen = 'je wordt rijk', 'je wordt verliefd', 'je glijdt uit over een bananenschil'
                    {print} 'Ik pak mijn glazen bol erbij...'
                    {print} 'Ik zie... Ik zie...'
                    {sleep} 2
                    {print} voorspellingen {at} {random}
                    ```
                start_code: "# place your code here"
            10:
                story_text: |
                    ## Hedy de Waarzegger
                    In dit level kun je met een druk op de knop het hele leven voorspellen van al je vrienden tegelijk!

                example_code: |
                    ## Voorbeeld Hedy code
                    ```
                    huizen = villa, appartement, krot, rijtjeshuis
                    liefdes = niemand, een prins(es), zomaar iemand, je ware liefde
                    huisdieren = hond, cavia, olifant
                    namen = Jenna, Ryan, Jim
                    {for} naam {in} namen
                        {print} naam ' woont in een ' huizen {at} {random}
                        {print} naam ' trouwt met ' liefdes {at} {random}
                        {print} naam ' krijgt een ' huisdieren {at} {random} ' als huisdier'
                        {sleep} 2
                    ```

                    ## Voorbeeld Hedy code - Harry Potter
                    ```
                    huizen = Griffoendor, Zwadderich, Huffelpuf, Ravenklauw
                    vakken = toverdranken, verweer tegen de zwarte kunsten, bezweringen, transfiguratie
                    angsten = Voldemort, Spinnen, falen bij je SLIJMBALLEN
                    namen = Harry, Ron, Hermelien
                    {for} naam {in} namen
                        {print} naam ' wordt gesorteerd in ' huizen {at} {random}
                        {print} naam ' is goed in ' vakken {at} {random}
                        {print} naam 's grootste angst is ' angsten {at} {random}
                    ```
                start_code: "# place your code here"
                story_text_2: We can also make a Harry Potter themed fortune teller.
                example_code_2: "## Example Hedy code\n```\nhouses = Gryffindor, Slytherin, Hufflepuff, Ravenclaw\nsubjects = potions, defence against the dark arts, charms, transfiguration\nfears = Voldemort, spiders, failing your OWL test\nnames = Harry, Ron, Hermione\n{for} name in names\n    {print} name ' is placed in ' houses {at} {random}\n    {print} name ' is great at ' subjects {at} {random}\n    {print} name 's greatest fear is ' fears {at} {random}\n```\n"
            8:
                story_text: |
                    ## Hedy de waarzegger
                    Weet je nog dat je in voorgaande levels een waarzegger hebt gemaakt die drie vragen tegelijk kon stellen?
                    Het enige probleem dat we tegenkwamen is dat Hedy toen eerst de drie vragen printte en daarna pas de drie antwoorden.
                    Nu is dat probleem opgelost en kan Hedy na een vraag meteen een antwoord printen, omdat je nu niet maar één regel code kunt herhalen met {repeat}, maar een heel stuk van je code!
                    Kijk maar:

                example_code: |
                    ## Voorbeeld Hedy code
                    ```
                    {print} 'Ik ben Hedy de waarzegger!'
                    {print} 'Je mag 3 vragen stellen!'
                    antwoorden = ja, nee, misschien
                    {repeat} 3 {times}
                        vraag = {ask} 'Wat wil je weten?'
                        {print} vraag
                        {sleep}
                        {print} antwoorden {at} {random}
                    ```
                start_code: "# place your code here"
            7:
                story_text: |
                    ## Hedy de Waarzegger
                    Nu kun je het `{repeat}` commando gebruiken om meerdere voorspellingen te doen. Kijk maar naar het voorbeeld:

                example_code: |
                    ## Voorbeeld Hedy code
                    ```
                    {print} 'Ik ben Hedy de waarzegger'
                    {print} 'Je mag 3 vragen stellen!'
                    {repeat} 3 {times} vraag = {ask} 'Wat wil je weten?'
                    antwoorden = ja, nee, misschien
                    {repeat} 3 {times} {print} 'Mijn glazen bol zegt... ' antwoorden {at} {random}
                    ```

                    ## Uitdaging
                    Zoals je ziet worden de vragen niet geprint in dit voorbeeld. Dat komt omdat de variabele 'vraag' 3x veranderd wordt.
                    Elke keer als een speler een nieuw antwoord geeft, wordt de variabele namelijk overschreven, waardoor het vorige antwoord verloren gaat.
                    Dit betekent dat je dus niet alle vragen kunt printen op deze manier.

                    Als je 3 verschillende variabelen gebruikt, in plaats van eentje (bijvoorbeeld vraag1, vraag2 en vraag3), kun je dit probleem oplossen en de vragen wel printen.
                    Dit betekent wel dat je het {repeat} commando alleen bij de antwoorden kunt gebruiken en alle vragen apart moet stellen.
                    Lukt het jou dit te maken?

                    In het volgende level verandert de opmaak van het {repeat}-commando, waardoor dit probleem verdwijnt!
                start_code: "# place your code here"
            6:
                story_text: |
                    ## Hedy de Waarzegger
                    In dit level kun je rekenen met Hedy, waardoor je "magische" formules kunt gebruiken in je voorspellingen!
                    Zo kun je berekenen hoe rijk je wordt, aan de hand van de formule in het voorbeeld:

                example_code: |
                    ## Voorbeeld Hedy code
                    ```
                    {print} 'Ik ben Hedy de Waarzegger!'
                    {print} 'Ik kan voorspellen hoeveel kinderen je later krijgt!'
                    leeftijd = {ask} 'Hoe oud ben je?'
                    brusjes = {ask} 'Hoeveel broers/zussen heb je?'
                    lengte = {ask} 'Hoe lang ben je (in cm)?'
                    kinderen = lengte / leeftijd
                    kinderen = kinderen - brusjes
                    {print} 'Jij krijgt later... '
                    {sleep} 2
                    {print} kinderen ' kinderen!'
                    ```

                    ## Uitdaging
                    In de voorbeelden worden simpele vragen gebruikt zoals 'Hoe oud ben je?' en Hoe lang ben je? , maar je kunt natuurlijk van alles gebruiken om voorspellingen te maken!
                    Kun jij zelf leuke of grappige vragen bedenken die Hedy kan gebruiken in haar voorspellingen?

                    ## Voorbeeld gekke voorspelling
                    ```
                    {print} 'Ik ben Hedy de malle waarzegger!'
                    {print} 'Ik ga voorspellen hoe slim jij bent!'
                    ajax = {ask} 'Op een schaal van 0 tot 10 hoeveel houd jij van Ajax?'
                    bananen = {ask} 'Hoeveel bananen heb jij deze week gegeten?'
                    hygiene = {ask} 'Hoevaak heb jij je handen al gewassen vandaag?'
                    resultaat = bananen + hygiene
                    resultaat = resultaat * ajax
                    {print} 'Jij bent ' resultaat 'procent slim.'
                    ```
                start_code: "# place your code here"
            5:
                story_text: |
                    ## Hedy de Waarzegger
                    In dit level leer je hoe je er (stiekem) voor kunt zorgen dat Hedy altijd goede voorspellingen voor jou heeft.
                    Door `{if}` en `{else}` te gebruiken kun je er namelijk voor zorgen dat jij de leuke voorspellingen krijgt, en de anderen niet!
                    Kijk naar het voorbeeld om te zien hoe het moet:

                example_code: |
                    ## Voorbeeld Hedy code
                    ```
                    {print} 'Hoi ik ben Hedy de Waarzegger'
                    {print} 'Ik kan voorspellen wie morgen de loterij wint!'
                    naam {is} {ask} 'Wie ben jij?'
                    {if} naam {is} Hedy {print} 'Hoera, je wint! 🤩' {else} {print} 'Helaas, iemand anders wint 😭'
                    ```

                story_text_2: |
                    Verander Hedy in je eigen naam en jij zult altijd de loterij winnen! Natuurlijk is dit wel een beetje verdacht voor andere spelers...
                    Om dat op te lossen kun je ervoor zorgen dat Hedy wel steeds iets anders zegt, maar bij jou altijd een goed antwoord en bij de anderen een slechte.
                    Kijk maar naar dit voorbeeld:

                example_code_2: |
                    ## Voorbeeld Hedy code
                    ```
                    {print} 'Hoi ik ben Hedy de Waarzegger'
                    {print} 'Ik kan voorspellen wie morgen de loterij wint!'
                    naam {is} {ask} 'Wie ben jij?'
                    goedantwoord {is} Hoera! Je wint!, Je bent rijk!, Jij gaat zeker winnen!
                    slechtantwoord {is} Helaas!, Geen prijs voor jou, Probeer het nog eens
                    {if} naam {is} Hedy {print} goedantwoord {at} {random} {else} {print} slechtantwoord {at} {random}
                    ```

                    ##Uitdaging
                    Op deze manier kun je nog veel meer programma's schrijven! Je zou bijvoorbeeld kunnen voorspellen welke club de Eredivisie wint.
                    Of je zou de toverspiegel uit Sneeuwwitje kunnen laten voorspellen dat jij de mooiste van het land bent (en de rest natuurlijk niet!).
                    Of er zijn nog heel veel meer opties, laat je fantasie de vrije loop en wees creatief!
                start_code: "# place your code here"
            4:
                story_text: |
                    ## Hedy de Waarzegger
                    In dit level kun je oefenen met de aanhalingstekens. Probeer dezelfde code te maken als in je vorige level, maar let op dat je de aanhalingstekens op de goede plek plaatst!

                example_code: |
                    ## Voorbeeld Hedy code
                    ```
                    {print} 'Hoi ik ben Hedy de Waarzegger!'
                    vraag {is} {ask} 'Wat wil je weten?'
                    {print} 'Dit is je vraag: ' vraag
                    antwoorden {is} ja, nee, misschien
                    {print} 'Mijn glazen bol zegt...'
                    {sleep} 2
                    {print} antwoorden {at} {random}
                    ```
                start_code: "# place your code here"
            3:
                story_text: |
                    ## Hedy de Waarzegger
                    In het vorige level heb je een begin gemaakt aan de waarzegger, maar echt voorspellingen waren er nog niet.
                    In dit level kun je een variabele gebruiken en het `{at} {random}` commando om Hedy antwoorden te laten kiezen op je vraag.
                    Kijk maar naar dit voorbeeld:

                example_code: |
                    ## Voorbeeld Hedy code
                    ```
                    {print} Hoi Ik ben Hedy de Waarzegger
                    vraag {is} {ask} Wat wil je weten?
                    {print} vraag
                    antwoorden {is} ja, nee, misschien
                    {print} Mijn glazen bol zegt...
                    {sleep} 2
                    {print} antwoorden {at} {random}
                    ```

                    ## Uitdaging
                    Er zijn nu maar 3 antwoordopties waar Hedy uit kan kiezen, kun jij er meer toevoegen? Bijvoorbeeld: zeker weten, geen idee of probeer het nog eens!
                start_code: "# place your code here"
    restaurant:
        name: "Restaurant"
        description: "Maak een virtueel restaurant"
        image: "restaurant.png"
        default_save_name: "Restaurant"
        levels:
            1:
                story_text: |
                    ## Restaurant level 1
                    Je kunt met Hedy ook een virtueel restaurant bouwen en de bestellingen van je klanten opnemen!

                example_code: |
                    ## Voorbeeld Hedy code
                    ```
                    {print} Welkom bij McHedy! 🍟
                    {ask} Wat wilt u bestellen?
                    {echo} Dus u wilt graag
                    {print} Bedankt voor uw bestelling!
                    ```

                    ## Uitdaging
                    Kun jij het restaurant verder uitbreiden door meer regels code toe te voegen? Je zou bijvoorbeeld kunnen vragen of je klant ook iets wil drinken, vertellen hoe duur het is, of de klant eet smakelijk wensen!

                start_code: "{print} Welkom bij McHedy!"
            2:
                story_text: |
                    ## Restaurant level 2
                    In level 2 kun je variabelen gebruiken om je restaurant interactiever te maken! Kijk maar naar het voorbeeld.

                example_code: |
                    ## Voorbeeld Hedy code
                    ```
                    {print} Welkom bij McHedy!
                    eten {is} {ask} Wat wilt u eten?
                    saus {is} {ask} Welke saus wilt u daarbij?
                    drinken {is} {ask} Wat wilt u drinken?
                    {print} U heeft eten met saus en drinken besteld.
                    {print} Bedankt voor uw bestelling!
                    ```
                start_code: "# place your code here"
            12:
                story_text: |
                    ## Restaurant
                    In dit level kun je kommagetallen gebruiken op je menukaart, kijk maar!

                example_code: |
                    ```
                    prijs = 0
                    eten = {ask} 'Wat wil je eten?'
                    drinken = {ask} 'Wat wil je drinken?'
                    {if} eten {is} 'hamburger'
                        prijs = prijs + 6.50
                    {if} eten {is} 'pizza'
                        prijs = prijs + 5.75
                    {if} drinken {is} 'water'
                        prijs = prijs + 1.20
                    {if} drinken {is} 'frisdrank'
                        prijs = prijs + 2.35
                    {print} 'Dat wordt dan ' prijs ' euro, alsjeblieft'
                    ```
                start_code: "# place your code here"
            11:
                story_text: |
                    ## Maak je eigen restaurant
                    In dit level kun je de functie `i in {range} 1 {to} 5` gebruiken om een bestelling te printen voor meerdere mensen.

                example_code: |
                    ## Voorbeeld Hedy code
                    ```
                    {print} 'Welkom bij McHedy!'
                    {print} 'U kunt hier uw bestelling doorgeven'
                    mensen = {ask} 'Voor hoeveel personen wilt u bestellen?'
                    {for} i {in} {range} 1 {to} mensen
                        {print} i 'e bestelling:'
                        eten = {ask} 'Wat wilt u eten?'
                        {print} eten
                        {if} eten {is} patat
                            saus = {ask} 'Wat voor saus wil je?'
                            {print} saus
                        drinken = {ask} 'Wat wilt u drinken?'
                        {print} drinken
                    prijs = 4 * mensen
                    {print} 'Dat wordt dan ' prijs ' euro!'
                    ```
                    ## Uitdaging
                    Alle uitdagingen die in level 7 worden genoemd zoals de extra `{if}` statements of de verbeterde prijzen, kun je natuurlijk in dit level nog steeds gebruiken!
                start_code: "{print} 'Welkom bij McHedy!' "
            10:
                story_text: |
                    ## Restaurant
                    In dit level kun je gemakkelijk de bestelling opnemen van alle gasten in een korte code.

                example_code: |
                    ## Voorbeeld Hedy code
                    ```
                    gangen = voorgerecht, hoofdgerecht, nagerecht
                    {for} gang {in} gangen
                        eten = {ask} 'Wat wilt u bestellen als ' gang '?'
                        {print} eten ' wordt uw ' gang
                    ```

                story_text_2: |
                    ## Voorbeeld Hedy code
                    Dit kun je uiteraard ook voor meerdere mensen toepassen!

                example_code_2: |
                    ```
                    gangen = voorgerecht, hoofdgerecht, nagerecht
                    namen = Timon, Onno
                    {for} naam {in} namen
                        {for} gang {in} gangen
                            eten = {ask} naam ', Wat wil jij bestellen als ' gang '?'
                            {print} naam ' bestelt ' eten ' als ' gang
                    ```
                start_code: "gangen = voorgerecht, hoofdgerecht, nagerecht"
            9:
                story_text: |
                    ## Restaurant
                    In dit level kun je het restaurant interactiever maken met {if} commando's in in commando's.

                example_code: |
                    ## Voorbeeld Hedy code
                    ```
                    {print} 'Welkom bij restaurant Hedy'
                    mensen = {ask} 'Met hoeveel mensen bent u vanavond?'
                    prijs = 0
                    {repeat} mensen {times}
                        eten = {ask} 'Wat wilt u eten?'
                        {print} eten
                        {if} eten {is} friet
                            prijs = prijs + 3
                            saus = {ask} 'Welke saus wilt u daarbij?'
                            {if} saus {is} geen
                                {print} 'zonder saus'
                            {else}
                                prijs = prijs + 1
                                {print} 'met ' saus
                        {if} eten {is} pizza
                            prijs = prijs + 7
                        {print} 'Dat is dan ' prijs ' euro'
                        {print} 'Eet smakelijk!'
                    ```
                start_code: "# place your code here"
            8:
                story_text: |
                    ## Restaurant
                    In dit level kun je meerdere regels code herhalen, wat betekent dat je meerdere mensen kunt vragen wat ze willen eten en drinken en dat ook nog kunt printen.
                    Kijk maar naar het voorbeeld!

                example_code: |
                    ## Voorbeeld Hedy code
                    ```
                    {print} 'Welkom bij McHedy!'
                    {print} 'U kunt hier uw bestelling doorgeven'
                    mensen = {ask} 'Voor hoeveel personen wilt u bestellen?'
                    {repeat} mensen {times}
                        eten = {ask} 'Wat wilt u eten?'
                        {print} eten
                        drinken = {ask} 'Wat wilt u drinken?'
                        {print} drinken
                    prijs = 4 * mensen
                    {print} 'Dat wordt dan ' prijs ' euro!'
                    ```

                    ## Toevoegingen met `{if}`
                    Je kunt natuurlijk ook zorgen dat er vervolgvragen komen.
                    Als men bijvoorbeeld een patatje bestelt, kun je vragen welke saus ze daarbij willen. Of je kunt vragen of ze cola light willen of normale cola.
                    En zo kun je vast zelf nog veel meer vragen bedenken!
                    ```
                    {print} 'Welkom bij McHedy!'
                    {print} 'U kunt hier uw bestelling doorgeven'
                    eten = {ask} 'Wat wilt u eten?'
                    {print} eten
                    {if} eten {is} patat
                        saus = {ask} 'Wat voor saus wil je?'
                        {print} saus
                    drinken = {ask} 'Wat wilt u drinken?'
                    {if} drinken {is} cola
                        light = {ask} 'Normaal of light?'
                        {print} drinken light
                    {print} 'Bedankt voor uw bestelling!'
                    ```

                    ## Uitdaging prijzen
                    De prijs = nu altijd 4 euro per persoon, kun jij nog een andere manier bedenken om de prijs te berekenen?
                    Bijvoorbeeld:

                    ```
                    prijs = 0
                    {if} eten {is} patat
                        prijs = prijs + 3
                    {if} drinken {is} cola
                        prijs = prijs + 1
                    ```
                start_code: "{print} 'Welkom bij McHedy!' "
            7:
                story_text: |
                    ## Restaurant
                    Nu kun je het `{repeat}` commando gebruiken om van meerdere klanten de bestelling op te nemen.

                example_code: |
                    ## Voorbeeld Hedy code
                    ```
                    {print} 'Welkom bij restaurant Hedy'
                    mensen = {ask} 'Voor hoeveel personen wilt u bestellen vandaag?'
                    {repeat} mensen {times} eten = {ask} 'Wat wilt u bestellen?'
                    {print} 'Bedankt voor uw bestelling!'
                    ```
                    Nu kun je zoals je ziet wel aan meerdere mensen vragen wat ze willen eten, maar het printen van al die bestellingen lukt nog niet.
                    Later wordt dit probleem opgelost, want dan kun je meerdere regels code printen.
                start_code: "# place your code here"
            6:
                story_text: |
                    ## Restaurant
                    In dit level kun je in je restaurant prijzen toevoegen en berekenen!

                example_code: |
                    ## Voorbeeld Hedy code
                      Je kunt een simpel restaurant maken:
                      ```
                      {print} 'Welkom bij McHedy'
                      {print} 'U kunt kiezen uit een hamburger, een kroket of een kaassouffle'
                      {print} 'U krijgt frietjes en drinken bij uw bestelling. '
                      eten = {ask} 'Wat wilt u bestellen?'
                      prijs = 0
                      {if} eten {is} hamburger prijs = 8
                      {if} eten {is} kroket prijs = 6
                      {if} eten {is} kaassoufle prijs = 5
                      {print} 'U heeft een ' eten ' besteld'
                      {print} 'Dat is dan ' prijs ' euro, alstublieft!'
                      {print} 'Bedankt en eet smakelijk!'
                      ```
                      In de hierboven kan je maar één gerecht bestellen en dat wordt de prijs die afgerekend moet worden.

                story_text_2: |
                    Je kunt de code nog een stuk uitgebreider maken, kijk maar naar dit voorbeeld waarin je 3 gangen kunt bestellen.

                example_code_2: |
                    ## Voorbeeld Hedy code
                      Met deze code kan een klant drie gerechten bestellen.

                      ```
                      {print} 'Welkom in restaurant Hedy'
                      {print} 'Dit is ons menu:'
                      {print} 'Onze voorgerechten zijn salade, soep of carpaccio'
                      {print} 'Onze hoofdgerechten zijn pizza, lasagne, of spaghetti'
                      {print} 'Onze toetjes zijn brownie, ijsje, of milkshake'
                      voorgerecht = {ask} 'Welk voorgerecht wilt u?'
                      hoofdgerecht = {ask} 'Welk hoofdgerecht wilt u?'
                      nagerecht = {ask} 'Welk nagerecht wilt u?'
                      prijs = 0
                      {if} voorgerecht {is} soep prijs = prijs + 6 {else} prijs = prijs + 7
                      {if} hoofdgerecht {is} pizza prijs = prijs + 10
                      {if} hoofdgerecht {is} lasagne prijs = prijs + 12
                      {if} hoofdgerecht {is} spaghetti prijs = prijs + 8
                      {if} nagerecht {is} brownie prijs = prijs + 7
                      {if} nagerecht {is} ijsje prijs = prijs + 5
                      {if} nagerecht {is} milkshake prijs = prijs + 4
                      {print} 'Dit heb je besteld: ' voorgerecht ' , ' hoofdgerecht ' en ' nagerecht
                      {print} 'Dat wordt dan ' prijs ' euro, alstublieft.'
                      {print} 'Bedankt en eet smakelijk!'
                      ```
                      ## Uitdaging

                      Kun jij nog meer toevoegingen bedenken voor je restaurant? Bijvoorbeeld:
                      - mensen korting geven met een geheime code?
                      - vragen hoeveel mensen er komen en de prijs daarop aanpassen?
                      - nog een gang toevoegen?
                      - een kindermenu toevoegen?
                      - nog iets anders?

                start_code: "{print} 'Welkom'"
            5:
                story_text: |
                    ## Restaurant
                    Nu kun je het nieuwe `{if}` commando gebruiken om verschillende reacties te geven op antwoorden van de klanten. Zo kun je bijvoorbeeld vragen of de klant saus wil bij de frietjes, terwijl dat een rare vraag zou zijn als de klant pizza bestelt.

                example_code: |
                    ## Voorbeeld Hedy code
                    ```
                    {print} 'Welkom bij McHedy'
                    eten {is} {ask} 'Wat wilt u eten?'
                    {if} eten {is} friet saus {is} {ask} 'Welke saus wilt u bij de friet?'
                    {if} eten {is} pizza topping {is} {ask} 'Welke topping wilt u op de pizza?'
                    {print} eten
                    ```
                story_text_2: |
                    ## Prijslijst toevoegen
                    Je kunt het `{if}` commando ook goed gebruiken om een prijslijst te maken.

                example_code_2: |
                    ## Voorbeeld Hedy code
                    {print} 'Welkom bij McHedy'
                    prijs {is} 0
                    eten {is} {ask} 'Wilt u friet of pizza?'
                    {if} eten {is} friet prijs {is} 3
                    {if} eten {is} pizza prijs {is} 4
                    {print} 'Dat wordt dan ' prijs ' euro, alstublieft.'

                start_code: "# place your code here"
            4:
                story_text: |
                    ## Restaurant
                    Lukt het jou om aanhalingstekens toe te voegen aan je restaurantcode?
                start_code: "# place your code here"
            3:
                story_text: |
                    ## Random restaurant
                    In level 3 kun je ook het commando `{at} {random}` gebruiken om Hedy voor jou te laten kiezen. Hierdoor kun je ook een grappig {random} restaurant bouwen, waarbij je Hedy laat kiezen wat jij te eten krijgt!                  ```
                start_code: "# place your code here"
                example_code: |-
                    ```
                    gerechten {is} patat, pizza, spruitjes
                    toetjes {is} een ijsje, appeltaart, franse stinkkaas
                    drinken {is} cola, water, bier
                    prijzen {is} 1 euro, 10 euro, 100 euro
                    {print} Welkom bij het {random} restaurant
                    {print} Vandaag eet u gerechten {at} {random}
                    {print} Daarbij drinkt u drinken {at} {random}
                    {print} En u krijgt toetjes {at} {random} achteraf
                    {print} Dat wordt dan prijzen {at} {random}
                    {print} Eet smakelijk!
                    ```
                story_text_2: "## Allergieën\nVindt je klant iets niet lekker of is je klant allergisch? Haal dan een item van je menu met het `{remove}` commando\n"
                example_code_2: |-
                    ```
                    {print} Mysterie Milkshake
                    smaken {is} aardbei, banaan, chocolade
                    allergie {is} {ask} Ben je allergisch voor een smaak?
                    {remove} allergie {from} smaken
                    {print} Jij krijgt een milkshake  smaken {at} {random}
                    ```
            15:
                story_text: |
                    ## Restaurant
                    Met de `{while}` kun je zorgen dat je klanten kunnen blijven bestellen tot ze klaar zijn.

                example_code: |
                    ## Voorbeeld Hedy code
                    ```
                    {print} 'Welkom bij McHedy'
                    meer = 'ja'
                    {while} meer == 'ja'
                        bestelling = {ask} 'Wat wil je bestellen?'
                        {print} bestelling
                        meer = {ask} 'Wilt u nog iets bestellen?'
                    {print} 'Bedankt!'```
                start_code: "# place your code here"
            13:
                story_text: |
                    ## Restaurant
                    In dit level leer je nieuwe commando's om je code nog verder uit te breiden.

                    ## Voorbeeld Hedy code met `{and}` commando
                    ```
                    prijs = 10
                    eten = {ask} 'Wat wil je eten?'
                    drinken = {ask} 'Wat wil je drinken?'
                    {if} eten {is} 'broodje' {and} drinken {is} 'sap'
                        {print} 'Dat is ons voordeelmenu'
                        prijs = prijs - 3
                    {print} 'Dat wordt dan ' prijs ' euro'
                    ```

                    ## Voorbeeld Hedy code met het `{or}` commando
                    ```
                    drinken = {ask} 'Wat wil je drinken?'
                    {if} drinken {is} 'water' {or} drinken {is} 'sap'
                        {print} 'Dat is een gezonde keuze!'
                    ```
                start_code: "# place your code here"
                example_code: "## Example Hedy code\n```\nprice = 10\nfood = {ask} 'What would you like to eat?'\ndrinks = {ask} 'What would you like to drink?'\n{if} food {is} 'sandwich' {and} drinks {is} 'juice'\n    {print} 'Thats our discount menu'\n    price = price - 3\n{print} 'That will be ' price ' dollars'\n```\n"
                story_text_2: "We use `{or}` to see {if} one our of two things is the case.\n"
                example_code_2: "## Example Hedy code\n```\ndrinks = {ask} 'What would you like to drink?'\n{if} drinks {is} 'water' {or} drinks {is} 'juice'\n    {print} 'Thats a healthy choice'\n```\n"
    haunted:
        name: "Spookhuis"
        description: "Ontsnap uit het spookhuis"
        image: "hauntedhouse.gif"
        default_save_name: "Spookhuis"
        levels:
            1:
                story_text: |
                    ## Spookhuis
                    in dit avontuur leer je een echte spookhuis game maken, waarbij de spelers moeten ontsnappen uit jouw spookhuis door je juiste deur te kiezen.
                    Als je de goede deur kiest overleef je het, maar anders...
                    In level 1 beginnen we ons spookhuisspel door een spannend verhaal te verzinnen en de speler te vragen welk monster ze tegenkomen in het spookhuis.

                example_code: |
                    ## Voorbeeld Hedy code
                    ```
                    {print} Hoe ben ik hier terechtgekomen?
                    {print} Ik herinner me dat ik mijn vrienden vertelde over die verlaten villa..
                    {print} en toen werd ineens alles zwart.
                    {print} Maar waarom lig ik hier nu op de grond...?
                    {print} ik heb knallende hoofdpijn, alsof ik een harde klap heb gehad.
                    {print} Huh? Wat is dat geluid?
                    {print} Oh nee! Volgens mij ben ik niet alleen in dit huis!
                    {print} Ik moet maken dat ik wegkom!
                    {print} Er staan drie deuren voor me, maar welke moet ik kiezen?
                    {ask} Welke deur kies ik?
                    {echo} Ik kies deur
                    {print} ...?
                    ```
                    ## Challenge
                    Kun jij het spannende verhaal afmaken? Of je eigen spannende(re) intro bedenken?
                start_code: "{print} Hoe ben ik hier terechtgekomen?"
            2:
                story_text: |
                    ## Spookhuis
                    In dit spookhuis kun je je monsters kiezen met emojis. Al kun je natuurlijk ook gewoon woorden gebruiken.

                    ## Voorbeeld Hedy code
                    ```
                    monster1 {is} 👻
                    monster2 {is} 🤡
                    monster3 {is} 👶
                    {print} Je stapt het oude verlaten spookhuis binnen
                    {print} Meteen hoor je het geluid van een monster1
                    {print} Dus snel ren je naar de volgende kamer.
                    {print} Maar daar wordt je opgewacht door een monster2
                    {print} HELP!
                    {print} Je rent naar de keuken, maar wordt daar aangevallen door een monster3
                    ```
                start_code: "monster1 {is} _"
            14:
                story_text: |
                    ## Spookhuis
                    In dit level gebruik je < en > om levens toe te voegen aan je spel

                example_code: |
                    ## Voorbeeld Hedy code
                    ```
                    {print} 'Ontsnap uit het spookhuis'
                    levens = 3
                    deuren = 1, 2, 3
                    monsters = 'de boze heks', 'een zombie', 'een slapende 3 koppige hond'
                    {for} i {in} {range} 1 {to} 10
                        {if} levens > 0
                            goede_deur = deuren {at} {random}
                            monster = monsters {at} {random}
                            gekozen_deur = {ask} 'Welke deur kies jij?'
                            {if} goede_deur == gekozen_deur
                                {print} 'Je hebt de goede deur gekozen'
                            {else}
                                {print} 'Je ziet...' monster
                                {if} monster == 'een slapende 3 koppige hond'
                                    {print} 'Pffieuw.... Hij slaapt'
                                {else}
                                    {print} 'Je hebt een leven kwijt!'
                                    levens = levens - 1
                        {else}
                            {print} 'GAME OVER'
                    ```
                start_code: "# place your code here"
            11:
                story_text: |
                    ## Spookhuis
                    In dit level kun je de speler gemakkelijk vertellen in welke kamer hij zit, door de variabele i te gebruiken.
                    Let op: Deze code is bijna gelijk aan die in het vorige level. Er zit een aanpassing op regel 5, waar het repeatcommando is vervangen door `{for} i in {range} 1 {to} 3`.
                    Daarnaast is regel 8 toegevoegd, waardoor de speler nu ziet in welke kamer hij zit.

                example_code: |
                    ## Voorbeeld Hedy code
                    ```
                    {print} 'Ontsnap uit het spookhuis!'
                    speler = levend
                    deuren = 1, 2, 3
                    monsters = zombie, vampier, mummy, reuzespin
                    {for} i {in} {range} 1 {to} 3
                        {if} speler {is} levend
                            goededeur = deuren {at} {random}
                            {print} 'Kamer ' i
                            {print} 'Voor je staan drie deuren...'
                            gekozendeur = {ask} 'Welke deur kies je?'
                            {print} 'Jij kiest deur...' gekozendeur
                            {sleep}
                            {if} gekozendeur {is} goededeur
                                {print} 'Gelukkig! Geen monster!'
                            {else}
                                {print} 'Je wordt opgegeten door een... ' monsters {at} {random}
                                speler = dood
                        {else}
                            {print} 'GAME OVER'
                    {if} speler {is} levend
                        {print} ' Hoera! Je bent ontsnapt!'
                    ```
                start_code: "{print} 'Ontsnap uit het spookhuis!'"
            9:
                story_text: |
                    ## Spookhuis
                    In de vorige levels heb je geleerd hoe je hele stukken code meerdere keren kunt herhalen. Hierdoor kun je levels maken in je spookhuisgame!
                    In de lagere levels hoefde je maar een kamer door voordat je ontsnapt was, maar in dit level moet je wel 3x uit een kamer vluchten voordat je ontsnapt bent.
                    Dat maakt het spel een stuk lastiger om te winnen, kijk maar...

                example_code: |
                    ## Voorbeeld Hedy code
                    ```
                    {print} 'Ontsnap uit het spookhuis!'
                    speler = levend
                    deuren = 1, 2, 3
                    monsters = zombie, vampier, mummy, reuzespin
                    {repeat} 3 {times}
                        {if} speler {is} levend
                            goededeur = deuren {at} {random}
                            {print} 'Voor je staan drie deuren...'
                            gekozendeur = {ask} 'Welke deur kies je?'
                            {print} 'Jij kiest deur...' gekozendeur
                            {sleep}
                            {if} gekozendeur {is} goededeur
                                {print} 'Gelukkig! Geen monster!'
                            {else}
                                {print} 'Je wordt opgegeten door een... ' monsters {at} {random}
                                speler = dood
                        {else}
                            {print} 'GAME OVER'
                    {if} speler {is} levend
                        {print} ' Hoera! Je bent ontsnapt!'
                    ```
                    ## Uitdaging
                    Je spel in nu wel heel lastig te winnen... Kun jij je spel zo ombouwen dat er maar 1 foute deur is om te kiezen, in plaast van 2?

                start_code: "{print} 'Ontsnap uit het spookhuis!'"
            5:
                story_text: |
                    ## Spookhuis
                    Tot nu toe werd er in je spookhuisspel wel altijd aan de speler gevraagd welke deur geopend moest worden, maar zoals je misschien al gemerkt hebt, maakte het niet uit wat voor antwoord de speler gaf.
                    De speler kon netjes een deur kiezen, maar als de speler een compleet {random} antwoord gaf, zoals 'pannenkoek!', dan zou de speler het spel nog steeds kunnen winnen (ook al is er niet eens een deur gekozen!).
                    In dit level kun je alleen winnen als je dezelfde deur kiest als Hedy heeft gekozen en maakt het dus echt uit welk antwoord je invult!

                example_code: |
                    ## Voorbeeld Hedy code
                    ```
                    {print} 'Ontsnap uit het spookhuis!'
                    {print} 'Voor je staan 3 deuren...'
                    deuren {is} 1,2,3
                    monsters {is} weerwolf, mummy, vampier, zombie
                    gekozendeur {is} {ask} 'Welke deur kies je?'
                    {print} 'Jij kiest deur...' gekozendeur
                    {sleep}
                    goededeur {is} deuren {at} {random}
                    {if} gekozendeur {is} goededeur {print} 'Hoera! Je ontsnapt!'
                    {else} {print} 'Oh nee! Je wordt opgepeuzeld door een...' monsters {at} {random}
                    ```
                start_code: "{print} 'Ontsnap uit het spookhuis!'"
            4:
                story_text: |
                    ## Spookhuis
                    In dit level heb je geleerd hoe je aanhalingstekens moet gebruiken.
                    Kun jij je spookhuis ook in level 4 aan de praat krijgen?
                start_code: "{print} 'Ontsnap uit het spookhuis!'"
            3:
                story_text: |
                    ## Spookhuis
                    In het vorige level heb je een spannende intro bedacht voor je spookhuis, maar een echt spel is het nog niet: Het loopt namelijk altijd hetzelfde af.
                    In level twee kun je je verhaal interactiever maken door verschillende eindes te bedenken: soms wordt je opgepeuzeld door een verschrikkelijk monster en soms ontsnap je!
                    Hedy kiest {random} of je overleeft of niet...

                example_code: |
                    ## Voorbeeld Hedy code
                    ```
                    {print} Ontsnap uit het spookhuis!
                    {print} Voor je staan drie deuren...
                    keuze {is} {ask} Welke deur kies je?
                    {print} Je koos deur keuze
                    monsters {is} een zombie, een vampier, NIKS JE ONTSNAPT
                    {print} Jij ziet...
                    {sleep}
                    {print} monsters {at} {random}
                    ```
                    ## Uitdaging
                    Dit verhaal is kort maar krachtig. Kun jij het verhaal opleuken tot een echte spannende game?
                    Daarbij zijn er nu maar 3 mogelijke opties voor wat er achter de deur zit, kun jij meer monsters toevoegen aan die lijst?

                    ## Verander het spel in een tv prijzenshow!
                    Tot slot willen we je graag uitdagen om dit spel om te bouwen tot een prijzenshow zoals op tv!
                    In prijzenshows kiest de kandidaat een deur of een koffertje en vindt daarin een grote prijs (of niets natuurlijk...).
                    Kun jij een prijzenshow bouwen?
                start_code: "{print} Ontsnap uit het spookhuis!"
            16:
                story_text: |
                    ## Spookhuis
                    Deze spookhuisgame gebruikt de connectie tussen de verschillende lijstjes, die je in dit level kunt gebruiken.
                    Bijvoorbeeld: alle eigenschappen die bij de zombie horen staan als eerste in alle lijstjes, de heks als tweede en de vampier derde.
                    Kijk maar naar de code.

                example_code: |
                    ## Voorbeeld Hedy code
                    ```
                    getallen = [1, 2, 3]
                    i {is} getallen[{random}]
                    hint = ['gegrom', 'kakelende lach', 'vleermuis gefladder']
                    monsters = ['zombie', 'heks', 'vampier']
                    noodlot = ['Je brein wordt opgepeuzeld', 'Je wordt vervloekt', 'Je wordt gebeten']
                    goedlot = ['Je gooit de ham naar de zombie die er lekker aan begint te knagen.', 'Je zet de gordijnen in de fik. De heks vlucht, bang voor het vuur', 'De vampier haat knoflook en vlucht weg']
                    wapens = ['rauwe ham', 'aansteker', 'knoflook']
                    {print} 'Je staat bij een oude verlaten villa'
                    {print} 'Iets is hier niet pluis...'
                    {print} 'Je hoort ' hint[i]
                    {print} 'Je gaat op ontdekking'
                    {print} 'Je stapt de keukendeur binnen en ziet daar een aansteker, een rauwe ham en een knoflook'
                    jouw_wapen = {ask} 'Wat neem je mee?'
                    {print} 'Met je ' jouw_wapen ' loop je door naar de woonkamer'
                    {print} 'Daar zie je een ' monsters[i]
                    benodigde_wapen = wapens[i]
                    {if} jouw_wapen == benodigde_wapen
                        {print} 'Je gebruikt je ' jouw_wapen
                        {print} goedlot[i]
                        {print} 'Jij wint!'
                    {else}
                        {print} 'Je hebt helaas het verkeerde wapen'
                        {print} noodlot[i]
                        {print} 'GAME OVER'
                    ```
                start_code: "# place your code here"
    piggybank:
        name: Spaarvarken
        description: Tel je zakgeld!
        image: piggy.png
        default_save_name: Spaarvarken
        levels:
            14:
                story_text: |
                    ## Spaarvarken
                    In dit level kun je Hedy laten vertellen of je al genoeg geld hebt gespaard of niet!

                example_code: |
                    ## Voorbeeld Hedy code
                    ```
                    geld = {ask} 'Hoeveel geld heb je al gespaard?'
                    wens = {ask} 'Hoeveel geld heb je nodig?'
                    zakgeld = {ask} 'Hoeveel zakgeld krijg je per week?'
                    sparen = wens - geld
                    weken = sparen / zakgeld
                    {if} wens > geld
                        {print} 'Helaas even doorsparen!'
                        {print} 'Je moet nog ' weken ' weken.'
                    {else}
                        {print} 'Hoera, je hebt genoeg!'
                        {print} 'Op naar de winkel!'
                    ```
                start_code: "# place your code here"
            12:
                story_text: |
                    ## Spaarvarken
                    In dit avontuur kun je een digitaal spaarvarkentje maken, waarmee je je zakgeld kunt tellen en kan berekenen hoe lang het duurt voordat je iets kunt kopen!

                example_code: |
                    ## Voorbeeld Hedy code
                    ```
                    {print} 'Het digitale spaarvarken'
                    wens = {ask} 'Wat zou je graag willen hebben?'
                    prijs = {ask} 'Hoeveel kost dat?'
                    gespaard = {ask} 'Hoeveel geld heb je al gespaard?'
                    zakgeld = {ask} 'Hoeveel zakgeld krijg je per week?'
                    sparen = prijs - gespaard
                    weken = sparen / zakgeld
                    {print} 'Je kunt over ' weken ' weken een ' wens ' kopen!'
                    ```
                start_code: "# place your code here"
    quizmaster:
        name: Quizmaster
        description: Maak je eigen quiz!
        image: quizmaster.png
        default_save_name: Quizmaster
        levels:
            14:
                story_text: |
                    ## Maak je eigen quiz!
                    In dit avontuur leer je je eigen quiz maken. Vul het voorbeeld in, maak extra vragen en geniet van je eigen quiz!
                    Je kunt de quiz maken over wat je maar wil: je hobby, lievelingsdier, lievelingsboek of ...?

                example_code: |
                    ## Voorbeeld Hedy code
                    ```
                    {print} 'Maak je eigen quiz'
                    punten_a = 0
                    punten_b = 0
                    {print} 'Vraag'
                    {print} 'Antwoordoptie A'
                    {print} 'Antwoordoptie B'
                    antwoord = {ask} 'Welk antwoord?'
                    {if} antwoord == 'A'
                        punten_a = punten_a + 1
                    {if} antwoord == 'B'
                        punten_b = punten_b + 1
                    {print} 'Einde van de quiz!'
                    {print} 'We kijken naar de resultaten!'
                    {if} punten_a > punten_b
                        {print} 'Jij hoort in club A'
                    {if} punten_b > punten_a
                        {print} 'Jij hoort in club B'
                    ```
                start_code: "# place your code here"
    language:
        name: Woordjes leren
        description: Maak je eigen programma om woordjes te leren in een vreemde taal
        image: languages.png
        default_save_name: language
        levels:
            5:
                story_text: |
                    ## Leer een nieuwe taal
                    Maak een programma om woordjes mee te leren in een andere taal.

                    ## Voorbeeld Hedy Code
                    ```
                    {print} 'Leer Frans!'
                    kat {is} {ask} '🐱'
                    {if} kat {is} chat {print} 'Goedzo!'
                    {else} {print} 'Helaas, kat is chat'
                    kikker {is} {ask} '🐸'
                    {if} kikker {is} grenouille {print} 'Super!'
                    {else} {print} 'Helaas, kikker is grenouille'
                    ```
                start_code: "# place your code here"
            16:
                story_text: |
                    ## Leer een nieuwe taal
                    Maak je eigen programma om woordjes te leren in een vreemde taal.

                example_code: |
                    ## Voorbeeld Hedy code
                    ```
                    franswoord = ['bonjour', 'ordinateur', 'pomme de terre']
                    vertaling = ['hallo', 'computer', 'aardappel']
                    score = 0
                    {for} i {in} {range} 1 {to} 3
                        antwoord = {ask} 'Wat betekent ' franswoord[i] '?'
                        correct = vertaling[i]
                        {if} antwoord == correct
                            {print} 'Correct!'
                            score = score + 1
                        {else}
                            {print} 'Fout, ' franswoord[i] ' betekent ' vertaling[i]
                    {print} 'Je hebt ' score ' goede antwoorden gegeven.'
                    ```
                start_code: "# place your code here"
    next:
        name: "Vooruitblik"
        description: "Vooruitblik"
        image: " "
        default_save_name: "next"
        levels:
            1:
                story_text: |
                    ## Vooruitblik
                    Gefeliciteerd! Je bent aan het einde gekomen van het eerste level van Hedy. Hopelijk heb je al wat mooie codes kunnen maken, maar er is in Hedy nog veel meer te ontdekken.

                    In level 1 ben je er misschien tegenaan gelopen dat Hedy in het `{echo}` commando maar één ding kan onthouden.
                    In het restaurantavontuur kon je bijvoorbeeld alleen herhalen wat de klant wilde eten, of alleen wat hij wilde drinken. Kijk maar:

                    ```
                    {print} Welkom bij restaurant Hedy
                    {ask} wat wilt u eten?
                    {echo} Dus dit wilt u eten
                    {ask} wat wilt u drinken
                    {echo} Dus dit wilt u drinken
                    ```
                    Als de speler hamburger en cola invult, kun je nog niet zeggen `dus u wilt een hamburger en cola`, maar je moet daar twee lossen zinnen van maken.
                    Daarnaast echoot Hedy alleen woorden aan het einde van de zin. Dus je kunt in level 1 niet zeggen 'Je hamburger komt eraan!'

                    Dat verandert in level 2. In level 2 leer je namelijk werken met variabelen waardoor je Hedy heel veel verschillende stukjes informatie kunt laten onthouden en ze overal in de zin te printen.
                    Neem snel een kijkje!

                start_code: "{print} Op naar het volgende level!"
            2:
                story_text: |
                    ## Vooruitblik
                    In dit level heb je geleerd wat een variabele is en dat je het kunt gebruiken om je avonturen interactief te maken.
                    Maar.... dit is niet het enige wat variabelen kunnen! Je kunt variabelen namelijk ook gebruiken om lijstjes mee te maken.
                    En je kunt Hedy dan zelfs een willekeurig woord uit dat lijstje laten kiezen, waardoor je ineens echte spelletjes kunt maken.
                    Neem snel een kijkje in het volgende level!

                start_code: "{print} Op naar het volgende level!"
            3:
                story_text: |
                    ## Vooruitblik
                    In dit level heb je veel geoefend met variabelen, maar misschien heb je ook wel eens gezien dat dat nog niet altijd perfect werkt.

                    Probeer deze code maar eens uit:
                    ```
                    naam {is} Sophie
                    {print} Mijn naam is naam
                    ```
                    Je wilde natuurlijk printen `Mijn naam is Sophie` maar Hedy {print} `Mijn Sophie is Sophie`.

                    In het volgende level wordt dit probleem opgelost door aanhalingstekens te gebruiken, kijk maar eens!

                start_code: "{print} Op naar het volgende level!"
            4:
                story_text: |4

                    ## Vooruitblik
                    In de voorgaande levels heb al codes leren maken met `{at} {random}` waardoor je programma's elke keer anders waren als je ze afspeelde.
                    Toch waren de codes niet echt interactief, je hebt er als speler namelijk geen invloed op.

                    In het volgende level leer je het `{if}` commando waarmee je kunt zorgen voor 2 verschillende reacties in je code.
                    Zo kun je bijvoorbeeld je computer beveiligen met een wachtwoord. Neem maar een kijkje!

                    ```
                    wachtwoord {is} {ask} 'Wat is het goede wachtwoord?'
                    ```
                start_code: "{print} 'Op naar het volgende level!'"
            5:
                story_text: |
                    ## Vooruitblik
                    In dit level heb je goed geoefend met de `{if}` en `{ask}`. Wat je alleen nog niet kunt in dit level, is rekenen.
                    Bijvoorbeeld om prijzen te berekenen voor je restaurant, of precies uit te rekenen hoe de teken-schildpad moet lopen.
                    Zou het niet leuk zijn om precies te kunnen zeggen hoeveel de klanten moeten betalen, en stiekem een kortingscode toe te voegen voor jou en je vrienden?

                    Vanaf het volgende level kan dit wel, want in level 6 kun je rekenen met Hedy. Je kunt daar ook proberen om een tafelsommen spel te programmeren (voor je broertje of zusje?).
                    Neem snel een kijkje!

                    ```
                    {print} 'Welkom bij McHedy'
                    bestelling {is} {ask} 'Wat wilt u bestellen?'
                    {print} 'U wilt graag ' bestelling
                    {if} bestelling {is} hamburger prijs {is} 5
                    {if} bestelling {is} friet prijs {is} 2
                    drinken {is} {ask} 'Wat wilt u drinken?'
                    {print} 'U wilt graag ' drinken
                    {print} 'Dat wordt dan ' prijs ' euro voor ' bestelling ' alstublieft'
                    {print} 'Het drinken is gratis in dit level want Hedy kan de prijs nog niet berekenen...'
                    ```
                start_code: "{print} 'Op naar het volgende level!'"
            6:
                story_text: |
                    ## Vooruitblik
                    Super! Je bent bij het einde van dit level, dus je hebt inmiddels goed geoefend met `{if}` en `{else}`.

                    Je hebt misschien gemerkt dat je codes steeds maar langer worden. Als je bijvoorbeeld een zin meerdere keren wil herhalen, nemen die allemaal een aparte regel in.
                    Bijvoorbeeld als je lang zal ze leven wil coderen...
                    ```
                    {print} 'lang zal ze leven'
                    {print} 'lang zal ze leven'
                    {print} 'lang zal ze leven'
                    {print} 'in de gloria'
                    {print} 'in de gloria'
                    {print} 'in de gloria'
                    ```
                    Dit is een erg lange code voor maar 2 zinnetjes... In het volgende level leer je gelukkig het `{repeat}` commando, waardoor je regels code kunt herhalen.

                start_code: "{print} 'Op naar het volgende level!'"
            7:
                story_text: |
                    ## Vooruitblik
                    In dit heb je met `{repeat}` al geleerd hoe je één regel code kunt herhalen.

                    Maar soms is het wel fijn als je niet maar een regel kunt herhalen maar een heel stukje code.
                    Want nu moest je wel een hoop knippen en plakken in sommige programma's.

                    In het volgende level wordt dat mogelijk gemaakt door stukjes code bij elkaar een groepje te maken, door ze te beginnen met een aantal spaties. Zo'n groepje regels kun je dan in één keer herhalen met {repeat}.

                    ```
                    {repeat} 5 {times} {print} 'vanaf het volgende level kun je meerdere regels code in een keer herhalen!'
                    ```

                start_code: "{print} 'Op naar het volgende level!'"
            8:
                story_text: |
                    ## Vooruitblik
                    In dit level heb je geleerd hoe je het {repeat}- en het {if}-commando voor meerdere regels kunt laten gelden door in te springen.
                    Misschien heb je het al geprobeerd, maar in dit level mocht je nog geen {if}-commando ìn een ander {if}-commando stoppen. Dit geldt ook voor {repeat}.
                    Vanaf het volgende level mag dit wel! Let op: Je moet dan dus wel dubbel inspringen!

                    ```
                    antwoord = {ask} 'Heb je zin om naar het volgende level te gaan?'
                    {if} antwoord {is} ja
                        {print} 'Straks kan ik hier het {repeat} commando gebruiken!'
                        {print} 'Hoera!'
                        {print} 'Hoera!'
                        {print} 'Hoera!'
                    {if} antwoord {is} nee
                        {print} 'blijf dan maar lekker hier'
                    ```

                start_code: "{print} 'Op naar het volgende level!'"
            9:
                story_text: |
                    ## Vooruitblik
                    Wat ben je goed bezig! In dit level hebben we wel nog een klein probleem. Je kunt al stukken code herhalen, maar wat nou als de code elke keer ietsje anders moet zijn..?
                    Misschien ken je het Engelse kinderliedje '{if} you're happy {and} you know it clap your hands' wel. In dat liedje komt er steeds een nieuwe actie, eerst 'clap your hands' dan 'stomp your feet' etc.
                    Het eerste couplet van dat liedje kun je zo programmeren:
                    ```
                    {repeat} 2 {times}
                        {print} '{if} youre happy {and} you know it clap your hands'
                    {print} '{if} youre happy {and} you know it {and} you really want to show it'
                    {print} '{if} youre happy {and} you know it clap your hands'
                    ```

                    Maar als je het volgende couplet wil maken, zou je het geheel moeten kopiëren en plakken onder deze code. Dat kan makkelijker!
                    In het volgende level leer je het `{for}` commando, waarmee je een lijstje kan maken en de code steeds een klein beetje kan veranderen!
                    Kijk maar...
                start_code: "{print} 'Op naar het volgende level!'"
            10:
                story_text: |
                    ## Vooruitblik
                    Je bent alweer aan het einde van dit level, knap hoor! Je staat op het punt om door te gaan naar het volgende level. In de hogere levels gaan we steeds een beetje meer toewerken naar de programmeertaal Python.
                    In Python bestaat het commando `{repeat}` echter niet, dus gaan we dat vervangen door 'echte' programmeertaal!
                    Ben je benieuwd hoe dat eruit ziet? Ga dan snel verder.
                start_code: "{print} 'Op naar het volgende level!'"
            11:
                story_text: |
                    ## Vooruitblik
                    Misschien heb je in je restaurant opdracht wel eens geprobeerd om prijzen te maken met kommagetallen. Helaas was dit niet toegestaan.
                    Vanaf het volgende level kun je wel kommagetallen gebruiken!

                    Daarnaast mag je meerdere woorden opslaan in een variabele door aanhalingstekens te gebruiken. 
                    Kijk maar, in dit level kun je bij deze code wel SpongeBob SquarePants invullen...
                    ```
                    naam = {ask} 'Hoe heet je favoriete tekenfilmfiguur?'
                    {print} 'Ik kijk ook graag naar ' naam
                    ```
                    Maar je kunt hem nog niet instellen als variabele. Kijk maar naar deze code. Die werkt op dit level nog niet!
                    ```
                    programma = SpongeBob SquarePants
                    {print} 'Ik kijk graag naar ' programma
                    ```
                    Ga naar het volgende level om dit programma wel te laten werken!
                start_code: "{print} 'Op naar het volgende level!'"
            12:
                story_text: |
                    ## Vooruitblik
                    In de afgelopen levels kon je meerdere {if}-commando's in elkaar stoppen. Hierdoor kon je bijvoorbeeld dit beveiligingssysteem programmeren.

                    ```
                    gebruikersnaam {is} {ask} 'Wat is je gebruikersnaam?'
                    wachtwoord {is} {ask} 'Wat is je wachtwoord?'
                    {if} gebruikersnaam {is} 'Hedy'
                        {if} wachtwoord {is} 'geheim'
                            {print} 'Welkom Hedy!'
                        {else}
                            {print} 'Jij mag niet op mijn computer'
                    {else}
                        {print} 'Jij mag niet op mijn computer!'
                    ```
                    In dit systeem moeten de gebruikersnaam én het wachtwoord goed zijn, maar het zorgt wel voor een lange, onhandige code..
                    In het volgende level leer je hoe dit veel gemakkelijker kan!
                start_code: "{print} 'Op naar het volgende level!'"
            13:
                story_text: |
                    ## Vooruitblik
                    Met het onderstaande programma kun je berekenen of je voldoende of onvoldoende staat voor een schoolvak.
                    Je ziet dat regel 5 ontzettend onhandig is, omdat alle mogelijke opties van 1 tot 5 apart benoemd moeten worden.
                    ```
                    eerste_cijfer = {ask} 'Wat had je voor je eerste toets?'
                    tweede_cijfer = {ask} 'Wat had je voor je tweede toets?'
                    samen {is} eerste_cijfer + tweede_cijfer
                    gemiddelde_cijfer {is} samen / 2
                    {if} gemiddelde_cijfer = 1 {or} gemiddelde_cijfer = 2 {or} gemiddelde_cijfer = 3 {or} gemiddelde_cijfer = 4 {or} gemiddelde_cijfer = 5
                        {print} 'Helaas... Onvoldoende!'
                    {else}
                        {print} 'Hoera! Voldoende!'
                    ```
                start_code: "{print} 'Op naar het volgende level!'"
            14:
                story_text: |
                    ## Vooruitblik
                    In het spelletje hieronder is een code gemaakt om ervoor te zorgen dat de speler het spelletje kan blijven spelen totdat hij/zij dat niet meer wil.
                    Maar de code is erg omslachtig en wat nou als de speler 101 keer wil doorspelen? Je kunt niet oneindig spelen...
                    In het volgende level leer je een commando waarmee dit allemaal veel makkelijker gaat!
                    ```
                    spel {is} 'aan'
                    {for} i {in} {range} 1 {to} 100
                        {if} spel {is} 'aan'
                            antwoord = {ask} 'Wil je door spelen?'
                            {if} antwoord {is} 'nee'
                                spel {is} 'uit'
                            {if} antwoord {is} 'ja'
                                {print} 'Ok we gaan door'
                    ```
                start_code: "{print} 'Op naar het volgende level!'"
            15:
                story_text: |
                    ## Vooruitblik
                    In het volgende level gaan we weer een stapje verder richting Python code. Daar leer je hoe je twee lijstjes aan elkaar kunt linken.
                    Hierdoor kun je een programma schrijven waarbij je elk dier aan het juiste geluid kunt koppelen.
                    Want die twee programma's hieronder... Daar klopt natuurlijk niks van!
                    ```
                    dieren = 'kip', 'paard', 'koe'
                    geluiden = 'tok', 'hinnik', 'boe'
                    {for} dier {in} dieren
                        {print} 'Een ' dier ' zegt ' geluiden {at} {random}
                    ```
                    Je zou ook dit kunnen proberen... Maar het klopt nog steeds niet...
                    ```
                    dieren = 'kip', 'paard', 'koe'
                    geluiden = 'tok', 'hinnik', 'boe'
                    {for} dier {in} dieren
                        {for} geluid {in} geluiden
                            {print} 'Een ' dier ' zegt ' geluid
                    ```
                start_code: "{print} 'Op naar het volgende level!'"
            16:
                story_text: |
                    ## Vooruitblik
                    In dit level lijkt je code al wat meer op Python, zometeen zul je in het volgende level nog een toevoeging van Python leren!
                    Daarnaast ben je er in dit level misschien al eens tegenaan gelopen dat je eigenlijk meerdere opties wil hebben dan alleen `{if}` en `{else}`.
                    Bijvoorbeeld in deze code:
                    ```
                    {print} 'Wat gaan we eten vanavond?'
                    opties = ['pasta', 'spuitjes', 'boerenkool']
                    gekozen = opties {at} {random}
                    {if} gekozen = 'pasta'
                        {print} 'Hmmm lekker! Pasta!'
                    {else}
                        {print} 'Helaas pindakaas'
                    ```
                    Eigenlijk zou je in dit voorbeeld 2x een {else} willen hebben: eentje voor de spruitjes en eentje voor de boerenkool.
                    In het volgende level leer je een nieuw commando `{elif}` dat je daarbij kan helpen!
                    Kijk maar eens in het volgende level...
                start_code: "{print} 'Op naar het volgende level!'"
            17:
                story_text: |
                    ## Vooruitblik
                    Wow! Wat ben je al ver gekomen! In het volgende level maken we onze code weer een beetje 'echter' door `{print}` nog meer op Python te laten lijken.
                    Benieuwd...? Klik dan maar verder!
                start_code: "{print} 'Op naar het volgende level!'"
            18:
                story_text: |
                    ## Vooruitblik
                    Gefeliciteerd! Je hebt het laatste level van Hedy behaald! Maar niet getreurd, we zijn druk bezig om nog meer levels en avonturen te bouwen. Dus kom vooral later nog eens een kijkje nemen of er al nieuwe levels zijn!
                start_code: "{print} ('Goed gedaan!')"


    end:
        name: "Einde"
        description: "Test jouw Hedy kennis"
        image: " "
        default_save_name: " "
        levels:
            1:
                story_text: |
                    ## Eind
                    Dat was het einde van dit level! Doe nu de quiz om je kennis te testen.
                ## start_code is only added because it is required by the schema of Adventures
                start_code: "# place your code here"
            2:
                story_text: |
                    ## Eind
                    Dat was het einde van dit level! Doe nu de quiz om je kennis te testen.
                ## start_code is only added because it is required by the schema of Adventures
                start_code: "# place your code here"
            8:
                story_text: |
                    ## Eind
                    Dat was het einde van dit level! Doe nu de quiz om je kennis te testen.
                ## start_code is only added because it is required by the schema of Adventures
                start_code: "# place your code here"
#            9:
#                story_text: |
#                    ## Eind
#                    Dat was het einde van dit level! Doe nu de quiz om je kennis te testen.
#                ## start_code is only added because it is required by the schema of Adventures
#                start_code: ""
            7:
                story_text: |
                    ## Eind
                    Dat was het einde van dit level! Doe nu de quiz om je kennis te testen.
                ## start_code is only added because it is required by the schema of Adventures
                start_code: "# place your code here"
            6:
                story_text: |
                    ## Eind
                    Dat was het einde van dit level! Doe nu de quiz om je kennis te testen.
                ## start_code is only added because it is required by the schema of Adventures
                start_code: "# place your code here"
            5:
                story_text: |
                    ## Eind
                    Dat was het einde van dit level! Doe nu de quiz om je kennis te testen.
                ## start_code is only added because it is required by the schema of Adventures
                start_code: "# place your code here"
            4:
                story_text: |
                    ## Eind
                    Dat was het einde van dit level! Doe nu de quiz om je kennis te testen.
                ## start_code is only added because it is required by the schema of Adventures
                start_code: "# place your code here"
            3:
                story_text: |
                    ## Eind
                    Dat was het einde van dit level! Doe nu de quiz om je kennis te testen.
                ## start_code is only added because it is required by the schema of Adventures
                start_code: "# place your code here"
            9:
                story_text: "## End\nThis is the end of the level! Take the quiz now to test your knowledge.\n"
                start_code: '# place your code here'<|MERGE_RESOLUTION|>--- conflicted
+++ resolved
@@ -299,16 +299,6 @@
                     weggooien {is} {ask} Welk ding zal onze held weggooien?
                     {remove} weggooien {from} tas
                     ```
-<<<<<<< HEAD
-
-                start_code: "{print} Hier komt straks jouw verhaal!"
-                example_code: "It goes like this:\n```\nanimals {is} \U0001F994, \U0001F43F, \U0001F989, \U0001F987\n{print} He now hears the sound of an animals {at} {random}\n```\n"
-                story_text_2: "The command `{add}` can also come in handy in your story. For example:\n"
-                story_text_3: "This is an example of the `{remove}` command in your story\n"
-                example_code_3: "```\n{print} His backpack got way too heavy.\n{print} Inside were a bottle of water, a flashlight and a brick.\nbag {is} water, flashlight, brick\ndump {is} {ask} Which item should he dump?\n{remove} dump {from} bag\n```\n"
-                example_code_2: "```\n{print} He hears a sound\nanimals {is} \U0001F43F, \U0001F994, \U0001F987, \U0001F989\nanimal {is} {ask} What do you think it is?\n{add} animal {to_list} animals\n{print} it was a animals {at} {random}\n```\n"
-=======
->>>>>>> 039d3b83
     parrot:
         name: "Papegaai"
         description: "Maak je eigen online papegaai die je napraat!"
