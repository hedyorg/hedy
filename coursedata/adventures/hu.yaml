title: Hedy kalandok!
subtitle: Megtanulhatod a Hedyt úgy, hogy létrehozol egy történetet, játékot vagy valamit, hogy megkönnyítsd az életedet
adventures:
    story:
        name: A történet
        default_save_name: Történet
        description: Készíts egy interaktív történetet
        image: story.png
        levels:
            1:
                story_text: |-
                    ## Készíts egy történetet
                    Az 1. szinten elkészíthetsz egy történetet egy másik főszereplővel, amelyet te magad adsz meg.

                    Első sorként használd ezt a kódot:

                    ```
                    ask ki a történeted főszereplője?
                    ```

                    Az első sor után kezdd a `print` utasítással, ha a mondatot ki kell íratni.
                    Akkor használd az `echo` szót, ha azt szeretnéd, hogy főszereplő neve a mondat végén legyen.

                    ## Példa Hedy kódra
                    ```
                    ask A történet főszereplője
                    print A főszereplő most az erdőben fog sétálni
                    echo Kicsit fél, aki
                    print Őrült zajokat hall mindenütt
                    print Fél, hogy ez egy kísértetjárta erdő
                    ```

                    ## Mi a következő lépés?
                    Kár, hogy most már csak olyan mondatokat lehet készíteni, amelyekben a főszereplő a mondat végén van? Miután ezzel a történettel gyakoroltál, folytasd a 2., majd a 3. szinttel, ahol egyre bonyolultabb programokat készíthetsz.
                start_code: print A történeted itt kezdődik
            2:
                start_code: print A te történeted
                story_text: |+
                    ## Történet
                    A 2. szinten szórakoztatóbbá teheted a történetedet. Fő karaktered neve mostantól
                    bárhol lehet a mondatban.

                    Ehhez egy kicsit fel kell javítanod a kódodat. Most először el kell nevezned a főszereplődet. Olyan nevet válassz, amely nem tartalmaz ékezetes betűt.

                    Ezt a nevet bárhol elhelyezheted a mondatban.

                    ## Példa Hedy kódra
                    ```
                    nev is ask Mi a neve a főszereplőnek?
                    print nev most futni fog az erdőben
                    print nev kissé fél
                    print Őrült zajokat hall mindenütt
                    print nev fél hogy ez egy kísértetjárta erdő
                    ```
                    ## Véletlenszerűség
                    Hozzáadhatsz valami véletlenszerűt is a történetéhez. Bármilyen szörnyet, állatot vagy
                    más akadályt.
                    Így hangzik:
                    ```
                    allatok is bagoly, sündisznó, tatu
                    print Most hallja a allatok at random hangját
                    ```

            3:
                start_code: print 'A történeted ide lesz írva!'
                story_text: |-
                    ## Történet a 3. szinten
                    Lehet, hogy észrevetted, hogy még mindig van hiba a 2. szinten.
                    Véletlenül megpróbáltál olyan mondatot készíteni, amely tartalmazza a nev szót?
                    Ezt meg tudod oldani a 3. szinten.

                    Idézőjeleket kell használnod minden kiíratáshoz.
                    ## Példa Hedy kódra
                    ```
                    nev is Jancsi
                    print 'A fő karakter neve ' nev
                    print nev ' most az erdőben jár'
                    print nev ' egy kicsit fél'
                    allatok is bagoly, sündisznó, páncélos
                    print 'Hallja a következő állat hangját: ' allatok at random
                    print nev ' fél, hogy ez egy kísértetjárta erdő'
                    ```
            4:
                story_text: |-
                    ## Történet a 4. szinten
                    Amit a 4. szinten megtehetsz, az még szórakoztatóbbá varázsolja történetedet. A 4.
                    szinten a történethez különböző végződéseket programozhatsz.
                    Gondolj például a történet két különböző végére:
                    - A hercegnő sétál az erdőn
                    - Összefut egy szörnyeteggel
                    - Boldog befejezés: Előveszi a kardját, és a szörny gyorsan elszalad
                    - Rossz befejezés: A szörny megeszi a hercegnőt
                    Biztosíthatod azt is, hogy egy név újra beírható legyen. Ez ugyanúgy működik, mint a 3.
                    szinten. Kombinálhatod ezt egy `if`-fel, és akkor már készítettél is egy egész programot!
                    ## Példa Hedy kód
                    ```
                    nev is ask 'Ki jár az erdőben?'
                    print nev ' sétál az erdőn'
                    print nev ' találkozik egy szörnnyel'
                    vege is ask ' Egy jó vagy rossz véget szeretnél?'
                    if vege is jó print nev ' előveszi a kardot és a szörny gyorsan elszalad' else print 'A szörny megeszi ' nev '-t'
                    ```
                start_code: print 'Itt lesz hamarosan a történeted!'
            6:
                story_text: |-
                    ## Történet
                    A történetben valaki bizonyos szavakat többször is elmond. Például, ha valaki segítséget kér vagy elénekel egy dalt.
                    Az ilyen ismétlést beírhatod a 6. szintbe tartozó történetbe a 'repeat' paranccsal.

                    ## Példa Hedy kód
                    ```
                    print 'A herceg folyamatosan segítséget kért'
                    repeat 5 times print 'Segítség!'
                    print 'Miért nem segít nekem senki?'
                    ```
                start_code: repeat 5 times print 'Segítség!'
    songs:
        image: songs.png
        name: Énekelj egy dalt!
        default_save_name: Dal
        description: Dal kiíratása
        levels:
            5:
                start_code: print 'Baby shark'
                story_text: |-
                    ## Dalok
                    A dalok gyakran sok ismétlést tartalmaznak. Néha az ismétlés alapja a számlálás is.
                    Például a jól ismert dalban „üveg sör”. Programozhatod azt a dalt egy kis matekkal.

                    ## Példa Hedy kódr
                    ```
                    verssor is 99
                    print verssor ' üveg sör a falon'
                    print verssor ' üveg sör'
                    print 'Vegyél egyet, add tovább'
                    verssor is verssor - 1
                    print verssor ' üveg sör a falon'
                    ```
                    Most megismételheted a 2–9. Sort, ahányszor csak akarod, a sorok másolásával.

                    # Előretekintve
                    Az 5. szinten megtanultunk 1 sort megismételni az `repeat` szóval, így:

                    * repeat 3 times print 'Baby Shark Tutududududu'

                    De ahogyan ebben a leckében látni fogod, néha több sort is meg akarsz együtt ismételni. Ezt meg lehet tenni vágással és beillesztéssel, de ez sok munka. A 7. szinten megtanulod, hogyan kell ezt könnyebben megtenni.
            6:
                start_code: print 'Baby Shark'
                story_text: |-
                    ## Dalok az 5. szinten
                    A dalok gyakran sok ismétlést tartalmaznak. Például... Baby Shark! Ha elénekled, ugyanazt énekled folyamatosan:

                    Baby Shark tututudutudu <br>
                    Baby Shark tututudutudu <br>
                    Baby Shark tututudutudu <br>
                    Baby Shark

                    ezt a dalt sokkal rövidebbé teheted egy `repeat` utasítással! Be tudod fejezni a kódot?

                    ## Példa Hedy kód
                    ```
                    repeat _ _ print 'Baby Shark tututudutudu'
                    print 'Baby Shark'
                    ```

                    A Baby Shark után természetesen más dalokat is programozhat. Sok dal van ismétléssel.
            7:
                start_code: print 'Üveg sör'
                story_text: |-
                    ## Dalok
                    A 6. szinten a "Üveg sör" dalt programoztad. Egy verset alkottál, majd 99 -szer kellett lemásolnod a verssorokat. A 7. szinten 99 alkalommal ismételheted meg a dalt, csak egy egyszerű sor hozzáadásával!

                    ## Példa Hedy kódra
                    ```
                    verssor is 99
                    print verssor ' üveg sör a falon'
                    print verssor ' üveg sör'
                    print 'Vegyél egyet, add tovább'
                    verssor is verssor - 1
                    print verssor 'üveg sör a falon'
                    ```
    dishes:
        image: dishes.png
        name: Ki mosogat?
        default_save_name: mosogat
        description: Használd a számítógépet, hogy lásd, ki mosogat (Kezdd a 2. szinten)
        levels:
            2:
                start_code: |-
                    print Ki mosogat?
                story_text: |-
                    ## Mosogatóprogram
                    Otthon általában nem értesz egyet abban, hogy kinek kell ma mosogatnia vagy kicserélnie az alomdobozt?

                    Ezután hagyhatod, hogy a számítógép nagyon tisztességesen válasszon. Ezt beprogramozhatod a 2. szinten!

                    Először állítsd össze a családja tagjainak listáját. Ezután válaszd az 'at random' lehetőséget a listából.

                    ## Példa Hedy kód
                    ```
                    emberek is anya, apa, Edit, Gizi
                    print emberek at random
                    ```

                    ## Mi a következő lépés?
                    Véletlenül megpróbáltál olyan mondatot alkotni, amely az emberek szót tartalmazta?

                    Pl. `print Ezek közül az emberek közül választottam`. Próbáld ki, ha még nem tetted meg.

                    Ez nem működik megfelelően! Aztán megkapod: [apu, anya, Edit, Gizi] közül választottam. Ezt meg tudod majd oldani a 3. szinten.
            3:
                start_code: print 'Ki mosogat?'
                story_text: |-
                    ## Mosogatóprogram

                    Az idézőjelek segítségével szebbé teheted a mosogatás tervezését.
                    Ezúttal a minta kód nem egészen teljes.
                    Ki tudod egészíteni a kódot a helyes parancsok vagy karakterek pontokra történő
                    beírásával?
                    Minden üres helyet egy paranccsal kell kicserélni.
                    Tipp: Ne felejtsd el az idézőjeleket
                    ## Példa Hedy kód
                    ```
                    emberek is anya, apa, Edit, Gizi
                    print _ ő mosogat: _
                    print emberek at _
                    ```
            4:
                start_code: print 'Ki mosogat?'
                story_text: |-
                    ## Mosogatóprogram
                    Az `if` segítségével most szórakoztatóbbá teheted a választást a programban.
                    Megkérheted a programot, hogy válaszoljon a számítógép választására.
                    Befejezheted a kódot úgy, hogy „túl rosszul” írja ki, amikor rajtad a sor, és egyébként
                    „igen!”?
                    Ne felejtsd el az idézeteket!
                    ## Example Hedy code
                    ```
                    emberek is anya, apa, Edit, Gizi
                    mosogato is emberek at random
                    if mosogato is Gizi print _ sajnos mosogatnom kell _ else print 'szerencsére nem én,
                    mert' _ 'már mosogat'
                    ```
            5:
                start_code: print 'Ki mosogat?'
                story_text: |-
                    ## Mosogatóprogram
                    Ki milyen gyakran mosogat? Ez igazságos? Ezt megszámolhatod a 5. szinten.

                    ## Példa Hedy kód
                    ```
                    emberek is anya, apa, Edit, Gizi
                    edit_mosogat is 0
                    mosogato is emberek at random
                    print 'A mosogató' mosogato
                    if mosogato is Edit edit_mosogat is edit_mosogat + 1
                    print 'Edit ezen a héten' edit_mosogat 'alkalommal mosogatott'
                    ```

                    Most néhányszor átmásolhatod a 3–5-ös sorokat (pl. az egész hétre 7-szer), hogy ismét egy egész hétre számoljon.
                    Elkészíted az egész hét kódját?

                    ## Mi a következő lépés?
                    Most sokat kell másolnod és beillesztened, igaz? Ezt a 7. szinten javítjuk.
                    Ezen a szinten a vége a mosogató kalandnak! De még mindig sok kaland van más szinteken, például egy számológéppel, egy interaktív történettel és egy bonyolultabb játékkal.
            6:
                start_code: print 'Ki mosogat?'
                story_text: |-
                    ## Mosogatóprogram az 6. szinten
                    Az `repeat` segítségével megismételheted a kódrészleteket. Ennek segítségével
                    kiszámíthatod, hogy kik fogj mosogatni az egész héten.
                    ## Példa Hedy kód
                    ```
                    emberek is anya, apa, Edit, Gizi
                    repeat _ _ print 'a mosogató:' _
                    ```
    dice:
        description: Készítsd el a saját kockádat
        name: Készítsd el a saját kockádat
        default_save_name: Kocka
        image: dice.png
        levels:
            2:
                start_code: print Mit dobunk ezúttal?
                story_text: |-
                    ## Kocka
                    A 2. szinten választhatunk egy listából. Ezzel hagyhatjuk, hogy a számítógép válassza ki
                    a kocka egyik oldalát.
                    Vess egy pillantást azokra a játékokra, amelyek otthon vannak a szekrényedben.
                    Vannak (speciális) kockával játszott játékok? Ezzel a kóddal másolhatod is.
                    Például a Giliszta játék kockája a 1–5-ig számokkal és egy gilisztával.
                    ! [Giliszta játék kockája a 1–5-ig számokkal és egy gilisztával]
                    ## Példa Hedy kód
                    ```
                    dobasok is 1, 2, 3, 4, 5, giliszta
                    print dobasok at random
                    ```
                    ## Mi a következő lépés?
                    Véletlenül megpróbáltál olyan mondatot megfogalmazni, amely tartalmazza a
                    dobásokat?
                    Például. `print Választottam a dobasok közül`. Próbáld ki, ha még nem tetted meg.
                    Ez nem működik megfelelően! Aztán megkapod: Az [1, 2, 3, 4, 5, földigiliszta] közül
                    választottam. Ezt meg tudod majd oldani a 3. szinten.
            3:
                story_text: |-
                    ## Kocka
                    A 3. szinten mondatokat készíthetünk a változó értékével, természetesen idézőjelekkel.
                    Ezúttal a minta kód nem egészen teljes. Be tudod fejezni a kódot?
                    ## Példa Hedy kód
                    ```
                    dobasok is 1, 2, 3, 4, 5, earthworm
                    print _ te jössz _
                    print _ _ _ <- itt kell beprogramozni a dobást
                    ```
                start_code: print 'Mit dobunk ezúttal?'
            4:
                story_text: |-
                    ## Kocka
                    Ismét készíthetsz egy kockát a 4. szinten az `if` használatával.
                    Töltsd ki a mintakódot úgy, hogy a kód azt mondja: "Megállíthatod a dobást", miután
                    földigilisztát dobtál.
                    De lehet, hogy újra létre akarsz hozni egy kockát egy teljesen más játékból. Ez is
                    rendben van! Ezután állítsd be a saját reakcióját. Pl. „Igen” 6-ra és „kár” valami másra.
                    ## Példa Hedy kód
                    ```
                    dobasok is 1, 2, 3, 4, 5, giliszta
                    dobas _
                    print 'Te' _ 'dobtál'
                    if _ is giliszta print 'Megállhatsz.' _ print 'Dobj újra!'
                    ```
                start_code: print 'Mit dobunk ezúttal?'
            5:
                story_text: |-
                    ## Kocka
                    Azt is megteheted, hogy újra egy giliszta kockát csinálsz a 6. szinten, de most kiszámíthatod azt is, hogy hány pontot dobtál.

                    Lehet, hogy tudod, hogy a giliszta 5 pontot számít a játékban. Most egy dobás után azonnal kiszámíthatod, hány pontot dobott.

                    Ez az a kód, amely kiszámítja a pontokat egy dobáshoz:

                    ## Példa Hedy kód
                    ```
                    dobasok is 1, 2, 3, 4, 5, giliszta
                    pontok is 0
                    dobas is dobasok at random
                    print 'a dobásod' dobas
                    if dobas is giliszta pontok is pontok + 5 else pontok is pontok + dobas
                    print 'Pontok:' pontok
                    ```

                    Át tudod alakítani a kódot, hogy megkapd a 8 kockadobás összpontszámát? Ehhez ki kell vágnod és be kell illesztened a kód egyes sorait.

                    ## Előretekintés

                    Sikerült kiszámolni a 8 kocka pontszámát? Ehhez sok vágás és beillesztés kellett, igaz? Ezt megkönnyítjük a 7. szinten!
                start_code: print 'Mit dobunk ezúttal?'
            6:
                story_text: |-
                    ## Kocka az 6. szinten
                    Az 5. szinten ismét készíthetsz kockát . A `repeat` kóddal könnyedén dobhatsz egy
                    csomó dobókockát.
                    Próbáld meg befejezni a mintakódot! A kötőjeleknek több parancsot és karaktert
                    kell tartalmazniuk.
                    De talán teljesen más kockát akarsz készíteni. Természetesen lehet!

                    ## Példa Hedy kód
                    ```
                    dobások is 1, 2, 3, 4, 5, giliszta
                    repeat _ _ print _ _
                    ```
                start_code: print 'Mit dobunk ezúttal?'
    rock:
        description: Készíts saját kő, papír, olló játékot
        default_save_name: Kő
        name: Kő, papír, olló
        image: rock.png
        levels:
            1:
                start_code: print Üdvözlünk saját kő, papír olló játékodon!
                story_text: |-
                    ## Kő, papír, olló
                    Az 1. szinten kezdhetsz egy kő, papír, olló játékkal.

                    A `ask` utasítással választhatsz, és az` echo'-val megismételheted ezt a választást.

                    ## Példa Hedy kód

                    ```
                    print Mit választottál?
                    ask Válassz kő, papír és olló közül
                    echo ez volt a választásod:
                    ```

                    ## Mi a következő lépés?
                    Az ismétlés természetesen kissé unalmas, mert a számítógép nem választ semmit. Ezt később mi magunk is elkészítjük.
            2:
                story_text: |
                    ## Kő, papír, olló
                    A 2. szinten listákat írhatunk be, és választhatunk belőlük dolgokat.
                    Először készíts egy listát az `is` segítségével. Ezután hagyhatod, hogy a számítógép a `at
                    random` segítségével válasszon ki valamit a listából.
                    Például megengedheted, hogy a számítógép kő, papír és olló közül válogasson.
                    ## Példa Hedy kód
                    ```
                    valasztas is kő, papír, olló
                    print valasztas at random
                    ```
                    Újra használhatod a `ask'-t a 2. szinten. Kiírathatod számítógép a választását?
                    Vigyázz, a `ask` most másképp működik, mint az 1. szinten. Előtte el kell nevezni.
                    ## Előretekintés
                    Véletlenül megpróbáltál olyan mondatot megfogalmazni, amely tartalmazza a valasztas
                    változót?
                    Például. ```print Az enyém: valasztas```. Próbáld ki, ha még nem tetted meg.
                    Ez nem működik megfelelően! Aztán megkapod: a [kő, papír, olló] közül választottam.
                    Ezt meg tudod majd oldani a 3. szinten.
                start_code: print Üdvözlünk saját kő papír olló játékodon!
            3:
                start_code: print 'Üdvözlünk saját kő, papír olló játékodon!'
                story_text: |
                    ## Kő, papír, olló
                    A 3. szinten tovább programozhatunk kő, papírt, ollót. De ha szöveget szeretnél
                    hozzáadni, akkor itt is idézőjeleket kell használnod.
                    Egészítsd ki a kódot úgy, hogy a helyes parancsokat vagy karaktereket írd be a
                    aláhúzásokra?
                    ## Példa Hedy
                    ```
                    valasztas is kő, papír, olló
                    print _ A számítógép ezt választotta: _ _ at _
                    ```
            4:
                start_code: print 'Üdvözlünk saját kő, papír olló játékodon!'
                story_text: |-
                    ## Kő, papír, olló
                    A 4. szinten meghatározhatjuk, hogy ki nyert.
                    Ehhez szükséged van az új `if` kódra.

                    Mentsd el a a számítógép választását egy tetszőleges névvel.
                    Ezután használhatod az `if' utasítást, hogy lásd, azonosak-e vagy különböznek-e.
                    Befejezed a kódot?

                    ## Példa Hedy kód
                    ```
                    lehetoseg is kő, papír, olló
                    szamitogepe is _
                    valaszt is ask Mit választasz?
                    print 'ezt választottad: ' _
                    print 'a számítógép választása: ' _
                    if _ is _ print 'döntetlen!' else print 'nem döntetlen'
                    if valaszt is kő and szamitogepe is papír print 'számítógép nyert'
                    ```

                    Először töltsd ki a helyes kódot a pontok helyén, és nézd meg, hogy döntetlen-e.

<<<<<<< HEAD
                    Ezután néhányszor másold az utolsó sort, és töltsd ki helyesen az összes opciót.

                    Most elkészült a saját kő, papír, olló! Még mindig kissé bonyolult a sokféle lehetőséggel, nem?
                    Ezt egy kicsit megkönnyítjük egy későbbi szinten.
=======
            4:
                start_code: print 'Üdvözlünk saját kő, papír olló játékodon!'
                story_text: |
                    ## Kő, papír, olló
                    A 3. szinten tovább programozhatunk kő, papírt, ollót. De ha szöveget szeretnél
                    hozzáadni, akkor itt is idézőjeleket kell használnod.
                    Egészítsd ki a kódot úgy, hogy a helyes parancsokat vagy karaktereket írd be a
                    aláhúzásokra?
                    ## Példa Hedy
                    ```
                    valasztas is kő, papír, olló
                    print _ A számítógép ezt választotta: _ _ at _
                    ```
            3:
                story_text: |
                    ## Kő, papír, olló
                    A 2. szinten listákat írhatunk be, és választhatunk belőlük dolgokat.
                    Először készíts egy listát az `is` segítségével. Ezután hagyhatod, hogy a számítógép a `at
                    random` segítségével válasszon ki valamit a listából.
                    Például megengedheted, hogy a számítógép kő, papír és olló közül válogasson.
                    ## Példa Hedy kód
                    ```
                    valasztas is kő, papír, olló
                    print valasztas at random
                    ```
                    Újra használhatod a `ask'-t a 2. szinten. Kiírathatod számítógép a választását?
                    Vigyázz, a `ask` most másképp működik, mint az 1. szinten. Előtte el kell nevezni.
                    ## Előretekintés
                    Véletlenül megpróbáltál olyan mondatot megfogalmazni, amely tartalmazza a valasztas
                    változót?
                    Például. ```print Az enyém: valasztas```. Próbáld ki, ha még nem tetted meg.
                    Ez nem működik megfelelően! Aztán megkapod: a [kő, papír, olló] közül választottam.
                    Ezt meg tudod majd oldani a 3. szinten.
                start_code: print Üdvözlünk saját kő papír olló játékodon!
>>>>>>> 51f2fe68
    calculator:
        name: Számológép
        description: Készíts számológépet
        default_save_name: Számológép
        image: calculator.png
        levels:
            5:
                story_text: |-
                    ## Számológép
                    Most, hogy tudsz számolni, létrehozhatsz egy programot is a matematikai számítások gyakorlásához. A számításokat magad is elkészítheted, például:

                    ## Example Hedy code
                    ```
                    jo_valasz is 11 * 27
                    valasz is ask 'Mennyi 11 és 27 szorzata?'
                    if valasz is jo_valasz print 'nagyszerű!'
                    else print 'Nem jó! Ennyi: ' jo_valasz
                    ```
                    ## Véletlen számok
                    Azt is engedélyezheted, hogy a számítógép véletlenszerű számításokat végezzen véletlenszámok használatával.

                    Így válassz ki pár táblázatot a gyakorláshoz, és ettől mindig más eredményt kapsz
                    ## Példa Hedy kód
                    ```
                    tablazat is 4, 5, 6, 8
                    szamok is 1, 2, 3, 4, 5, 6, 7, 8, 9, 10
                    tabla is tablazat at random
                    szam is szamok at random
                    jo_valasz is tabla * szam
                    valasz is ask 'Mennyi ' tabla ' és ' szam ' szorzata?'
                    if valasz is jo_valasz print 'rendben'
                    else print 'hiba! ennyi: ' jo_valasz
                    ```
                start_code: print 'Üdvözlünk a számológépnél!'
            8:
                story_text: |-
                    ## Számológép
                    A 6. szinten megtanultad a számológép készítését, a 7. szinten kibővítheted ezt a kódot, és egy kis matematikai játékot készíthetsz belőle. Mint ez...

                    ## Példa Hedy kód
                    ```
                    pontszam is 0
                    repeat 10 times
                        szamok is 1, 2, 3, 4, 5, 6, 7, 8, 9, 10
                        szam1 is szamok at random
                        szam2 is szamok at random
                        helyesvalasz is szam1 * szam2
                        print 'Mennyi ' szam1 ' * ' szam2 '?'
                        valasz is ask 'Gépeld ide a válaszodat...'
                        print 'A válaszod: ' valasz
                        if valasz is helyesvalasz
                            pontszam is pontszam + 1
                    print 'Szép munka! A pontszámod... ' pontszam ' a 10-ből!'
                    ```
                start_code: print 'Üdvözölünk a számológépnél!'
    restaurant:
        name: Étterem
        default_save_name: Étterem
        image: "restaurant.png"
        description: Készíts virtuális éttermet
        levels:
            1:
                start_code: ''
                story_text: |-
                    ## Étterem
                    Az 1. szinten elkészítheted saját virtuális éttermedet és fogadhatod vendégei megrendeléseit.

                    ## Példa Hedy kód
                    ```
                    print Üdvözlünk a Hedy étteremben
                    ask Mit rendelsz?
                    echo Szóval ezt szeretnéd megrendelni
                    print Köszönjük a rendelésedet!
                    print Már úton van!
                    ```

                    ## Kihívás
                    Tudnál még egy sort felvenni az éttermi kódodba? Megkérdezheted például a vendégeket, hogy mit szeretnének inni, megmondod-e nekik az árat, vagy kívánsz-e nekik jó étvágyat?
            2:
                start_code: ''
                story_text: |-
                    ## Étterem
                    A 2. szinten változók segítségével bővítheted éttermedet. Az 1. szinten Hedy csak egyszer tudta visszhangozni a sorrendet, és csak az utolsó dologra emlékezett, amit rendeltek.
                    Most már használhatsz változókat, és Hedy emlékszik mind az ételekre, mind az italokra!

                    ## Példa Hedy étterem
                    ```
                    print Üdvözlünk a Hedy étteremben!
                    print Ma pizzát vagy lasagnat szolgálunk fel.
                    etel is ask Mit szeretnél enni?
                    print Jó választás! A etel a kedvencem!
                    feltet is ask 'Szeretnél rá húst vagy zöldséget?'
                    print etel rajta feltet úton van!
                    ital is ask 'Mit szeretnél inni?'
                    print Köszönjük a rendelésedet.
                    print A etel és ital mindjárt itt lesz!
                    ```

                    ## Véletlenszerű étterem
                    Nehezen tudod eldönteni, mit szeretnél vacsorázni? Engedheted, hogy Hedy válasszon neked!
                    Egyszerűen add hozzá kedvenc (vagy legkevésbé kedvenc) ételeidnek listáját, és Hedy véletlenszerűen választhatja ki a vacsorádat.
                    Szórakozhatsz egy kicsit, ha hagyod, hogy Hedy megválassza a vacsora árát is! Mit fogsz kapni?

                    ## Példa Hedy Code véletlenszerű étterem

                    ```
                    print Üdvözöljük a Hedy's Random étteremben!
                    print Az egyetlen étterem amely véletlenszerűen kiválasztja az étkezést és annak árát az Ön számára!
                    eloetelek is saláta, leves, sajt
                    foetel is pizza, kelbimbó, spagetti
                    desszertek is brownie, fagylalt, francia sajtok
                    ital is kóla, sör, víz
                    arak is 1000 forint, 2000 forint, 3000 forint
                    print A következővel indul: eloetelek at random
                    print Ezután kiszolgáljuk: foetel at random
                    print És desszertként: desszertek at random
                    print Igyon egy italt
                    print Ez lesz: arak at random
                    print Köszönöm és élvezze az étkezést!
                    ```
            3:
                start_code: ''
                story_text: |-
                    ## Étterem
                    A 3. szinten idézőjeleket fogunk alkalmazni, amikor a `print` parancsot használjuk.
                    Tudod-e idézőjelek hozzáadásával működtetni a 2. szintű kódodat a 3. szinten?

                    Légy óvatos! A 2. szinten aposztrófokat engedélyeztek a szövegben, de a 3. szinten Hedy összetéveszti őket idézőjelekkel, és a kód nem fog működni!
                    Tehát ahelyett, hogy beírnád a `print ma pizzát szolgálunk fel` kifejezést, írd be a `print` 
                     ma pizzát szolgálunk fel` parancsot.

                    ## Példa Hedy Étterem
                    ```
                    print 'Üdvözlünk a Hedy Étteremben!'
                    print 'Ma pizzát vagy lasagnat szolgálunk fel.'
                    etel is ask 'Mit szeretnél enni?'
                    print 'Jó választás! A(z) ' etel ' nekem is kedvencem!'
                    feltet is ask 'Szeretnél hús vagy zöldséget rá?'
                    print etel ' , rajta a(z) ' feltet ' már úton van!'
                    ital is ask 'Mit szeretnél inni hozzá?'
                    print 'Köszönjük a rendelésedet.'
                    print 'A(z) ' etel ' és a(z) ' ital ' mindjárt itt lesz!'
                    ```
            4:
                start_code: ''
                story_text: |-
                    ## Étterem
                    A 4. szinten az if parancs lehetővé teszi, hogy kérdéseket tegyél fel ügyfeleidnek, és különböző módon felelj a válaszaikra.
                    Az alábbi példában láthatod, hogy megkérdezheted az ügyfeledet, hogy szeretné-e hallani a különlegességeket, és Hedy ennek megfelelően válaszolhat.

                    ## Példa Hedy kódra
                    ```
                    print 'Üdvözlünk a Hedy Étteremben!'
                    kulonleges is ask 'Szeretnél hallani ma a különlegességeinkről?'
                    if kulonleges is igen print 'Mai különlegességünk piri piri csirke és rizs.' else print 'Nem probléma.'
                    etel is ask 'Mit szeretnél enni?'
                    print 'Egy ' etel', mindjárt jön!'
                    ital is ask 'Mit szeretnél inni hozzá?'
                    if ital is kóla print 'Sajnálom a kóla kifogyott!' else print 'Jó választás!!'
                    mas is ask 'Szeretnél valami mást?'
                    print 'Hadd ismételjem el a rendelésedet...'
                    print 'Egy ' etel
                    if ital is kóla print 'és...' else print 'Egy ' ital
                    if mas is nem print 'Ez minden!' else print 'Egy  ' mas
                    print 'Köszönjük a rendelésedet, jó étvágyat !'
                    ```

                    ## Kihívás
                    Tudnál még több kérdést feltenni az ügyfeleknek, amikor rendelnek, és különböző  módon felelni a válaszaikra az if paranccsal?
            5:
                start_code: ''
                story_text: |-
                    ## Étterem
                    A 5. szinten matematikai számításokkal kiszámíthatod az ügyfelek megrendelésének teljes árát, ami reálisabbá teheti a virtuális éttermet.

                    ## Példa Hedy kódra (egyszerű)
                    Készíthetsz egyszerű éttermi kódot, például:
                    ```
                    print 'Üdvözlünk a Hedy Étteremben'
                    print 'Ez a menünk:'
                    print 'Fő ételeink: pizza, lasagne vagy spagetti'
                    foetel is ask 'Melyik főételt szeretnéd?'
                    ar is 0
                    if foetel is pizza ar is 1000
                    if foetel is lasagne ar is 1200
                    if foetel is spagetti ar is 800
                    print 'Ezt rendelted: ' foetel
                    print 'Ez ' ar ' forint lesz, kérem'
                    print 'Köszönöm, jó étvágyat!'
                    ```

                    De még sok mindent hozzáadhatsz a virtuális éttermedhez, például több tanfolyamot.

                    ## Példa Hedy-kódra (kidolgozás)
                    Ebben a példában három tanfolyam létezik, amelyek több kódot és további kiegészítéseket igényelnek az ár kiszámításakor.
                    ```
                    print 'Üdvözlünk a Hedy Étteremben'
                    print 'Ez a menünk:'
                    print 'Előételeink: saláta, leves, vagy sajt'
                    print 'Fő ételeink: pizza, lasagne vagy spagetti'
                    print 'Desszertjeink: piskóta, fagyi vagy turmix'
                    eloetel is ask 'Melyik előételt szeretnéd?'
                    foetel is ask 'Melyik főételt szeretnéd?'
                    desszert is ask 'Melyik desszertet választod?'
                    ar is 0
                    if eloetel is leves ar is ar + 600 else ar is ar + 700
                    if foetel is pizza ar is ar + 1000
                    if foetel is lasagne ar is ar + 1200
                    if foetel is spagetti ar is ar + 800
                    if desszert  is piskóta ar is ar + 700
                    if desszert  is fagyi ar is ar + 500
                    if desszert is turmix ar is ar + 400
                    print 'Ezt rendelted: ' eloetel ' , ' foetel ' és ' desszert
                    print 'Ez ' ar ' forint lesz, kérem'
                    print 'Köszönöm, jó étvágyat!'
                    ```
                    ## Kihívás
                    Hozzáadhatsz még sok mindent a virtuális éttermedhez, például:
                    - kérdezd meg, hány ember jön, és szorozd meg az árat ezzel az értékkel
                    - felveszel egy másik ételt?
                    - kedvezményt adsz az embereknek, amikor (titkos) kuponkódot adnak meg?
                    - adsz hozzá gyermekmenüt?
                    - gondolsz más szórakoztató dolgokra?
            6:
                start_code: print 'Üdvözlünk a Hedy étteremben!'
                story_text: |-
                    ## Étterem
                    Az 6. szinten megtanultad, hogyan használhatod az ismétlés parancsot egy kódsor megismétlésére bizonyos számú alkalommal.
                    Ezt használhatod éttermedben, hogy megkérdezz több embert, hogy mit szeretnének enni. Mint ez:

                    ```
                    print 'Üdvözlünk a Hedy étteremben!'
                    emberek is ask 'Hány ember jön ma?'
                    repeat emberek times food is ask 'Mit szeretnél ennit?'
                    print 'Köszönjük megrendelésedet! Mindjárt jön!'
                    ```
                    Az 5. szinten több embert is megkérdezhetsz, hogy mit szeretnének enni, de nem lehet minden egyes rendelést külön kiíratni, mert csak egy kódsort ismételhetsz meg.
                    A 7. szinten megtanulhatod, hogyan kell több sor kódot egyszerre megismételni, ami lehetővé teszi több rendelés kérését és kiíratását is!
            8:
                start_code: print 'Üdvözlünk a Hedy étteremben!'
                story_text: |-
                    ## Étterem
                    A 7. szinten több sor kód megismétlésével bonyolultabbá teheted virtuális éttermedet. Mint ez:

                    ```
                    print 'Üdvözlünk a Hedy étteremben!'
                    emberek is ask 'Hány ember jön ma??'
                    print 'Nagyszerű!'
                    print 'A mai menü pizza vagy saláta'
                    ar is 0
                    repeat emberek times
                        etel is ask 'Mit szeretnél rendelni?'
                        print etel
                        if etel is pizza
                            ar is ar + 1000
                        else
                            ar is ar + 800
                    print 'Köszönjük rendelésedet!'
                    print 'Ez ' ar ' forint lesz'
                    print 'Köszönöm, jó étvágyat!!'
                    ```

                    ## Kihívás
                    Természetesen ez a kód bővíthető a menü további elemeivel, italokkal és/vagy több fogással, így nyugodtan adj hozzá annyi lehetőséget, amennyit csak akarsz!
            10:
                start_code: print 'Üdvözlünk a Hedy étteremben!'
                story_text: |-
                    ## Étterem
                    Az "for i in 1 in 5" tartományban használhatjuk a több vásárló megrendeléseinek rendezett kiíratására.

                    ## Példa Hedy kódra
                    ```
                    print 'Üdvözlünk a Hedynél!'
                    emberek is ask 'Hány ember számára rendelsz?'
                    for i in range 1 to emberek
                        print 'Rendelésszám ' i
                        etel is ask 'Mit szeretnél enni?'
                        print etel
                        if etel is sültkrumpli
                            szosz is ask 'Milyen szószt szeretnél hozzá?'
                            print szosz
                        ital is ask 'Mit szeretnél inni?'
                        print ital
                    ar is 400 * emberek
                    print 'Ez ' ar ' forint lesz, kérem'
                    ```
    turtle:
        name: Teknős
        description: Készíts saját rajzot
        image: turtle.png
        default_save_name: teknős
        levels:
            1:
                story_text: |-
                    ## Rajzoljunk
                    Az 1. szinten Hedy segítségével rajzolhatsz is. A fordulatok és vonalak kombinálásával négyzetet vagy lépcsőt készíthetsz!

                    Az "előre" segítségével húzhatsz egy vonalat előre. A mögötte lévő szám határozza meg, hogy a teknős mennyit fog gyalogolni. "jobbra fordul" negyed fordulatot forgat az óramutató járásával megegyező irányba, "balra fordul" az óramutató járásával ellentétes irányba fordul

                    Ez egy kis lépcső kezdete. El tudod érni az 5 lépést?

                    ## Példa Hedy kódra
                    ```
                    forward 50
                    turn left
                    forward 50
                    turn right
                    ```
                start_code: |-
                    forward 50
                    turn left
            2:
                story_text: |-
                    Az 1. szinten a teknős csak balra vagy jobbra tudott fordulni. Ez egy kicsit unalmas!
                    A 2. szinten minden irányba tudja mutatni az orrát.

                    Használd a 90-et a negyed fordulathoz. Ezeket fokoknak hívjuk. A teljes fordulat 360 fok.
                    Tudsz ábrát készíteni ezzel a kóddal? Talán egy háromszög vagy egy kör?

                    ## Példa Hedy kódra

                    ```
                    print Ábrák rajzolása
                    angle is 90
                    turn angle
                    forward 25
                    turn angle
                    forward 25
                    ```
                    ## Együttműködés

                    A 2. szinten interaktív rajzot is készíthetsz az "ask" kombinálásával.
                    Ezzel a kóddal megkéred a felhasználót, hogy mondja meg a teknősnek, hány fokkal kell fordulnia. Ezután megkérdezi a teknőst, meddig kell mennie. Ezt a kódot lemásolva a teknős messzire juthat

                    ## Példa Hedy kódra
                    ```
                    print Turtle race
                    angle is ask Where to turn?
                    turn angle
                    distance is ask How far?
                    forward distance
                    ```
                start_code: |-
<<<<<<< HEAD
                    forward 50
                    turn left
            3:
=======
                    print Turtle race!
                    angle is 90
                    turn angle
                    forward 25
            8:
>>>>>>> 51f2fe68
                story_text: |-
                    ## Rajz
                    A 3. szinten idézőjeleket kell használni a "print" és az "ask" szöveggel. A teknős használata közben is

                    ## Példa Hedy kódra
                    ```
                    print 'Teknős verseny'
                    irany is ask 'Hány fokot forduljon?'
                    turn irany
                    tavolsag is ask 'Milyen messze menjen?'
                    forward tavolsag
                    ```
                start_code: |-
                    print 'Teknős verseny'
                    irany is ask 'Hány fokot forduljon?'
                    turn irany
                    tavolsag is ask 'Milyen messze menjen?'
                    forward tavolsag
            4:
                story_text: |-
                    ## Rajzoljunk
                    A 4. szinten választást hozhatsz létre az `if` utasítással. Például választhatsz különböző típusú alakzatok között.

                    ## Példa Hedy kód
                    ```
                    print 'Ábrák rajzolása'
                    alakzat is ask 'Négyzetet vagy háromszöget akarsz rajzolni?'
                    if alakzat is háromszög szog is 120 else szog is 90
                    turn szog
                    forward 25
                    turn szog
                    forward 25
                    turn szog
                    forward 25
                    turn szog
                    forward 25
                    ```
                start_code: |
                    print 'Alakzatok rajzolása'
                    alakzat is ask 'Négyzetet vagy háromszöget akarsz rajzolni?'
                    if alakzat is háromszög szog is 120 else szog is 90
                    turn szog
                    forward 25
            5:
                story_text: |-
                    ## Rajzoljunk
                    Az 5. szinten számítások segítségével különböző alakzatokat rajzolhatsz.
                    Lehet, hogy az iskolában már tanultad, hogy a teljes kör fordulata 360 fokos. Ha nem, most már tudod!
                    Ezért is használsz 90 fokot egy négyzethez. 360 osztva 4 -gyel 90.
                    Most, hogy tudunk matematikázni Hedyvel, megrajzolhatjuk az összes kívánt alakzatot!
                    ## Example Hedy code
                    ```
                    szogek is ask 'Hány szöget akarsz?'
                    szog is 360 / szogek
                    forward 50
                    turn szog
                    forward 50
                    turn szog
                    forward 50
                    turn szog
                    forward 50
                    turn szog
                    forward 50
                    turn szog
                    forward 50
                    turn szog
                    ```
                start_code: print 'Alakzatok rajzolása'
            6:
                story_text: |-
                    ## Rajzoljunk
                    A 6. szinten megismételheted a kód egyik sorát a `repeat` utasítással.

                    ## Példa Hedy kód
                    ```
                    print 'Alakzat rajzolása'
                    repeat 3 times forward 10
                    ```
                start_code: |-
                    print 'Alakzat rajzolása'
                    repeat 3 times forward 10
            7:
                story_text: |-
                    ## Rajzoljunk
                    Most, hogy több sort megismételhetünk, könnyebben készíthetünk alakzatokat.
                    Csak egyszer kell beállítani a szöget, majd ezt a változót használni a `repeat` utasítással.

                    ## Példa Hedy kód
                    ```
                    szog is 90
                    repeat 10 times
                        turn szog
                        forward 50
                    ```
                    ## Kölcsönhatás
                    Továbbá javíthatjuk azt a programot, amely különböző alakzatokat rajzol.
                    Kitalálod, mennyit kell itt fordulnia a teknősnek? Fejezd be a kódot, és rajzolhatsz tetszőleges sokszöget!

                    ## Example Hedy code
                    ```
                    szogek is ask 'How many angles should I draw?'
                    szog is 360 / szogek
                    repeat szog times
                        turn _
                        forward_
                    ```
<<<<<<< HEAD
                start_code: szogek is ask 'Hány szöget kell rajzolnom?'
=======
                start_code: |-
                    angles is 10, 50, 90, 150, 250
                    turn angles at random
                    forward 25
>>>>>>> 51f2fe68
    fortune:
        name: Jósnő
        description: Hadd jósolja meg Hedy a jövőt
        image: fortuneteller.png
        default_save_name: Jósnő
        levels:
            1:
                start_code: print Szia, Hedy, a jósnő vagyok!
                story_text: |-
                    ## Jósnő
                    Voltál már fesztiválon, és egy jósnő megjósolta a jövődet? Vagy játszottál már varázslatos nyolc labdával?
                    Akkor valószínűleg tudod, hogy nem igazán tudják megjósolni a jövődet, de ettől még szórakoztató játszani!

                    A következő szinteken megtanulhatod, hogyan kell saját jósnőt létrehozni!
                    Az 1. szinten könnyen kezdheted, ha hagyod, hogy Hedy jósnőként mutatkozzon be, és hagyja, hogy visszhangozza a játékosok válaszait.
                    Mint ez:

                    ## Példa Hedy kódra
                    ```
                    print Szia, Hedy, a jósnő vagyok!
                    ask Ki vagy te?
                    print Hadd nézzek bele a kristálygömbömbe
                    print Látom... Látom...
                    echo A neved
                    ```
                    ## Kihívás
                    Hedy most csak a nevedet mondja meg. Ki tudod bővíteni a kódot, hogy Hedy több dolgot meg tudjon jósolni rólad?

                    Nyilvánvaló, hogy Hedy még nem túl jó jósnő, hiszen csak meg tudja ismételni a játékosok által adott válaszokat!
                    Vess egy pillantást a 2. szintre, hogy fejleszd a jósnődet.
            2:
                start_code: print Szia Hedy a jósnő vagyok!
                story_text: |-
                    ## Jósnő
                    Az 1. szinten megalkottad első jóslásgépedet, de Hedy nem tudott igazán megjósolni semmit, csak visszhangot.
                    A 2. szinten használhatsz egy változót és az `at random`  parancsot, hogy valóban engedd, hogy Hedy válaszoljon Neked. Nézd meg például ezt a kódot:

                    ## Példa Hedy -kódra
                    Ebben a példában a játékos igen-nem kérdést tehet fel Hedynek, és Hedy véletlenszerű választ ad.
                    ```
                    print Szia Hedy a jósnő vagyok!
                    kerdes is ask Mit akarsz tudni?
                    print Ez az amit tudni akarsz: kerdes
                    valasz is igen, nem, talan
                    print A kristálygömböm azt mondja... valasz at random
                    ```

                    ## Kihívások
                    Most Hedy csak igennel, nemmel vagy talán válaszolhat. Adhatsz Hedynek több válaszlehetőséget, például „határozottan” vagy „kérdezz újra”
            3:
                start_code: print 'Szia, Hedy, a jósnő vagyok!'
                story_text: |-
                    ## Jósnő
                    A 3. szint nem tartalmaz új funkciókat, de lehetővé teszi az idézőjelek használatának gyakorlását.
                    Újra elkészítheted a 2. szintű kódot, és ügyelj arra, hogy az idézőjeleket a megfelelő helyre írd!

                    Ne feledd, hogy a 2. szinten nem használhattuk a „kerdes” szót a változó nevének és egy normál kiíratható szónak sem.
                    A 3. szintű idézőjelek lehetővé teszik ezt!

                    Fontos! Ne feledd, hogy most, amikor idézőjeleket használunk, Hedy összezavarodik, amikor az aposztrófot más szövegösszefüggésben használod.


                    ## Példa Hedy -kódra
                    ```
                    print 'Szia, Hedy, a jósnő vagyok!'
                    kerdes is ask 'Mit akarsz tudni?'
                    print 'Ez az amit tudni akarsz: ' kerdes
                    valasz is igen, nem, talan
                    print 'A kristálygömböm azt mondja... ' valasz at random
                    ```
            4:
                story_text: |-
                    ## Jós
                    A 4. szinten megtanulod (titokban) az esélyeket a magad javára billenteni a jósnő használata során!
                    Az `if` és `else` használatával bebiztosíthatod, hogy mindig jó szerencsét kapj, míg mások nem.
                    Tekintsd meg ezt a példát, hogy megtudd, hogyan.

                    ## Példa Hedy -kódra
                    ```
                    print 'Szia, Hedy, a jósnő vagyok'
                    print 'Meg tudom jósolni, nyersz-e a lottón holnap!'
                    szemely is ask 'Ki vagy te?'
                    if szemely is Hedy print 'Bizonyosan nyerni fogsz!' else print 'Balszerencse! Valaki más nyer!'
                    ```

                    Cseréld le Hedyt a saját nevedre az utolsó sorban, és Hedy mindig azt jósolja, hogy te nyersz a lottón, mások nem!
                    Természetesen ez gyanakvást kelthet a többi játékossal szemben ... Ennek elkerülése érdekében gondoskodhatsz arról, hogy Hedy minden alkalommal más válaszokat adjon a kód futtatásakor.
                    De természetesen neked továbbra is pozitív választ ad, a többi játékosnak pedig negatív választ.

                    ## Példa Hedy -kódra 2
                    ```
                    print 'Szia, Hedy, a jósnő vagyok'
                    print 'Meg tudom jósolni, nyersz-e a lottón holnap!'
                    szemely is ask 'Ki vagy te?'
                    jovalasz is Hurrá! Nyerni fogsz!, Bizonyára nyerni fogsz!, Van egy nyertesünk!
                    rosszvalasz is Balszerencse!, Valaki más nyer!, Te veszteni fogsz!
                    if szemely is Hedy print jovalasz at random else print rosszvalasz at random
                    ```

                    ## Kihívások
                    Ezeb az elven különféle programokat lehet készíteni, csak légy kreatív! Például létrehozhatsz egy olyan gépet, amely megjósolja, hogy kedvenc sportcsapatod legyőzi az összes versenytársat!
                    Vagy elkészítheted Hófehérke varázslatos tükrét a falon, hogy elmondd mindenkinek, hogy te vagy a legbecsületesebb!
                    Hagyd, hogy a fantáziád végezze a munkádat!
                start_code: print 'Szia, Hedy, a jósnő vagyok!'
            5:
                story_text: |-
                    ## Jósnő
                    A 5. szinten jövendőmondóként használhatod a matematikát előrejelzéseidben. Ez lehetővé teszi (buta) képletek kitalálását a jövő kiszámításához.
                    Például kiszámíthatod, hogy milyen gazdag leszel, vagy hány gyermeked lesz, ha felnősz.

                    ## Példa Hedy -kódra
                    ```
                    print 'Hedy, a jósnő vagyok!'
                    print 'Meg tudom jósolni, hány gyermeked lesz, ha felnősz!'
                    kor is ask 'Hány éves vagy?'
                    testver is ask 'Hány testvéred van?'
                    magassag is ask 'Hány cm magas vagy?'
                    gyerekek is magassag / kor
                    gyerekek is gyerekek - testver
                    print 'Neked ...'
                    print gyerekek ' gyereked lesz!'
                    ```
                    ## Példa a buta jósnőre
                    Ha az előző példa nem volt elég buta a számodra, akkor nézd meg ezt!

                    ```
                    print 'Hedy vagyok a buta jósnő!'
                    print 'Meg tudom jósolni, milyen okos vagy!'
                    foci is ask '1-10-es skálás mennyire szereted a focit?'
                    banan is ask 'Hány banánt ettél a héten?'
                    higienia is ask 'Hányszor mostad meg a kezed ma?'
                    eredmeny is banan + higienia
                    eredmeny is eredmeny * foci
                    print 'Te ' eredmeny ' százalék okos vagy.'
                    ```
                start_code: |-
                    print 'Hedy, a jósnő vagyok!'
                    print 'Meg tudom jósolni, hány gyermeked lesz, ha felnősz!'
            6:
                story_text: |-
                    ## Jósnő
                    Az 6. szinten a `repeat` paranccsal beállíthatod, hogy a gép egyszerre több jóslatot mondjon.

                    ## Példa Hedy -kódra
                    ```
                    print 'Hedy, a jósnő vagyok!'
                    print 'Feltehetsz 3 kérdést!'
                    repeat 3 times kerdes is ask 'Mit akarsz tudni?'
                    valasz is igen, nem, talan
                    repeat 3 times print 'A kristálygömböm azt mondja... ' valasz at random
                    ```
                    ## Kihívás
                    Amint láthatod, a kérdések ebben a példában nincsenek kiíratva. Ennek az az oka, hogy a `kérdés` változót háromszor módosult.
                    Valahányszor a játékos kitölti az új választ, Hedy felülírja az előzőt, így a játékos első válaszát elfelejti.
                    Ez azt jelenti, hogy így nem tudja kiíratni az összes kérdést.

                    Ha 1 helyett 3 különböző változót használsz (például `kerdes1`,` kerdes2` és `kerdes3`), megoldhatod a problémát, és kiírathatod a kérdéseket.
                    Ez azt jelenti, hogy a válaszoknál csak az "repeat" utasítást kell használnod, és az összes kérdést külön kell feltenned és ki kell íratnod.
                    Meg tudod csinálni?

                    A 7. szinten az ismétlés parancs elrendezése megváltozik, ami lehetővé teszi több sor ismétlését egyszerre.
                start_code: |-
                    print 'Hedy, a jósnő vagyok!'
                    print 'Feltehetsz 3 kérdést!'
            7:
                start_code: |-
                    print 'Hedy a jósnő vagyok!'
                    print 'Feltehetsz 3 kérdést.'
                story_text: |-
                    ## Jósnő
                    Az 5. szinten megtanultad, hogyan kell használni az ismétlést, hogy a jósnő 3 kérdésre válaszoljon egymás után, de problémánk adódott a kérdések kiíratásával.
                    A 7. szinten ez a probléma megoldódott az ismétlés parancs új módjának köszönhetően.
                    A következő példában a jósnő 3 kérdést tehet fel, és kiírathatja őket!

                    ## Példa Hedy -kódra
                    ```
                    print 'Hedy a jósnő vagyok!'
                    print 'Feltehetsz 3 kérdést.'
                    valasz is igen, nem, talán
                    repeat 3 times
                       kerdes is ask 'Mit akarsz tudni?'
                       print kerdes
                       print 'A kristálygömböm azt mondja...' valasz at random
                    ```
    haunted:
        name: Kísértetház
        description: menekülés a kísértetjárta házból
        image: "hauntedhouse.png"
        default_save_name: Kísértetház
        levels:
            1:
                story_text: |-
                    ## Kísértetház játék
                    Ebben a kalandban egy olyan játék létrehozásán dolgozol, amelyben a megfelelő ajtó kiválasztásával menekülnöd kell egy kísértetjárta házból.
                    Ha a megfelelő ajtót választod, túléled, de ha nem, egy rettenetes szörnyeteg ...

                    Az 1. szinten elkezdjük a kísértetjárta ház játékunkat egy ijesztő történet kitalálásával, és megkérdezzük a játékost, hogy milyen szörnyet látnak a kísértetjárta házban.

                    ## Példa Hedy kódra

                    ```
                    print Hogyan kerültem ide?
                    print Emlékszem, a barátom azt mondta, menjek be a régi kastélyba ...
                    print és hirtelen minden elsötétült.
                    print De hogy kerületem a padlóra...?
                    print és fejem úgy fáj, mintha egy baseball ütővel ütötték volna meg!
                    print Mi ez a hang?
                    print Ó, nem! Úgy érzem, nem vagyok egyedül ebben a házban!
                    print El kell mennem innen!
                    print Három ajtó van előttem ...
                    ask Melyik ajtót válasszam?
                    echo Az ajtó, amit választok
                    print ...?
                    ```
                    ## Kihívás
                    Be tudod fejezni az ijesztő történetet? Vagy kitalálsz egy saját kísértetáz történetet?
                start_code: print Hogy kerültem ide?
            2:
                story_text: |-
                    ## Kísértetház játék
                    Az 1. szinten bemutatkoztál a kísértetház játékodnak, de ahogy észrevetted, a történetnek mindig rettenetes vége lesz.
                    A 2. szinten interaktívabbá teheted a történetet a játék kimenetelének megváltoztatásával; néha megesznek, néha megmenekülsz!
                    Hadd döntsön Hedy véletlenszerűen!

                    ## Példa Hedy -kódra
                    ```
                    print Szabadulj ki a kísértetházból!
                    print Három ajtó van előtted...
                    valaszt is ask Melyik ajtót választod?
                    print Ezt az ajtót választottad ... valaszt
                    szornyek is a zombi, a vámpír, SEMMI, AMITŐL ELMENEKÜLHETSZ
                    print Amit látsz...
                    print szornyek at random
                    ```
                    ## Kihívás
                    Ez a történet meglehetősen egyszerű, talán egy kicsit érdekesebbé teheted egy izgalmasabb történet hozzáadásával.
                    Továbbá nagyon korlátozott eredményeket érhetsz el, csak 3 lehetőség van arra, hogy mi van az ajtók mögött. Talán még több szörnyetegre gondolhatsz, amelyet felvehetsz a listába!

                    ## Változtasd a játékot tévéműsorrá!
                    Végezetül szeretnénk egy kihívást küldeni Neked,  hogy változtasd meg ezt a játékot olyan játékműsorrá (mint amilyenek a tévében vannak), ahol a játékosok ajtót vagy bőröndöt választanak, és valamelyik nagy díjat tartalmaz!
                    Meg tudod csinálni?
                start_code: print 'Szabadulj ki a kísértetházból'
            3:
                story_text: |-
                    ## Kísértetház
                    A 3. szinten megtanulod használni az idézőjeleket a játékaidban.
                    Át tudod alakítani a kisértetház játékot úgy, hogy megfeleljen a 3. szintnek?
                start_code: print 'Szabadulj ki a kísértetházból'
            4:
                story_text: |-
                    ## Kísértetház
                    Eddig a szintig a kísértetjárta ház játék mindig arra kérte a játékost, hogy válasszon egy ajtót, de ahogy észrevettétek, nem igazán kellett helyesen válaszolniuk.
                    Abban az esetben, ha a játékos teljesen véletlenszerű választ adott, a játék továbbra is működne, és a játékos akár nyerhet is (annak ellenére, hogy nem választott ajtót).
                    A 4. szinten csak akkor nyerheti meg a játékot, ha ugyanazt az ajtót választja, amelyet Hedy véletlenszerűen választott ki.

                    ## Példa Hedy kódra
                    ```
                    print 'Szabadulj ki a kísértetházból!'
                    print 'Három ajtó van előtted...'
                    ajtok is 1,2,3
                    szornyek is verfarkas, mumia, vampir, zombi
                    valasztottajto is ask 'Melyik ajtót választod?'
                    print 'Az ajtó, amit választottál...' valasztottajto
                    helyesajto is ajtok at random
                    if valasztottajto is helyesajto print 'Nagyszerű! Kiszabadultál!'
                    else print 'Jaj ne! Megevett a ...' szornyek at random
                    ```
                start_code: print 'Szabadulj ki a kísértetházból'
            9:
                story_text: |-
                    ## Kísértetház
                    A 7. szinten több sor kódot ismételhetsz meg, ami lehetővé teszi, hogy a kísértetjárta házat még interaktívabbá tedd!

                    ## Példa Hedy kódra
                    ```
                    print 'Szabadulj ki a kísértetházból'
                    jatekos is elo
                    ajtok is 1, 2, 3
                    szornyek is  vampir, zombi, oriaspok
                    repeat 3 times
                        if jatekos is elo
                            helyesajto is ajtok at random
                            print 'Három ajtó van előtted...'
                            valasztottajto is ask 'Melyik ajtót választod?'
                            if valasztottajto is helyesajto
                                print 'Itt nincs szörny!'
                            else
                                print 'Megevett a(z) ' szornyek at random
                                jatekos is halott
                        else
                            print 'GAME OVER'
                    if jatekos is elo
                        print 'Nagyszerű! Túlélted!'
                    ```
                    ## Kihívás
                    Most nagyon nehéz megnyerni ezt a játékot, meg tudod könnyíteni a győzelmet?
                    Például úgy, hogy csak 1 rossz ajtó és 2 helyes ajtó van, 1 helyes  és 2 rossz ajtó helyett?
                start_code: print 'Szabadulj ki a kísértetházból'
            10:
                story_text: |-
                    ## Kísértetház
                    A 8. szinten megváltoztattuk az ismétlés parancsot, és hozzáadtunk egy sort a kísértetjárta házunkhoz, amely megmondja a játékosnak, hogy melyik szobában vannak.

                    ## Példa Hedy -kódra
                    ```
                    print 'Szabadulj ki a kísértetházból'
                    jatekos is elo
                    ajtok is 1, 2, 3
                    szornyek is  vampir, zombi, oriaspok
                    for i in range 1 to 3
                        if jatekos is elo
                            helyesajto is ajtok at random
                            print 'Három ajtó van előtted...'
                            valasztottajto is ask 'Melyik ajtót választod?'
                            if valasztottajto is helyesajto
                                print 'Itt nincs szörny!'
                            else
                                print 'Megevett a(z) ' szornyek at random
                                jatekos is halott
                        else
                            print 'GAME OVER'
                    if jatekos is elo
                        print 'Nagyszerű! Túlélted!'
                    ```
                start_code: print 'Szabadulj ki a kísértetházból'
    next:
        name: Mi a következő lépés?
        description: Mi a következő lépés?
        default_save_name: következő
        levels:
            1:
                story_text: |-
                    ## Mi a következő lépés?
                    Gratulálunk! Elérted az 1. szint végét. Remélhetőleg már készítettél néhány fantasztikus kódot, de Hedyben még sok mindent felfedezhetsz.

                    Az első szinten észrevehetted, hogy az "echo" parancs egyszerre csak egy bit információt tud menteni.
                    Például az éttermi kalandban visszhangozhattad, hogy mit akart enni a vevő, vagy mit akart inni, de nem mindkettőt egy mondatban.
                    ```
                    print Üdvözlünk a Hedynél
                    ask Mit szeretnél enni?
                    echo Szóval ezt akarod
                    ask Mit akarsz inni?
                    echo Szóval ezt akarod
                    ```
                    Ha a játékos hamburgert és kólát ír be, akkor nem mondhatja azt, hogy "Szóval ezt akarod..  hamburger és kóla", két külön sort kell készíteni.
                    Ezenkívül az "echo" parancs csak a mondat végén visszhangozza a szót. Tehát nem mondhatod, hogy „A hamburger hamarosan jön neked!”.

                    Ez megváltoztatja a 2. szintet. A 2. szinten megtanulhatsz olyan változókkal dolgozni, amelyek lehetővé teszik több információ mentését és kiíratását a kívánt helyre.
                    Ezen kívül megtanulod, hogyan kell dolgozni a "véletlenszerű" paranccsal, amellyel játékokat készíthetsz.
                    Menjünk tehát a következő szintre!
                start_code: print Menjünk!
            2:
                story_text: |-
                    ## Mi a következő lépés?
                    A 2. szinten a változókkal gyakoroltál, de talán találkoztál ezzel a hibával.

                    Próbálja meg futtatni ezt a kódot:
                    ```
                    nevem is Zita
                    print A nevem nevem
                    ```
                    Természetesen azt akartad kiíratni, hogy  "A nevem Zita", de Hedy az írja ki, hogy "A Zita Zita".
                    A 3. szinten ezt a problémát idézőjelek segítségével oldják meg.
                start_code: print Menjünk a következő szintre!
<<<<<<< HEAD
            3:
=======
# The sample code makes an invalid equality check, commenting out for now
#            10:
#                story_text: |-
#                    ## Mi a következő lépés?
#                    A kódod egyre jobban hasonlít egy python kódra, remek! A 9. szinten megtanulsz egy újabb kis lépést, hogy még inkább hasonlítson a pythonra.
#                    Egy másik nagyszerű dolog, amit a 9. szinten tanulsz, egy új parancs. A 8. szinten észrevehetted, hogy néha használhatsz egy másik "else" utasítást a kódban.
#                    Például:
#                    ```
#                    print 'Mi van ma ebédre?'
#                    lehetosegek is pizza, broccoli, green beans
#                    valasztott is lehetosegek at random
#                    if lehetosegek is pizza
#                        print 'Nyami! Pizza!'
#                    else
#                        print 'Jaj...'
#                    ```
#                    Ebben a kódban jó lenne, ha lenne 2x egy másik, hogy legyen egy lehetőség a brokkolihoz és egy a zöldbabhoz. A 9. szint az "elif" új paranccsal érkezik, amely ezt lehetővé teszi!
#                    Tehát nézd meg a következő szintet most!
#                start_code: print 'Menjünk a következő szintre!'
            8:
>>>>>>> 51f2fe68
                story_text: |-
                    ## Mi a következő lépés?
                    A 2. és 3. szinten már megtanultad a "at random" használatát, ami a játékot minden alkalommal mássá tette, amikor a kódot futtattad.
                    De ez nem igazán interaktív, a játékosnak nincs befolyása arra, ami a játékban történik.

                    A 4. szinten meg fogod tanulni az "if" parancsot, amely lehetővé teszi, hogy különböző válaszokat adjon a programban. Így például titkos jelszót programozhatsz a számítógépedhez.
                    Vegyünk tehát egy csúcsot a 4 -es szinten.
                start_code: print 'Menjünk a következő szintre!'
            4:
                story_text: |-
                    ## Mi a következő lépés?
                    Nagyszerű munka! Elérted a 4. szint végét, ami azt jelenti, hogy gyakoroltál az "if" és az "else" kifejezésekkel. Valószínűleg észrevetted, hogy a kódok egyre hosszabbak.
                    Például, ha „Boldog születésnapot” szeretnél programozni
                    ```
                    print 'boldog születésnapot'
                    print 'boldog születésnapot'
                    print 'boldog születésnapot kedves Hedy'
                    print 'boldog születésnapot'
                    ```
                    Ez sok kód főleg ugyanazokra a szavakra újra és újra. Szerencsére az 5. szinten van egy megoldás az "repeat" paranccsal, amely lehetővé teszi egy kódsor többszörös megismétlését.
                start_code: "print 'Menjünk a következő szintre!'"
            5:
                story_text: |-
                    ## Mi a következő lépés?
                    Most elérted az 5. szint végét, tehát megtanultad, hogyan kell megismételni egy kód sort. Például kódolhatod az éttermedett, hogy több vendégtől megkérdezhesd, mit szeretne enni.
                    Amit azonban még nem tehetsz meg, az, hogy kiszámítsd mindenkinek a vacsorája árát.

                    A 6. szint lehetővé teszi az összeadás, kivonás és szorzás használatát a programokban. Így kiszámíthatod az étteremben az árakat, de hozzáadhat egy titkos kódot is, hogy barátaid és családjuk kedvezményben részesülhessenek.
                    Egy másik lehetőség a 6. szinten a saját matematikai játék programozása, hogy a kistestvéred gyakorolja a szorzást.
                    Menj és nézd meg magadnak ezt a következő szinten!
                start_code: "print 'Menjünk a következő szintre!'"
            6:
                story_text: |-
                    ## Mi a következő lépés?
                    Az 5. szinten megtanultad, hogyan ismételj meg egyetlen kódsort. Ez jól jön, de nem mindig. Néha több sort szeretnél megismételni egy helyen.
                    A 7. szint lehetővé teszi, hogy csoportosíts pár sor kódot, és megismételd ezt a kis sorcsoportot egyszerre!

                    ```
                    repeat 5 times print 'A 7. szinten egyszerre több sor kódot is megismételhetsz!'
                    ```
                start_code: print 'Menjünk a következő szintre!'
            7:
                story_text: |-
                    ## Mi a következő lépés?
                    Elérted a 7. szint végét, remekül csinálod! A 8. szintre készülsz. A magasabb szinteken Hedy egyre inkább a Python programozási nyelv megtanítására összpontosít.
                    A Pythonban nincs `repeat` parancs, de van olyan parancs, amely úgy működik, mint az repeat. Kíváncsi vagy, hogyan működik "repeat" parancs "valódi" programozási nyelven? Gyorsan lépj a 8. szintre, hogy megtudd!
                start_code: print 'Menjünk a következő szintre!'
            9:
                story_text: |-
                    ## Mi a következő lépés?
                    A kódod egyre jobban hasonlít egy python kódra, remek! A 9. szinten megtanulsz egy újabb kis lépést, hogy még inkább hasonlítson a pythonra.
                    Egy másik nagyszerű dolog, amit a 9. szinten tanulsz, egy új parancs. A 8. szinten észrevehetted, hogy néha használhatsz egy másik "else" utasítást a kódban.
                    Például:
                    ```
                    print 'Mi van ma ebédre?'
                    lehetosegek is pizza, broccoli, green beans
                    valasztott is lehetosegek at random
                    if lehetosegek is pizza
                        print 'Nyami! Pizza!'
                    else
                        print 'Jaj...'
                    ```
                    Ebben a kódban jó lenne, ha lenne 2x egy másik, hogy legyen egy lehetőség a brokkolihoz és egy a zöldbabhoz. A 9. szint az "elif" új paranccsal érkezik, amely ezt lehetővé teszi!
                    Tehát nézd meg a következő szintet most!
                start_code: print 'Menjünk a következő szintre!'<|MERGE_RESOLUTION|>--- conflicted
+++ resolved
@@ -52,35 +52,21 @@
                     print Őrült zajokat hall mindenütt
                     print nev fél hogy ez egy kísértetjárta erdő
                     ```
-                    ## Véletlenszerűség
-                    Hozzáadhatsz valami véletlenszerűt is a történetéhez. Bármilyen szörnyet, állatot vagy
-                    más akadályt.
-                    Így hangzik:
-                    ```
-                    allatok is bagoly, sündisznó, tatu
-                    print Most hallja a allatok at random hangját
-                    ```
-
-            3:
-                start_code: print 'A történeted ide lesz írva!'
-                story_text: |-
-                    ## Történet a 3. szinten
-                    Lehet, hogy észrevetted, hogy még mindig van hiba a 2. szinten.
-                    Véletlenül megpróbáltál olyan mondatot készíteni, amely tartalmazza a nev szót?
-                    Ezt meg tudod oldani a 3. szinten.
-
-                    Idézőjeleket kell használnod minden kiíratáshoz.
-                    ## Példa Hedy kódra
-                    ```
-                    nev is Jancsi
-                    print 'A fő karakter neve ' nev
-                    print nev ' most az erdőben jár'
-                    print nev ' egy kicsit fél'
-                    allatok is bagoly, sündisznó, páncélos
-                    print 'Hallja a következő állat hangját: ' allatok at random
-                    print nev ' fél, hogy ez egy kísértetjárta erdő'
-                    ```
-            4:
+
+            7:
+                story_text: |-
+                    ## Történet
+                    A történetben valaki bizonyos szavakat többször is elmond. Például, ha valaki segítséget kér vagy elénekel egy dalt.
+                    Az ilyen ismétlést beírhatod a 6. szintbe tartozó történetbe a 'repeat' paranccsal.
+
+                    ## Példa Hedy kód
+                    ```
+                    print 'A herceg folyamatosan segítséget kért'
+                    repeat 5 times print 'Segítség!'
+                    print 'Miért nem segít nekem senki?'
+                    ```
+                start_code: repeat 5 times print 'Segítség!'
+            5:
                 story_text: |-
                     ## Történet a 4. szinten
                     Amit a 4. szinten megtehetsz, az még szórakoztatóbbá varázsolja történetedet. A 4.
@@ -101,26 +87,80 @@
                     if vege is jó print nev ' előveszi a kardot és a szörny gyorsan elszalad' else print 'A szörny megeszi ' nev '-t'
                     ```
                 start_code: print 'Itt lesz hamarosan a történeted!'
-            6:
-                story_text: |-
-                    ## Történet
-                    A történetben valaki bizonyos szavakat többször is elmond. Például, ha valaki segítséget kér vagy elénekel egy dalt.
-                    Az ilyen ismétlést beírhatod a 6. szintbe tartozó történetbe a 'repeat' paranccsal.
-
-                    ## Példa Hedy kód
-                    ```
-                    print 'A herceg folyamatosan segítséget kért'
-                    repeat 5 times print 'Segítség!'
-                    print 'Miért nem segít nekem senki?'
-                    ```
-                start_code: repeat 5 times print 'Segítség!'
+            4:
+                start_code: print 'A történeted ide lesz írva!'
+                story_text: |-
+                    ## Történet a 3. szinten
+                    Lehet, hogy észrevetted, hogy még mindig van hiba a 2. szinten.
+                    Véletlenül megpróbáltál olyan mondatot készíteni, amely tartalmazza a nev szót?
+                    Ezt meg tudod oldani a 3. szinten.
+
+                    Idézőjeleket kell használnod minden kiíratáshoz.
+                    ## Példa Hedy kódra
+                    ```
+                    nev is Jancsi
+                    print 'A fő karakter neve ' nev
+                    print nev ' most az erdőben jár'
+                    print nev ' egy kicsit fél'
+                    allatok is bagoly, sündisznó, páncélos
+                    print 'Hallja a következő állat hangját: ' allatok at random
+                    print nev ' fél, hogy ez egy kísértetjárta erdő'
+                    ```
+            3:
+                start_code: print A te történeted
+                story_text: |+
+
+                    ## Véletlenszerűség
+                    Hozzáadhatsz valami véletlenszerűt is a történetéhez. Bármilyen szörnyet, állatot vagy
+                    más akadályt.
+                    Így hangzik:
+                    ```
+                    allatok is bagoly, sündisznó, tatu
+                    print Most hallja a allatok at random hangját
+                    ```
+
     songs:
         image: songs.png
         name: Énekelj egy dalt!
         default_save_name: Dal
         description: Dal kiíratása
         levels:
-            5:
+            8:
+                start_code: print 'Üveg sör'
+                story_text: |-
+                    ## Dalok
+                    A 6. szinten a "Üveg sör" dalt programoztad. Egy verset alkottál, majd 99 -szer kellett lemásolnod a verssorokat. A 7. szinten 99 alkalommal ismételheted meg a dalt, csak egy egyszerű sor hozzáadásával!
+
+                    ## Példa Hedy kódra
+                    ```
+                    verssor is 99
+                    print verssor ' üveg sör a falon'
+                    print verssor ' üveg sör'
+                    print 'Vegyél egyet, add tovább'
+                    verssor is verssor - 1
+                    print verssor 'üveg sör a falon'
+                    ```
+            7:
+                start_code: print 'Baby Shark'
+                story_text: |-
+                    ## Dalok az 5. szinten
+                    A dalok gyakran sok ismétlést tartalmaznak. Például... Baby Shark! Ha elénekled, ugyanazt énekled folyamatosan:
+
+                    Baby Shark tututudutudu <br>
+                    Baby Shark tututudutudu <br>
+                    Baby Shark tututudutudu <br>
+                    Baby Shark
+
+                    ezt a dalt sokkal rövidebbé teheted egy `repeat` utasítással! Be tudod fejezni a kódot?
+
+                    ## Példa Hedy kód
+                    ```
+                    repeat _ _ print 'Baby Shark tututudutudu'
+                    print 'Baby Shark'
+                    ```
+
+                    A Baby Shark után természetesen más dalokat is programozhat. Sok dal van ismétléssel.
+            6:
                 start_code: print 'Baby shark'
                 story_text: |-
                     ## Dalok
@@ -144,88 +184,46 @@
                     * repeat 3 times print 'Baby Shark Tutududududu'
 
                     De ahogyan ebben a leckében látni fogod, néha több sort is meg akarsz együtt ismételni. Ezt meg lehet tenni vágással és beillesztéssel, de ez sok munka. A 7. szinten megtanulod, hogyan kell ezt könnyebben megtenni.
-            6:
-                start_code: print 'Baby Shark'
-                story_text: |-
-                    ## Dalok az 5. szinten
-                    A dalok gyakran sok ismétlést tartalmaznak. Például... Baby Shark! Ha elénekled, ugyanazt énekled folyamatosan:
-
-                    Baby Shark tututudutudu <br>
-                    Baby Shark tututudutudu <br>
-                    Baby Shark tututudutudu <br>
-                    Baby Shark
-
-                    ezt a dalt sokkal rövidebbé teheted egy `repeat` utasítással! Be tudod fejezni a kódot?
-
-                    ## Példa Hedy kód
-                    ```
-                    repeat _ _ print 'Baby Shark tututudutudu'
-                    print 'Baby Shark'
-                    ```
-
-                    A Baby Shark után természetesen más dalokat is programozhat. Sok dal van ismétléssel.
-            7:
-                start_code: print 'Üveg sör'
-                story_text: |-
-                    ## Dalok
-                    A 6. szinten a "Üveg sör" dalt programoztad. Egy verset alkottál, majd 99 -szer kellett lemásolnod a verssorokat. A 7. szinten 99 alkalommal ismételheted meg a dalt, csak egy egyszerű sor hozzáadásával!
-
-                    ## Példa Hedy kódra
-                    ```
-                    verssor is 99
-                    print verssor ' üveg sör a falon'
-                    print verssor ' üveg sör'
-                    print 'Vegyél egyet, add tovább'
-                    verssor is verssor - 1
-                    print verssor 'üveg sör a falon'
-                    ```
     dishes:
         image: dishes.png
         name: Ki mosogat?
         default_save_name: mosogat
         description: Használd a számítógépet, hogy lásd, ki mosogat (Kezdd a 2. szinten)
         levels:
-            2:
-                start_code: |-
-                    print Ki mosogat?
+            7:
+                start_code: print 'Ki mosogat?'
+                story_text: |-
+                    ## Mosogatóprogram az 6. szinten
+                    Az `repeat` segítségével megismételheted a kódrészleteket. Ennek segítségével
+                    kiszámíthatod, hogy kik fogj mosogatni az egész héten.
+                    ## Példa Hedy kód
+                    ```
+                    emberek is anya, apa, Edit, Gizi
+                    repeat _ _ print 'a mosogató:' _
+                    ```
+            6:
+                start_code: print 'Ki mosogat?'
                 story_text: |-
                     ## Mosogatóprogram
-                    Otthon általában nem értesz egyet abban, hogy kinek kell ma mosogatnia vagy kicserélnie az alomdobozt?
-
-                    Ezután hagyhatod, hogy a számítógép nagyon tisztességesen válasszon. Ezt beprogramozhatod a 2. szinten!
-
-                    Először állítsd össze a családja tagjainak listáját. Ezután válaszd az 'at random' lehetőséget a listából.
+                    Ki milyen gyakran mosogat? Ez igazságos? Ezt megszámolhatod a 5. szinten.
 
                     ## Példa Hedy kód
                     ```
                     emberek is anya, apa, Edit, Gizi
-                    print emberek at random
-                    ```
+                    edit_mosogat is 0
+                    mosogato is emberek at random
+                    print 'A mosogató' mosogato
+                    if mosogato is Edit edit_mosogat is edit_mosogat + 1
+                    print 'Edit ezen a héten' edit_mosogat 'alkalommal mosogatott'
+                    ```
+
+                    Most néhányszor átmásolhatod a 3–5-ös sorokat (pl. az egész hétre 7-szer), hogy ismét egy egész hétre számoljon.
+                    Elkészíted az egész hét kódját?
 
                     ## Mi a következő lépés?
-                    Véletlenül megpróbáltál olyan mondatot alkotni, amely az emberek szót tartalmazta?
-
-                    Pl. `print Ezek közül az emberek közül választottam`. Próbáld ki, ha még nem tetted meg.
-
-                    Ez nem működik megfelelően! Aztán megkapod: [apu, anya, Edit, Gizi] közül választottam. Ezt meg tudod majd oldani a 3. szinten.
-            3:
-                start_code: print 'Ki mosogat?'
-                story_text: |-
-                    ## Mosogatóprogram
-
-                    Az idézőjelek segítségével szebbé teheted a mosogatás tervezését.
-                    Ezúttal a minta kód nem egészen teljes.
-                    Ki tudod egészíteni a kódot a helyes parancsok vagy karakterek pontokra történő
-                    beírásával?
-                    Minden üres helyet egy paranccsal kell kicserélni.
-                    Tipp: Ne felejtsd el az idézőjeleket
-                    ## Példa Hedy kód
-                    ```
-                    emberek is anya, apa, Edit, Gizi
-                    print _ ő mosogat: _
-                    print emberek at _
-                    ```
-            4:
+                    Most sokat kell másolnod és beillesztened, igaz? Ezt a 7. szinten javítjuk.
+                    Ezen a szinten a vége a mosogató kalandnak! De még mindig sok kaland van más szinteken, például egy számológéppel, egy interaktív történettel és egy bonyolultabb játékkal.
+            5:
                 start_code: print 'Ki mosogat?'
                 story_text: |-
                     ## Mosogatóprogram
@@ -241,46 +239,121 @@
                     if mosogato is Gizi print _ sajnos mosogatnom kell _ else print 'szerencsére nem én,
                     mert' _ 'már mosogat'
                     ```
-            5:
+            4:
                 start_code: print 'Ki mosogat?'
                 story_text: |-
                     ## Mosogatóprogram
-                    Ki milyen gyakran mosogat? Ez igazságos? Ezt megszámolhatod a 5. szinten.
-
+
+                    Az idézőjelek segítségével szebbé teheted a mosogatás tervezését.
+                    Ezúttal a minta kód nem egészen teljes.
+                    Ki tudod egészíteni a kódot a helyes parancsok vagy karakterek pontokra történő
+                    beírásával?
+                    Minden üres helyet egy paranccsal kell kicserélni.
+                    Tipp: Ne felejtsd el az idézőjeleket
                     ## Példa Hedy kód
                     ```
                     emberek is anya, apa, Edit, Gizi
-                    edit_mosogat is 0
-                    mosogato is emberek at random
-                    print 'A mosogató' mosogato
-                    if mosogato is Edit edit_mosogat is edit_mosogat + 1
-                    print 'Edit ezen a héten' edit_mosogat 'alkalommal mosogatott'
-                    ```
-
-                    Most néhányszor átmásolhatod a 3–5-ös sorokat (pl. az egész hétre 7-szer), hogy ismét egy egész hétre számoljon.
-                    Elkészíted az egész hét kódját?
+                    print _ ő mosogat: _
+                    print emberek at _
+                    ```
+            3:
+                start_code: |-
+                    print Ki mosogat?
+                story_text: |-
+                    ## Mosogatóprogram
+                    Otthon általában nem értesz egyet abban, hogy kinek kell ma mosogatnia vagy kicserélnie az alomdobozt?
+
+                    Ezután hagyhatod, hogy a számítógép nagyon tisztességesen válasszon. Ezt beprogramozhatod a 2. szinten!
+
+                    Először állítsd össze a családja tagjainak listáját. Ezután válaszd az 'at random' lehetőséget a listából.
+
+                    ## Példa Hedy kód
+                    ```
+                    emberek is anya, apa, Edit, Gizi
+                    print emberek at random
+                    ```
 
                     ## Mi a következő lépés?
-                    Most sokat kell másolnod és beillesztened, igaz? Ezt a 7. szinten javítjuk.
-                    Ezen a szinten a vége a mosogató kalandnak! De még mindig sok kaland van más szinteken, például egy számológéppel, egy interaktív történettel és egy bonyolultabb játékkal.
-            6:
-                start_code: print 'Ki mosogat?'
-                story_text: |-
-                    ## Mosogatóprogram az 6. szinten
-                    Az `repeat` segítségével megismételheted a kódrészleteket. Ennek segítségével
-                    kiszámíthatod, hogy kik fogj mosogatni az egész héten.
-                    ## Példa Hedy kód
-                    ```
-                    emberek is anya, apa, Edit, Gizi
-                    repeat _ _ print 'a mosogató:' _
-                    ```
+                    Véletlenül megpróbáltál olyan mondatot alkotni, amely az emberek szót tartalmazta?
+
+                    Pl. `print Ezek közül az emberek közül választottam`. Próbáld ki, ha még nem tetted meg.
+
+                    Ez nem működik megfelelően! Aztán megkapod: [apu, anya, Edit, Gizi] közül választottam. Ezt meg tudod majd oldani a 3. szinten.
     dice:
         description: Készítsd el a saját kockádat
         name: Készítsd el a saját kockádat
         default_save_name: Kocka
         image: dice.png
         levels:
-            2:
+            7:
+                story_text: |-
+                    ## Kocka az 6. szinten
+                    Az 5. szinten ismét készíthetsz kockát . A `repeat` kóddal könnyedén dobhatsz egy
+                    csomó dobókockát.
+                    Próbáld meg befejezni a mintakódot! A kötőjeleknek több parancsot és karaktert
+                    kell tartalmazniuk.
+                    De talán teljesen más kockát akarsz készíteni. Természetesen lehet!
+
+                    ## Példa Hedy kód
+                    ```
+                    dobások is 1, 2, 3, 4, 5, giliszta
+                    repeat _ _ print _ _
+                    ```
+                start_code: print 'Mit dobunk ezúttal?'
+            6:
+                story_text: |-
+                    ## Kocka
+                    Azt is megteheted, hogy újra egy giliszta kockát csinálsz a 6. szinten, de most kiszámíthatod azt is, hogy hány pontot dobtál.
+
+                    Lehet, hogy tudod, hogy a giliszta 5 pontot számít a játékban. Most egy dobás után azonnal kiszámíthatod, hány pontot dobott.
+
+                    Ez az a kód, amely kiszámítja a pontokat egy dobáshoz:
+
+                    ## Példa Hedy kód
+                    ```
+                    dobasok is 1, 2, 3, 4, 5, giliszta
+                    pontok is 0
+                    dobas is dobasok at random
+                    print 'a dobásod' dobas
+                    if dobas is giliszta pontok is pontok + 5 else pontok is pontok + dobas
+                    print 'Pontok:' pontok
+                    ```
+
+                    Át tudod alakítani a kódot, hogy megkapd a 8 kockadobás összpontszámát? Ehhez ki kell vágnod és be kell illesztened a kód egyes sorait.
+
+                    ## Előretekintés
+
+                    Sikerült kiszámolni a 8 kocka pontszámát? Ehhez sok vágás és beillesztés kellett, igaz? Ezt megkönnyítjük a 7. szinten!
+                start_code: print 'Mit dobunk ezúttal?'
+            5:
+                story_text: |-
+                    ## Kocka
+                    Ismét készíthetsz egy kockát a 4. szinten az `if` használatával.
+                    Töltsd ki a mintakódot úgy, hogy a kód azt mondja: "Megállíthatod a dobást", miután
+                    földigilisztát dobtál.
+                    De lehet, hogy újra létre akarsz hozni egy kockát egy teljesen más játékból. Ez is
+                    rendben van! Ezután állítsd be a saját reakcióját. Pl. „Igen” 6-ra és „kár” valami másra.
+                    ## Példa Hedy kód
+                    ```
+                    dobasok is 1, 2, 3, 4, 5, giliszta
+                    dobas _
+                    print 'Te' _ 'dobtál'
+                    if _ is giliszta print 'Megállhatsz.' _ print 'Dobj újra!'
+                    ```
+                start_code: print 'Mit dobunk ezúttal?'
+            4:
+                story_text: |-
+                    ## Kocka
+                    A 3. szinten mondatokat készíthetünk a változó értékével, természetesen idézőjelekkel.
+                    Ezúttal a minta kód nem egészen teljes. Be tudod fejezni a kódot?
+                    ## Példa Hedy kód
+                    ```
+                    dobasok is 1, 2, 3, 4, 5, earthworm
+                    print _ te jössz _
+                    print _ _ _ <- itt kell beprogramozni a dobást
+                    ```
+                start_code: print 'Mit dobunk ezúttal?'
+            3:
                 start_code: print Mit dobunk ezúttal?
                 story_text: |-
                     ## Kocka
@@ -301,74 +374,6 @@
                     Például. `print Választottam a dobasok közül`. Próbáld ki, ha még nem tetted meg.
                     Ez nem működik megfelelően! Aztán megkapod: Az [1, 2, 3, 4, 5, földigiliszta] közül
                     választottam. Ezt meg tudod majd oldani a 3. szinten.
-            3:
-                story_text: |-
-                    ## Kocka
-                    A 3. szinten mondatokat készíthetünk a változó értékével, természetesen idézőjelekkel.
-                    Ezúttal a minta kód nem egészen teljes. Be tudod fejezni a kódot?
-                    ## Példa Hedy kód
-                    ```
-                    dobasok is 1, 2, 3, 4, 5, earthworm
-                    print _ te jössz _
-                    print _ _ _ <- itt kell beprogramozni a dobást
-                    ```
-                start_code: print 'Mit dobunk ezúttal?'
-            4:
-                story_text: |-
-                    ## Kocka
-                    Ismét készíthetsz egy kockát a 4. szinten az `if` használatával.
-                    Töltsd ki a mintakódot úgy, hogy a kód azt mondja: "Megállíthatod a dobást", miután
-                    földigilisztát dobtál.
-                    De lehet, hogy újra létre akarsz hozni egy kockát egy teljesen más játékból. Ez is
-                    rendben van! Ezután állítsd be a saját reakcióját. Pl. „Igen” 6-ra és „kár” valami másra.
-                    ## Példa Hedy kód
-                    ```
-                    dobasok is 1, 2, 3, 4, 5, giliszta
-                    dobas _
-                    print 'Te' _ 'dobtál'
-                    if _ is giliszta print 'Megállhatsz.' _ print 'Dobj újra!'
-                    ```
-                start_code: print 'Mit dobunk ezúttal?'
-            5:
-                story_text: |-
-                    ## Kocka
-                    Azt is megteheted, hogy újra egy giliszta kockát csinálsz a 6. szinten, de most kiszámíthatod azt is, hogy hány pontot dobtál.
-
-                    Lehet, hogy tudod, hogy a giliszta 5 pontot számít a játékban. Most egy dobás után azonnal kiszámíthatod, hány pontot dobott.
-
-                    Ez az a kód, amely kiszámítja a pontokat egy dobáshoz:
-
-                    ## Példa Hedy kód
-                    ```
-                    dobasok is 1, 2, 3, 4, 5, giliszta
-                    pontok is 0
-                    dobas is dobasok at random
-                    print 'a dobásod' dobas
-                    if dobas is giliszta pontok is pontok + 5 else pontok is pontok + dobas
-                    print 'Pontok:' pontok
-                    ```
-
-                    Át tudod alakítani a kódot, hogy megkapd a 8 kockadobás összpontszámát? Ehhez ki kell vágnod és be kell illesztened a kód egyes sorait.
-
-                    ## Előretekintés
-
-                    Sikerült kiszámolni a 8 kocka pontszámát? Ehhez sok vágás és beillesztés kellett, igaz? Ezt megkönnyítjük a 7. szinten!
-                start_code: print 'Mit dobunk ezúttal?'
-            6:
-                story_text: |-
-                    ## Kocka az 6. szinten
-                    Az 5. szinten ismét készíthetsz kockát . A `repeat` kóddal könnyedén dobhatsz egy
-                    csomó dobókockát.
-                    Próbáld meg befejezni a mintakódot! A kötőjeleknek több parancsot és karaktert
-                    kell tartalmazniuk.
-                    De talán teljesen más kockát akarsz készíteni. Természetesen lehet!
-
-                    ## Példa Hedy kód
-                    ```
-                    dobások is 1, 2, 3, 4, 5, giliszta
-                    repeat _ _ print _ _
-                    ```
-                start_code: print 'Mit dobunk ezúttal?'
     rock:
         description: Készíts saját kő, papír, olló játékot
         default_save_name: Kő
@@ -393,7 +398,44 @@
 
                     ## Mi a következő lépés?
                     Az ismétlés természetesen kissé unalmas, mert a számítógép nem választ semmit. Ezt később mi magunk is elkészítjük.
-            2:
+            5:
+                start_code: print 'Üdvözlünk saját kő, papír olló játékodon!'
+                story_text: |-
+                    ## Kő, papír, olló
+                    A 4. szinten meghatározhatjuk, hogy ki nyert.
+                    Ehhez szükséged van az új `if` kódra.
+
+                    Mentsd el a a számítógép választását egy tetszőleges névvel.
+                    Ezután használhatod az `if' utasítást, hogy lásd, azonosak-e vagy különböznek-e.
+                    Befejezed a kódot?
+
+                    ## Példa Hedy kód
+                    ```
+                    lehetoseg is kő, papír, olló
+                    szamitogepe is _
+                    valaszt is ask Mit választasz?
+                    print 'ezt választottad: ' _
+                    print 'a számítógép választása: ' _
+                    if _ is _ print 'döntetlen!' else print 'nem döntetlen'
+                    if valaszt is kő and szamitogepe is papír print 'számítógép nyert'
+                    ```
+
+                    Először töltsd ki a helyes kódot a pontok helyén, és nézd meg, hogy döntetlen-e.
+
+            4:
+                start_code: print 'Üdvözlünk saját kő, papír olló játékodon!'
+                story_text: |
+                    ## Kő, papír, olló
+                    A 3. szinten tovább programozhatunk kő, papírt, ollót. De ha szöveget szeretnél
+                    hozzáadni, akkor itt is idézőjeleket kell használnod.
+                    Egészítsd ki a kódot úgy, hogy a helyes parancsokat vagy karaktereket írd be a
+                    aláhúzásokra?
+                    ## Példa Hedy
+                    ```
+                    valasztas is kő, papír, olló
+                    print _ A számítógép ezt választotta: _ _ at _
+                    ```
+            3:
                 story_text: |
                     ## Kő, papír, olló
                     A 2. szinten listákat írhatunk be, és választhatunk belőlük dolgokat.
@@ -414,119 +456,13 @@
                     Ez nem működik megfelelően! Aztán megkapod: a [kő, papír, olló] közül választottam.
                     Ezt meg tudod majd oldani a 3. szinten.
                 start_code: print Üdvözlünk saját kő papír olló játékodon!
-            3:
-                start_code: print 'Üdvözlünk saját kő, papír olló játékodon!'
-                story_text: |
-                    ## Kő, papír, olló
-                    A 3. szinten tovább programozhatunk kő, papírt, ollót. De ha szöveget szeretnél
-                    hozzáadni, akkor itt is idézőjeleket kell használnod.
-                    Egészítsd ki a kódot úgy, hogy a helyes parancsokat vagy karaktereket írd be a
-                    aláhúzásokra?
-                    ## Példa Hedy
-                    ```
-                    valasztas is kő, papír, olló
-                    print _ A számítógép ezt választotta: _ _ at _
-                    ```
-            4:
-                start_code: print 'Üdvözlünk saját kő, papír olló játékodon!'
-                story_text: |-
-                    ## Kő, papír, olló
-                    A 4. szinten meghatározhatjuk, hogy ki nyert.
-                    Ehhez szükséged van az új `if` kódra.
-
-                    Mentsd el a a számítógép választását egy tetszőleges névvel.
-                    Ezután használhatod az `if' utasítást, hogy lásd, azonosak-e vagy különböznek-e.
-                    Befejezed a kódot?
-
-                    ## Példa Hedy kód
-                    ```
-                    lehetoseg is kő, papír, olló
-                    szamitogepe is _
-                    valaszt is ask Mit választasz?
-                    print 'ezt választottad: ' _
-                    print 'a számítógép választása: ' _
-                    if _ is _ print 'döntetlen!' else print 'nem döntetlen'
-                    if valaszt is kő and szamitogepe is papír print 'számítógép nyert'
-                    ```
-
-                    Először töltsd ki a helyes kódot a pontok helyén, és nézd meg, hogy döntetlen-e.
-
-<<<<<<< HEAD
-                    Ezután néhányszor másold az utolsó sort, és töltsd ki helyesen az összes opciót.
-
-                    Most elkészült a saját kő, papír, olló! Még mindig kissé bonyolult a sokféle lehetőséggel, nem?
-                    Ezt egy kicsit megkönnyítjük egy későbbi szinten.
-=======
-            4:
-                start_code: print 'Üdvözlünk saját kő, papír olló játékodon!'
-                story_text: |
-                    ## Kő, papír, olló
-                    A 3. szinten tovább programozhatunk kő, papírt, ollót. De ha szöveget szeretnél
-                    hozzáadni, akkor itt is idézőjeleket kell használnod.
-                    Egészítsd ki a kódot úgy, hogy a helyes parancsokat vagy karaktereket írd be a
-                    aláhúzásokra?
-                    ## Példa Hedy
-                    ```
-                    valasztas is kő, papír, olló
-                    print _ A számítógép ezt választotta: _ _ at _
-                    ```
-            3:
-                story_text: |
-                    ## Kő, papír, olló
-                    A 2. szinten listákat írhatunk be, és választhatunk belőlük dolgokat.
-                    Először készíts egy listát az `is` segítségével. Ezután hagyhatod, hogy a számítógép a `at
-                    random` segítségével válasszon ki valamit a listából.
-                    Például megengedheted, hogy a számítógép kő, papír és olló közül válogasson.
-                    ## Példa Hedy kód
-                    ```
-                    valasztas is kő, papír, olló
-                    print valasztas at random
-                    ```
-                    Újra használhatod a `ask'-t a 2. szinten. Kiírathatod számítógép a választását?
-                    Vigyázz, a `ask` most másképp működik, mint az 1. szinten. Előtte el kell nevezni.
-                    ## Előretekintés
-                    Véletlenül megpróbáltál olyan mondatot megfogalmazni, amely tartalmazza a valasztas
-                    változót?
-                    Például. ```print Az enyém: valasztas```. Próbáld ki, ha még nem tetted meg.
-                    Ez nem működik megfelelően! Aztán megkapod: a [kő, papír, olló] közül választottam.
-                    Ezt meg tudod majd oldani a 3. szinten.
-                start_code: print Üdvözlünk saját kő papír olló játékodon!
->>>>>>> 51f2fe68
     calculator:
         name: Számológép
         description: Készíts számológépet
         default_save_name: Számológép
         image: calculator.png
         levels:
-            5:
-                story_text: |-
-                    ## Számológép
-                    Most, hogy tudsz számolni, létrehozhatsz egy programot is a matematikai számítások gyakorlásához. A számításokat magad is elkészítheted, például:
-
-                    ## Example Hedy code
-                    ```
-                    jo_valasz is 11 * 27
-                    valasz is ask 'Mennyi 11 és 27 szorzata?'
-                    if valasz is jo_valasz print 'nagyszerű!'
-                    else print 'Nem jó! Ennyi: ' jo_valasz
-                    ```
-                    ## Véletlen számok
-                    Azt is engedélyezheted, hogy a számítógép véletlenszerű számításokat végezzen véletlenszámok használatával.
-
-                    Így válassz ki pár táblázatot a gyakorláshoz, és ettől mindig más eredményt kapsz
-                    ## Példa Hedy kód
-                    ```
-                    tablazat is 4, 5, 6, 8
-                    szamok is 1, 2, 3, 4, 5, 6, 7, 8, 9, 10
-                    tabla is tablazat at random
-                    szam is szamok at random
-                    jo_valasz is tabla * szam
-                    valasz is ask 'Mennyi ' tabla ' és ' szam ' szorzata?'
-                    if valasz is jo_valasz print 'rendben'
-                    else print 'hiba! ennyi: ' jo_valasz
-                    ```
-                start_code: print 'Üdvözlünk a számológépnél!'
-            8:
+            9:
                 story_text: |-
                     ## Számológép
                     A 6. szinten megtanultad a számológép készítését, a 7. szinten kibővítheted ezt a kódot, és egy kis matematikai játékot készíthetsz belőle. Mint ez...
@@ -547,6 +483,34 @@
                     print 'Szép munka! A pontszámod... ' pontszam ' a 10-ből!'
                     ```
                 start_code: print 'Üdvözölünk a számológépnél!'
+            6:
+                story_text: |-
+                    ## Számológép
+                    Most, hogy tudsz számolni, létrehozhatsz egy programot is a matematikai számítások gyakorlásához. A számításokat magad is elkészítheted, például:
+
+                    ## Example Hedy code
+                    ```
+                    jo_valasz is 11 * 27
+                    valasz is ask 'Mennyi 11 és 27 szorzata?'
+                    if valasz is jo_valasz print 'nagyszerű!'
+                    else print 'Nem jó! Ennyi: ' jo_valasz
+                    ```
+                    ## Véletlen számok
+                    Azt is engedélyezheted, hogy a számítógép véletlenszerű számításokat végezzen véletlenszámok használatával.
+
+                    Így válassz ki pár táblázatot a gyakorláshoz, és ettől mindig más eredményt kapsz
+                    ## Példa Hedy kód
+                    ```
+                    tablazat is 4, 5, 6, 8
+                    szamok is 1, 2, 3, 4, 5, 6, 7, 8, 9, 10
+                    tabla is tablazat at random
+                    szam is szamok at random
+                    jo_valasz is tabla * szam
+                    valasz is ask 'Mennyi ' tabla ' és ' szam ' szorzata?'
+                    if valasz is jo_valasz print 'rendben'
+                    else print 'hiba! ennyi: ' jo_valasz
+                    ```
+                start_code: print 'Üdvözlünk a számológépnél!'
     restaurant:
         name: Étterem
         default_save_name: Étterem
@@ -589,79 +553,70 @@
                     print Köszönjük a rendelésedet.
                     print A etel és ital mindjárt itt lesz!
                     ```
-
-                    ## Véletlenszerű étterem
-                    Nehezen tudod eldönteni, mit szeretnél vacsorázni? Engedheted, hogy Hedy válasszon neked!
-                    Egyszerűen add hozzá kedvenc (vagy legkevésbé kedvenc) ételeidnek listáját, és Hedy véletlenszerűen választhatja ki a vacsorádat.
-                    Szórakozhatsz egy kicsit, ha hagyod, hogy Hedy megválassza a vacsora árát is! Mit fogsz kapni?
-
-                    ## Példa Hedy Code véletlenszerű étterem
-
-                    ```
-                    print Üdvözöljük a Hedy's Random étteremben!
-                    print Az egyetlen étterem amely véletlenszerűen kiválasztja az étkezést és annak árát az Ön számára!
-                    eloetelek is saláta, leves, sajt
-                    foetel is pizza, kelbimbó, spagetti
-                    desszertek is brownie, fagylalt, francia sajtok
-                    ital is kóla, sör, víz
-                    arak is 1000 forint, 2000 forint, 3000 forint
-                    print A következővel indul: eloetelek at random
-                    print Ezután kiszolgáljuk: foetel at random
-                    print És desszertként: desszertek at random
-                    print Igyon egy italt
-                    print Ez lesz: arak at random
-                    print Köszönöm és élvezze az étkezést!
-                    ```
-            3:
-                start_code: ''
+            11:
+                start_code: print 'Üdvözlünk a Hedy étteremben!'
                 story_text: |-
                     ## Étterem
-                    A 3. szinten idézőjeleket fogunk alkalmazni, amikor a `print` parancsot használjuk.
-                    Tudod-e idézőjelek hozzáadásával működtetni a 2. szintű kódodat a 3. szinten?
-
-                    Légy óvatos! A 2. szinten aposztrófokat engedélyeztek a szövegben, de a 3. szinten Hedy összetéveszti őket idézőjelekkel, és a kód nem fog működni!
-                    Tehát ahelyett, hogy beírnád a `print ma pizzát szolgálunk fel` kifejezést, írd be a `print` 
-                     ma pizzát szolgálunk fel` parancsot.
-
-                    ## Példa Hedy Étterem
-                    ```
-                    print 'Üdvözlünk a Hedy Étteremben!'
-                    print 'Ma pizzát vagy lasagnat szolgálunk fel.'
-                    etel is ask 'Mit szeretnél enni?'
-                    print 'Jó választás! A(z) ' etel ' nekem is kedvencem!'
-                    feltet is ask 'Szeretnél hús vagy zöldséget rá?'
-                    print etel ' , rajta a(z) ' feltet ' már úton van!'
-                    ital is ask 'Mit szeretnél inni hozzá?'
-                    print 'Köszönjük a rendelésedet.'
-                    print 'A(z) ' etel ' és a(z) ' ital ' mindjárt itt lesz!'
-                    ```
-            4:
-                start_code: ''
+                    Az "for i in 1 in 5" tartományban használhatjuk a több vásárló megrendeléseinek rendezett kiíratására.
+
+                    ## Példa Hedy kódra
+                    ```
+                    print 'Üdvözlünk a Hedynél!'
+                    emberek is ask 'Hány ember számára rendelsz?'
+                    for i in range 1 to emberek
+                        print 'Rendelésszám ' i
+                        etel is ask 'Mit szeretnél enni?'
+                        print etel
+                        if etel is sültkrumpli
+                            szosz is ask 'Milyen szószt szeretnél hozzá?'
+                            print szosz
+                        ital is ask 'Mit szeretnél inni?'
+                        print ital
+                    ar is 400 * emberek
+                    print 'Ez ' ar ' forint lesz, kérem'
+                    ```
+            9:
+                start_code: print 'Üdvözlünk a Hedy étteremben!'
                 story_text: |-
                     ## Étterem
-                    A 4. szinten az if parancs lehetővé teszi, hogy kérdéseket tegyél fel ügyfeleidnek, és különböző módon felelj a válaszaikra.
-                    Az alábbi példában láthatod, hogy megkérdezheted az ügyfeledet, hogy szeretné-e hallani a különlegességeket, és Hedy ennek megfelelően válaszolhat.
-
-                    ## Példa Hedy kódra
-                    ```
-                    print 'Üdvözlünk a Hedy Étteremben!'
-                    kulonleges is ask 'Szeretnél hallani ma a különlegességeinkről?'
-                    if kulonleges is igen print 'Mai különlegességünk piri piri csirke és rizs.' else print 'Nem probléma.'
-                    etel is ask 'Mit szeretnél enni?'
-                    print 'Egy ' etel', mindjárt jön!'
-                    ital is ask 'Mit szeretnél inni hozzá?'
-                    if ital is kóla print 'Sajnálom a kóla kifogyott!' else print 'Jó választás!!'
-                    mas is ask 'Szeretnél valami mást?'
-                    print 'Hadd ismételjem el a rendelésedet...'
-                    print 'Egy ' etel
-                    if ital is kóla print 'és...' else print 'Egy ' ital
-                    if mas is nem print 'Ez minden!' else print 'Egy  ' mas
-                    print 'Köszönjük a rendelésedet, jó étvágyat !'
+                    A 7. szinten több sor kód megismétlésével bonyolultabbá teheted virtuális éttermedet. Mint ez:
+
+                    ```
+                    print 'Üdvözlünk a Hedy étteremben!'
+                    emberek is ask 'Hány ember jön ma??'
+                    print 'Nagyszerű!'
+                    print 'A mai menü pizza vagy saláta'
+                    ar is 0
+                    repeat emberek times
+                        etel is ask 'Mit szeretnél rendelni?'
+                        print etel
+                        if etel is pizza
+                            ar is ar + 1000
+                        else
+                            ar is ar + 800
+                    print 'Köszönjük rendelésedet!'
+                    print 'Ez ' ar ' forint lesz'
+                    print 'Köszönöm, jó étvágyat!!'
                     ```
 
                     ## Kihívás
-                    Tudnál még több kérdést feltenni az ügyfeleknek, amikor rendelnek, és különböző  módon felelni a válaszaikra az if paranccsal?
-            5:
+                    Természetesen ez a kód bővíthető a menü további elemeivel, italokkal és/vagy több fogással, így nyugodtan adj hozzá annyi lehetőséget, amennyit csak akarsz!
+            7:
+                start_code: print 'Üdvözlünk a Hedy étteremben!'
+                story_text: |-
+                    ## Étterem
+                    Az 6. szinten megtanultad, hogyan használhatod az ismétlés parancsot egy kódsor megismétlésére bizonyos számú alkalommal.
+                    Ezt használhatod éttermedben, hogy megkérdezz több embert, hogy mit szeretnének enni. Mint ez:
+
+                    ```
+                    print 'Üdvözlünk a Hedy étteremben!'
+                    emberek is ask 'Hány ember jön ma?'
+                    repeat emberek times food is ask 'Mit szeretnél ennit?'
+                    print 'Köszönjük megrendelésedet! Mindjárt jön!'
+                    ```
+                    Az 5. szinten több embert is megkérdezhetsz, hogy mit szeretnének enni, de nem lehet minden egyes rendelést külön kiíratni, mert csak egy kódsort ismételhetsz meg.
+                    A 7. szinten megtanulhatod, hogyan kell több sor kódot egyszerre megismételni, ami lehetővé teszi több rendelés kérését és kiíratását is!
+            6:
                 start_code: ''
                 story_text: |-
                     ## Étterem
@@ -715,68 +670,79 @@
                     - kedvezményt adsz az embereknek, amikor (titkos) kuponkódot adnak meg?
                     - adsz hozzá gyermekmenüt?
                     - gondolsz más szórakoztató dolgokra?
-            6:
-                start_code: print 'Üdvözlünk a Hedy étteremben!'
+            5:
+                start_code: ''
                 story_text: |-
                     ## Étterem
-                    Az 6. szinten megtanultad, hogyan használhatod az ismétlés parancsot egy kódsor megismétlésére bizonyos számú alkalommal.
-                    Ezt használhatod éttermedben, hogy megkérdezz több embert, hogy mit szeretnének enni. Mint ez:
-
-                    ```
-                    print 'Üdvözlünk a Hedy étteremben!'
-                    emberek is ask 'Hány ember jön ma?'
-                    repeat emberek times food is ask 'Mit szeretnél ennit?'
-                    print 'Köszönjük megrendelésedet! Mindjárt jön!'
-                    ```
-                    Az 5. szinten több embert is megkérdezhetsz, hogy mit szeretnének enni, de nem lehet minden egyes rendelést külön kiíratni, mert csak egy kódsort ismételhetsz meg.
-                    A 7. szinten megtanulhatod, hogyan kell több sor kódot egyszerre megismételni, ami lehetővé teszi több rendelés kérését és kiíratását is!
-            8:
-                start_code: print 'Üdvözlünk a Hedy étteremben!'
+                    A 4. szinten az if parancs lehetővé teszi, hogy kérdéseket tegyél fel ügyfeleidnek, és különböző módon felelj a válaszaikra.
+                    Az alábbi példában láthatod, hogy megkérdezheted az ügyfeledet, hogy szeretné-e hallani a különlegességeket, és Hedy ennek megfelelően válaszolhat.
+
+                    ## Példa Hedy kódra
+                    ```
+                    print 'Üdvözlünk a Hedy Étteremben!'
+                    kulonleges is ask 'Szeretnél hallani ma a különlegességeinkről?'
+                    if kulonleges is igen print 'Mai különlegességünk piri piri csirke és rizs.' else print 'Nem probléma.'
+                    etel is ask 'Mit szeretnél enni?'
+                    print 'Egy ' etel', mindjárt jön!'
+                    ital is ask 'Mit szeretnél inni hozzá?'
+                    if ital is kóla print 'Sajnálom a kóla kifogyott!' else print 'Jó választás!!'
+                    mas is ask 'Szeretnél valami mást?'
+                    print 'Hadd ismételjem el a rendelésedet...'
+                    print 'Egy ' etel
+                    if ital is kóla print 'és...' else print 'Egy ' ital
+                    if mas is nem print 'Ez minden!' else print 'Egy  ' mas
+                    print 'Köszönjük a rendelésedet, jó étvágyat !'
+                    ```
+
+                    ## Kihívás
+                    Tudnál még több kérdést feltenni az ügyfeleknek, amikor rendelnek, és különböző  módon felelni a válaszaikra az if paranccsal?
+            4:
+                start_code: ''
                 story_text: |-
                     ## Étterem
-                    A 7. szinten több sor kód megismétlésével bonyolultabbá teheted virtuális éttermedet. Mint ez:
-
-                    ```
-                    print 'Üdvözlünk a Hedy étteremben!'
-                    emberek is ask 'Hány ember jön ma??'
-                    print 'Nagyszerű!'
-                    print 'A mai menü pizza vagy saláta'
-                    ar is 0
-                    repeat emberek times
-                        etel is ask 'Mit szeretnél rendelni?'
-                        print etel
-                        if etel is pizza
-                            ar is ar + 1000
-                        else
-                            ar is ar + 800
-                    print 'Köszönjük rendelésedet!'
-                    print 'Ez ' ar ' forint lesz'
-                    print 'Köszönöm, jó étvágyat!!'
-                    ```
-
-                    ## Kihívás
-                    Természetesen ez a kód bővíthető a menü további elemeivel, italokkal és/vagy több fogással, így nyugodtan adj hozzá annyi lehetőséget, amennyit csak akarsz!
-            10:
-                start_code: print 'Üdvözlünk a Hedy étteremben!'
-                story_text: |-
-                    ## Étterem
-                    Az "for i in 1 in 5" tartományban használhatjuk a több vásárló megrendeléseinek rendezett kiíratására.
-
-                    ## Példa Hedy kódra
-                    ```
-                    print 'Üdvözlünk a Hedynél!'
-                    emberek is ask 'Hány ember számára rendelsz?'
-                    for i in range 1 to emberek
-                        print 'Rendelésszám ' i
-                        etel is ask 'Mit szeretnél enni?'
-                        print etel
-                        if etel is sültkrumpli
-                            szosz is ask 'Milyen szószt szeretnél hozzá?'
-                            print szosz
-                        ital is ask 'Mit szeretnél inni?'
-                        print ital
-                    ar is 400 * emberek
-                    print 'Ez ' ar ' forint lesz, kérem'
+                    A 3. szinten idézőjeleket fogunk alkalmazni, amikor a `print` parancsot használjuk.
+                    Tudod-e idézőjelek hozzáadásával működtetni a 2. szintű kódodat a 3. szinten?
+
+                    Légy óvatos! A 2. szinten aposztrófokat engedélyeztek a szövegben, de a 3. szinten Hedy összetéveszti őket idézőjelekkel, és a kód nem fog működni!
+                    Tehát ahelyett, hogy beírnád a `print ma pizzát szolgálunk fel` kifejezést, írd be a `print` 
+                     ma pizzát szolgálunk fel` parancsot.
+
+                    ## Példa Hedy Étterem
+                    ```
+                    print 'Üdvözlünk a Hedy Étteremben!'
+                    print 'Ma pizzát vagy lasagnat szolgálunk fel.'
+                    etel is ask 'Mit szeretnél enni?'
+                    print 'Jó választás! A(z) ' etel ' nekem is kedvencem!'
+                    feltet is ask 'Szeretnél hús vagy zöldséget rá?'
+                    print etel ' , rajta a(z) ' feltet ' már úton van!'
+                    ital is ask 'Mit szeretnél inni hozzá?'
+                    print 'Köszönjük a rendelésedet.'
+                    print 'A(z) ' etel ' és a(z) ' ital ' mindjárt itt lesz!'
+                    ```
+            3:
+                start_code: ''
+                story_text: |-
+                    ## Véletlenszerű étterem
+                    Nehezen tudod eldönteni, mit szeretnél vacsorázni? Engedheted, hogy Hedy válasszon neked!
+                    Egyszerűen add hozzá kedvenc (vagy legkevésbé kedvenc) ételeidnek listáját, és Hedy véletlenszerűen választhatja ki a vacsorádat.
+                    Szórakozhatsz egy kicsit, ha hagyod, hogy Hedy megválassza a vacsora árát is! Mit fogsz kapni?
+
+                    ## Példa Hedy Code véletlenszerű étterem
+
+                    ```
+                    print Üdvözöljük a Hedy's Random étteremben!
+                    print Az egyetlen étterem amely véletlenszerűen kiválasztja az étkezést és annak árát az Ön számára!
+                    eloetelek is saláta, leves, sajt
+                    foetel is pizza, kelbimbó, spagetti
+                    desszertek is brownie, fagylalt, francia sajtok
+                    ital is kóla, sör, víz
+                    arak is 1000 forint, 2000 forint, 3000 forint
+                    print A következővel indul: eloetelek at random
+                    print Ezután kiszolgáljuk: foetel at random
+                    print És desszertként: desszertek at random
+                    print Igyon egy italt
+                    print Ez lesz: arak at random
+                    print Köszönöm és élvezze az étkezést!
                     ```
     turtle:
         name: Teknős
@@ -821,75 +787,52 @@
                     turn angle
                     forward 25
                     ```
-                    ## Együttműködés
-
-                    A 2. szinten interaktív rajzot is készíthetsz az "ask" kombinálásával.
-                    Ezzel a kóddal megkéred a felhasználót, hogy mondja meg a teknősnek, hány fokkal kell fordulnia. Ezután megkérdezi a teknőst, meddig kell mennie. Ezt a kódot lemásolva a teknős messzire juthat
-
-                    ## Példa Hedy kódra
-                    ```
-                    print Turtle race
-                    angle is ask Where to turn?
-                    turn angle
-                    distance is ask How far?
-                    forward distance
-                    ```
+
                 start_code: |-
-<<<<<<< HEAD
-                    forward 50
-                    turn left
-            3:
-=======
                     print Turtle race!
                     angle is 90
                     turn angle
                     forward 25
             8:
->>>>>>> 51f2fe68
-                story_text: |-
-                    ## Rajz
-                    A 3. szinten idézőjeleket kell használni a "print" és az "ask" szöveggel. A teknős használata közben is
-
-                    ## Példa Hedy kódra
-                    ```
-                    print 'Teknős verseny'
-                    irany is ask 'Hány fokot forduljon?'
-                    turn irany
-                    tavolsag is ask 'Milyen messze menjen?'
-                    forward tavolsag
+                story_text: |-
+                    ## Rajzoljunk
+                    Most, hogy több sort megismételhetünk, könnyebben készíthetünk alakzatokat.
+                    Csak egyszer kell beállítani a szöget, majd ezt a változót használni a `repeat` utasítással.
+
+                    ## Példa Hedy kód
+                    ```
+                    szog is 90
+                    repeat 10 times
+                        turn szog
+                        forward 50
+                    ```
+                    ## Kölcsönhatás
+                    Továbbá javíthatjuk azt a programot, amely különböző alakzatokat rajzol.
+                    Kitalálod, mennyit kell itt fordulnia a teknősnek? Fejezd be a kódot, és rajzolhatsz tetszőleges sokszöget!
+
+                    ## Example Hedy code
+                    ```
+                    szogek is ask 'How many angles should I draw?'
+                    szog is 360 / szogek
+                    repeat szog times
+                        turn _
+                        forward_
+                    ```
+                start_code: szogek is ask 'Hány szöget kell rajzolnom?'
+            7:
+                story_text: |-
+                    ## Rajzoljunk
+                    A 6. szinten megismételheted a kód egyik sorát a `repeat` utasítással.
+
+                    ## Példa Hedy kód
+                    ```
+                    print 'Alakzat rajzolása'
+                    repeat 3 times forward 10
                     ```
                 start_code: |-
-                    print 'Teknős verseny'
-                    irany is ask 'Hány fokot forduljon?'
-                    turn irany
-                    tavolsag is ask 'Milyen messze menjen?'
-                    forward tavolsag
-            4:
-                story_text: |-
-                    ## Rajzoljunk
-                    A 4. szinten választást hozhatsz létre az `if` utasítással. Például választhatsz különböző típusú alakzatok között.
-
-                    ## Példa Hedy kód
-                    ```
-                    print 'Ábrák rajzolása'
-                    alakzat is ask 'Négyzetet vagy háromszöget akarsz rajzolni?'
-                    if alakzat is háromszög szog is 120 else szog is 90
-                    turn szog
-                    forward 25
-                    turn szog
-                    forward 25
-                    turn szog
-                    forward 25
-                    turn szog
-                    forward 25
-                    ```
-                start_code: |
-                    print 'Alakzatok rajzolása'
-                    alakzat is ask 'Négyzetet vagy háromszöget akarsz rajzolni?'
-                    if alakzat is háromszög szog is 120 else szog is 90
-                    turn szog
-                    forward 25
-            5:
+                    print 'Alakzat rajzolása'
+                    repeat 3 times forward 10
+            6:
                 story_text: |-
                     ## Rajzoljunk
                     Az 5. szinten számítások segítségével különböző alakzatokat rajzolhatsz.
@@ -914,52 +857,67 @@
                     turn szog
                     ```
                 start_code: print 'Alakzatok rajzolása'
-            6:
+            5:
                 story_text: |-
                     ## Rajzoljunk
-                    A 6. szinten megismételheted a kód egyik sorát a `repeat` utasítással.
-
-                    ## Példa Hedy kód
-                    ```
-                    print 'Alakzat rajzolása'
-                    repeat 3 times forward 10
+                    A 4. szinten választást hozhatsz létre az `if` utasítással. Például választhatsz különböző típusú alakzatok között.
+
+                    ## Példa Hedy kód
+                    ```
+                    print 'Ábrák rajzolása'
+                    alakzat is ask 'Négyzetet vagy háromszöget akarsz rajzolni?'
+                    if alakzat is háromszög szog is 120 else szog is 90
+                    turn szog
+                    forward 25
+                    turn szog
+                    forward 25
+                    turn szog
+                    forward 25
+                    turn szog
+                    forward 25
+                    ```
+                start_code: |
+                    print 'Alakzatok rajzolása'
+                    alakzat is ask 'Négyzetet vagy háromszöget akarsz rajzolni?'
+                    if alakzat is háromszög szog is 120 else szog is 90
+                    turn szog
+                    forward 25
+            4:
+                story_text: |-
+                    ## Rajz
+                    A 3. szinten idézőjeleket kell használni a "print" és az "ask" szöveggel. A teknős használata közben is
+
+                    ## Példa Hedy kódra
+                    ```
+                    print 'Teknős verseny'
+                    irany is ask 'Hány fokot forduljon?'
+                    turn irany
+                    tavolsag is ask 'Milyen messze menjen?'
+                    forward tavolsag
                     ```
                 start_code: |-
-                    print 'Alakzat rajzolása'
-                    repeat 3 times forward 10
-            7:
-                story_text: |-
-                    ## Rajzoljunk
-                    Most, hogy több sort megismételhetünk, könnyebben készíthetünk alakzatokat.
-                    Csak egyszer kell beállítani a szöget, majd ezt a változót használni a `repeat` utasítással.
-
-                    ## Példa Hedy kód
-                    ```
-                    szog is 90
-                    repeat 10 times
-                        turn szog
-                        forward 50
-                    ```
-                    ## Kölcsönhatás
-                    Továbbá javíthatjuk azt a programot, amely különböző alakzatokat rajzol.
-                    Kitalálod, mennyit kell itt fordulnia a teknősnek? Fejezd be a kódot, és rajzolhatsz tetszőleges sokszöget!
+                    print 'Teknős verseny'
+                    irany is ask 'Hány fokot forduljon?'
+                    turn irany
+                    tavolsag is ask 'Milyen messze menjen?'
+                    forward tavolsag
+            3:
+                story_text: |-
+                    ## Searching turtle
+                    Iin level 3 you can use use `random` with the drawing turtle. A random choice makes the turtle walk a different path each time.
+                    Use `at random` to choose a value from a list. You can copy and paste lines 2 and 3 so create a longer random path.
 
                     ## Example Hedy code
-                    ```
-                    szogek is ask 'How many angles should I draw?'
-                    szog is 360 / szogek
-                    repeat szog times
-                        turn _
-                        forward_
-                    ```
-<<<<<<< HEAD
-                start_code: szogek is ask 'Hány szöget kell rajzolnom?'
-=======
+
+                    ```
+                    angles is 10, 50, 90, 150, 250
+                    turn angles at random
+                    forward 25
+                    ```
                 start_code: |-
                     angles is 10, 50, 90, 150, 250
                     turn angles at random
                     forward 25
->>>>>>> 51f2fe68
     fortune:
         name: Jósnő
         description: Hadd jósolja meg Hedy a jövőt
@@ -990,81 +948,53 @@
 
                     Nyilvánvaló, hogy Hedy még nem túl jó jósnő, hiszen csak meg tudja ismételni a játékosok által adott válaszokat!
                     Vess egy pillantást a 2. szintre, hogy fejleszd a jósnődet.
-            2:
-                start_code: print Szia Hedy a jósnő vagyok!
+            8:
+                start_code: |-
+                    print 'Hedy a jósnő vagyok!'
+                    print 'Feltehetsz 3 kérdést.'
                 story_text: |-
                     ## Jósnő
-                    Az 1. szinten megalkottad első jóslásgépedet, de Hedy nem tudott igazán megjósolni semmit, csak visszhangot.
-                    A 2. szinten használhatsz egy változót és az `at random`  parancsot, hogy valóban engedd, hogy Hedy válaszoljon Neked. Nézd meg például ezt a kódot:
+                    Az 5. szinten megtanultad, hogyan kell használni az ismétlést, hogy a jósnő 3 kérdésre válaszoljon egymás után, de problémánk adódott a kérdések kiíratásával.
+                    A 7. szinten ez a probléma megoldódott az ismétlés parancs új módjának köszönhetően.
+                    A következő példában a jósnő 3 kérdést tehet fel, és kiírathatja őket!
 
                     ## Példa Hedy -kódra
-                    Ebben a példában a játékos igen-nem kérdést tehet fel Hedynek, és Hedy véletlenszerű választ ad.
-                    ```
-                    print Szia Hedy a jósnő vagyok!
-                    kerdes is ask Mit akarsz tudni?
-                    print Ez az amit tudni akarsz: kerdes
+                    ```
+                    print 'Hedy a jósnő vagyok!'
+                    print 'Feltehetsz 3 kérdést.'
+                    valasz is igen, nem, talán
+                    repeat 3 times
+                       kerdes is ask 'Mit akarsz tudni?'
+                       print kerdes
+                       print 'A kristálygömböm azt mondja...' valasz at random
+                    ```
+            7:
+                story_text: |-
+                    ## Jósnő
+                    Az 6. szinten a `repeat` paranccsal beállíthatod, hogy a gép egyszerre több jóslatot mondjon.
+
+                    ## Példa Hedy -kódra
+                    ```
+                    print 'Hedy, a jósnő vagyok!'
+                    print 'Feltehetsz 3 kérdést!'
+                    repeat 3 times kerdes is ask 'Mit akarsz tudni?'
                     valasz is igen, nem, talan
-                    print A kristálygömböm azt mondja... valasz at random
-                    ```
-
-                    ## Kihívások
-                    Most Hedy csak igennel, nemmel vagy talán válaszolhat. Adhatsz Hedynek több válaszlehetőséget, például „határozottan” vagy „kérdezz újra”
-            3:
-                start_code: print 'Szia, Hedy, a jósnő vagyok!'
-                story_text: |-
-                    ## Jósnő
-                    A 3. szint nem tartalmaz új funkciókat, de lehetővé teszi az idézőjelek használatának gyakorlását.
-                    Újra elkészítheted a 2. szintű kódot, és ügyelj arra, hogy az idézőjeleket a megfelelő helyre írd!
-
-                    Ne feledd, hogy a 2. szinten nem használhattuk a „kerdes” szót a változó nevének és egy normál kiíratható szónak sem.
-                    A 3. szintű idézőjelek lehetővé teszik ezt!
-
-                    Fontos! Ne feledd, hogy most, amikor idézőjeleket használunk, Hedy összezavarodik, amikor az aposztrófot más szövegösszefüggésben használod.
-
-
-                    ## Példa Hedy -kódra
-                    ```
-                    print 'Szia, Hedy, a jósnő vagyok!'
-                    kerdes is ask 'Mit akarsz tudni?'
-                    print 'Ez az amit tudni akarsz: ' kerdes
-                    valasz is igen, nem, talan
-                    print 'A kristálygömböm azt mondja... ' valasz at random
-                    ```
-            4:
-                story_text: |-
-                    ## Jós
-                    A 4. szinten megtanulod (titokban) az esélyeket a magad javára billenteni a jósnő használata során!
-                    Az `if` és `else` használatával bebiztosíthatod, hogy mindig jó szerencsét kapj, míg mások nem.
-                    Tekintsd meg ezt a példát, hogy megtudd, hogyan.
-
-                    ## Példa Hedy -kódra
-                    ```
-                    print 'Szia, Hedy, a jósnő vagyok'
-                    print 'Meg tudom jósolni, nyersz-e a lottón holnap!'
-                    szemely is ask 'Ki vagy te?'
-                    if szemely is Hedy print 'Bizonyosan nyerni fogsz!' else print 'Balszerencse! Valaki más nyer!'
-                    ```
-
-                    Cseréld le Hedyt a saját nevedre az utolsó sorban, és Hedy mindig azt jósolja, hogy te nyersz a lottón, mások nem!
-                    Természetesen ez gyanakvást kelthet a többi játékossal szemben ... Ennek elkerülése érdekében gondoskodhatsz arról, hogy Hedy minden alkalommal más válaszokat adjon a kód futtatásakor.
-                    De természetesen neked továbbra is pozitív választ ad, a többi játékosnak pedig negatív választ.
-
-                    ## Példa Hedy -kódra 2
-                    ```
-                    print 'Szia, Hedy, a jósnő vagyok'
-                    print 'Meg tudom jósolni, nyersz-e a lottón holnap!'
-                    szemely is ask 'Ki vagy te?'
-                    jovalasz is Hurrá! Nyerni fogsz!, Bizonyára nyerni fogsz!, Van egy nyertesünk!
-                    rosszvalasz is Balszerencse!, Valaki más nyer!, Te veszteni fogsz!
-                    if szemely is Hedy print jovalasz at random else print rosszvalasz at random
-                    ```
-
-                    ## Kihívások
-                    Ezeb az elven különféle programokat lehet készíteni, csak légy kreatív! Például létrehozhatsz egy olyan gépet, amely megjósolja, hogy kedvenc sportcsapatod legyőzi az összes versenytársat!
-                    Vagy elkészítheted Hófehérke varázslatos tükrét a falon, hogy elmondd mindenkinek, hogy te vagy a legbecsületesebb!
-                    Hagyd, hogy a fantáziád végezze a munkádat!
-                start_code: print 'Szia, Hedy, a jósnő vagyok!'
-            5:
+                    repeat 3 times print 'A kristálygömböm azt mondja... ' valasz at random
+                    ```
+                    ## Kihívás
+                    Amint láthatod, a kérdések ebben a példában nincsenek kiíratva. Ennek az az oka, hogy a `kérdés` változót háromszor módosult.
+                    Valahányszor a játékos kitölti az új választ, Hedy felülírja az előzőt, így a játékos első válaszát elfelejti.
+                    Ez azt jelenti, hogy így nem tudja kiíratni az összes kérdést.
+
+                    Ha 1 helyett 3 különböző változót használsz (például `kerdes1`,` kerdes2` és `kerdes3`), megoldhatod a problémát, és kiírathatod a kérdéseket.
+                    Ez azt jelenti, hogy a válaszoknál csak az "repeat" utasítást kell használnod, és az összes kérdést külön kell feltenned és ki kell íratnod.
+                    Meg tudod csinálni?
+
+                    A 7. szinten az ismétlés parancs elrendezése megváltozik, ami lehetővé teszi több sor ismétlését egyszerre.
+                start_code: |-
+                    print 'Hedy, a jósnő vagyok!'
+                    print 'Feltehetsz 3 kérdést!'
+            6:
                 story_text: |-
                     ## Jósnő
                     A 5. szinten jövendőmondóként használhatod a matematikát előrejelzéseidben. Ez lehetővé teszi (buta) képletek kitalálását a jövő kiszámításához.
@@ -1098,52 +1028,80 @@
                 start_code: |-
                     print 'Hedy, a jósnő vagyok!'
                     print 'Meg tudom jósolni, hány gyermeked lesz, ha felnősz!'
-            6:
+            5:
+                story_text: |-
+                    ## Jós
+                    A 4. szinten megtanulod (titokban) az esélyeket a magad javára billenteni a jósnő használata során!
+                    Az `if` és `else` használatával bebiztosíthatod, hogy mindig jó szerencsét kapj, míg mások nem.
+                    Tekintsd meg ezt a példát, hogy megtudd, hogyan.
+
+                    ## Példa Hedy -kódra
+                    ```
+                    print 'Szia, Hedy, a jósnő vagyok'
+                    print 'Meg tudom jósolni, nyersz-e a lottón holnap!'
+                    szemely is ask 'Ki vagy te?'
+                    if szemely is Hedy print 'Bizonyosan nyerni fogsz!' else print 'Balszerencse! Valaki más nyer!'
+                    ```
+
+                    Cseréld le Hedyt a saját nevedre az utolsó sorban, és Hedy mindig azt jósolja, hogy te nyersz a lottón, mások nem!
+                    Természetesen ez gyanakvást kelthet a többi játékossal szemben ... Ennek elkerülése érdekében gondoskodhatsz arról, hogy Hedy minden alkalommal más válaszokat adjon a kód futtatásakor.
+                    De természetesen neked továbbra is pozitív választ ad, a többi játékosnak pedig negatív választ.
+
+                    ## Példa Hedy -kódra 2
+                    ```
+                    print 'Szia, Hedy, a jósnő vagyok'
+                    print 'Meg tudom jósolni, nyersz-e a lottón holnap!'
+                    szemely is ask 'Ki vagy te?'
+                    jovalasz is Hurrá! Nyerni fogsz!, Bizonyára nyerni fogsz!, Van egy nyertesünk!
+                    rosszvalasz is Balszerencse!, Valaki más nyer!, Te veszteni fogsz!
+                    if szemely is Hedy print jovalasz at random else print rosszvalasz at random
+                    ```
+
+                    ## Kihívások
+                    Ezeb az elven különféle programokat lehet készíteni, csak légy kreatív! Például létrehozhatsz egy olyan gépet, amely megjósolja, hogy kedvenc sportcsapatod legyőzi az összes versenytársat!
+                    Vagy elkészítheted Hófehérke varázslatos tükrét a falon, hogy elmondd mindenkinek, hogy te vagy a legbecsületesebb!
+                    Hagyd, hogy a fantáziád végezze a munkádat!
+                start_code: print 'Szia, Hedy, a jósnő vagyok!'
+            4:
+                start_code: print 'Szia, Hedy, a jósnő vagyok!'
                 story_text: |-
                     ## Jósnő
-                    Az 6. szinten a `repeat` paranccsal beállíthatod, hogy a gép egyszerre több jóslatot mondjon.
+                    A 3. szint nem tartalmaz új funkciókat, de lehetővé teszi az idézőjelek használatának gyakorlását.
+                    Újra elkészítheted a 2. szintű kódot, és ügyelj arra, hogy az idézőjeleket a megfelelő helyre írd!
+
+                    Ne feledd, hogy a 2. szinten nem használhattuk a „kerdes” szót a változó nevének és egy normál kiíratható szónak sem.
+                    A 3. szintű idézőjelek lehetővé teszik ezt!
+
+                    Fontos! Ne feledd, hogy most, amikor idézőjeleket használunk, Hedy összezavarodik, amikor az aposztrófot más szövegösszefüggésben használod.
+
 
                     ## Példa Hedy -kódra
                     ```
-                    print 'Hedy, a jósnő vagyok!'
-                    print 'Feltehetsz 3 kérdést!'
-                    repeat 3 times kerdes is ask 'Mit akarsz tudni?'
+                    print 'Szia, Hedy, a jósnő vagyok!'
+                    kerdes is ask 'Mit akarsz tudni?'
+                    print 'Ez az amit tudni akarsz: ' kerdes
                     valasz is igen, nem, talan
-                    repeat 3 times print 'A kristálygömböm azt mondja... ' valasz at random
-                    ```
-                    ## Kihívás
-                    Amint láthatod, a kérdések ebben a példában nincsenek kiíratva. Ennek az az oka, hogy a `kérdés` változót háromszor módosult.
-                    Valahányszor a játékos kitölti az új választ, Hedy felülírja az előzőt, így a játékos első válaszát elfelejti.
-                    Ez azt jelenti, hogy így nem tudja kiíratni az összes kérdést.
-
-                    Ha 1 helyett 3 különböző változót használsz (például `kerdes1`,` kerdes2` és `kerdes3`), megoldhatod a problémát, és kiírathatod a kérdéseket.
-                    Ez azt jelenti, hogy a válaszoknál csak az "repeat" utasítást kell használnod, és az összes kérdést külön kell feltenned és ki kell íratnod.
-                    Meg tudod csinálni?
-
-                    A 7. szinten az ismétlés parancs elrendezése megváltozik, ami lehetővé teszi több sor ismétlését egyszerre.
-                start_code: |-
-                    print 'Hedy, a jósnő vagyok!'
-                    print 'Feltehetsz 3 kérdést!'
-            7:
-                start_code: |-
-                    print 'Hedy a jósnő vagyok!'
-                    print 'Feltehetsz 3 kérdést.'
+                    print 'A kristálygömböm azt mondja... ' valasz at random
+                    ```
+            3:
+                start_code: print Szia Hedy a jósnő vagyok!
                 story_text: |-
                     ## Jósnő
-                    Az 5. szinten megtanultad, hogyan kell használni az ismétlést, hogy a jósnő 3 kérdésre válaszoljon egymás után, de problémánk adódott a kérdések kiíratásával.
-                    A 7. szinten ez a probléma megoldódott az ismétlés parancs új módjának köszönhetően.
-                    A következő példában a jósnő 3 kérdést tehet fel, és kiírathatja őket!
+                    Az 1. szinten megalkottad első jóslásgépedet, de Hedy nem tudott igazán megjósolni semmit, csak visszhangot.
+                    A 2. szinten használhatsz egy változót és az `at random`  parancsot, hogy valóban engedd, hogy Hedy válaszoljon Neked. Nézd meg például ezt a kódot:
 
                     ## Példa Hedy -kódra
-                    ```
-                    print 'Hedy a jósnő vagyok!'
-                    print 'Feltehetsz 3 kérdést.'
-                    valasz is igen, nem, talán
-                    repeat 3 times
-                       kerdes is ask 'Mit akarsz tudni?'
-                       print kerdes
-                       print 'A kristálygömböm azt mondja...' valasz at random
-                    ```
+                    Ebben a példában a játékos igen-nem kérdést tehet fel Hedynek, és Hedy véletlenszerű választ ad.
+                    ```
+                    print Szia Hedy a jósnő vagyok!
+                    kerdes is ask Mit akarsz tudni?
+                    print Ez az amit tudni akarsz: kerdes
+                    valasz is igen, nem, talan
+                    print A kristálygömböm azt mondja... valasz at random
+                    ```
+
+                    ## Kihívások
+                    Most Hedy csak igennel, nemmel vagy talán válaszolhat. Adhatsz Hedynek több válaszlehetőséget, például „határozottan” vagy „kérdezz újra”
     haunted:
         name: Kísértetház
         description: menekülés a kísértetjárta házból
@@ -1177,58 +1135,34 @@
                     ## Kihívás
                     Be tudod fejezni az ijesztő történetet? Vagy kitalálsz egy saját kísértetáz történetet?
                 start_code: print Hogy kerültem ide?
-            2:
-                story_text: |-
-                    ## Kísértetház játék
-                    Az 1. szinten bemutatkoztál a kísértetház játékodnak, de ahogy észrevetted, a történetnek mindig rettenetes vége lesz.
-                    A 2. szinten interaktívabbá teheted a történetet a játék kimenetelének megváltoztatásával; néha megesznek, néha megmenekülsz!
-                    Hadd döntsön Hedy véletlenszerűen!
+            11:
+                story_text: |-
+                    ## Kísértetház
+                    A 8. szinten megváltoztattuk az ismétlés parancsot, és hozzáadtunk egy sort a kísértetjárta házunkhoz, amely megmondja a játékosnak, hogy melyik szobában vannak.
 
                     ## Példa Hedy -kódra
                     ```
-                    print Szabadulj ki a kísértetházból!
-                    print Három ajtó van előtted...
-                    valaszt is ask Melyik ajtót választod?
-                    print Ezt az ajtót választottad ... valaszt
-                    szornyek is a zombi, a vámpír, SEMMI, AMITŐL ELMENEKÜLHETSZ
-                    print Amit látsz...
-                    print szornyek at random
-                    ```
-                    ## Kihívás
-                    Ez a történet meglehetősen egyszerű, talán egy kicsit érdekesebbé teheted egy izgalmasabb történet hozzáadásával.
-                    Továbbá nagyon korlátozott eredményeket érhetsz el, csak 3 lehetőség van arra, hogy mi van az ajtók mögött. Talán még több szörnyetegre gondolhatsz, amelyet felvehetsz a listába!
-
-                    ## Változtasd a játékot tévéműsorrá!
-                    Végezetül szeretnénk egy kihívást küldeni Neked,  hogy változtasd meg ezt a játékot olyan játékműsorrá (mint amilyenek a tévében vannak), ahol a játékosok ajtót vagy bőröndöt választanak, és valamelyik nagy díjat tartalmaz!
-                    Meg tudod csinálni?
+                    print 'Szabadulj ki a kísértetházból'
+                    jatekos is elo
+                    ajtok is 1, 2, 3
+                    szornyek is  vampir, zombi, oriaspok
+                    for i in range 1 to 3
+                        if jatekos is elo
+                            helyesajto is ajtok at random
+                            print 'Három ajtó van előtted...'
+                            valasztottajto is ask 'Melyik ajtót választod?'
+                            if valasztottajto is helyesajto
+                                print 'Itt nincs szörny!'
+                            else
+                                print 'Megevett a(z) ' szornyek at random
+                                jatekos is halott
+                        else
+                            print 'GAME OVER'
+                    if jatekos is elo
+                        print 'Nagyszerű! Túlélted!'
+                    ```
                 start_code: print 'Szabadulj ki a kísértetházból'
-            3:
-                story_text: |-
-                    ## Kísértetház
-                    A 3. szinten megtanulod használni az idézőjeleket a játékaidban.
-                    Át tudod alakítani a kisértetház játékot úgy, hogy megfeleljen a 3. szintnek?
-                start_code: print 'Szabadulj ki a kísértetházból'
-            4:
-                story_text: |-
-                    ## Kísértetház
-                    Eddig a szintig a kísértetjárta ház játék mindig arra kérte a játékost, hogy válasszon egy ajtót, de ahogy észrevettétek, nem igazán kellett helyesen válaszolniuk.
-                    Abban az esetben, ha a játékos teljesen véletlenszerű választ adott, a játék továbbra is működne, és a játékos akár nyerhet is (annak ellenére, hogy nem választott ajtót).
-                    A 4. szinten csak akkor nyerheti meg a játékot, ha ugyanazt az ajtót választja, amelyet Hedy véletlenszerűen választott ki.
-
-                    ## Példa Hedy kódra
-                    ```
-                    print 'Szabadulj ki a kísértetházból!'
-                    print 'Három ajtó van előtted...'
-                    ajtok is 1,2,3
-                    szornyek is verfarkas, mumia, vampir, zombi
-                    valasztottajto is ask 'Melyik ajtót választod?'
-                    print 'Az ajtó, amit választottál...' valasztottajto
-                    helyesajto is ajtok at random
-                    if valasztottajto is helyesajto print 'Nagyszerű! Kiszabadultál!'
-                    else print 'Jaj ne! Megevett a ...' szornyek at random
-                    ```
-                start_code: print 'Szabadulj ki a kísértetházból'
-            9:
+            10:
                 story_text: |-
                     ## Kísértetház
                     A 7. szinten több sor kódot ismételhetsz meg, ami lehetővé teszi, hogy a kísértetjárta házat még interaktívabbá tedd!
@@ -1258,32 +1192,56 @@
                     Most nagyon nehéz megnyerni ezt a játékot, meg tudod könnyíteni a győzelmet?
                     Például úgy, hogy csak 1 rossz ajtó és 2 helyes ajtó van, 1 helyes  és 2 rossz ajtó helyett?
                 start_code: print 'Szabadulj ki a kísértetházból'
-            10:
+            5:
                 story_text: |-
                     ## Kísértetház
-                    A 8. szinten megváltoztattuk az ismétlés parancsot, és hozzáadtunk egy sort a kísértetjárta házunkhoz, amely megmondja a játékosnak, hogy melyik szobában vannak.
+                    Eddig a szintig a kísértetjárta ház játék mindig arra kérte a játékost, hogy válasszon egy ajtót, de ahogy észrevettétek, nem igazán kellett helyesen válaszolniuk.
+                    Abban az esetben, ha a játékos teljesen véletlenszerű választ adott, a játék továbbra is működne, és a játékos akár nyerhet is (annak ellenére, hogy nem választott ajtót).
+                    A 4. szinten csak akkor nyerheti meg a játékot, ha ugyanazt az ajtót választja, amelyet Hedy véletlenszerűen választott ki.
+
+                    ## Példa Hedy kódra
+                    ```
+                    print 'Szabadulj ki a kísértetházból!'
+                    print 'Három ajtó van előtted...'
+                    ajtok is 1,2,3
+                    szornyek is verfarkas, mumia, vampir, zombi
+                    valasztottajto is ask 'Melyik ajtót választod?'
+                    print 'Az ajtó, amit választottál...' valasztottajto
+                    helyesajto is ajtok at random
+                    if valasztottajto is helyesajto print 'Nagyszerű! Kiszabadultál!'
+                    else print 'Jaj ne! Megevett a ...' szornyek at random
+                    ```
+                start_code: print 'Szabadulj ki a kísértetházból'
+            4:
+                story_text: |-
+                    ## Kísértetház
+                    A 3. szinten megtanulod használni az idézőjeleket a játékaidban.
+                    Át tudod alakítani a kisértetház játékot úgy, hogy megfeleljen a 3. szintnek?
+                start_code: print 'Szabadulj ki a kísértetházból'
+            3:
+                story_text: |-
+                    ## Kísértetház játék
+                    Az 1. szinten bemutatkoztál a kísértetház játékodnak, de ahogy észrevetted, a történetnek mindig rettenetes vége lesz.
+                    A 2. szinten interaktívabbá teheted a történetet a játék kimenetelének megváltoztatásával; néha megesznek, néha megmenekülsz!
+                    Hadd döntsön Hedy véletlenszerűen!
 
                     ## Példa Hedy -kódra
                     ```
-                    print 'Szabadulj ki a kísértetházból'
-                    jatekos is elo
-                    ajtok is 1, 2, 3
-                    szornyek is  vampir, zombi, oriaspok
-                    for i in range 1 to 3
-                        if jatekos is elo
-                            helyesajto is ajtok at random
-                            print 'Három ajtó van előtted...'
-                            valasztottajto is ask 'Melyik ajtót választod?'
-                            if valasztottajto is helyesajto
-                                print 'Itt nincs szörny!'
-                            else
-                                print 'Megevett a(z) ' szornyek at random
-                                jatekos is halott
-                        else
-                            print 'GAME OVER'
-                    if jatekos is elo
-                        print 'Nagyszerű! Túlélted!'
-                    ```
+                    print Szabadulj ki a kísértetházból!
+                    print Három ajtó van előtted...
+                    valaszt is ask Melyik ajtót választod?
+                    print Ezt az ajtót választottad ... valaszt
+                    szornyek is a zombi, a vámpír, SEMMI, AMITŐL ELMENEKÜLHETSZ
+                    print Amit látsz...
+                    print szornyek at random
+                    ```
+                    ## Kihívás
+                    Ez a történet meglehetősen egyszerű, talán egy kicsit érdekesebbé teheted egy izgalmasabb történet hozzáadásával.
+                    Továbbá nagyon korlátozott eredményeket érhetsz el, csak 3 lehetőség van arra, hogy mi van az ajtók mögött. Talán még több szörnyetegre gondolhatsz, amelyet felvehetsz a listába!
+
+                    ## Változtasd a játékot tévéműsorrá!
+                    Végezetül szeretnénk egy kihívást küldeni Neked,  hogy változtasd meg ezt a játékot olyan játékműsorrá (mint amilyenek a tévében vannak), ahol a játékosok ajtót vagy bőröndöt választanak, és valamelyik nagy díjat tartalmaz!
+                    Meg tudod csinálni?
                 start_code: print 'Szabadulj ki a kísértetházból'
     next:
         name: Mi a következő lépés?
@@ -1324,9 +1282,6 @@
                     Természetesen azt akartad kiíratni, hogy  "A nevem Zita", de Hedy az írja ki, hogy "A Zita Zita".
                     A 3. szinten ezt a problémát idézőjelek segítségével oldják meg.
                 start_code: print Menjünk a következő szintre!
-<<<<<<< HEAD
-            3:
-=======
 # The sample code makes an invalid equality check, commenting out for now
 #            10:
 #                story_text: |-
@@ -1347,16 +1302,32 @@
 #                    Tehát nézd meg a következő szintet most!
 #                start_code: print 'Menjünk a következő szintre!'
             8:
->>>>>>> 51f2fe68
                 story_text: |-
                     ## Mi a következő lépés?
-                    A 2. és 3. szinten már megtanultad a "at random" használatát, ami a játékot minden alkalommal mássá tette, amikor a kódot futtattad.
-                    De ez nem igazán interaktív, a játékosnak nincs befolyása arra, ami a játékban történik.
-
-                    A 4. szinten meg fogod tanulni az "if" parancsot, amely lehetővé teszi, hogy különböző válaszokat adjon a programban. Így például titkos jelszót programozhatsz a számítógépedhez.
-                    Vegyünk tehát egy csúcsot a 4 -es szinten.
+                    Elérted a 7. szint végét, remekül csinálod! A 8. szintre készülsz. A magasabb szinteken Hedy egyre inkább a Python programozási nyelv megtanítására összpontosít.
+                    A Pythonban nincs `repeat` parancs, de van olyan parancs, amely úgy működik, mint az repeat. Kíváncsi vagy, hogyan működik "repeat" parancs "valódi" programozási nyelven? Gyorsan lépj a 8. szintre, hogy megtudd!
                 start_code: print 'Menjünk a következő szintre!'
-            4:
+            7:
+                story_text: |-
+                    ## Mi a következő lépés?
+                    Az 5. szinten megtanultad, hogyan ismételj meg egyetlen kódsort. Ez jól jön, de nem mindig. Néha több sort szeretnél megismételni egy helyen.
+                    A 7. szint lehetővé teszi, hogy csoportosíts pár sor kódot, és megismételd ezt a kis sorcsoportot egyszerre!
+
+                    ```
+                    repeat 5 times print 'A 7. szinten egyszerre több sor kódot is megismételhetsz!'
+                    ```
+                start_code: print 'Menjünk a következő szintre!'
+            6:
+                story_text: |-
+                    ## Mi a következő lépés?
+                    Most elérted az 5. szint végét, tehát megtanultad, hogyan kell megismételni egy kód sort. Például kódolhatod az éttermedett, hogy több vendégtől megkérdezhesd, mit szeretne enni.
+                    Amit azonban még nem tehetsz meg, az, hogy kiszámítsd mindenkinek a vacsorája árát.
+
+                    A 6. szint lehetővé teszi az összeadás, kivonás és szorzás használatát a programokban. Így kiszámíthatod az étteremben az árakat, de hozzáadhat egy titkos kódot is, hogy barátaid és családjuk kedvezményben részesülhessenek.
+                    Egy másik lehetőség a 6. szinten a saját matematikai játék programozása, hogy a kistestvéred gyakorolja a szorzást.
+                    Menj és nézd meg magadnak ezt a következő szinten!
+                start_code: "print 'Menjünk a következő szintre!'"
+            5:
                 story_text: |-
                     ## Mi a következő lépés?
                     Nagyszerű munka! Elérted a 4. szint végét, ami azt jelenti, hogy gyakoroltál az "if" és az "else" kifejezésekkel. Valószínűleg észrevetted, hogy a kódok egyre hosszabbak.
@@ -1369,47 +1340,25 @@
                     ```
                     Ez sok kód főleg ugyanazokra a szavakra újra és újra. Szerencsére az 5. szinten van egy megoldás az "repeat" paranccsal, amely lehetővé teszi egy kódsor többszörös megismétlését.
                 start_code: "print 'Menjünk a következő szintre!'"
-            5:
+            4:
                 story_text: |-
                     ## Mi a következő lépés?
-                    Most elérted az 5. szint végét, tehát megtanultad, hogyan kell megismételni egy kód sort. Például kódolhatod az éttermedett, hogy több vendégtől megkérdezhesd, mit szeretne enni.
-                    Amit azonban még nem tehetsz meg, az, hogy kiszámítsd mindenkinek a vacsorája árát.
-
-                    A 6. szint lehetővé teszi az összeadás, kivonás és szorzás használatát a programokban. Így kiszámíthatod az étteremben az árakat, de hozzáadhat egy titkos kódot is, hogy barátaid és családjuk kedvezményben részesülhessenek.
-                    Egy másik lehetőség a 6. szinten a saját matematikai játék programozása, hogy a kistestvéred gyakorolja a szorzást.
-                    Menj és nézd meg magadnak ezt a következő szinten!
-                start_code: "print 'Menjünk a következő szintre!'"
-            6:
+                    A 2. és 3. szinten már megtanultad a "at random" használatát, ami a játékot minden alkalommal mássá tette, amikor a kódot futtattad.
+                    De ez nem igazán interaktív, a játékosnak nincs befolyása arra, ami a játékban történik.
+
+                    A 4. szinten meg fogod tanulni az "if" parancsot, amely lehetővé teszi, hogy különböző válaszokat adjon a programban. Így például titkos jelszót programozhatsz a számítógépedhez.
+                    Vegyünk tehát egy csúcsot a 4 -es szinten.
+                start_code: print 'Menjünk a következő szintre!'
+            3:
                 story_text: |-
                     ## Mi a következő lépés?
-                    Az 5. szinten megtanultad, hogyan ismételj meg egyetlen kódsort. Ez jól jön, de nem mindig. Néha több sort szeretnél megismételni egy helyen.
-                    A 7. szint lehetővé teszi, hogy csoportosíts pár sor kódot, és megismételd ezt a kis sorcsoportot egyszerre!
-
-                    ```
-                    repeat 5 times print 'A 7. szinten egyszerre több sor kódot is megismételhetsz!'
-                    ```
-                start_code: print 'Menjünk a következő szintre!'
-            7:
-                story_text: |-
-                    ## Mi a következő lépés?
-                    Elérted a 7. szint végét, remekül csinálod! A 8. szintre készülsz. A magasabb szinteken Hedy egyre inkább a Python programozási nyelv megtanítására összpontosít.
-                    A Pythonban nincs `repeat` parancs, de van olyan parancs, amely úgy működik, mint az repeat. Kíváncsi vagy, hogyan működik "repeat" parancs "valódi" programozási nyelven? Gyorsan lépj a 8. szintre, hogy megtudd!
-                start_code: print 'Menjünk a következő szintre!'
-            9:
-                story_text: |-
-                    ## Mi a következő lépés?
-                    A kódod egyre jobban hasonlít egy python kódra, remek! A 9. szinten megtanulsz egy újabb kis lépést, hogy még inkább hasonlítson a pythonra.
-                    Egy másik nagyszerű dolog, amit a 9. szinten tanulsz, egy új parancs. A 8. szinten észrevehetted, hogy néha használhatsz egy másik "else" utasítást a kódban.
-                    Például:
-                    ```
-                    print 'Mi van ma ebédre?'
-                    lehetosegek is pizza, broccoli, green beans
-                    valasztott is lehetosegek at random
-                    if lehetosegek is pizza
-                        print 'Nyami! Pizza!'
-                    else
-                        print 'Jaj...'
-                    ```
-                    Ebben a kódban jó lenne, ha lenne 2x egy másik, hogy legyen egy lehetőség a brokkolihoz és egy a zöldbabhoz. A 9. szint az "elif" új paranccsal érkezik, amely ezt lehetővé teszi!
-                    Tehát nézd meg a következő szintet most!
-                start_code: print 'Menjünk a következő szintre!'+                    A 2. szinten a változókkal gyakoroltál, de talán találkoztál ezzel a hibával.
+
+                    Próbálja meg futtatni ezt a kódot:
+                    ```
+                    nevem is Zita
+                    print A nevem nevem
+                    ```
+                    Természetesen azt akartad kiíratni, hogy  "A nevem Zita", de Hedy az írja ki, hogy "A Zita Zita".
+                    A 3. szinten ezt a problémát idézőjelek segítségével oldják meg.
+                start_code: print Menjünk a következő szintre!