title: "Hedy adventures!"
subtitle: "You can learn Hedy by creating a story, a game or something to make your life easier"
adventures:
    story:
        name: "Story"
        description: "Story"
        image: "story.png"
        default_save_name: "Story"
        levels:
            1:
                story_text: |
                    ## Make a story
                    In level 1 you can make a story with a different main character that you enter yourself.

                    As the first line, use this code:

                    ```
                    ask who is the star in your story?
                    ```

                    After that first line, start with `print` if the sentence needs to be printed.
                    You use `echo` if you want your main character to be at the end of the sentence.

                    ## Example Hedy code
                    ```
                    ask The main character of this story is
                    print The main character is now going to walk in the forest
                    echo He's a bit scared, 
                    print He hears crazy noises everywhere
                    print He's afraid this is a haunted forest
                    ```

                start_code: "print Your story starts here"
            2:
                story_text: |
                    ## Story
                    In level 2 you can make your story more fun. Your main character's name can now be anywhere in the sentence.

                    You do have to program a little bit extra for that. You must now name your main character first.

                    You can then put that name anywhere in a sentence.

                    ## Example Hedy code

                    ```
                    name is ask What is the name of the main character?
                    print name is now going to run in the woods
                    print name is a bit scared
                    print He hears crazy noises everywhere
                    print name is afraid this is a haunted forest
                    ```

                    ## Randomness
                    You can also add something random to your story. Any monster, animal or other obstacle.

                    It goes like this:
                    ```
                    animals is owl, hedgehog, armadillo
                    print He now hears the sound of an animals at random
                    ```
                start_code: "print Your story"
            3:
                story_text: |
                    ## Story
                    You may have noticed that there is still a problem in level 2. Did you try to print a sentence that contained the word name?
                    You can solve that in level 3. You must use quotation marks for everything that you are going to print.

                    ## Example Hedy code
                    ```
                    name is Hans
                    print 'The name of the main character is' name
                    print name 'is now going to walk in the woods'
                    print name 'is a bit scared'
                    animals is owl, hedgehog, armadillo
                    print 'He hears the sound of an' animals at random
                    print name 'is afraid this is a haunted forest'
                    ```
                start_code: "print 'Your story will be printed here!'"
            4:
                story_text: |
                    ## Story
                    What you can do in level 4 is make your story even more fun. In level 4 you can program different endings.

                    Think of two endings for your story, for example:

                    - The princess is walking through the forest
                    - She runs into a monster

                    - Happy ending: She takes her sword and the monster quickly runs away
                    - Bad Ending: The monster eats the princess

                    You can also ensure that a name can be entered again. That works just like in level 3. You can combine that with an `if`, and then you have already made a whole program!

                    ## Example Hedy code
                    ```
                    name is ask Who is walking in the forest?
                    print name 'walks through the forest'
                    print name 'encounter a monster'
                    end is ask Would you like a good or a bad ending?
                    if end is good print name 'takes the sword and the monster quickly runs away'
                    else print 'The monster eats' name
                    ```
                start_code: "print 'Here your story will start!'"
            6:
                story_text: |
                    ## Story
                    In a story, someone says words several times. For example, when someone calls for help or sings a song.
                    You can put such repetitions in your story, in level 6 with `repeat`.

                    ## Example Hedy code
                    ```
                    print 'The prince kept calling for help'
                    repeat 5 times print 'Help!'
                    print 'Why is nobody helping me?'
                    ```

                start_code: "repeat 5 times print 'Help!'"
            7:
                story_text: |
                    ## Story
                    In level 7 you can use multiple lines in your if commands, this way you can upgrade your happy or sad ending!
                    
                    ## Example Hedy code
                    ```
                    print 'OH NO! The T-rex is closing in!'
                    end is ask 'Do you want a happy or a sad ending?'
                    if end is happy
                        print 'Just in time Richard jumps back into the time machine!'
                        print 'Michael types in the code and...'
                        print 'ZAP!'
                        print 'They are back in their garage'
                    else
                        print 'Michael yells COME ON RICHARD! RUN FASTER!'
                        print 'But Richard is too slow...'
                        print 'The T-rex closes in and eats him in one big bite!'
                    ```
                start_code: ""
            8:
                story_text: |
                    ## Story
                    In level 8 you can use nesting to put if, repeat or for commands inside other if, repeat or for commands. This gives you many options and really helps you to make your story interactive.

                    ## Example Simple Hedy Code
                    ```
                    print 'Robin is walking downtown'
                    location is ask 'Is Robin going into a shop, or does she go home?'
                    if location is shop
                        print 'She enters the shop.'
                        print 'Robin sees an interesting looking book'
                        book is ask 'Does Robin buy the book?'
                        if book is yes
                            print 'Robin buys the book and goes home'
                        else
                            print 'Robin leaves the shop and goes home'
                    else
                        print 'Robin goes home'
                    ```

                    ## More elaborate
                    The example above is pretty straightforward, but with nesting you can really elaborate your code and turn your story into a real game. Check out this example!

                    ## Elaborate code
                    ```
                    sword is lost
                    game is on
                    print 'Our hero is walking through the forest'
                    print 'The path splits two ways'
                    repeat 2 times
                        if game is on
                            path is ask 'Which path should she choose?'
                            if path is left
                                if sword is found
                                    print 'Our hero comes across a dragon!'
                                    print 'Luckily our hero has a sword to defeat the beast!'
                                    game is over
                                else
                                    print 'Our hero finds a dragon, but she doesnt have any weapons!'
                                    print 'Our hero is beaten by the dragon...'
                                    print 'Try again'
                                    game is over
                            if path is right
                                if sword is lost
                                    print 'Our hero finds a sword'
                                    print 'This could come in very handy'
                                    sword is found
                                else
                                    print 'You have already found the sword. There is nothing left here.'
                                    print 'She walks back'
                    ```
                start_code: ""
            9:
                story_text: |
                    ## Story
                    In level 9 you can use the for command in your story. In this way you could easily program the children's book 'brown bear, brown bear, what do you see'.

                    ## Example Hedy code
                    ```
                    animals is red bird, black sheep, green frog, yellow duck, little child
                    print 'brown bear'
                    print 'brown bear'
                    print 'What do you see?'
                    for animal in animals
                        print 'I see a ' animal ' looking at me'
                        print animal
                        print animal
                        print 'What do you see?'
                    print 'I see all the animals looking at me!'
                    ```
                start_code: ""
            11:
                story_text: |
                    ## Story
                    In this level you can use the quotation marks to save multiple words in a variable.

                    ## Example Hedy code
                    ```
                    name is 'The Queen of England'
                    print name ' was eating a piece of cake, when suddenly...'
                    ```
                start_code: ""
    songs:
        name: "Sing a song!"
        description: "Print a song"
        image: "songs.png"
        default_save_name: "Song"
        levels:
            5:
                story_text: |
                    ## Songs
                    Songs often contain a lot of repetition. Sometimes the repetition is also based on counting.
                    For example, in the well-known song 'Bottles of beer'. You can program that song with a little math.

                    ## Example Hedy code
                    ```
                    verse is 99
                    print verse ' bottles of beer on the wall'
                    print verse ' bottles of beer'
                    print 'Take one down, pass it around'
                    verse is verse - 1
                    print verse ' bottles of beer on the wall'
                    ```

                    You can now repeat lines 2 to 9 as many times as you want by copying the lines.

                start_code: "print 'Baby shark'"
            6:
                story_text: |
                    ## Songs
                    Songs often contain a lot of repetition. For example... Baby Shark! If you sing it, you keep singing the same thing:

                    Baby Shark tututudutudu <br>
                    Baby Shark tututudutudu <br>
                    Baby Shark tututudutudu <br>
                    Baby Shark

                    You can make this song much shorter with a `repeat`! Can you finish the code?

                    ## Example Hedy code
                    ```
                    repeat _ _ print 'Baby Shark tututudutudu'
                    print 'Baby Shark'
                    ```

                    After Baby Shark you can of course also program other songs. There are many songs with repetition.
                start_code: "print 'Baby Shark'"
            7:
                story_text: |
                    ## Songs
                    In level 6 you've programmed the song 'Bottles of beer'. You made one verse and then had to copy the verses 99 times. In level 7 you can repeat the song 99 times, just by adding one simple line!

                    ## Example Hedy code
                    ```
                    verse is 99
                    repeat 99 times
                        print verse ' bottles of beer on the wall'
                        print verse ' bottles of beer'
                        print 'Take one down, pass it around'
                        verse is verse - 1
                        print verse ' bottles of beer on the wall'
                    ```
                start_code: ""
            9:
                story_text: |
                    ## Songs
                    In level 9 you can easily make the childrens' song 'Five little monkeys'. Can you make the last chorus?
                    You can also make the whole baby shark song (including all the other sharks in the family) in only 6 lines!
                    Or you can make Old McDonald with all the different animals.

                    ## 5 Little Monkeys Jumping on the bed
                    ```
                    monkeys is 5, 4, 3, 2
                    for monkey in monkeys
                        print monkey ' little monkeys jumping on the bed'
                        print 'One fell off and bumped his head'
                        print 'Mama called the doctor and the doctor said'
                        print 'NO MORE MONKEYS JUMPING ON THE BED!'
                    ```

                    ## Baby Shark
                    ```
                    sharks is baby, mommy, daddy, grandma, grandpa
                    for shark in sharks
                        print shark 'tututututudu'
                        print shark 'tututututudu'
                        print shark 'tututututudu'
                        print shark
                    ```
                    ## Old McDonald
                    ```
                    animals is pig, dog, cow
                    for animal in animals
                        if animal is pig
                            sound is oink
                        if animal is dog
                            sound is woof
                        if animal is cow
                            sound is moo
                        print 'Old McDonald had a farm'
                        print 'E I E I O!'
                        print 'and on that farm he had a ' animal
                        print 'E I E I O!'
                        print 'with a ' sound sound ' here'
                        print 'and a ' sound sound ' there'
                        print 'here a ' sound
                        print 'there a ' sound
                        print 'everywhere a ' sound sound
                    ```
                start_code: ""
            10:
                story_text: |
                    ## Songs
                    In level 10 you can use the `for i in range` command to make songs that use counting.

                    ## 5 little monkeys
                    ```
                    for i in range 5 to 1
                        print i ' little monkeys jumping on the bed'
                        print 'One fell off and bumped his head'
                        print 'Mama called the doctor and the doctor said'
                        if i is 1
                            print 'PUT THOSE MONKEYS RIGHT TO BED!'
                        else
                            print 'NO MORE MONKEYS JUMPING ON THE BED!'
                    ```
                start_code: ""
#Issue1231            11:
#Issue1231                story_text: |
#Issue1231                    ## Sing a song!
#Issue1231                    In this song we can make it even easier to program 'if you're happy and you know it, clap your hands'. Because we can put all of the actions in a variable, check it out:
#Issue1231                    ## Example Hedy code
#Issue1231                    ```
#Issue1231                    actions is 'clap your hands', 'stomp your feet', 'shout Hurray!'
#Issue1231                    for action in actions
#Issue1231                        for i in range 1 to 2
#Issue1231                            print 'if youre happy and you know it'
#Issue1231                            print action
#Issue1231                        print 'if youre happy and you know it and you really want to show it'
#Issue1231                        print 'if youre happy and you know it'
#Issue1231                        print action
#Issue1231                    ```
#Issue1231                start_code: ""
    turtle:
        name: "Turtle"
        description: "Make your own drawing"
        image: "turtle.png"
        default_save_name: "turtle"
        levels:
            1:
                story_text: |
                    ## Let's draw
                    In level 1 you can also use Hedy to draw. By combining turns and lines, you can make a square or a stair!

                    Using `forward` you draw a line forwards. The number behind it determines how far the turtle will walk. `turn right` turns a quarter turn in clockwise direction, `turn left` turns counter clockwise.

                    This is the start of a little staircase. Can you make it have 5 steps?

                    ## Example Hedy code
                    ```
                    turn right
                    forward 50
                    turn left
                    forward 50
                    ```


                start_code: "forward 50\nturn left"
            2:
                story_text: |
                    In level 1 the turtle could only turn left or right. That is a bit boring!
                    In level 2 he can point his nose in all directions.

                    Use 90 to turn a quarter. We call this degrees. A full turn is 360 degrees.
                    Can you make a figure with this code? Maybe a triangle or a circle?

                    ## Example Hedy code

                    ```
                    print Drawing figures
                    angle is 90
                    turn angle
                    forward 25
                    turn angle
                    forward 25
                    ```

                    ## Searching turtle
                    You can also use `random` with the drawing turtle. A random choice makes the turtle walk a different path each time. 
                    Use `at random` to choose a value from a list. You can copy and paste lines 2 and 3 so create a longer random path.

                    ## Example Hedy code

                    ```
                    angles is 10, 50, 90, 150, 250
                    turn angles at random
                    forward 25
                    ```

                start_code: |
                    print Turtle race!
                    hoek is 90
                    turn hoek
                    forward 25
            3:
<<<<<<< HEAD
=======
                story_text: |
                    ## Searching turtle
                    In level 4 you can use use `random` with the drawing turtle. A random choice makes the turtle walk a different path each time.
                    Use `at random` to choose a value from a list. You can copy and paste lines 2 and 3 to create a longer random path.

                    ## Example Hedy code

                    ```
                    angles is 10, 50, 90, 150, 250
                    turn angles at random
                    forward 25
                    ```

                start_code: |
                    angles is 10, 50, 90, 150, 250
                    turn angles at random
                    forward 25
            4:
                story_text: |
                    ## Let's draw
                    In level 4 you have to use quotation marks with `print` and `ask`. Also when drawing!

                    ## Example Hedy code
                    ```
                    print 'Drawing figures'
                    angle is 90
                    turn angle
                    forward 25
                    turn angle
                    forward 25
                    ```

                start_code: |
                    print 'Drawing figures'
                    angle is 90
                    turn angle
                    forward 25

            5:
                story_text: |
                    ## Let's draw
                    In level 5 you can make a choice with `if`. For example between different types of figures.

                    ## Example Hedy code
                    ```
                    print 'Drawing Figures'
                    figure is ask 'Do you want a square or a triangle?'
                    if figure is triangle angle is 120
                    else angle is 90
                    turn angle
                    forward 25
                    turn angle
                    forward 25
                    turn angle
                    forward 25
                    turn angle
                    forward 25
                    ```
                start_code: |
                    print 'Drawing Figures'
                    figure is ask 'Do you want a square or a triangle?'
                    if figure is triangle angle is 120 else angle is 90
                    turn angle
                    forward 25
            8:
>>>>>>> 51f2fe68
                story_text: |
                    ## Let's draw
                    In level 3 you have to use quotation marks with `print` and `ask`. Also when drawing!
                    
                    ## Example Hedy code
                    ```
                    print 'Drawing figures'
                    angle is 90
                    turn angle
                    forward 25
                    turn angle
                    forward 25
                    ```

                start_code: |
                    print 'Drawing figures'
                    angle is 90
                    turn angle
                    forward 25

            4:
                story_text: |
                    ## Let's draw
<<<<<<< HEAD
                    In level 4 you can make a choice with `if`. For example between different types of figures.
=======
                    In level 7 you can repeat one line of code with `repeat`.
>>>>>>> 51f2fe68

                    ## Example Hedy code
                    ```
                    print 'Drawing Figures'
                    figure is ask 'Do you want a square or a triangle?'
                    if figure is triangle angle is 120 else angle is 90
                    turn angle
                    forward 25
                    turn angle
                    forward 25
                    turn angle
                    forward 25
                    turn angle
                    forward 25
                    ```
                start_code: |
                    print 'Drawing Figures'
                    figure is ask 'Do you want a square or a triangle?'
                    if figure is triangle angle is 120 else angle is 90
                    turn angle
                    forward 25
            5:
                story_text: |
                    ## Let's draw
                    In level 6 you can use calculations to draw different figures.
                    You may have learned in school that turning a full circle is 360 degrees. If not, now you know!
                    That's why you also use 90 degrees for a square. 360 divided by 4 is 90.
                    Now that we can do math with Hedy, we can draw all the figures we want!

                    ## Example Hedy code
                    ```
                    angles is ask 'How many angles do you want?'
                    angle is 360 / angles
                    forward 50
                    turn angle
                    forward 50
                    turn angle
                    forward 50
                    turn angle
                    forward 50
                    turn angle
                    forward 50
                    turn angle
                    forward 50
                    turn angle
                    ```
                start_code: |
                    print 'Drawing figures'
<<<<<<< HEAD
            6:
                story_text: |
                    ## Let's draw
                    In level 6 you can repeat one line of code with `repeat`.

                    ## Example Hedy code
                    ```
                    print 'Draw figures'
                    repeat 3 times forward 10
                    ```
                start_code: |
                    print 'Draw figures'
                    repeat 3 times forward 10

            7:
                story_text: |
                    ## Let's draw
                    Now that we can repeat several lines, we can make figures more easily.
                    We only have to set the angle once and then use that variable in the `repeat`.

                    ## Example Hedy code
                    ```
                    angle is 90
                    repeat 10 times
                        turn angle
                        forward 50
                    ```

                    ## Interaction
                    Also, we can now improve the program that draws different figures.
                    Can you figure out how far the turtle has to turn here? Finish the code and you can draw any polygon you'd like!

                    ## Example Hedy code
                    ```
                    angles is ask 'How many angles should I draw?'
                    angle is 360 / angles
                    repeat angle times
                        turn _
                        forward _
                    ```
                start_code: |
                    hoeken is ask 'How many angles should I draw?'
=======
>>>>>>> 51f2fe68
    dishes:
        name: "Dishes?"
        description: "Use the computer to see who does the dishes (Start at level 2)"
        image: "dishes.png"
        default_save_name: "Dishes"
        levels:
            2:
                story_text: |
                    ## Dishwashing
                    Do you always disagree at home about who should wash the dishes or change the litter box today?

                    Then you can let the computer choose very fairly. You can program that in level 2!

                    You first make a list of the members of your family. Then choose 'at random' from the list.

                    ## Example Hedy code
                    ```
                    people is mom, dad, Emma, Sophie
                    print people at random
                    ```

                start_code: "print Who does the dishes?"
            3:
                story_text: |
                    ## Dishwashing
                    With quotation marks you can make your dishwashing planning more beautiful.
                    This time the sample code is not quite complete.

                    Can you complete the code by filling the blanks? Every blank must be replaced with one word of symbol.

                    Tip: Don't forget the quotation marks!
                    ## Example Hedy code
                    ```
                    people is mom, dad, Emma, Sophie
                    print _ the dishes are done by _
                    print people at _
                    ```
                start_code: "print 'Who does the dishes?'"
            4:
                story_text: |
                    ## Dishwashing
                    With the `if` you can now have more fun with choice in the program. You can have your program respond to the choice that the computer has made.

                    Can you finish the code so that it prints 'too bad' when it is your turn and otherwise 'yes!'?
                    Don't forget the quotes!

                    ## Example Hedy code
                    ```
                    people is mom, dad, Emma, Sophie
                    dishwasher is people at random
                    if dishwasher is Sophie print _ too bad I have to do the dishes _ else print 'luckily no dishes because' _ 'is already washing up'
                    ```
                start_code: "print 'Who does the dishes?'"
            5:
                story_text: |
                    ## Dishwashing
                    How often is everyone going to do the dishes? Is that fair? You can count that in level 6.

                    ## Example Hedy code
                    ```
                    people is mom, dad, Emma, Sophie
                    emma_washes is 0
                    dishwasher is people at random
                    print 'The dishwasher is' dishwasher
                    if dishwasher is Emma emma_washes is emma_washes + 1
                    print 'Emma will do the dishes this week' emma_washes 'times'
                    ```

                    Now you can copy lines 3 to 5 a few times (e.g. 7 times for a whole week) to calculate for a whole week again.
                    Do you make the code for the whole week?

                start_code: "print 'Who does the dishes?'"
            6:
                story_text: |
                    ## Dishwashing
                    With the `repeat` you can repeat pieces of code. You can use this to calculate who will be washing dishes for the entire week.

                    ## Example Hedy code
                    ```
                    people is mom, dad, Emma, Sophie
                    repeat _ _ print 'the dishwasher is' _
                    ```
                start_code: "print 'Who does the dishes?'"
            9:
                story_text: |
                    ## Dishwashing
                    In this level you could make an even better dish washing shedule.

                    ## Hedy code example
                    ```
                    days is Monday, Tuesday, Wednesday, Thursday, Friday, Saturday, Sunday
                    names is mom, dad, Emma, Sophie
                    for day in days
                        print names at random ' does the dishes on ' day
                    ```
                start_code: ""
    dice:
        name: "Dice"
        description: "Make your own dice"
        image: "dice.png"
        default_save_name: "Dice"
        levels:
            2:
                story_text: |
                    ## Dice
                    In level 2 we can choose from a list. With that we can let the computer choose one side of the die.

                    Take a look at the games you have in your closet at home.

                    Are there games with a (special) die? You can also copy it with this code.

                    For example, the dice of the game Earthworms with the numbers 1 to 5 and an earthworm on it.

                    ![Die of earthworms with 1 to 5 and an earthworm on it](https://cdn.jsdelivr.net/gh/felienne/hedy@24f19e9ac16c981517e7243120bc714912407eb5/coursedata/img/dobbelsteen.jpeg)

                    ## Example Hedy code
                    ```
                    choices is 1, 2, 3, 4, 5, earthworm
                    print choices at random
                    ```

                start_code: "print What will the die indicate this time?"
            3:
                story_text: |
                    ## Dice
                    In level 3 we can make sentences with the die value in the sentence, with quotes of course.
                    This time the sample code is not quite complete. Can you finish the code?

                    ## Example Hedy code
                    ```
                    choices is 1, 2, 3, 4, 5, earthworm
                    print _ you threw _
                    print _ _ _ <- here you have to program the choice
                    ```

                start_code: "print 'What will the die indicate this time?'"
            4:
                story_text: |
                    ## Dice
                    You can also make a die again in level 4 using the `if`.
                    Complete the sample code so that the code says "You can stop throwing" once you have thrown an earthworm.

                    But maybe you want to recreate a die from a completely different game. That's fine too! Then make up your own reaction. Eg 'yes' for 6 and 'pity' for something else.

                    ## Example Hedy code
                    ```
                    choices is 1, 2, 3, 4, 5, earthworm
                    throw is _
                    print 'you have' _ 'thrown'
                    if _ is earthworm print 'You can stop throwing.' _ print 'You have to hear it again!'
                    ```
                start_code: "print 'What will the die indicate this time?'"
            5:
                story_text: |
                    ## Dice
                    You can also make an Earthworm die again in level 5, but now you can also calculate how many points have been rolled.

                    You may know that the worm counts 5 points for Earthworms. Now after a roll you can immediately calculate how many points you have thrown.

                    This is the code to calculate points for one die:

                    ## Example Hedy code
                    ```
                    choices is 1, 2, 3, 4, 5, earthworm
                    points is 0
                    throw is choices at random
                    print 'you threw' throw
                    if throw is earthworm points is points + 5 else points is points + throw
                    print 'those are' points ' point'
                    ```
                    Can you make the code so that you get the total score for 8 dice? To do that, you have to cut and paste some lines of the code.

                    ## Looking forward

                    Did you manage to calculate the score for 8 dice? That required a lot of cutting and pasting, right? We are going to make that easier in level 7!
                start_code: "print 'What will the die indicate this time?'"
            6:
                story_text: |
                    ## Dice
                    You can also make a die again in level 5. With the `repeat` code you can easily roll a whole hand of dice.
                    Try to finish the sample code! The dashes should contain multiple commands and characters.

                    But maybe you want to make a completely different die. Of course you can!

                    ## Example Hedy code
                    ```
                    choices is 1, 2, 3, 4, 5, earthworm
                    repeat _ _ print _ _ _
                    ```
                start_code: "print 'What will the die indicate this time?'"
            9:
                story_text: |
                    ## Dice
                    Is everybody taking too long throwing the dice? In level 8 you can let Hedy throw all the dice at once!

                    ## Example Hedy code
                    ```
                    players is Ann, John, Jesse
                    choices is 1, 2, 3, 4, 5, 6
                    for player in players
                        print player ' throws ' choices at random
                    ```
                start_code: ""
    rock:
        name: "Rock, paper, scissors"
        description: "Make your own rock, paper, scissors game"
        image: "rock.png"
        default_save_name: "Rock"
        levels:
            1:
                story_text: |
                    ## Rock, paper, scissors
                    In level 1 you can start with a rock, paper, scissors  game.

                    With `ask` you can make a choice, and with `echo` you can repeat that choice.

                    ## Example Hedy code

                    ```
                    print what do you choose?
                    ask choose from rock, paper or scissors
                    echo so your choice was: 
                    ```

                start_code: "print Welcome to your own rock scissors paper!"
            2:
                story_text: |
                    ## Rock, paper, scissors

                    In level 2 we can enter lists and choose things from them.

                    You first make a list with `is`. Then you can let the computer choose something from the list with `at random`.

                    For example, you can let the computer pick from rock, paper and scissors.

                    ## Example Hedy code

                    ```
                    choices is rock, paper, scissors
                    print choices at random
                    ```

                    You can use the `ask` again in level 2. Can you print your choice and the choice from the computer?
                    Beware though, `ask` now works differently than in level 1. There must be a name in front of it.

                    ## Looking forward
                    Did you happen to try to make a sentence that included the word choices? E.g.

                    ```print I chose from the choices```

                    Give it a try if you haven't already. That is not working properly! You will get: I chose from the [rock, paper, scissors]. You can solve that in level 3.

                start_code: "print Welcome to your own rock scissors paper!"
            3:
                story_text: |
                    ## Rock, paper, scissors
                    In level 3 we can further program rock, paper, scissors. But if you want to add text, you have to use quotation marks here too.
                    Do you complete the code by entering the correct commands or characters on the underscores?

                    ## Example Hedy code
                    ```
                    choices is rock, paper, scissors
                    print _ The computer chose: _ _ at _
                    ```
                start_code: "print 'Welcome to your own rock scissors paper!'"
            4:
                story_text: |
                    ## Rock, paper, scissors
                    In level 4 we can determine who won.
                    For that you need the new `if` code.

                    Save your choice with the name of choice and the choice of computer as computer choice.
                    Then you can use `if` to see if they are the same or different.
                    Will you finish the code?

                    ## Example Hedy code
                    ```
                    options is rock, paper, scissors
                    computer_choice is _
                    choice is ask What do you choose?
                    print 'you chose ' _
                    print 'computer chose ' _
                    if _ is _ print 'tie!' else print 'no tie'
                    ```

                    Fill in the correct code on the blanks to see if it is a draw.

                start_code: "print 'Welcome to your own rock scissors paper!'"
            9:
                story_text: |
                    ## Rock, Paper, Scissors
                    Feeling too lazy to play the game yourself? Let Hedy play it for you!

                    ## Example Hedy code
                    ```
                    choices is rock, paper, scissors
                    players is Marleen, Michael
                    for player in players
                         print player ' chooses ' choices at random
                    ```
                start_code: ""
    calculator:
        name: "Calculator"
        description: "Create a calculator"
        image: "calculator.png"
        default_save_name: "Calculator"
        levels:
            5:
                story_text: |
                    ## Calculator
                    Now that you can calculate, you can also create a program to practice maths calculations. You can make up the calculations yourself, for example:

                    ## Example Hedy code
                    ```
                    correct_answer is 11 * 27
                    answer is ask 'How much is 11 times 27?'
                    if answer is correct_answer print 'good job!'
                    else print 'Wrong! It was ' correct_answer
                    ```

                    ## Random numbers
                    You can also let the computer do random sums on its own using random.

                    This is how you choose a number of tables to practice, and from that you always get a different sum:

                    ## Example Hedy code
                    ```
                    tables is 4, 5, 6, 8
                    numbers is 1, 2, 3, 4, 5, 6, 7, 8, 9, 10
                    table is tables at random
                    number is numbers at random
                    correct_answer is table * number
                    answer is ask 'how much is ' table ' times ' number '?'
                    if answer is correct_answer print 'okay'
                    else print 'mistake! it was ' correct_answer
                    ```

                start_code: "print 'Welcome to this calculator!'"
            8:
                story_text: |
                    ## Calculator
                    In level 5 you've learned how to make a calculator, in level 8 you can expand that code and make it into a little maths game. Like this...

                    ## Example Hedy code
                    ```
                    score is 0
                    repeat 10 times
                        numbers is 1, 2, 3, 4, 5, 6, 7, 8, 9, 10
                        number1 is numbers at random
                        number2 is numbers at random
                        correctanswer is number1 * number2
                        print 'What is ' number1 ' times ' number2 '?'
                        answer is ask 'Type your answer here...'
                        print 'Your answer is' answer
                        if answer is correctanswer
                            score is score + 1
                    print 'Great job! Your score is... ' score ' out of 10!'
                    ```
                start_code: "print 'Welcome to this calculator!'"
            9:
                story_text: |
                    ## Calculator
                    This calculator game helps you practise your tables of multiplication!
                    If you add more numbers to the list, you can practise all the multiplications.

                    ## Example Hedy Code
                    ```
                    numbers is 1, 2, 3
                    for number1 in numbers
                        for number2 in numbers
                            answer is ask 'How much is ' number2 ' times ' number1 '?'
                            correct is number1 * number2
                            if answer is correct
                                print 'Great job!'
                            else
                                print 'Thats wrong. The right answer is ' correct
                    ```
                start_code: ""
            11:
                story_text: |
                    ## Calculator
                    Now you can make a calculator that works for decimal numbers.

                    ## Example Hedy Code
                    ```
                    number1 is ask 'What is the first number?'
                    number2 is ask 'What is the second number?'
                    answer is number1 + number2
                    print number1 ' plus ' number2 ' is ' answer
                start_code: ""
            12:
                story_text: |
                    ## Guess which number
                    In this level you can programm the game 'Guess which number'

                    ## Example Hedy code
                    ```
                    print 'Guess which number'
                    numbers is 1, 2, 3, 4, 5, 6, 7, 8, 9, 10
                    number is numbers at random
                    game is 'on'
                    for i in range 1 to 10
                        if game is 'on'
                            guess is ask 'Which number do you think it is?'
                            if guess > number
                                print 'Lower!'
                            if guess < number
                                print 'Higher!'
                            if guess is number
                                print 'You win!'
                                game is 'over'


                start_code: ""
    restaurant:
        name: "Restaurant"
        description: "Create your own virtual restaurant"
        image: "restaurant.png"
        default_save_name: "Restaurant"
        levels:
            1:
               story_text: |
                   ## Restaurant
                    In level 1 you can make your own virtual restaurant and take your guests' orders.

                   ## Example Hedy code
                     ```
                    print Welcome to Hedy's restaurant
                    ask What would you like to order?
                    echo So you would like to order 
                    print Thanks you for your order!
                    print It's on its way!
                    ```

                   ## Challenge
                   Can you think of more lines to add to your restaurant code? For example, can you ask the guests what they'd like to drink, tell them the price, or wish them a pleasant meal?
               start_code: ""
            2:
                story_text: |
                   ## Restaurant
                   In level 2 you could expand your restaurant by using variables. In level 1 Hedy could only echo the order once and only remember the last thing that was ordered.
                   Now you can use variables and Hedy can remember both the food and the drinks!

                   ## Example Hedy Restaurant
                   ```
                   print Welcome to Hedy's restaurant!
                   print Today we're serving pizza or lasagna.
                   food is ask What would you like to eat?
                   print Great choice! The food is my favorite!
                   topping is ask Would you like meat or veggies on that?
                   print food with topping is on its way!
                   drinks is ask What would you like to drink with that?
                   print Thank you for your order.
                   print Your food and drinks will be right there!
                   ```

                   ## Random Restaurant
                   Having trouble to decide what you wanna have for dinner? You can let Hedy choose for you!
                   Simply add lists of your favorite (or least favorite) meals and Hedy can randomly choose your dinner.
                   You can also have a bit of fun, by letting Hedy choose the price for your dinner as well! What will you get?

                   ## Example Hedy Code Random Restaurant

                   ```
                   print Welcome to Hedy's Random Restaurant!
                   print The only restaurant that will randomly choose your meal and its price for you!
                   starters is salad, soup, carpaccio
                   mains is pizza, brussels sprouts, spaghetti
                   desserts is brownies, ice cream, french cheeses
                   drinks is cola, beer, water
                   prices is 1 dollar, 10 dollars, 100 dollars
                   print You will start with: starters at random
                   print Then we'll serve: mains at random
                   print And as dessert: desserts at random
                   print You will get a drinks at random to drink
                   print That will be: prices at random
                   print Thank you and enjoy your meal!
                   ```

                   ## Challenge
                   Can you think of any fun additions in your restaurant code?
                start_code: ""
            3:
                story_text: |
                       ## Restaurant
                       In level 3 you have to use quotation marks when using the `print` command.
                       Can you make your level 2 code work in level 3 by adding the quotation marks?

                       Be careful! In level 2 apostrophes were allowed in the text, but in level 3 Hedy will confuse them for quotation marks and the code will not work!
                       So instead of typing  `print Today we're serving pizza` , you should type `print 'Today we are serving pizza'`

                       ## Example Hedy Restaurant
                       ```
                       print 'Welcome to Hedys restaurant!'
                       print 'Today we are serving pizza or lasagna.'
                       food is ask 'What would you like to eat?'
                       print 'Great choice! The ' food ' is my favorite!'
                       topping is ask 'Would you like meat or veggies on that?'
                       print food ' with ' topping ' is on its way!'
                       drinks is ask 'What would you like to drink with that?'
                       print 'Thank you for your order.'
                       print 'Your ' food ' and ' drinks ' will be right there!'
                       ```
                start_code: ""
            4:
                story_text: |
                       ## Restaurant
                       In level 4 the if command allows you to ask your customers questions and give different responses to the answers.
                       In the example below, you see that you can ask the customer if they want to hear the specials and Hedy can respond accordingly.

                       ## Example Hedy Code
                       ```
                       print 'Welcome to Hedys restaurant!'
                       special is ask 'Would you like to hear our specials today?'
                       if special is yes print 'Todays special is chicken piri piri and rice.' else print 'No problem.'
                       food is ask 'What would you like to eat?'
                       print 'One ' food ', coming right up!'
                       drink is ask 'What would you like to drink with that?'
                       if drink is cola print 'Im sorry, we are out of cola!' else print 'Great choice!'
                       anything is ask 'Would you like anything else?'
                       print 'Let me repeat your order...'
                       print 'One ' food
                       if drink is cola print 'and...' else print 'One ' drink
                       if anything is no print 'Thats it!' else print 'One ' anything
                       print 'Thank you for your order and enjoy your meal!'
                       ```

                       ## Challenge
                       Can you think of more questions to ask the customers when they are ordering, and make up different responses to their answers by using the if command?

                start_code: ""
            5:
                story_text: |
                      ## Restaurant
                      In level 5 you can use maths to calculate the total price of your customer's order, which can make your virtual restaurant more realistic.

                      ## Example Hedy Code (Simple)
                      You can make a simple restaurant code, like this:
                      ```
                      print 'Welcome to Hedys restaurant'
                      print 'Here is our menu:'
                      print 'Our main courses are pizza, lasagne, or spaghetti'
                      main is ask 'Which main course would you like?'
                      price is 0
                      if main is pizza price is 10
                      if main is lasagne price is 12
                      if main is spaghetti price is 8
                      print 'You have ordered ' main
                      print 'That will be ' price ' dollars, please'
                      print 'Thank you, enjoy your meal!'
                      ```
                      But you can also add many more things to your virtual restaurant, for example more courses.

                      ## Example Hedy Code (Elaborate)
                      In this example there are three courses, which requires more code and more additions in calculating the price.
                      ```
                      print 'Welcome to Hedys restaurant'
                      print 'Here is our menu:'
                      print 'Our starters are salad, soup, or carpaccio'
                      print 'Our main courses are pizza, lasagne, or spaghetti'
                      print 'Our desserts are brownie, icecream, or milkshake'
                      starter is ask 'Which starter would you like to have?'
                      main is ask 'Which main course would you like?'
                      dessert is ask 'Which dessert do you pick?'
                      price is 0
                      if starter is soup price is price + 6 else price is price + 7
                      if main is pizza price is price + 10
                      if main is lasagne price is price + 12
                      if main is spaghetti price is price + 8
                      if dessert is brownie price is price + 7
                      if dessert is icecream price is price + 5
                      if dessert is milkshake price is price + 4
                      print 'You have ordered ' starter ' , ' main ' and ' dessert
                      print 'That will be ' price ' dollars, please'
                      print 'Thank you, enjoy your meal!'
                      ```
                      ## Challenge
                      You can add many more things to your virtual restaurant. For example, can you...
                      - ask how many people are coming and multiply the price by that amount?
                      - add another course?
                      - give people a discount when they enter a (secret) couponcode?
                      - add a children's menu?
                      - think of other fun things to add?

                start_code: ""
            6:
                story_text: |
                    ## Restaurant
                    In level 6 you've learned how to use the repeat command to repeat a line of code a certain amount of times.
                    You can use that in your restaurant to ask multiple people what they'd like to eat. Like this:

                    ```
                    print 'Welcome to Hedys restaurant!'
<<<<<<< HEAD
                    people is ask 'How many people are joining us today?'
                    repeat people times food is ask 'What would you like to eat?'
                    print 'Thanks for your order! Its coming right up!'
=======
                    people is ask 'How many people will be joining us today?'
                    print 'Great!'
                    price is 0
                    repeat people times
                        food is ask 'What would you like to order?'
                        print food
                        if food is fries
                            price is price + 3
                            sauce is ask 'What kind of sauce would you like with your fries?'
                            if sauce is no
                                print 'no sauce'
                            else
                                price is price + 1
                                print 'with ' sauce
                        if food is pizza
                            price is price + 4
                    print 'That will be ' price ' dollar'
                    print 'Enjoy your meal!'
>>>>>>> 51f2fe68
                    ```
                start_code: ""
            7:
                story_text: |
                    ## Restaurant
                    In level 7 you can make your virtual restaurant more elaborate by repeating multiple lines of code. Like this:

                    ```
                    print 'Welcome to Hedys restaurant!'
                    people is ask 'How many people will be joining us today?'
                    print 'Great!'
                    repeat people times
                        food is ask 'What would you like to order?'
                        print food
                    print 'Thank you for ordering!'
                    print 'Enjoy your meal!'
                    ```

                    ## Challenge
                    Of course, this code can be expanded with more items on the menu, offering drinks, and/or multiple courses, so feel free to add as many options as you like!
                start_code: ""
            8:
                story_text: |
                    ## Restaurant
                    In this level you can use nesting to make your restaurant more realistic and more fun!
                    For example you would ask for sauce if somebody orders fries, but you wouldn't if someone orders pizza!
                    Check out the example, and try this at your own virtual restaurant!

                    ## Example Hedy code
                    ```
                    print 'Welcome to Hedys restaurant!'
                    people is ask 'How many people will be joining us today?'
                    print 'Great!'
                    repeat people times
                        food is ask 'What would you like to order?'
                        print food
                        if food is fries
                            price is price + 3
                            sauce is ask 'What kind of sauce would you like with your fries?'
                            if sauce is no
                                print 'no sauce'
                            else
                                price is price + 1
                                print 'with ' sauce
                        if food is pizza
                            price is price + 4
                    print 'That will be ' price ' dollar'
                    print 'Enjoy your meal!'
                    ```
                start_code: ""
            9:
                story_text: |
                    ## Restaurant
                    In level 9 you'll learn how to easily ask your guests' orders in a short code.

                    ## Example Hedy Code
                    ```
                    courses is appetizer, main course, dessert
                    for course in courses
                        food is ask 'What would you like to eat as your ' course '?'
                        print food ' will be your ' course
                    ```
                    ## Example Hedy code
                    Of course, you could also order for multiple people!
                    ```
                    courses is appetizer, main course, dessert
                    names is Timon, Onno
                    for name in names
                        for course in courses
                            food is ask name ', what would you like to eat as your ' course '?'
                            print name ' orders ' food ' as their ' course
                    ```
                start_code: "courses is appetizer, main course, dessert"
            10:
                story_text: |
                    ## Restaurant
                    We can use the `for i in range 1 to 5` to print the orders from multiple customers in an orderly manner.

                    ## Example Hedy code
                    ```
                    print 'Welcome to Restaurant Hedy!'
                    people is ask 'For how many people would you like to order?'
                    for i in range 1 to people
                        print 'Order number ' i
                        food is ask 'What would you like to eat?'
                        print food
                        if food is fries
                            sauce is ask 'What kind of sauce would you like with that?'
                            print sauce
                        drinks is ask 'What would you like to drink?'
                        print drinks
                    price is 4 * people
                    print 'That will be ' price ' dollars, please!'
                    ```
                start_code: ""
            11:
                story_text: |
                    ## Restaurant
                    From this level on you can use decimal numbers to make you menu more realistic.

                    ## Example Hedy code
                    ```
                    price is 0
                    food is ask 'What would you like to order?'
                    drinks is ask 'What would you like to drink?'
                    if food is 'hamburger'
                        price is price + 6.50
                    if food is 'pizza'
                        price is price + 5.75
                    if drinks is 'water'
                        price is price + 1.20
                    if drink is 'soda'
                        price is price + 2.35
                    print 'That will be ' price ' dollar, please'
                    ```
                start_code: ""
    fortune:
        name: "Fortune teller"
        description: "Let Hedy predict the future"
        image: "fortuneteller.png"
        default_save_name: "Fortune Teller"
        levels:
            1:
                story_text: |
                    ## Fortune Teller
                    Have you ever been to a carnival and had your future predicted by a fortune teller? Or have you ever played with a magic eight ball?
                    Then you probably know that they can't really predict your future, but it's still fun to play!

                    In the upcoming levels you can learn how to create your own fortune telling machine!
                    In level 1 you can start off easy by letting Hedy introduce herself as a fortune teller and let her echo the players' answers.
                    Like this:

                    ## Example Hedy code
                    ```
                    print Hello, I'm Hedy the fortune teller!
                    ask Who are you?
                    print Let me take a look in my crystal ball
                    print I see... I see...
                    echo Your name is 
                    ```

                    ## Challenge
                    Hedy now only tells you your name. Can you expand the code so that Hedy can predict more things about you?

                    Obviously, Hedy isn't a very good fortune teller yet, as she can only repeat the answers that were given by the players!
                    Take a look in level 2 to improve your fortune teller.

                start_code: ""
            2:
                story_text: |
                    ## Fortune Teller
                    In level 1 you've created your first fortune telling machine, but Hedy couldn't really predict anything, only echo.
                    In level 2 you can use a variable and the `at random` command to really let Hedy choose an answer for you. Check out this code for instance:

                    ## Example Hedy Code
                    In this example the player can ask Hedy a yes-no question and Hedy will pick a random answer for you.
                    ```
                    print I’m Hedy the fortune teller!
                    question is ask What do you want to know?
                    print This is what you want to know: question
                    answers is yes, no, maybe
                    print My crystal ball says... answers at random
                    ```

                    ## Challenges
                    Now, Hedy can only answer yes, no or maybe. Can you give Hedy more answer options, like 'definitely' or 'ask again'.
                start_code: ""
            3:
                story_text: |
                    ## Fortune Teller
                    Level 3 has no new functions, but allows you to practice with using the quotation marks.
                    You can remake your level 2 code, and make sure to add the quotation marks in the right places!

                    Mind that in level 2, we couldn't use the word 'question' as both the name of the variable and a normal word that could be printed.
                    The quotation marks in level 3 make this possible!

                    Important! Mind that now that we're using quotation marks, Hedy will get confused when you use the apostrophe for contractions like I'm or What's.
                    Make sure to remove those apostrophes and change the spelling to Im or Whats.

                    ## Example Hedy Code
                    ```
                    print 'Im Hedy the fortune teller!'
                    question is ask 'What do you want to know?'
                    print 'This is your question: ' question
                    answers is yes, no, maybe
                    print 'My crystal ball says...' answers at random
                    ```
                start_code: ""
            4:
                story_text: |
                    ## Fortune Teller
                    In Level 4 you'll learn to (secretly) tip the odds in your favor, when using the fortune teller!
                    By using `if` and `else` you can make sure that you will always get a good fotune, while other people might not.
                    Check out this example to find out how.

                    ## Example Hedy Code
                    ```
                    print 'Im Hedy the fortune teller!'
                    print 'I can predict if youll win the lottery tomorrow!'
                    person is ask 'Who are you?'
                    if person is Hedy print 'You will definitely win!' else print 'Bad luck! Someone else will win!'
                    ```

                    Replace Hedy with your own name in the last line, and Hedy will always predict that you will win the lottery and others won't!
                    Of course this might raise some suspicion with the other players... To avoid that, you can make sure that Hedy does give different answers every time you run the code.
                    But of course, still gives you a positive answer and the other players a negative one.

                    ## Example Hedy Code 2
                    ```
                    print 'Im Hedy the fortune teller!'
                    print 'I can predict if you will win the lottery tomorrow!'
                    person is ask 'Who are you?'
                    goodanswer is Hurray! You win!, You will definitely win!, We have a winner!
                    badanswer is Bad luck! Try again!, Another person will win, You lose!
                    if person is Hedy print goodanswer at random else print badanswer at random
                    ```

                    ## Challenges
                    This concept can be used to make may different programs, just be creative! For example you could create a machine that predicts that your favorite sports team will beat all the competitors!
                    Or you could make  Snow White's magic mirror on the wall, to tell everyone you are the fairest of them all!
                    Let your imagination do the work!

                start_code: ""
            5:
               story_text: |
                   ## Fortune Teller
                   In level 5 you can use math in your predictions as a fortune teller. This allows you to make up (silly) formulas to calculate the future.
                   For example you could calculate how rich you'll get or how many kids you will have when you grow up.

                   ## Example Hedy Code
                   ```
                   print 'I am Hedy the fortune teller!'
                   print 'I can predict how many kids youll get when you grow up!'
                   age is ask 'How old are you?'
                   siblings is ask 'How many siblings do you have?'
                   length is ask 'How tall are you in centimetres?'
                   kids is length / age
                   kids is kids - siblings
                   print 'You will get ...'
                   print kids ' kids!'
                   ```

                   ## Example Silly Fortune Teller
                   If the previous example wasn't silly enough for you, take a look at this one!

                   ```
                   print 'Im Hedy the silly fortune teller!'
                   print 'I will predict how smart you are!'
                   football is ask 'On a scale 1-10 how much do you love football?'
                   bananas is ask 'How many bananas did you eat this week?'
                   hygiene is ask 'How many times did you wash your hands today?'
                   result is bananas + hygiene
                   result is result * football
                   print 'You are ' result ' percent smart.'
                   ```
               start_code: ""
            6:
               story_text: |
                   ## Fortune Teller
                   In level 6 you can use the `repeat` command to make your machine tell multiple fortunes at once.

                   ## Example Hedy Code
                   ```
                   print 'Im Hedy the fortune teller!'
                   print 'You can ask 3 questions!'
                   repeat 3 times question is ask 'What do you want to know?'
                   answer is yes, no, maybe
                   repeat 3 times print 'My crystal ball says... ' answer at random
                   ```

                   ## Challenge
                   As you can see, the questions aren't printed in this example. That's because the variable `question` was changed 3 times.
                   Every time the player fills in the new answer, Hedy overwrites the previous one, so the first answer the player gave is forgotten.
                   This means you can't print all the questions this way.

                   By using 3 different variables instead of 1 (for example `question1` , `question2` and `question3`), you could solve the problem and print the questions.
                   This does mean that you can only use `repeat` for the answers, and you will have to ask and print all the questions separately.
                   Can you do it?

                   In level 7 the layout of repeat command will change, which enables you to repeat multiple lines at once.
               start_code: ""
            7:
              story_text: |
                 ## Fortune Teller
                 In level 6 you've learned how to use repeat to make the fortune teller answer 3 questions in a row, but we had a problem with printing the questions.
                 In level 7 that problem is solved, because of the new way of using the repeat command.
                 In the next example you can have your fortune teller ask 3 questions and also print them!

                 ## Example Hedy Code
                 ```
                 print 'I am Hedy the fortune teller!'
                 print 'You can ask me 3 questions.'
                 answers is yes, no, maybe
                 repeat 3 times
                    question is ask 'What do you want to know?'
                    print question
                    print 'My crystal ball says...' answers at random
                 ```
              start_code: ""
            9:
              story_text: |
                 ## Fortune Teller
                 In this level you'll learn how to programm the game MASH (mansion, apartement, shack, house). In this game you can predict for all the players at once, what their future will look like.

                 ## Example Hedy Code
                 ```
                 houses is mansion, apartment, shack, house
                 loves is nobody, a royal, their neighbour, their true love
                 pets is dog, cat, elephant
                 names is Jenna, Ryan, Jim
                 for name in names
                     print name ' lives in a ' houses at random
                     print name ' will marry ' loves at random
                     print name ' will get a ' pets at random ' as their pet.'
                 ```

                 ## Example Hedy Code - Harry Potter
                 ```
                 houses is Gryffindor, Slytherin, Hufflepuff, Ravenclaw
                 subjects is potions, defence against the dark arts, charms, transfiguration
                 fears is Voldemort, spiders, failing your OWL test
                 names is Harry, Ron, Hermione
                 for name in names
                     print name ' is placed in ' houses at random
                     print name ' is great at ' subjects at random
                     print name 's greatest fear is ' fears at random
                 ```
              start_code: ""
#Issue1231            11:
#Issue1231                story_text: |
#Issue1231                    ## Fortune Teller
#Issue1231                    In this level you can make your fortunes multiple words. Like in this example below:
#Issue1231
#Issue1231                    ## Example Hedy Code
#Issue1231                    ```
#Issue1231                    fortunes is 'you will be rich', 'you will fall in love', 'you will slip on a banana peel'
#Issue1231                    print 'I will take a look in my crystall ball for your future.'
#Issue1231                    print 'I see... I see...'
#Issue1231                    print fortunes at random
#Issue1231                    ```
#Issue1231                start_code: ""
    haunted:
        name: "Haunted House"
        description: "escape from the haunted house"
        image: "hauntedhouse.png"
        default_save_name: "Haunted House"
        levels:
            1:
                story_text: |
                    ## Haunted house game
                    In this adventure you are working towards making a game in which you have to escape from a haunted house by picking the correct door.
                    If you pick the right door you'll survive, but if not a terrible monster might...

                    In level 1 we start our haunted house game by making up a scary story and ask the player what monster they'll see in the haunted house.

                    ## Example Hedy code

                    ```
                    print How did I get here?
                    print I remember my friend telling me to go into the old mansion...
                    print and suddenly everything went black.
                    print But how did I end up on the floor...?
                    print My head hurts like Ive been hit by a baseball bat!
                    print What's that sound?
                    print Oh no! I feel like Im not alone in this house!
                    print I need to get out of here!
                    print There are 3 doors in front of me..
                    ask Which door should i pick?
                    echo I choose door 
                    print ...?
                    ```

                    ## Challenge
                    Can you finish the scary story? Or make up your own haunted house story?
                start_code: "print How did I get here?"
            2:
                story_text: |
                    ## Haunted house game
                    In level 1 you've made an introduction to your haunted house game, but as you might have noticed the story would always have a dreadful end.
                    In level 2 you can make your story more interactive by changing the outcome of the game; sometimes you'll get eaten, sometimes you'll escape!
                    Let Hedy decide randomly!

                    ## Example Hedy Code
                    ```
                    print Escape from the haunted house!
                    print There are 3 doors in front of you...
                    choice is ask Which door do you choose?
                    print You picked door ... choice
                    monsters is a zombie, a vampire, NOTHING YOUVE ESCAPED
                    print You see...
                    print monsters at random
                    ```

                    ## Challenge
                    This story is pretty straight forward, maybe you can spook it up a bit by adding a more exciting story.
                    Also you have very limited outcomes right now, there are only 3 options of what's behind the doors. Maybe you can think of more monsters to add to the list!

                    ## Change the game into a tv gameshow!
                    Lastly, we'd like to challenge you to change this game into a gameshow (like the ones on tv) where you choose a door or suitcase and it contains a big price!
                    Can you do it?
                start_code: ""
            3:
                story_text: |
                    ## Haunted house
                    In level 3 you learn how to use quotation marks in your games.
                    Can you make your Haunted House level 3 proof?

                start_code: ""
            4:
                story_text: |
                    ## Haunted House
                    Up until this level the haunted house game always asked the player to choose a door, but as you might have noticed, they didn't really have to answer correctly.
                    In the player filled in a completely random answer, the game would still work and the player might even win (despite not picking a door).
                    In level 4 you can only win the game by picking the same door Hedy picked randomly.

                    ## Example Hedy code
                    ```
                    print 'Escape from the haunted house!'
                    print 'There are 3 doors in front of you...'
                    doors is 1,2,3
                    monsters is werewolf, mummy, vampire, zombie
                    chosendoor is ask 'Which door do you choose?'
                    print 'You chose door...' chosendoor
                    correctdoor is doors at random
                    if chosendoor is correctdoor print 'Great! Youve escaped!'
                    else print 'Oh no! You are being eaten by a...' monsters at random
                    ```

                start_code: ""
            8:
                story_text: |
                    ## Haunted House
                    In level 8 you can use nesting, which allows you to make the haunted house even more interactive!

                    ## Example Hedy code
                    ```
                    print 'Escape from the Haunted House!'
                    player is alive
                    doors is 1, 2, 3
                    monsters is zombie, vampire, giant spider
                    repeat 3 times
                        if player is alive
                            correctdoor is doors at random
                            print 'There are 3 doors in front of you...'
                            chosendoor is ask 'Which door do you choose?'
                            if chosendoor is correctdoor
                                print 'No monsters here!'
                            else
                                print 'You are eaten by a ' monsters at random
                                player is dead
                        else
                            print 'GAME OVER'
                    if player is alive
                        print 'Great! You survived!'
                    ```
                    ## Challenge
                    Now it's very hard to win this game, can you make it easier to win?
                    For example by only having 1 wrong door and 2 correct doors instead of 1 correct door en 2 wrong ones?

                start_code: "print 'Escape from the haunted house!'"
            10:
                story_text: |
                    ## Haunted House
                    In level 10 we've changed the repeat command and we've added a line to our haunted house that tells the player in which room they are.

                    ## Example Hedy Code
                    ```
                    print 'Escape from the Haunted House!'
                    player is alive
                    doors is 1, 2, 3
                    monsters is zombie, vampire, giant spider
                    for i in range 1 to 3
                        if player is alive
                            correctdoor is doors at random
                            print 'Room ' i
                            print 'There are 3 doors in front of you...'
                            chosendoor is ask 'Which door do you choose?'
                            if chosendoor is correctdoor
                                print 'No monsters here!'
                            else
                                print 'You are eaten by a ' monsters at random
                                player is dead
                        else
                            print 'GAME OVER'
                    if player is alive
                        print 'Great! You survived!'
                    ```
                start_code: "print 'Escape from the haunted house!'"
#Issue1231            12:
#Issue1231                story_text: |
#Issue1231                    ## Haunted House
#Issue1231                    In this level you can use the < and > symbol to introduce lives to your game.
#Issue1231
#Issue1231                    ## Example Hedy code
#Issue1231                    ```
#Issue1231                    print 'Escape from the haunted house'
#Issue1231                    lives is 3
#Issue1231                    doors is 1, 2, 3
#Issue1231                    monsters is 'the wicked witch', 'a zombie', 'a sleeping 3 headed dog'
#Issue1231                    for i in range 1 to 10
#Issue1231                        if lives > 0
#Issue1231                            good_door is doors at random
#Issue1231                            monster is monsters at random
#Issue1231                            chosen_door is ask 'Which door do you choose?'
#Issue1231                            if good_door is chosen_door
#Issue1231                                print 'You have chosen the correct door'
#Issue1231                            else
#Issue1231                                print 'You see...' monster
#Issue1231                                if monster is 'a sleeping 3 headed dog'
#Issue1231                                    print 'Pffieuw.... Its asleep'
#Issue1231                                else
#Issue1231                                    print 'You lose one life'
#Issue1231                                    lives is lives -1
#Issue1231                        else
#Issue1231                            print 'GAME OVER'
#Issue1231                    ```
#Issue1231                start_code: ""
    piggybank:
        name: Piggy Bank
        description: Count your pocketmoney!
        image: hauntedhouse.png
        default_save_name: Piggy Bank
        levels:
            11:
                story_text: |
                    ## Piggy Bank
                    In this adventure you learn how to make a digital piggy bank, to calculate how much money you have and how long you need to save up to buy what you want!

                    ## Example Hedy Code
                    ```
                    print 'The digital piggy bank'
                    wish is ask 'What would you like to buy?'
                    price is ask 'How much does that cost?'
                    saved is ask 'How much money have you saved already?'
                    allowance is ask 'How much pocket money do you get per week?'
                    to_save is price - saved
                    weeks is to_save / allowance
                    print 'You can buy a ' wish ' in ' weeks ' weeks.'
                start_code: ""
            12:
                story_text: |
                    ## Piggybank
                    In this level you can let Hedy tell you if you have saved up enough money!

                    ## Example Hedy Code
                    ```
                    money is ask 'How much money have you saved?'
                    wish is ask 'How much money do you need?'
                    allowance is ask 'How much pocket money do you get each week?'
                    to_save is wish - money
                    weeks is to_save / allowance
                    if wish > money
                        print 'You need to save up some more!'
                        print 'Youll need ' weeks ' more weeks.'
                    else
                        print 'Great! You have enough'
                        print 'Lets go shopping!'
                    ```
                start_code: ""
    quizmaster:
        name: Quizmaster
        description: Make your own quiz!
        image: hauntedhouse.png
        default_save_name: Quizmaster
        levels:
            12:
                story_text: |
                    ## Make your own quiz
                    In this adventure you can make your own quiz! Fill in the blanks, add more questions and enjoy your own quiz!
                    You can make a quiz about anything you like: your hobby, your favorite animal, your favorite book or anything at all!

                    ## Example Hedy code
                    ```
                    print 'Make your own quiz'
                    points_a is 0
                    points_b is 0
                    print 'Question'
                    print 'Answeroption A'
                    print 'Answeroption B'
                    answer is ask 'Which answer?'
                    if answer is 'A'
                        points_a is points_a + 1
                    if answer is 'B'
                        points_b is points_b + 1
                    print 'End of the quiz!'
                    print 'Lets see the results!'
                    if points_a > points_b
                        print 'You belong to the A club'
                    if points_b > points_a
                        print 'You belong to the B club'
                    ```

                start_code: ""
    next:
        name: "What's next?"
        description: "What's Next?"
        image: ""
        default_save_name: "next"
        levels:
            1:
                story_text: |
                    ## What's next?
                    Congratulations! You've reached the end of level 1. Hopefully you've already made some awesome codes, but Hedy has a lot more to discover. 
                    
                    In the first level you might've notice that the `echo` command can only save one bit of information at a time. 
                    For example in the restaurant adventure, you could echo what the costumer wanted to eat, or what they wanted to drink, but not both in one sentence. 
                    
                    ```
                    print Welcome at Hedy's
                    ask What would you like to eat?
                    echo So you want 
                    ask what would you like to drink?
                    echo So you want 
                    ```
                    If the player types a hamburger and coke, you can't say `so you would like a hamburger and coke`, but you have to make two separate line. 
                    Also, the `echo` command only echoes the word at the end of the sentence. So you can't say `your hamburger is coming right up!`.
                    
                    That changes in level 2. In level 2 you'll learn to work with variables, that allow you to save multiple pieces of information and print them in any place you want.
                    Besides, you'll learn how to work with the `at random` command, that you can use to make games. 
                    So let's go to the next level!
                    
                start_code: "print Let's go!"
            2:
                story_text: |
                    ## What's next?
<<<<<<< HEAD
                    In level 2 you've been practising with variables, but maybe you've come across this mistake.
                    
=======
                    In this level you've learned what a variable is and how you can use it to make your adventures more interactive.
                    But... that's not the only thing you can do with variables! You can also use variables to make lists.
                    And you can even let Hedy pick a random word out of a list, which allows you to make real games!
                    Take a quick look at the next level!
                start_code: "print Let's go to the next level!"
            3:
                story_text: |
                    ## What's next?
                    In this level you've been practising with variables, but maybe you've come across this mistake.

>>>>>>> 51f2fe68
                    Try to run this code:
                    ```
                    name is Sophie
                    print My name is name
                    ```
                    Of course you wanted to print `My name is Sophie` but Hedy prints `My Sophie is Sophie`. 
<<<<<<< HEAD
                    In level 3 this problem is fixed by using quotation marks. 
                    
                start_code: "print Let's go to the next level!"
            3:
                story_text: |
                    ## What's next?
                    In level 2 and 3 you've already learned to use `at random` which made your games different every time you ran the code. 
                    But it's not really interactive, the player doesn't have any influence on what happens in the game. 
                    
                    In level 4 you'll learn the `if` command, that allows you to give different responses in your program. This way you can program a secret password for your computer for example. 
                    So let's take a peak at level 4. 
                start_code: "print 'Lets go to the next level!'"
            4:
                story_text: |
                    ## What's next?
                    Now you've reached the end of level 4, so you have learned `ask` and `if`. For example you can ask guests what they would like to eat.
                    What you can't yet do though, is calculate the price for everyone's dinner.

                    Level 5 makes it possible to use addition, subtraction and multiplication in your programs. This way you can calculate the prices in your restaurant, but you could also add a secret code to give your friends and family a discount.
                    Another option in level 6 is programming your own maths game, for your little brother or sister to practice their multiplications.
                    Go see for yourself in the next level!

                start_code: "print 'On to the next level!'"
            5:
                story_text: |
                   ## What's next?
                    Great job! You've reached the end of level 5, which means you have practiced with `if` and `else`. You have probably noticed that your codes are getting longer and longer.
                    For example if you want to program 'Happy Birthday'

                    ```
                    print 'happy birthday to you'
                    print 'happy birthday to you'
                    print 'happy birthday dear Hedy'
                    print 'happy birthday to you'

                    ```
                    That's a lot of code for mainly the same words over and over again. Luckily level 6 has a solution with the `repeat` command, that allows you to repeat a line of code multiple times.


                start_code: "print 'On to the next level!'"
            6:
                story_text: |
                    ## What's next?
                    In level 6 you've learned how to repeat one single line of code. This comes in handy, but it's not always enough. Sometimes you want to repeat multiple lines at once.
                    Level 7 allows you to group a couple of lines of code, and repeat that little group of lines all at once!

                    ```
                    repeat 5 times print 'In level 7 you can repeat multiple lines of code at once!'
=======
                    In the next level this problem is fixed by using quotation marks.

                start_code: "print Let's go to the next level!"
            4:
                story_text: |
                    ## What's next?
                    In the previous levels you've already learned to use `at random` which made your games different every time you ran the code.
                    But it's not really interactive, the player doesn't have any influence on what happens in the game.

                    In the next level you'll learn the `if` command, that allows you to give different responses in your program. This way you can program a secret password for your computer for example.
                    So let's take a peak!
                start_code: "print 'Lets go to the next level!'"
            5:
                story_text: |
                    ## What's next?
                    Now you've reached the end of this level, so you have learned `ask` and `if`. For example you can ask guests what they would like to eat.
                    What you can't yet do though, is calculate the price for everyone's dinner.

                    The next level makes it possible to use addition, subtraction and multiplication in your programs. This way you can calculate the prices in your restaurant, but you could also add a secret code to give your friends and family a discount.
                    Another option in the next level is programming your own maths game, for your little brother or sister to practice their multiplications.
                    Go see for yourself in the next level!

                start_code: "print 'On to the next level!'"
            6:
                story_text: |
                    ## What's next?
                     Great job! You've reached the end of this level, which means you have practiced with `if` and `else`. You have probably noticed that your codes are getting longer and longer.
                     For example if you want to program 'Happy Birthday'

                     ```
                     print 'happy birthday to you'
                     print 'happy birthday to you'
                     print 'happy birthday dear Hedy'
                     print 'happy birthday to you'

                     ```
                     That's a lot of code for mainly the same words over and over again. Luckily in the next level has a solution with the `repeat` command, that allows you to repeat a line of code multiple times.
                start_code: "print 'On to the next level!'"
            7:
                story_text: |
                    ## What's next?
                    Now you've learned how to repeat one single line of code. This comes in handy, but it's not always enough. Sometimes you want to repeat multiple lines at once.
                    the next level allows you to group a couple of lines of code, and repeat that little group of lines all at once!

                    ```
                    repeat 5 times print 'In the next level you can repeat multiple lines of code at once!'
>>>>>>> 51f2fe68
                    ```

                start_code: "print 'Lets go to the next level!'"
            7:
                story_text: |
                    ## What's next?
                    Great job! You've reached the end of another level! In this level you've learned to use multiple lines of code in an if of repeat command. But you can't yet combine the two...
                    Good news! In the next level you will be allowed to put an if inside an if, or inside a repeat command.

                    For example:
                    ```
                    answer is 'Would you like something to drink?'
                    if answer is yes
                        drinks is ask 'What would you like to drink?'
                    if drinks is _
                            print 'We are out of that'
                    else
                            print 'Your drink is on its way!'
                    ```
                    In this code Hedy will still say 'Your drink is on its way' even if you didn't even want to drink something! In the next level this will be fixed!
                start_code: "print 'Lets go to the next level!'"
<<<<<<< HEAD
            8:
=======
            9:
>>>>>>> 51f2fe68
                story_text: |
                    ## What's next?
                    You're doing great! In this level we still face a small problem. You have learned to repeat lines, but what if you'd want to slightly change the line.
                    For example if you want to sing the song 'if you're happy and you knwo it'

                    It would look like this:
                    ```
                    repeat 2 times
                        print 'if youre happy and you know it clap your hands'
                    print 'if youre happy and you know it and you really want to show it'
                    print 'if youre happy and you know it clap your hands'
                    ```

                    If you'd also want the next verse 'stomp your feet', and the next one, and the next one, you'd have to change the code completely.
                    In the next level you'll learn the `for` command, which allows you to make a list of actions and repeat the code with another action each time!
                    Please take a look!
                start_code: "print 'Lets go to the next level!'"
<<<<<<< HEAD
            9:
                story_text: |
                    ## What's next?
                    You have reached the end of level 9, you're doing great! You are about to go to level 10. In the higher levels, Hedy is focussing more and more on teaching you the programming language Python.
                    In Python there is no `repeat` command, but there is a command that works like repeat. Are you curious to find out how to say `repeat` in Python language? Quickly go to level 10 to find out!
                start_code: "print 'Lets go to the next level!'"
# Felienne, not activating this one yet. Because it probably needs a change.
#            10:
#                story_text: |
#                    ## What's next?
#                    Your code is looking more and more like a python code, great! In level 11 you will learn another small step to make it even more like python.
#                    Another great thing you'll learn in level 11 is a new command. In level 10, you might have noticed that you sometimes could use another `else` in your code.
#                    For example:
#                    ```
#                    print 'What is for dinner tonight?'
#                    options is pizza, broccoli, green beans
#                    chosen is options at random
#                    if options is pizza
#                        print 'Yummy! Pizza!'
#                    else
#                        print 'Yikes...'
#                    ```
#                    In this code it would be great to have 2x an `else` so you could have one option for the broccoli and one for the green beans. Level 9 comes with the new command `elif` that makes this possible!
#                    So check out the next level now!
#                start_code: "print 'Lets go to the next level!'"
#
#



=======
            10:
                story_text: |
                    ## What's next?
                    You have reached the end of this level, you're doing great! You are about to go to the next level. In the higher levels, Hedy is focussing more and more on teaching you the programming language Python.
                    In Python there is no `repeat` command, but there is a command that works like repeat. Are you curious to find out how to say `repeat` in Python language? Quickly go on to find out!
                start_code: "print 'Lets go to the next level!'"
# These are still empty, I'll fill them up soon.
            11:
                story_text: |
                    ## What's next?

                start_code: "print 'Lets go to the next level!'"
            12:
                story_text: |
                    ## What's next?

                start_code: "print 'Lets go to the next level!'"
            13:
                story_text: |
                    ## What's next?

                start_code: "print 'Lets go to the next level!'"
            14:
                story_text: |
                    ## What's next?

                start_code: "print 'Lets go to the next level!'"
            15:
                story_text: |
                    ## What's next?

                start_code: "print 'Lets go to the next level!'"
            16:
                story_text: |
                    ## What's next?

                start_code: "print 'Lets go to the next level!'"
            17:
                story_text: |
                    ## What's next?

                start_code: "print 'Lets go to the next level!'"

# Felienne, not activating this one yet. Because it probably needs a change.
#            10:
#                story_text: |
#                    ## What's next?
#                    Your code is looking more and more like a python code, great! In level 11 you will learn another small step to make it even more like python.
#                    Another great thing you'll learn in level 11 is a new command. In level 10, you might have noticed that you sometimes could use another `else` in your code.
#                    For example:
#                    ```
#                    print 'What is for dinner tonight?'
#                    options is pizza, broccoli, green beans
#                    chosen is options at random
#                    if options is pizza
#                        print 'Yummy! Pizza!'
#                    else
#                        print 'Yikes...'
#                    ```
#                    In this code it would be great to have 2x an `else` so you could have one option for the broccoli and one for the green beans. Level 9 comes with the new command `elif` that makes this possible!
#                    So check out the next level now!
#                start_code: "print 'Lets go to the next level!'"
#
#


    end:
        name: "End"
        description: "Test your Hedy knowledge"
        image: ""
        default_save_name: ""
        levels:
            1:
                story_text: |
                    ## End
                    This is the end of the level! Take the quiz now to test your knowledge.
                ## start_code is only added because it is required by the schema of Adventures
                start_code: ""
            2:
                story_text: |
                    ## End
                    This is the end of the level! Take the quiz now to test your knowledge.
                ## start_code is only added because it is required by the schema of Adventures
                start_code: ""
            3:
                story_text: |
                    ## End
                    This is the end of the level! Take the quiz now to test your knowledge.
                ## start_code is only added because it is required by the schema of Adventures
                start_code: ""
            4:
                story_text: |
                    ## End
                    This is the end of the level! Take the quiz now to test your knowledge.
                ## start_code is only added because it is required by the schema of Adventures
                start_code: ""
            5:
                story_text: |
                    ## End
                    This is the end of the level! Take the quiz now to test your knowledge.
                ## start_code is only added because it is required by the schema of Adventures
                start_code: ""
            6:
                story_text: |
                    ## End
                    This is the end of the level! Take the quiz now to test your knowledge.
                ## start_code is only added because it is required by the schema of Adventures
                start_code: ""
            7:
                story_text: |
                    ## End
                    This is the end of the level! Take the quiz now to test your knowledge.
                ## start_code is only added because it is required by the schema of Adventures
                start_code: ""
            9:
                story_text: |
                    ## End
                    This is the end of the level! Take the quiz now to test your knowledge.
                ## start_code is only added because it is required by the schema of Adventures
                start_code: ""
>>>>>>> 51f2fe68
<|MERGE_RESOLUTION|>--- conflicted
+++ resolved
@@ -49,93 +49,38 @@
                     print He hears crazy noises everywhere
                     print name is afraid this is a haunted forest
                     ```
-
-                    ## Randomness
-                    You can also add something random to your story. Any monster, animal or other obstacle.
-
-                    It goes like this:
-                    ```
-                    animals is owl, hedgehog, armadillo
-                    print He now hears the sound of an animals at random
-                    ```
                 start_code: "print Your story"
-            3:
+            12:
                 story_text: |
                     ## Story
-                    You may have noticed that there is still a problem in level 2. Did you try to print a sentence that contained the word name?
-                    You can solve that in level 3. You must use quotation marks for everything that you are going to print.
-
-                    ## Example Hedy code
-                    ```
-                    name is Hans
-                    print 'The name of the main character is' name
-                    print name 'is now going to walk in the woods'
-                    print name 'is a bit scared'
-                    animals is owl, hedgehog, armadillo
-                    print 'He hears the sound of an' animals at random
-                    print name 'is afraid this is a haunted forest'
-                    ```
-                start_code: "print 'Your story will be printed here!'"
-            4:
+                    In this level you can use the quotation marks to save multiple words in a variable.
+
+                    ## Example Hedy code
+                    ```
+                    name is 'The Queen of England'
+                    print name ' was eating a piece of cake, when suddenly...'
+                    ```
+                start_code: ""
+            10:
                 story_text: |
                     ## Story
-                    What you can do in level 4 is make your story even more fun. In level 4 you can program different endings.
-
-                    Think of two endings for your story, for example:
-
-                    - The princess is walking through the forest
-                    - She runs into a monster
-
-                    - Happy ending: She takes her sword and the monster quickly runs away
-                    - Bad Ending: The monster eats the princess
-
-                    You can also ensure that a name can be entered again. That works just like in level 3. You can combine that with an `if`, and then you have already made a whole program!
-
-                    ## Example Hedy code
-                    ```
-                    name is ask Who is walking in the forest?
-                    print name 'walks through the forest'
-                    print name 'encounter a monster'
-                    end is ask Would you like a good or a bad ending?
-                    if end is good print name 'takes the sword and the monster quickly runs away'
-                    else print 'The monster eats' name
-                    ```
-                start_code: "print 'Here your story will start!'"
-            6:
-                story_text: |
-                    ## Story
-                    In a story, someone says words several times. For example, when someone calls for help or sings a song.
-                    You can put such repetitions in your story, in level 6 with `repeat`.
-
-                    ## Example Hedy code
-                    ```
-                    print 'The prince kept calling for help'
-                    repeat 5 times print 'Help!'
-                    print 'Why is nobody helping me?'
-                    ```
-
-                start_code: "repeat 5 times print 'Help!'"
-            7:
-                story_text: |
-                    ## Story
-                    In level 7 you can use multiple lines in your if commands, this way you can upgrade your happy or sad ending!
-                    
-                    ## Example Hedy code
-                    ```
-                    print 'OH NO! The T-rex is closing in!'
-                    end is ask 'Do you want a happy or a sad ending?'
-                    if end is happy
-                        print 'Just in time Richard jumps back into the time machine!'
-                        print 'Michael types in the code and...'
-                        print 'ZAP!'
-                        print 'They are back in their garage'
-                    else
-                        print 'Michael yells COME ON RICHARD! RUN FASTER!'
-                        print 'But Richard is too slow...'
-                        print 'The T-rex closes in and eats him in one big bite!'
-                    ```
-                start_code: ""
-            8:
+                    In level 9 you can use the for command in your story. In this way you could easily program the children's book 'brown bear, brown bear, what do you see'.
+
+                    ## Example Hedy code
+                    ```
+                    animals is red bird, black sheep, green frog, yellow duck, little child
+                    print 'brown bear'
+                    print 'brown bear'
+                    print 'What do you see?'
+                    for animal in animals
+                        print 'I see a ' animal ' looking at me'
+                        print animal
+                        print animal
+                        print 'What do you see?'
+                    print 'I see all the animals looking at me!'
+                    ```
+                start_code: ""
+            9:
                 story_text: |
                     ## Story
                     In level 8 you can use nesting to put if, repeat or for commands inside other if, repeat or for commands. This gives you many options and really helps you to make your story interactive.
@@ -188,98 +133,133 @@
                                     print 'She walks back'
                     ```
                 start_code: ""
-            9:
+            8:
                 story_text: |
                     ## Story
-                    In level 9 you can use the for command in your story. In this way you could easily program the children's book 'brown bear, brown bear, what do you see'.
-
-                    ## Example Hedy code
-                    ```
-                    animals is red bird, black sheep, green frog, yellow duck, little child
-                    print 'brown bear'
-                    print 'brown bear'
-                    print 'What do you see?'
-                    for animal in animals
-                        print 'I see a ' animal ' looking at me'
-                        print animal
-                        print animal
-                        print 'What do you see?'
-                    print 'I see all the animals looking at me!'
-                    ```
-                start_code: ""
-            11:
+                    In level 7 you can use multiple lines in your if commands, this way you can upgrade your happy or sad ending!
+
+                    ## Example Hedy code
+                    ```
+                    print 'OH NO! The T-rex is closing in!'
+                    end is ask 'Do you want a happy or a sad ending?'
+                    if end is happy
+                        print 'Just in time Richard jumps back into the time machine!'
+                        print 'Michael types in the code and...'
+                        print 'ZAP!'
+                        print 'They are back in their garage'
+                    else
+                        print 'Michael yells COME ON RICHARD! RUN FASTER!'
+                        print 'But Richard is too slow...'
+                        print 'The T-rex closes in and eats him in one big bite!'
+                    ```
+                start_code: ""
+            7:
                 story_text: |
                     ## Story
-                    In this level you can use the quotation marks to save multiple words in a variable.
-
-                    ## Example Hedy code
-                    ```
-                    name is 'The Queen of England'
-                    print name ' was eating a piece of cake, when suddenly...'
-                    ```
-                start_code: ""
+                    In a story, someone says words several times. For example, when someone calls for help or sings a song.
+                    You can put such repetitions in your story, in level 6 with `repeat`.
+
+                    ## Example Hedy code
+                    ```
+                    print 'The prince kept calling for help'
+                    repeat 5 times print 'Help!'
+                    print 'Why is nobody helping me?'
+                    ```
+
+                start_code: "repeat 5 times print 'Help!'"
+            5:
+                story_text: |
+                    ## Story
+                    What you can do in level 4 is make your story even more fun. In level 4 you can program different endings.
+
+                    Think of two endings for your story, for example:
+
+                    - The princess is walking through the forest
+                    - She runs into a monster
+
+                    - Happy ending: She takes her sword and the monster quickly runs away
+                    - Bad Ending: The monster eats the princess
+
+                    You can also ensure that a name can be entered again. That works just like in level 3. You can combine that with an `if`, and then you have already made a whole program!
+
+                    ## Example Hedy code
+                    ```
+                    name is ask Who is walking in the forest?
+                    print name 'walks through the forest'
+                    print name 'encounter a monster'
+                    end is ask Would you like a good or a bad ending?
+                    if end is good print name 'takes the sword and the monster quickly runs away'
+                    else print 'The monster eats' name
+                    ```
+                start_code: "print 'Here your story will start!'"
+            4:
+                story_text: |
+                    ## Story
+                    You may have noticed that there is still a problem in level 2. Did you try to print a sentence that contained the word name?
+                    You can solve that in level 3. You must use quotation marks for everything that you are going to print.
+
+                    ## Example Hedy code
+                    ```
+                    name is Hans
+                    print 'The name of the main character is' name
+                    print name 'is now going to walk in the woods'
+                    print name 'is a bit scared'
+                    animals is owl, hedgehog, armadillo
+                    print 'He hears the sound of an' animals at random
+                    print name 'is afraid this is a haunted forest'
+                    ```
+                start_code: "print 'Your story will be printed here!'"
+            3:
+                story_text: |
+                    ## Story
+                    In level 3 you can make your story more fun. You can also add something random to your story. Any monster, animal or other obstacle.
+
+                    It goes like this:
+                    ```
+                    animals is owl, hedgehog, armadillo
+                    print He now hears the sound of an animals at random
+                    ```
+                start_code: "print Your story"
     songs:
         name: "Sing a song!"
         description: "Print a song"
         image: "songs.png"
         default_save_name: "Song"
         levels:
-            5:
+            12:
+                story_text: |
+                    ## Sing a song!
+                    In this song we can make it even easier to program 'if you're happy and you know it, clap your hands'. Because we can put all of the actions in a variable, check it out:
+                    ## Example Hedy code
+                    ```
+                    actions is 'clap your hands', 'stomp your feet', 'shout Hurray!'
+                    for action in actions
+                        for i in range 1 to 2
+                            print 'if youre happy and you know it'
+                            print action
+                        print 'if youre happy and you know it and you really want to show it'
+                        print 'if youre happy and you know it'
+                        print action
+                    ```
+                start_code: ""
+            11:
                 story_text: |
                     ## Songs
-                    Songs often contain a lot of repetition. Sometimes the repetition is also based on counting.
-                    For example, in the well-known song 'Bottles of beer'. You can program that song with a little math.
-
-                    ## Example Hedy code
-                    ```
-                    verse is 99
-                    print verse ' bottles of beer on the wall'
-                    print verse ' bottles of beer'
-                    print 'Take one down, pass it around'
-                    verse is verse - 1
-                    print verse ' bottles of beer on the wall'
-                    ```
-
-                    You can now repeat lines 2 to 9 as many times as you want by copying the lines.
-
-                start_code: "print 'Baby shark'"
-            6:
-                story_text: |
-                    ## Songs
-                    Songs often contain a lot of repetition. For example... Baby Shark! If you sing it, you keep singing the same thing:
-
-                    Baby Shark tututudutudu <br>
-                    Baby Shark tututudutudu <br>
-                    Baby Shark tututudutudu <br>
-                    Baby Shark
-
-                    You can make this song much shorter with a `repeat`! Can you finish the code?
-
-                    ## Example Hedy code
-                    ```
-                    repeat _ _ print 'Baby Shark tututudutudu'
-                    print 'Baby Shark'
-                    ```
-
-                    After Baby Shark you can of course also program other songs. There are many songs with repetition.
-                start_code: "print 'Baby Shark'"
-            7:
-                story_text: |
-                    ## Songs
-                    In level 6 you've programmed the song 'Bottles of beer'. You made one verse and then had to copy the verses 99 times. In level 7 you can repeat the song 99 times, just by adding one simple line!
-
-                    ## Example Hedy code
-                    ```
-                    verse is 99
-                    repeat 99 times
-                        print verse ' bottles of beer on the wall'
-                        print verse ' bottles of beer'
-                        print 'Take one down, pass it around'
-                        verse is verse - 1
-                        print verse ' bottles of beer on the wall'
-                    ```
-                start_code: ""
-            9:
+                    In level 10 you can use the `for i in range` command to make songs that use counting.
+
+                    ## 5 little monkeys
+                    ```
+                    for i in range 5 to 1
+                        print i ' little monkeys jumping on the bed'
+                        print 'One fell off and bumped his head'
+                        print 'Mama called the doctor and the doctor said'
+                        if i is 1
+                            print 'PUT THOSE MONKEYS RIGHT TO BED!'
+                        else
+                            print 'NO MORE MONKEYS JUMPING ON THE BED!'
+                    ```
+                start_code: ""
+            10:
                 story_text: |
                     ## Songs
                     In level 9 you can easily make the childrens' song 'Five little monkeys'. Can you make the last chorus?
@@ -326,39 +306,61 @@
                         print 'everywhere a ' sound sound
                     ```
                 start_code: ""
-            10:
+            8:
                 story_text: |
                     ## Songs
-                    In level 10 you can use the `for i in range` command to make songs that use counting.
-
-                    ## 5 little monkeys
-                    ```
-                    for i in range 5 to 1
-                        print i ' little monkeys jumping on the bed'
-                        print 'One fell off and bumped his head'
-                        print 'Mama called the doctor and the doctor said'
-                        if i is 1
-                            print 'PUT THOSE MONKEYS RIGHT TO BED!'
-                        else
-                            print 'NO MORE MONKEYS JUMPING ON THE BED!'
-                    ```
-                start_code: ""
-#Issue1231            11:
-#Issue1231                story_text: |
-#Issue1231                    ## Sing a song!
-#Issue1231                    In this song we can make it even easier to program 'if you're happy and you know it, clap your hands'. Because we can put all of the actions in a variable, check it out:
-#Issue1231                    ## Example Hedy code
-#Issue1231                    ```
-#Issue1231                    actions is 'clap your hands', 'stomp your feet', 'shout Hurray!'
-#Issue1231                    for action in actions
-#Issue1231                        for i in range 1 to 2
-#Issue1231                            print 'if youre happy and you know it'
-#Issue1231                            print action
-#Issue1231                        print 'if youre happy and you know it and you really want to show it'
-#Issue1231                        print 'if youre happy and you know it'
-#Issue1231                        print action
-#Issue1231                    ```
-#Issue1231                start_code: ""
+                    In level 6 you've programmed the song 'Bottles of beer'. You made one verse and then had to copy the verses 99 times. In level 7 you can repeat the song 99 times, just by adding one simple line!
+
+                    ## Example Hedy code
+                    ```
+                    verse is 99
+                    repeat 99 times
+                        print verse ' bottles of beer on the wall'
+                        print verse ' bottles of beer'
+                        print 'Take one down, pass it around'
+                        verse is verse - 1
+                        print verse ' bottles of beer on the wall'
+                    ```
+                start_code: ""
+            7:
+                story_text: |
+                    ## Songs
+                    Songs often contain a lot of repetition. For example... Baby Shark! If you sing it, you keep singing the same thing:
+
+                    Baby Shark tututudutudu <br>
+                    Baby Shark tututudutudu <br>
+                    Baby Shark tututudutudu <br>
+                    Baby Shark
+
+                    You can make this song much shorter with a `repeat`! Can you finish the code?
+
+                    ## Example Hedy code
+                    ```
+                    repeat _ _ print 'Baby Shark tututudutudu'
+                    print 'Baby Shark'
+                    ```
+
+                    After Baby Shark you can of course also program other songs. There are many songs with repetition.
+                start_code: "print 'Baby Shark'"
+            6:
+                story_text: |
+                    ## Songs
+                    Songs often contain a lot of repetition. Sometimes the repetition is also based on counting.
+                    For example, in the well-known song 'Bottles of beer'. You can program that song with a little math.
+
+                    ## Example Hedy code
+                    ```
+                    verse is 99
+                    print verse ' bottles of beer on the wall'
+                    print verse ' bottles of beer'
+                    print 'Take one down, pass it around'
+                    verse is verse - 1
+                    print verse ' bottles of beer on the wall'
+                    ```
+
+                    You can now repeat lines 2 to 9 as many times as you want by copying the lines.
+
+                start_code: "print 'Baby shark'"
     turtle:
         name: "Turtle"
         description: "Make your own drawing"
@@ -402,27 +404,12 @@
                     turn angle
                     forward 25
                     ```
-
-                    ## Searching turtle
-                    You can also use `random` with the drawing turtle. A random choice makes the turtle walk a different path each time. 
-                    Use `at random` to choose a value from a list. You can copy and paste lines 2 and 3 so create a longer random path.
-
-                    ## Example Hedy code
-
-                    ```
-                    angles is 10, 50, 90, 150, 250
-                    turn angles at random
-                    forward 25
-                    ```
-
                 start_code: |
                     print Turtle race!
                     hoek is 90
                     turn hoek
                     forward 25
             3:
-<<<<<<< HEAD
-=======
                 story_text: |
                     ## Searching turtle
                     In level 4 you can use use `random` with the drawing turtle. A random choice makes the turtle walk a different path each time.
@@ -488,57 +475,48 @@
                     turn angle
                     forward 25
             8:
->>>>>>> 51f2fe68
                 story_text: |
                     ## Let's draw
-                    In level 3 you have to use quotation marks with `print` and `ask`. Also when drawing!
-                    
-                    ## Example Hedy code
-                    ```
-                    print 'Drawing figures'
+                    Now that we can repeat several lines, we can make figures more easily.
+                    We only have to set the angle once and then use that variable in the `repeat`.
+
+                    ## Example Hedy code
+                    ```
                     angle is 90
-                    turn angle
-                    forward 25
-                    turn angle
-                    forward 25
-                    ```
-
+                    repeat 10 times
+                        turn angle
+                        forward 50
+                    ```
+
+                    ## Interaction
+                    Also, we can now improve the program that draws different figures.
+                    Can you figure out how far the turtle has to turn here? Finish the code and you can draw any polygon you'd like!
+
+                    ## Example Hedy code
+                    ```
+                    angles is ask 'How many angles should I draw?'
+                    angle is 360 / angles
+                    repeat angle times
+                        turn _
+                        forward _
+                    ```
                 start_code: |
-                    print 'Drawing figures'
-                    angle is 90
-                    turn angle
-                    forward 25
-
-            4:
+                    hoeken is ask 'How many angles should I draw?'
+            7:
                 story_text: |
                     ## Let's draw
-<<<<<<< HEAD
-                    In level 4 you can make a choice with `if`. For example between different types of figures.
-=======
                     In level 7 you can repeat one line of code with `repeat`.
->>>>>>> 51f2fe68
-
-                    ## Example Hedy code
-                    ```
-                    print 'Drawing Figures'
-                    figure is ask 'Do you want a square or a triangle?'
-                    if figure is triangle angle is 120 else angle is 90
-                    turn angle
-                    forward 25
-                    turn angle
-                    forward 25
-                    turn angle
-                    forward 25
-                    turn angle
-                    forward 25
+
+                    ## Example Hedy code
+                    ```
+                    print 'Draw figures'
+                    repeat 3 times forward 10
                     ```
                 start_code: |
-                    print 'Drawing Figures'
-                    figure is ask 'Do you want a square or a triangle?'
-                    if figure is triangle angle is 120 else angle is 90
-                    turn angle
-                    forward 25
-            5:
+                    print 'Draw figures'
+                    repeat 3 times forward 10
+
+            6:
                 story_text: |
                     ## Let's draw
                     In level 6 you can use calculations to draw different figures.
@@ -565,105 +543,37 @@
                     ```
                 start_code: |
                     print 'Drawing figures'
-<<<<<<< HEAD
-            6:
-                story_text: |
-                    ## Let's draw
-                    In level 6 you can repeat one line of code with `repeat`.
-
-                    ## Example Hedy code
-                    ```
-                    print 'Draw figures'
-                    repeat 3 times forward 10
-                    ```
-                start_code: |
-                    print 'Draw figures'
-                    repeat 3 times forward 10
-
-            7:
-                story_text: |
-                    ## Let's draw
-                    Now that we can repeat several lines, we can make figures more easily.
-                    We only have to set the angle once and then use that variable in the `repeat`.
-
-                    ## Example Hedy code
-                    ```
-                    angle is 90
-                    repeat 10 times
-                        turn angle
-                        forward 50
-                    ```
-
-                    ## Interaction
-                    Also, we can now improve the program that draws different figures.
-                    Can you figure out how far the turtle has to turn here? Finish the code and you can draw any polygon you'd like!
-
-                    ## Example Hedy code
-                    ```
-                    angles is ask 'How many angles should I draw?'
-                    angle is 360 / angles
-                    repeat angle times
-                        turn _
-                        forward _
-                    ```
-                start_code: |
-                    hoeken is ask 'How many angles should I draw?'
-=======
->>>>>>> 51f2fe68
     dishes:
         name: "Dishes?"
         description: "Use the computer to see who does the dishes (Start at level 2)"
         image: "dishes.png"
         default_save_name: "Dishes"
         levels:
-            2:
+            10:
                 story_text: |
                     ## Dishwashing
-                    Do you always disagree at home about who should wash the dishes or change the litter box today?
-
-                    Then you can let the computer choose very fairly. You can program that in level 2!
-
-                    You first make a list of the members of your family. Then choose 'at random' from the list.
+                    In this level you could make an even better dish washing shedule.
+
+                    ## Hedy code example
+                    ```
+                    days is Monday, Tuesday, Wednesday, Thursday, Friday, Saturday, Sunday
+                    names is mom, dad, Emma, Sophie
+                    for day in days
+                        print names at random ' does the dishes on ' day
+                    ```
+                start_code: ""
+            7:
+                story_text: |
+                    ## Dishwashing
+                    With the `repeat` you can repeat pieces of code. You can use this to calculate who will be washing dishes for the entire week.
 
                     ## Example Hedy code
                     ```
                     people is mom, dad, Emma, Sophie
-                    print people at random
-                    ```
-
-                start_code: "print Who does the dishes?"
-            3:
-                story_text: |
-                    ## Dishwashing
-                    With quotation marks you can make your dishwashing planning more beautiful.
-                    This time the sample code is not quite complete.
-
-                    Can you complete the code by filling the blanks? Every blank must be replaced with one word of symbol.
-
-                    Tip: Don't forget the quotation marks!
-                    ## Example Hedy code
-                    ```
-                    people is mom, dad, Emma, Sophie
-                    print _ the dishes are done by _
-                    print people at _
+                    repeat _ _ print 'the dishwasher is' _
                     ```
                 start_code: "print 'Who does the dishes?'"
-            4:
-                story_text: |
-                    ## Dishwashing
-                    With the `if` you can now have more fun with choice in the program. You can have your program respond to the choice that the computer has made.
-
-                    Can you finish the code so that it prints 'too bad' when it is your turn and otherwise 'yes!'?
-                    Don't forget the quotes!
-
-                    ## Example Hedy code
-                    ```
-                    people is mom, dad, Emma, Sophie
-                    dishwasher is people at random
-                    if dishwasher is Sophie print _ too bad I have to do the dishes _ else print 'luckily no dishes because' _ 'is already washing up'
-                    ```
-                start_code: "print 'Who does the dishes?'"
-            5:
+            6:
                 story_text: |
                     ## Dishwashing
                     How often is everyone going to do the dishes? Is that fair? You can count that in level 6.
@@ -682,87 +592,87 @@
                     Do you make the code for the whole week?
 
                 start_code: "print 'Who does the dishes?'"
-            6:
+            5:
                 story_text: |
                     ## Dishwashing
-                    With the `repeat` you can repeat pieces of code. You can use this to calculate who will be washing dishes for the entire week.
+                    With the `if` you can now have more fun with choice in the program. You can have your program respond to the choice that the computer has made.
+
+                    Can you finish the code so that it prints 'too bad' when it is your turn and otherwise 'yes!'?
+                    Don't forget the quotes!
 
                     ## Example Hedy code
                     ```
                     people is mom, dad, Emma, Sophie
-                    repeat _ _ print 'the dishwasher is' _
+                    dishwasher is people at random
+                    if dishwasher is Sophie print _ too bad I have to do the dishes _ else print 'luckily no dishes because' _ 'is already washing up'
                     ```
                 start_code: "print 'Who does the dishes?'"
-            9:
+            4:
                 story_text: |
                     ## Dishwashing
-                    In this level you could make an even better dish washing shedule.
-
-                    ## Hedy code example
-                    ```
-                    days is Monday, Tuesday, Wednesday, Thursday, Friday, Saturday, Sunday
-                    names is mom, dad, Emma, Sophie
-                    for day in days
-                        print names at random ' does the dishes on ' day
-                    ```
-                start_code: ""
+                    With quotation marks you can make your dishwashing planning more beautiful.
+                    This time the sample code is not quite complete.
+
+                    Can you complete the code by filling the blanks? Every blank must be replaced with one word of symbol.
+
+                    Tip: Don't forget the quotation marks!
+                    ## Example Hedy code
+                    ```
+                    people is mom, dad, Emma, Sophie
+                    print _ the dishes are done by _
+                    print people at _
+                    ```
+                start_code: "print 'Who does the dishes?'"
+            3:
+                story_text: |
+                    ## Dishwashing
+                    Do you always disagree at home about who should wash the dishes or change the litter box today?
+
+                    Then you can let the computer choose very fairly. You can program that in level 2!
+
+                    You first make a list of the members of your family. Then choose 'at random' from the list.
+
+                    ## Example Hedy code
+                    ```
+                    people is mom, dad, Emma, Sophie
+                    print people at random
+                    ```
+
+                start_code: "print Who does the dishes?"
     dice:
         name: "Dice"
         description: "Make your own dice"
         image: "dice.png"
         default_save_name: "Dice"
         levels:
-            2:
+            10:
                 story_text: |
                     ## Dice
-                    In level 2 we can choose from a list. With that we can let the computer choose one side of the die.
-
-                    Take a look at the games you have in your closet at home.
-
-                    Are there games with a (special) die? You can also copy it with this code.
-
-                    For example, the dice of the game Earthworms with the numbers 1 to 5 and an earthworm on it.
-
-                    ![Die of earthworms with 1 to 5 and an earthworm on it](https://cdn.jsdelivr.net/gh/felienne/hedy@24f19e9ac16c981517e7243120bc714912407eb5/coursedata/img/dobbelsteen.jpeg)
+                    Is everybody taking too long throwing the dice? In level 8 you can let Hedy throw all the dice at once!
+
+                    ## Example Hedy code
+                    ```
+                    players is Ann, John, Jesse
+                    choices is 1, 2, 3, 4, 5, 6
+                    for player in players
+                        print player ' throws ' choices at random
+                    ```
+                start_code: ""
+            7:
+                story_text: |
+                    ## Dice
+                    You can also make a die again in level 5. With the `repeat` code you can easily roll a whole hand of dice.
+                    Try to finish the sample code! The dashes should contain multiple commands and characters.
+
+                    But maybe you want to make a completely different die. Of course you can!
 
                     ## Example Hedy code
                     ```
                     choices is 1, 2, 3, 4, 5, earthworm
-                    print choices at random
-                    ```
-
-                start_code: "print What will the die indicate this time?"
-            3:
-                story_text: |
-                    ## Dice
-                    In level 3 we can make sentences with the die value in the sentence, with quotes of course.
-                    This time the sample code is not quite complete. Can you finish the code?
-
-                    ## Example Hedy code
-                    ```
-                    choices is 1, 2, 3, 4, 5, earthworm
-                    print _ you threw _
-                    print _ _ _ <- here you have to program the choice
-                    ```
-
+                    repeat _ _ print _ _ _
+                    ```
                 start_code: "print 'What will the die indicate this time?'"
-            4:
-                story_text: |
-                    ## Dice
-                    You can also make a die again in level 4 using the `if`.
-                    Complete the sample code so that the code says "You can stop throwing" once you have thrown an earthworm.
-
-                    But maybe you want to recreate a die from a completely different game. That's fine too! Then make up your own reaction. Eg 'yes' for 6 and 'pity' for something else.
-
-                    ## Example Hedy code
-                    ```
-                    choices is 1, 2, 3, 4, 5, earthworm
-                    throw is _
-                    print 'you have' _ 'thrown'
-                    if _ is earthworm print 'You can stop throwing.' _ print 'You have to hear it again!'
-                    ```
-                start_code: "print 'What will the die indicate this time?'"
-            5:
+            6:
                 story_text: |
                     ## Dice
                     You can also make an Earthworm die again in level 5, but now you can also calculate how many points have been rolled.
@@ -786,33 +696,56 @@
 
                     Did you manage to calculate the score for 8 dice? That required a lot of cutting and pasting, right? We are going to make that easier in level 7!
                 start_code: "print 'What will the die indicate this time?'"
-            6:
+            5:
                 story_text: |
                     ## Dice
-                    You can also make a die again in level 5. With the `repeat` code you can easily roll a whole hand of dice.
-                    Try to finish the sample code! The dashes should contain multiple commands and characters.
-
-                    But maybe you want to make a completely different die. Of course you can!
+                    You can also make a die again in level 4 using the `if`.
+                    Complete the sample code so that the code says "You can stop throwing" once you have thrown an earthworm.
+
+                    But maybe you want to recreate a die from a completely different game. That's fine too! Then make up your own reaction. Eg 'yes' for 6 and 'pity' for something else.
 
                     ## Example Hedy code
                     ```
                     choices is 1, 2, 3, 4, 5, earthworm
-                    repeat _ _ print _ _ _
+                    throw is _
+                    print 'you have' _ 'thrown'
+                    if _ is earthworm print 'You can stop throwing.' _ print 'You have to hear it again!'
                     ```
                 start_code: "print 'What will the die indicate this time?'"
-            9:
+            4:
                 story_text: |
                     ## Dice
-                    Is everybody taking too long throwing the dice? In level 8 you can let Hedy throw all the dice at once!
-
-                    ## Example Hedy code
-                    ```
-                    players is Ann, John, Jesse
-                    choices is 1, 2, 3, 4, 5, 6
-                    for player in players
-                        print player ' throws ' choices at random
-                    ```
-                start_code: ""
+                    In level 3 we can make sentences with the die value in the sentence, with quotes of course.
+                    This time the sample code is not quite complete. Can you finish the code?
+
+                    ## Example Hedy code
+                    ```
+                    choices is 1, 2, 3, 4, 5, earthworm
+                    print _ you threw _
+                    print _ _ _ <- here you have to program the choice
+                    ```
+
+                start_code: "print 'What will the die indicate this time?'"
+            3:
+                story_text: |
+                    ## Dice
+                    In level 2 we can choose from a list. With that we can let the computer choose one side of the die.
+
+                    Take a look at the games you have in your closet at home.
+
+                    Are there games with a (special) die? You can also copy it with this code.
+
+                    For example, the dice of the game Earthworms with the numbers 1 to 5 and an earthworm on it.
+
+                    ![Die of earthworms with 1 to 5 and an earthworm on it](https://cdn.jsdelivr.net/gh/felienne/hedy@24f19e9ac16c981517e7243120bc714912407eb5/coursedata/img/dobbelsteen.jpeg)
+
+                    ## Example Hedy code
+                    ```
+                    choices is 1, 2, 3, 4, 5, earthworm
+                    print choices at random
+                    ```
+
+                start_code: "print What will the die indicate this time?"
     rock:
         name: "Rock, paper, scissors"
         description: "Make your own rock, paper, scissors game"
@@ -835,47 +768,20 @@
                     ```
 
                 start_code: "print Welcome to your own rock scissors paper!"
-            2:
-                story_text: |
-                    ## Rock, paper, scissors
-
-                    In level 2 we can enter lists and choose things from them.
-
-                    You first make a list with `is`. Then you can let the computer choose something from the list with `at random`.
-
-                    For example, you can let the computer pick from rock, paper and scissors.
-
-                    ## Example Hedy code
-
+            10:
+                story_text: |
+                    ## Rock, Paper, Scissors
+                    Feeling too lazy to play the game yourself? Let Hedy play it for you!
+
+                    ## Example Hedy code
                     ```
                     choices is rock, paper, scissors
-                    print choices at random
-                    ```
-
-                    You can use the `ask` again in level 2. Can you print your choice and the choice from the computer?
-                    Beware though, `ask` now works differently than in level 1. There must be a name in front of it.
-
-                    ## Looking forward
-                    Did you happen to try to make a sentence that included the word choices? E.g.
-
-                    ```print I chose from the choices```
-
-                    Give it a try if you haven't already. That is not working properly! You will get: I chose from the [rock, paper, scissors]. You can solve that in level 3.
-
-                start_code: "print Welcome to your own rock scissors paper!"
-            3:
-                story_text: |
-                    ## Rock, paper, scissors
-                    In level 3 we can further program rock, paper, scissors. But if you want to add text, you have to use quotation marks here too.
-                    Do you complete the code by entering the correct commands or characters on the underscores?
-
-                    ## Example Hedy code
-                    ```
-                    choices is rock, paper, scissors
-                    print _ The computer chose: _ _ at _
-                    ```
-                start_code: "print 'Welcome to your own rock scissors paper!'"
-            4:
+                    players is Marleen, Michael
+                    for player in players
+                         print player ' chooses ' choices at random
+                    ```
+                start_code: ""
+            5:
                 story_text: |
                     ## Rock, paper, scissors
                     In level 4 we can determine who won.
@@ -898,109 +804,42 @@
                     Fill in the correct code on the blanks to see if it is a draw.
 
                 start_code: "print 'Welcome to your own rock scissors paper!'"
-            9:
-                story_text: |
-                    ## Rock, Paper, Scissors
-                    Feeling too lazy to play the game yourself? Let Hedy play it for you!
+            4:
+                story_text: |
+                    ## Rock, paper, scissors
+                    In level 3 we can further program rock, paper, scissors. But if you want to add text, you have to use quotation marks here too.
+                    Do you complete the code by entering the correct commands or characters on the underscores?
 
                     ## Example Hedy code
                     ```
                     choices is rock, paper, scissors
-                    players is Marleen, Michael
-                    for player in players
-                         print player ' chooses ' choices at random
-                    ```
-                start_code: ""
+                    print _ The computer chose: _ _ at _
+                    ```
+                start_code: "print 'Welcome to your own rock scissors paper!'"
+            3:
+                story_text: |
+                    ## Rock, paper, scissors
+
+                    In level 3 we can enter lists and choose things from them.
+
+                    You first make a list with `is`. Then you can let the computer choose something from the list with `at random`.
+
+                    For example, you can let the computer pick from rock, paper and scissors.
+
+                    ## Example Hedy code
+
+                    ```
+                    choices is rock, paper, scissors
+                    print choices at random
+                    ```
+                start_code: "print Welcome to your own rock scissors paper!"
     calculator:
         name: "Calculator"
         description: "Create a calculator"
         image: "calculator.png"
         default_save_name: "Calculator"
         levels:
-            5:
-                story_text: |
-                    ## Calculator
-                    Now that you can calculate, you can also create a program to practice maths calculations. You can make up the calculations yourself, for example:
-
-                    ## Example Hedy code
-                    ```
-                    correct_answer is 11 * 27
-                    answer is ask 'How much is 11 times 27?'
-                    if answer is correct_answer print 'good job!'
-                    else print 'Wrong! It was ' correct_answer
-                    ```
-
-                    ## Random numbers
-                    You can also let the computer do random sums on its own using random.
-
-                    This is how you choose a number of tables to practice, and from that you always get a different sum:
-
-                    ## Example Hedy code
-                    ```
-                    tables is 4, 5, 6, 8
-                    numbers is 1, 2, 3, 4, 5, 6, 7, 8, 9, 10
-                    table is tables at random
-                    number is numbers at random
-                    correct_answer is table * number
-                    answer is ask 'how much is ' table ' times ' number '?'
-                    if answer is correct_answer print 'okay'
-                    else print 'mistake! it was ' correct_answer
-                    ```
-
-                start_code: "print 'Welcome to this calculator!'"
-            8:
-                story_text: |
-                    ## Calculator
-                    In level 5 you've learned how to make a calculator, in level 8 you can expand that code and make it into a little maths game. Like this...
-
-                    ## Example Hedy code
-                    ```
-                    score is 0
-                    repeat 10 times
-                        numbers is 1, 2, 3, 4, 5, 6, 7, 8, 9, 10
-                        number1 is numbers at random
-                        number2 is numbers at random
-                        correctanswer is number1 * number2
-                        print 'What is ' number1 ' times ' number2 '?'
-                        answer is ask 'Type your answer here...'
-                        print 'Your answer is' answer
-                        if answer is correctanswer
-                            score is score + 1
-                    print 'Great job! Your score is... ' score ' out of 10!'
-                    ```
-                start_code: "print 'Welcome to this calculator!'"
-            9:
-                story_text: |
-                    ## Calculator
-                    This calculator game helps you practise your tables of multiplication!
-                    If you add more numbers to the list, you can practise all the multiplications.
-
-                    ## Example Hedy Code
-                    ```
-                    numbers is 1, 2, 3
-                    for number1 in numbers
-                        for number2 in numbers
-                            answer is ask 'How much is ' number2 ' times ' number1 '?'
-                            correct is number1 * number2
-                            if answer is correct
-                                print 'Great job!'
-                            else
-                                print 'Thats wrong. The right answer is ' correct
-                    ```
-                start_code: ""
-            11:
-                story_text: |
-                    ## Calculator
-                    Now you can make a calculator that works for decimal numbers.
-
-                    ## Example Hedy Code
-                    ```
-                    number1 is ask 'What is the first number?'
-                    number2 is ask 'What is the second number?'
-                    answer is number1 + number2
-                    print number1 ' plus ' number2 ' is ' answer
-                start_code: ""
-            12:
+            14:
                 story_text: |
                     ## Guess which number
                     In this level you can programm the game 'Guess which number'
@@ -1024,6 +863,89 @@
 
 
                 start_code: ""
+            12:
+                story_text: |
+                    ## Calculator
+                    Now you can make a calculator that works for decimal numbers.
+
+                    ## Example Hedy Code
+                    ```
+                    number1 is ask 'What is the first number?'
+                    number2 is ask 'What is the second number?'
+                    answer is number1 + number2
+                    print number1 ' plus ' number2 ' is ' answer
+                start_code: ""
+            10:
+                story_text: |
+                    ## Calculator
+                    This calculator game helps you practise your tables of multiplication!
+                    If you add more numbers to the list, you can practise all the multiplications.
+
+                    ## Example Hedy Code
+                    ```
+                    numbers is 1, 2, 3
+                    for number1 in numbers
+                        for number2 in numbers
+                            answer is ask 'How much is ' number2 ' times ' number1 '?'
+                            correct is number1 * number2
+                            if answer is correct
+                                print 'Great job!'
+                            else
+                                print 'Thats wrong. The right answer is ' correct
+                    ```
+                start_code: ""
+            9:
+                story_text: |
+                    ## Calculator
+                    In level 5 you've learned how to make a calculator, in level 8 you can expand that code and make it into a little maths game. Like this...
+
+                    ## Example Hedy code
+                    ```
+                    score is 0
+                    repeat 10 times
+                        numbers is 1, 2, 3, 4, 5, 6, 7, 8, 9, 10
+                        number1 is numbers at random
+                        number2 is numbers at random
+                        correctanswer is number1 * number2
+                        print 'What is ' number1 ' times ' number2 '?'
+                        answer is ask 'Type your answer here...'
+                        print 'Your answer is' answer
+                        if answer is correctanswer
+                            score is score + 1
+                    print 'Great job! Your score is... ' score ' out of 10!'
+                    ```
+                start_code: "print 'Welcome to this calculator!'"
+            6:
+                story_text: |
+                    ## Calculator
+                    Now that you can calculate, you can also create a program to practice maths calculations. You can make up the calculations yourself, for example:
+
+                    ## Example Hedy code
+                    ```
+                    correct_answer is 11 * 27
+                    answer is ask 'How much is 11 times 27?'
+                    if answer is correct_answer print 'good job!'
+                    else print 'Wrong! It was ' correct_answer
+                    ```
+
+                    ## Random numbers
+                    You can also let the computer do random sums on its own using random.
+
+                    This is how you choose a number of tables to practice, and from that you always get a different sum:
+
+                    ## Example Hedy code
+                    ```
+                    tables is 4, 5, 6, 8
+                    numbers is 1, 2, 3, 4, 5, 6, 7, 8, 9, 10
+                    table is tables at random
+                    number is numbers at random
+                    correct_answer is table * number
+                    answer is ask 'how much is ' table ' times ' number '?'
+                    if answer is correct_answer print 'okay'
+                    else print 'mistake! it was ' correct_answer
+                    ```
+
+                start_code: "print 'Welcome to this calculator!'"
     restaurant:
         name: "Restaurant"
         description: "Create your own virtual restaurant"
@@ -1031,183 +953,117 @@
         default_save_name: "Restaurant"
         levels:
             1:
-               story_text: |
-                   ## Restaurant
-                    In level 1 you can make your own virtual restaurant and take your guests' orders.
-
-                   ## Example Hedy code
+                story_text: |
+                    ## Restaurant
+                     In level 1 you can make your own virtual restaurant and take your guests' orders.
+
+                    ## Example Hedy code
+                      ```
+                     print Welcome to Hedy's restaurant
+                     ask What would you like to order?
+                     echo So you would like to order 
+                     print Thanks you for your order!
+                     print It's on its way!
                      ```
-                    print Welcome to Hedy's restaurant
-                    ask What would you like to order?
-                    echo So you would like to order 
-                    print Thanks you for your order!
-                    print It's on its way!
-                    ```
-
-                   ## Challenge
-                   Can you think of more lines to add to your restaurant code? For example, can you ask the guests what they'd like to drink, tell them the price, or wish them a pleasant meal?
-               start_code: ""
+
+                    ## Challenge
+                    Can you think of more lines to add to your restaurant code? For example, can you ask the guests what they'd like to drink, tell them the price, or wish them a pleasant meal?
+                start_code: ""
             2:
                 story_text: |
-                   ## Restaurant
-                   In level 2 you could expand your restaurant by using variables. In level 1 Hedy could only echo the order once and only remember the last thing that was ordered.
-                   Now you can use variables and Hedy can remember both the food and the drinks!
-
-                   ## Example Hedy Restaurant
-                   ```
-                   print Welcome to Hedy's restaurant!
-                   print Today we're serving pizza or lasagna.
-                   food is ask What would you like to eat?
-                   print Great choice! The food is my favorite!
-                   topping is ask Would you like meat or veggies on that?
-                   print food with topping is on its way!
-                   drinks is ask What would you like to drink with that?
-                   print Thank you for your order.
-                   print Your food and drinks will be right there!
-                   ```
-
-                   ## Random Restaurant
-                   Having trouble to decide what you wanna have for dinner? You can let Hedy choose for you!
-                   Simply add lists of your favorite (or least favorite) meals and Hedy can randomly choose your dinner.
-                   You can also have a bit of fun, by letting Hedy choose the price for your dinner as well! What will you get?
-
-                   ## Example Hedy Code Random Restaurant
-
-                   ```
-                   print Welcome to Hedy's Random Restaurant!
-                   print The only restaurant that will randomly choose your meal and its price for you!
-                   starters is salad, soup, carpaccio
-                   mains is pizza, brussels sprouts, spaghetti
-                   desserts is brownies, ice cream, french cheeses
-                   drinks is cola, beer, water
-                   prices is 1 dollar, 10 dollars, 100 dollars
-                   print You will start with: starters at random
-                   print Then we'll serve: mains at random
-                   print And as dessert: desserts at random
-                   print You will get a drinks at random to drink
-                   print That will be: prices at random
-                   print Thank you and enjoy your meal!
-                   ```
-
-                   ## Challenge
-                   Can you think of any fun additions in your restaurant code?
-                start_code: ""
-            3:
-                story_text: |
-                       ## Restaurant
-                       In level 3 you have to use quotation marks when using the `print` command.
-                       Can you make your level 2 code work in level 3 by adding the quotation marks?
-
-                       Be careful! In level 2 apostrophes were allowed in the text, but in level 3 Hedy will confuse them for quotation marks and the code will not work!
-                       So instead of typing  `print Today we're serving pizza` , you should type `print 'Today we are serving pizza'`
-
-                       ## Example Hedy Restaurant
-                       ```
-                       print 'Welcome to Hedys restaurant!'
-                       print 'Today we are serving pizza or lasagna.'
-                       food is ask 'What would you like to eat?'
-                       print 'Great choice! The ' food ' is my favorite!'
-                       topping is ask 'Would you like meat or veggies on that?'
-                       print food ' with ' topping ' is on its way!'
-                       drinks is ask 'What would you like to drink with that?'
-                       print 'Thank you for your order.'
-                       print 'Your ' food ' and ' drinks ' will be right there!'
-                       ```
-                start_code: ""
-            4:
-                story_text: |
-                       ## Restaurant
-                       In level 4 the if command allows you to ask your customers questions and give different responses to the answers.
-                       In the example below, you see that you can ask the customer if they want to hear the specials and Hedy can respond accordingly.
-
-                       ## Example Hedy Code
-                       ```
-                       print 'Welcome to Hedys restaurant!'
-                       special is ask 'Would you like to hear our specials today?'
-                       if special is yes print 'Todays special is chicken piri piri and rice.' else print 'No problem.'
-                       food is ask 'What would you like to eat?'
-                       print 'One ' food ', coming right up!'
-                       drink is ask 'What would you like to drink with that?'
-                       if drink is cola print 'Im sorry, we are out of cola!' else print 'Great choice!'
-                       anything is ask 'Would you like anything else?'
-                       print 'Let me repeat your order...'
-                       print 'One ' food
-                       if drink is cola print 'and...' else print 'One ' drink
-                       if anything is no print 'Thats it!' else print 'One ' anything
-                       print 'Thank you for your order and enjoy your meal!'
-                       ```
-
-                       ## Challenge
-                       Can you think of more questions to ask the customers when they are ordering, and make up different responses to their answers by using the if command?
-
-                start_code: ""
-            5:
-                story_text: |
-                      ## Restaurant
-                      In level 5 you can use maths to calculate the total price of your customer's order, which can make your virtual restaurant more realistic.
-
-                      ## Example Hedy Code (Simple)
-                      You can make a simple restaurant code, like this:
-                      ```
-                      print 'Welcome to Hedys restaurant'
-                      print 'Here is our menu:'
-                      print 'Our main courses are pizza, lasagne, or spaghetti'
-                      main is ask 'Which main course would you like?'
-                      price is 0
-                      if main is pizza price is 10
-                      if main is lasagne price is 12
-                      if main is spaghetti price is 8
-                      print 'You have ordered ' main
-                      print 'That will be ' price ' dollars, please'
-                      print 'Thank you, enjoy your meal!'
-                      ```
-                      But you can also add many more things to your virtual restaurant, for example more courses.
-
-                      ## Example Hedy Code (Elaborate)
-                      In this example there are three courses, which requires more code and more additions in calculating the price.
-                      ```
-                      print 'Welcome to Hedys restaurant'
-                      print 'Here is our menu:'
-                      print 'Our starters are salad, soup, or carpaccio'
-                      print 'Our main courses are pizza, lasagne, or spaghetti'
-                      print 'Our desserts are brownie, icecream, or milkshake'
-                      starter is ask 'Which starter would you like to have?'
-                      main is ask 'Which main course would you like?'
-                      dessert is ask 'Which dessert do you pick?'
-                      price is 0
-                      if starter is soup price is price + 6 else price is price + 7
-                      if main is pizza price is price + 10
-                      if main is lasagne price is price + 12
-                      if main is spaghetti price is price + 8
-                      if dessert is brownie price is price + 7
-                      if dessert is icecream price is price + 5
-                      if dessert is milkshake price is price + 4
-                      print 'You have ordered ' starter ' , ' main ' and ' dessert
-                      print 'That will be ' price ' dollars, please'
-                      print 'Thank you, enjoy your meal!'
-                      ```
-                      ## Challenge
-                      You can add many more things to your virtual restaurant. For example, can you...
-                      - ask how many people are coming and multiply the price by that amount?
-                      - add another course?
-                      - give people a discount when they enter a (secret) couponcode?
-                      - add a children's menu?
-                      - think of other fun things to add?
-
-                start_code: ""
-            6:
-                story_text: |
                     ## Restaurant
-                    In level 6 you've learned how to use the repeat command to repeat a line of code a certain amount of times.
-                    You can use that in your restaurant to ask multiple people what they'd like to eat. Like this:
-
+                    In level 2 you could expand your restaurant by using variables. In level 1 Hedy could only echo the order once and only remember the last thing that was ordered.
+                    Now you can use variables and Hedy can remember both the food and the drinks!
+
+                    ## Example Hedy Restaurant
+                    ```
+                    print Welcome to Hedy's restaurant!
+                    print Today we're serving pizza or lasagna.
+                    food is ask What would you like to eat?
+                    print Great choice! The food is my favorite!
+                    topping is ask Would you like meat or veggies on that?
+                    print food with topping is on its way!
+                    drinks is ask What would you like to drink with that?
+                    print Thank you for your order.
+                    print Your food and drinks will be right there!
+                    ```
+                start_code: ""
+            12:
+                story_text: |
+                    ## Restaurant
+                    From this level on you can use decimal numbers to make you menu more realistic.
+
+                    ## Example Hedy code
+                    ```
+                    price is 0
+                    food is ask 'What would you like to order?'
+                    drinks is ask 'What would you like to drink?'
+                    if food is 'hamburger'
+                        price is price + 6.50
+                    if food is 'pizza'
+                        price is price + 5.75
+                    if drinks is 'water'
+                        price is price + 1.20
+                    if drink is 'soda'
+                        price is price + 2.35
+                    print 'That will be ' price ' dollar, please'
+                    ```
+                start_code: ""
+            11:
+                story_text: |
+                    ## Restaurant
+                    We can use the `for i in range 1 to 5` to print the orders from multiple customers in an orderly manner.
+
+                    ## Example Hedy code
+                    ```
+                    print 'Welcome to Restaurant Hedy!'
+                    people is ask 'For how many people would you like to order?'
+                    for i in range 1 to people
+                        print 'Order number ' i
+                        food is ask 'What would you like to eat?'
+                        print food
+                        if food is fries
+                            sauce is ask 'What kind of sauce would you like with that?'
+                            print sauce
+                        drinks is ask 'What would you like to drink?'
+                        print drinks
+                    price is 4 * people
+                    print 'That will be ' price ' dollars, please!'
+                    ```
+                start_code: ""
+            10:
+                story_text: |
+                    ## Restaurant
+                    In level 9 you'll learn how to easily ask your guests' orders in a short code.
+
+                    ## Example Hedy Code
+                    ```
+                    courses is appetizer, main course, dessert
+                    for course in courses
+                        food is ask 'What would you like to eat as your ' course '?'
+                        print food ' will be your ' course
+                    ```
+                    ## Example Hedy code
+                    Of course, you could also order for multiple people!
+                    ```
+                    courses is appetizer, main course, dessert
+                    names is Timon, Onno
+                    for name in names
+                        for course in courses
+                            food is ask name ', what would you like to eat as your ' course '?'
+                            print name ' orders ' food ' as their ' course
+                    ```
+                start_code: "courses is appetizer, main course, dessert"
+            9:
+                story_text: |
+                    ## Restaurant
+                    In this level you can use nesting to make your restaurant more realistic and more fun!
+                    For example you would ask for sauce if somebody orders fries, but you wouldn't if someone orders pizza!
+                    Check out the example, and try this at your own virtual restaurant!
+
+                    ## Example Hedy code
                     ```
                     print 'Welcome to Hedys restaurant!'
-<<<<<<< HEAD
-                    people is ask 'How many people are joining us today?'
-                    repeat people times food is ask 'What would you like to eat?'
-                    print 'Thanks for your order! Its coming right up!'
-=======
                     people is ask 'How many people will be joining us today?'
                     print 'Great!'
                     price is 0
@@ -1226,10 +1082,9 @@
                             price is price + 4
                     print 'That will be ' price ' dollar'
                     print 'Enjoy your meal!'
->>>>>>> 51f2fe68
-                    ```
-                start_code: ""
-            7:
+                    ```
+                start_code: ""
+            8:
                 story_text: |
                     ## Restaurant
                     In level 7 you can make your virtual restaurant more elaborate by repeating multiple lines of code. Like this:
@@ -1248,100 +1103,149 @@
                     ## Challenge
                     Of course, this code can be expanded with more items on the menu, offering drinks, and/or multiple courses, so feel free to add as many options as you like!
                 start_code: ""
-            8:
+            7:
                 story_text: |
                     ## Restaurant
-                    In this level you can use nesting to make your restaurant more realistic and more fun!
-                    For example you would ask for sauce if somebody orders fries, but you wouldn't if someone orders pizza!
-                    Check out the example, and try this at your own virtual restaurant!
-
-                    ## Example Hedy code
+                    In level 6 you've learned how to use the repeat command to repeat a line of code a certain amount of times.
+                    You can use that in your restaurant to ask multiple people what they'd like to eat. Like this:
+
                     ```
                     print 'Welcome to Hedys restaurant!'
-                    people is ask 'How many people will be joining us today?'
-                    print 'Great!'
-                    repeat people times
-                        food is ask 'What would you like to order?'
-                        print food
-                        if food is fries
-                            price is price + 3
-                            sauce is ask 'What kind of sauce would you like with your fries?'
-                            if sauce is no
-                                print 'no sauce'
-                            else
-                                price is price + 1
-                                print 'with ' sauce
-                        if food is pizza
-                            price is price + 4
-                    print 'That will be ' price ' dollar'
-                    print 'Enjoy your meal!'
-                    ```
-                start_code: ""
-            9:
+                    people is ask 'How many people are joining us today?'
+                    repeat people times food is ask 'What would you like to eat?'
+                    print 'Thanks for your order! Its coming right up!'
+                    ```
+                start_code: ""
+            6:
                 story_text: |
                     ## Restaurant
-                    In level 9 you'll learn how to easily ask your guests' orders in a short code.
+                    In level 5 you can use maths to calculate the total price of your customer's order, which can make your virtual restaurant more realistic.
+
+                    ## Example Hedy Code (Simple)
+                    You can make a simple restaurant code, like this:
+                    ```
+                    print 'Welcome to Hedys restaurant'
+                    print 'Here is our menu:'
+                    print 'Our main courses are pizza, lasagne, or spaghetti'
+                    main is ask 'Which main course would you like?'
+                    price is 0
+                    if main is pizza price is 10
+                    if main is lasagne price is 12
+                    if main is spaghetti price is 8
+                    print 'You have ordered ' main
+                    print 'That will be ' price ' dollars, please'
+                    print 'Thank you, enjoy your meal!'
+                    ```
+                    But you can also add many more things to your virtual restaurant, for example more courses.
+
+                    ## Example Hedy Code (Elaborate)
+                    In this example there are three courses, which requires more code and more additions in calculating the price.
+                    ```
+                    print 'Welcome to Hedys restaurant'
+                    print 'Here is our menu:'
+                    print 'Our starters are salad, soup, or carpaccio'
+                    print 'Our main courses are pizza, lasagne, or spaghetti'
+                    print 'Our desserts are brownie, icecream, or milkshake'
+                    starter is ask 'Which starter would you like to have?'
+                    main is ask 'Which main course would you like?'
+                    dessert is ask 'Which dessert do you pick?'
+                    price is 0
+                    if starter is soup price is price + 6 else price is price + 7
+                    if main is pizza price is price + 10
+                    if main is lasagne price is price + 12
+                    if main is spaghetti price is price + 8
+                    if dessert is brownie price is price + 7
+                    if dessert is icecream price is price + 5
+                    if dessert is milkshake price is price + 4
+                    print 'You have ordered ' starter ' , ' main ' and ' dessert
+                    print 'That will be ' price ' dollars, please'
+                    print 'Thank you, enjoy your meal!'
+                    ```
+                    ## Challenge
+                    You can add many more things to your virtual restaurant. For example, can you...
+                    - ask how many people are coming and multiply the price by that amount?
+                    - add another course?
+                    - give people a discount when they enter a (secret) couponcode?
+                    - add a children's menu?
+                    - think of other fun things to add?
+
+                start_code: ""
+            5:
+                story_text: |
+                    ## Restaurant
+                    In level 4 the if command allows you to ask your customers questions and give different responses to the answers.
+                    In the example below, you see that you can ask the customer if they want to hear the specials and Hedy can respond accordingly.
 
                     ## Example Hedy Code
                     ```
-                    courses is appetizer, main course, dessert
-                    for course in courses
-                        food is ask 'What would you like to eat as your ' course '?'
-                        print food ' will be your ' course
-                    ```
-                    ## Example Hedy code
-                    Of course, you could also order for multiple people!
-                    ```
-                    courses is appetizer, main course, dessert
-                    names is Timon, Onno
-                    for name in names
-                        for course in courses
-                            food is ask name ', what would you like to eat as your ' course '?'
-                            print name ' orders ' food ' as their ' course
-                    ```
-                start_code: "courses is appetizer, main course, dessert"
-            10:
+                    print 'Welcome to Hedys restaurant!'
+                    special is ask 'Would you like to hear our specials today?'
+                    if special is yes print 'Todays special is chicken piri piri and rice.' else print 'No problem.'
+                    food is ask 'What would you like to eat?'
+                    print 'One ' food ', coming right up!'
+                    drink is ask 'What would you like to drink with that?'
+                    if drink is cola print 'Im sorry, we are out of cola!' else print 'Great choice!'
+                    anything is ask 'Would you like anything else?'
+                    print 'Let me repeat your order...'
+                    print 'One ' food
+                    if drink is cola print 'and...' else print 'One ' drink
+                    if anything is no print 'Thats it!' else print 'One ' anything
+                    print 'Thank you for your order and enjoy your meal!'
+                    ```
+
+                    ## Challenge
+                    Can you think of more questions to ask the customers when they are ordering, and make up different responses to their answers by using the if command?
+
+                start_code: ""
+            4:
                 story_text: |
                     ## Restaurant
-                    We can use the `for i in range 1 to 5` to print the orders from multiple customers in an orderly manner.
-
-                    ## Example Hedy code
-                    ```
-                    print 'Welcome to Restaurant Hedy!'
-                    people is ask 'For how many people would you like to order?'
-                    for i in range 1 to people
-                        print 'Order number ' i
-                        food is ask 'What would you like to eat?'
-                        print food
-                        if food is fries
-                            sauce is ask 'What kind of sauce would you like with that?'
-                            print sauce
-                        drinks is ask 'What would you like to drink?'
-                        print drinks
-                    price is 4 * people
-                    print 'That will be ' price ' dollars, please!'
-                    ```
-                start_code: ""
-            11:
-                story_text: |
-                    ## Restaurant
-                    From this level on you can use decimal numbers to make you menu more realistic.
-
-                    ## Example Hedy code
-                    ```
-                    price is 0
-                    food is ask 'What would you like to order?'
-                    drinks is ask 'What would you like to drink?'
-                    if food is 'hamburger'
-                        price is price + 6.50
-                    if food is 'pizza'
-                        price is price + 5.75
-                    if drinks is 'water'
-                        price is price + 1.20
-                    if drink is 'soda'
-                        price is price + 2.35
-                    print 'That will be ' price ' dollar, please'
-                    ```
+                    In level 3 you have to use quotation marks when using the `print` command.
+                    Can you make your level 2 code work in level 3 by adding the quotation marks?
+
+                    Be careful! In level 2 apostrophes were allowed in the text, but in level 3 Hedy will confuse them for quotation marks and the code will not work!
+                    So instead of typing  `print Today we're serving pizza` , you should type `print 'Today we are serving pizza'`
+
+                    ## Example Hedy Restaurant
+                    ```
+                    print 'Welcome to Hedys restaurant!'
+                    print 'Today we are serving pizza or lasagna.'
+                    food is ask 'What would you like to eat?'
+                    print 'Great choice! The ' food ' is my favorite!'
+                    topping is ask 'Would you like meat or veggies on that?'
+                    print food ' with ' topping ' is on its way!'
+                    drinks is ask 'What would you like to drink with that?'
+                    print 'Thank you for your order.'
+                    print 'Your ' food ' and ' drinks ' will be right there!'
+                    ```
+                start_code: ""
+            3:
+                story_text: |
+                    ## Random Restaurant
+                    Having trouble to decide what you wanna have for dinner? You can let Hedy choose for you!
+                    Simply add lists of your favorite (or least favorite) meals and Hedy can randomly choose your dinner.
+                    You can also have a bit of fun, by letting Hedy choose the price for your dinner as well! What will you get?
+
+                    ## Example Hedy Code Random Restaurant
+
+                    ```
+                    print Welcome to Hedy's Random Restaurant!
+                    print The only restaurant that will randomly choose your meal and its price for you!
+                    starters is salad, soup, carpaccio
+                    mains is pizza, brussels sprouts, spaghetti
+                    desserts is brownies, ice cream, french cheeses
+                    drinks is cola, beer, water
+                    prices is 1 dollar, 10 dollars, 100 dollars
+                    print You will start with: starters at random
+                    print Then we'll serve: mains at random
+                    print And as dessert: desserts at random
+                    print You will get a drinks at random to drink
+                    print That will be: prices at random
+                    print Thank you and enjoy your meal!
+                    ```
+
+                    ## Challenge
+                    Can you think of any fun additions in your restaurant code?
                 start_code: ""
     fortune:
         name: "Fortune teller"
@@ -1375,47 +1279,125 @@
                     Take a look in level 2 to improve your fortune teller.
 
                 start_code: ""
-            2:
+            12:
                 story_text: |
                     ## Fortune Teller
-                    In level 1 you've created your first fortune telling machine, but Hedy couldn't really predict anything, only echo.
-                    In level 2 you can use a variable and the `at random` command to really let Hedy choose an answer for you. Check out this code for instance:
+                    In this level you can make your fortunes multiple words. Like in this example below:
 
                     ## Example Hedy Code
-                    In this example the player can ask Hedy a yes-no question and Hedy will pick a random answer for you.
-                    ```
-                    print I’m Hedy the fortune teller!
-                    question is ask What do you want to know?
-                    print This is what you want to know: question
+                    ```
+                    fortunes is 'you will be rich', 'you will fall in love', 'you will slip on a banana peel'
+                    print 'I will take a look in my crystall ball for your future.'
+                    print 'I see... I see...'
+                    print fortunes at random
+                    ```
+                start_code: ""
+            10:
+                story_text: |
+                    ## Fortune Teller
+                    In this level you'll learn how to programm the game MASH (mansion, apartement, shack, house). In this game you can predict for all the players at once, what their future will look like.
+
+                    ## Example Hedy Code
+                    ```
+                    houses is mansion, apartment, shack, house
+                    loves is nobody, a royal, their neighbour, their true love
+                    pets is dog, cat, elephant
+                    names is Jenna, Ryan, Jim
+                    for name in names
+                        print name ' lives in a ' houses at random
+                        print name ' will marry ' loves at random
+                        print name ' will get a ' pets at random ' as their pet.'
+                    ```
+
+                    ## Example Hedy Code - Harry Potter
+                    ```
+                    houses is Gryffindor, Slytherin, Hufflepuff, Ravenclaw
+                    subjects is potions, defence against the dark arts, charms, transfiguration
+                    fears is Voldemort, spiders, failing your OWL test
+                    names is Harry, Ron, Hermione
+                    for name in names
+                        print name ' is placed in ' houses at random
+                        print name ' is great at ' subjects at random
+                        print name 's greatest fear is ' fears at random
+                    ```
+                start_code: ""
+            8:
+                story_text: |
+                    ## Fortune Teller
+                    In level 6 you've learned how to use repeat to make the fortune teller answer 3 questions in a row, but we had a problem with printing the questions.
+                    In level 7 that problem is solved, because of the new way of using the repeat command.
+                    In the next example you can have your fortune teller ask 3 questions and also print them!
+
+                    ## Example Hedy Code
+                    ```
+                    print 'I am Hedy the fortune teller!'
+                    print 'You can ask me 3 questions.'
                     answers is yes, no, maybe
-                    print My crystal ball says... answers at random
-                    ```
-
-                    ## Challenges
-                    Now, Hedy can only answer yes, no or maybe. Can you give Hedy more answer options, like 'definitely' or 'ask again'.
-                start_code: ""
-            3:
+                    repeat 3 times
+                       question is ask 'What do you want to know?'
+                       print question
+                       print 'My crystal ball says...' answers at random
+                    ```
+                start_code: ""
+            7:
                 story_text: |
                     ## Fortune Teller
-                    Level 3 has no new functions, but allows you to practice with using the quotation marks.
-                    You can remake your level 2 code, and make sure to add the quotation marks in the right places!
-
-                    Mind that in level 2, we couldn't use the word 'question' as both the name of the variable and a normal word that could be printed.
-                    The quotation marks in level 3 make this possible!
-
-                    Important! Mind that now that we're using quotation marks, Hedy will get confused when you use the apostrophe for contractions like I'm or What's.
-                    Make sure to remove those apostrophes and change the spelling to Im or Whats.
+                    In level 6 you can use the `repeat` command to make your machine tell multiple fortunes at once.
 
                     ## Example Hedy Code
                     ```
                     print 'Im Hedy the fortune teller!'
-                    question is ask 'What do you want to know?'
-                    print 'This is your question: ' question
-                    answers is yes, no, maybe
-                    print 'My crystal ball says...' answers at random
-                    ```
-                start_code: ""
-            4:
+                    print 'You can ask 3 questions!'
+                    repeat 3 times question is ask 'What do you want to know?'
+                    answer is yes, no, maybe
+                    repeat 3 times print 'My crystal ball says... ' answer at random
+                    ```
+
+                    ## Challenge
+                    As you can see, the questions aren't printed in this example. That's because the variable `question` was changed 3 times.
+                    Every time the player fills in the new answer, Hedy overwrites the previous one, so the first answer the player gave is forgotten.
+                    This means you can't print all the questions this way.
+
+                    By using 3 different variables instead of 1 (for example `question1` , `question2` and `question3`), you could solve the problem and print the questions.
+                    This does mean that you can only use `repeat` for the answers, and you will have to ask and print all the questions separately.
+                    Can you do it?
+
+                    In level 7 the layout of repeat command will change, which enables you to repeat multiple lines at once.
+                start_code: ""
+            6:
+                story_text: |
+                    ## Fortune Teller
+                    In level 5 you can use math in your predictions as a fortune teller. This allows you to make up (silly) formulas to calculate the future.
+                    For example you could calculate how rich you'll get or how many kids you will have when you grow up.
+
+                    ## Example Hedy Code
+                    ```
+                    print 'I am Hedy the fortune teller!'
+                    print 'I can predict how many kids youll get when you grow up!'
+                    age is ask 'How old are you?'
+                    siblings is ask 'How many siblings do you have?'
+                    length is ask 'How tall are you in centimetres?'
+                    kids is length / age
+                    kids is kids - siblings
+                    print 'You will get ...'
+                    print kids ' kids!'
+                    ```
+
+                    ## Example Silly Fortune Teller
+                    If the previous example wasn't silly enough for you, take a look at this one!
+
+                    ```
+                    print 'Im Hedy the silly fortune teller!'
+                    print 'I will predict how smart you are!'
+                    football is ask 'On a scale 1-10 how much do you love football?'
+                    bananas is ask 'How many bananas did you eat this week?'
+                    hygiene is ask 'How many times did you wash your hands today?'
+                    result is bananas + hygiene
+                    result is result * football
+                    print 'You are ' result ' percent smart.'
+                    ```
+                start_code: ""
+            5:
                 story_text: |
                     ## Fortune Teller
                     In Level 4 you'll learn to (secretly) tip the odds in your favor, when using the fortune teller!
@@ -1450,124 +1432,46 @@
                     Let your imagination do the work!
 
                 start_code: ""
-            5:
-               story_text: |
-                   ## Fortune Teller
-                   In level 5 you can use math in your predictions as a fortune teller. This allows you to make up (silly) formulas to calculate the future.
-                   For example you could calculate how rich you'll get or how many kids you will have when you grow up.
-
-                   ## Example Hedy Code
-                   ```
-                   print 'I am Hedy the fortune teller!'
-                   print 'I can predict how many kids youll get when you grow up!'
-                   age is ask 'How old are you?'
-                   siblings is ask 'How many siblings do you have?'
-                   length is ask 'How tall are you in centimetres?'
-                   kids is length / age
-                   kids is kids - siblings
-                   print 'You will get ...'
-                   print kids ' kids!'
-                   ```
-
-                   ## Example Silly Fortune Teller
-                   If the previous example wasn't silly enough for you, take a look at this one!
-
-                   ```
-                   print 'Im Hedy the silly fortune teller!'
-                   print 'I will predict how smart you are!'
-                   football is ask 'On a scale 1-10 how much do you love football?'
-                   bananas is ask 'How many bananas did you eat this week?'
-                   hygiene is ask 'How many times did you wash your hands today?'
-                   result is bananas + hygiene
-                   result is result * football
-                   print 'You are ' result ' percent smart.'
-                   ```
-               start_code: ""
-            6:
-               story_text: |
-                   ## Fortune Teller
-                   In level 6 you can use the `repeat` command to make your machine tell multiple fortunes at once.
-
-                   ## Example Hedy Code
-                   ```
-                   print 'Im Hedy the fortune teller!'
-                   print 'You can ask 3 questions!'
-                   repeat 3 times question is ask 'What do you want to know?'
-                   answer is yes, no, maybe
-                   repeat 3 times print 'My crystal ball says... ' answer at random
-                   ```
-
-                   ## Challenge
-                   As you can see, the questions aren't printed in this example. That's because the variable `question` was changed 3 times.
-                   Every time the player fills in the new answer, Hedy overwrites the previous one, so the first answer the player gave is forgotten.
-                   This means you can't print all the questions this way.
-
-                   By using 3 different variables instead of 1 (for example `question1` , `question2` and `question3`), you could solve the problem and print the questions.
-                   This does mean that you can only use `repeat` for the answers, and you will have to ask and print all the questions separately.
-                   Can you do it?
-
-                   In level 7 the layout of repeat command will change, which enables you to repeat multiple lines at once.
-               start_code: ""
-            7:
-              story_text: |
-                 ## Fortune Teller
-                 In level 6 you've learned how to use repeat to make the fortune teller answer 3 questions in a row, but we had a problem with printing the questions.
-                 In level 7 that problem is solved, because of the new way of using the repeat command.
-                 In the next example you can have your fortune teller ask 3 questions and also print them!
-
-                 ## Example Hedy Code
-                 ```
-                 print 'I am Hedy the fortune teller!'
-                 print 'You can ask me 3 questions.'
-                 answers is yes, no, maybe
-                 repeat 3 times
+            4:
+                story_text: |
+                    ## Fortune Teller
+                    Level 3 has no new functions, but allows you to practice with using the quotation marks.
+                    You can remake your level 2 code, and make sure to add the quotation marks in the right places!
+
+                    Mind that in level 2, we couldn't use the word 'question' as both the name of the variable and a normal word that could be printed.
+                    The quotation marks in level 3 make this possible!
+
+                    Important! Mind that now that we're using quotation marks, Hedy will get confused when you use the apostrophe for contractions like I'm or What's.
+                    Make sure to remove those apostrophes and change the spelling to Im or Whats.
+
+                    ## Example Hedy Code
+                    ```
+                    print 'Im Hedy the fortune teller!'
                     question is ask 'What do you want to know?'
-                    print question
+                    print 'This is your question: ' question
+                    answers is yes, no, maybe
                     print 'My crystal ball says...' answers at random
-                 ```
-              start_code: ""
-            9:
-              story_text: |
-                 ## Fortune Teller
-                 In this level you'll learn how to programm the game MASH (mansion, apartement, shack, house). In this game you can predict for all the players at once, what their future will look like.
-
-                 ## Example Hedy Code
-                 ```
-                 houses is mansion, apartment, shack, house
-                 loves is nobody, a royal, their neighbour, their true love
-                 pets is dog, cat, elephant
-                 names is Jenna, Ryan, Jim
-                 for name in names
-                     print name ' lives in a ' houses at random
-                     print name ' will marry ' loves at random
-                     print name ' will get a ' pets at random ' as their pet.'
-                 ```
-
-                 ## Example Hedy Code - Harry Potter
-                 ```
-                 houses is Gryffindor, Slytherin, Hufflepuff, Ravenclaw
-                 subjects is potions, defence against the dark arts, charms, transfiguration
-                 fears is Voldemort, spiders, failing your OWL test
-                 names is Harry, Ron, Hermione
-                 for name in names
-                     print name ' is placed in ' houses at random
-                     print name ' is great at ' subjects at random
-                     print name 's greatest fear is ' fears at random
-                 ```
-              start_code: ""
-#Issue1231            11:
-#Issue1231                story_text: |
-#Issue1231                    ## Fortune Teller
-#Issue1231                    In this level you can make your fortunes multiple words. Like in this example below:
-#Issue1231
-#Issue1231                    ## Example Hedy Code
-#Issue1231                    ```
-#Issue1231                    fortunes is 'you will be rich', 'you will fall in love', 'you will slip on a banana peel'
-#Issue1231                    print 'I will take a look in my crystall ball for your future.'
-#Issue1231                    print 'I see... I see...'
-#Issue1231                    print fortunes at random
-#Issue1231                    ```
-#Issue1231                start_code: ""
+                    ```
+                start_code: ""
+            3:
+                story_text: |
+                    ## Fortune Teller
+                    In level 1 you've created your first fortune telling machine, but Hedy couldn't really predict anything, only echo.
+                    In level 2 you can use a variable and the `at random` command to really let Hedy choose an answer for you. Check out this code for instance:
+
+                    ## Example Hedy Code
+                    In this example the player can ask Hedy a yes-no question and Hedy will pick a random answer for you.
+                    ```
+                    print I’m Hedy the fortune teller!
+                    question is ask What do you want to know?
+                    print This is what you want to know: question
+                    answers is yes, no, maybe
+                    print My crystal ball says... answers at random
+                    ```
+
+                    ## Challenges
+                    Now, Hedy can only answer yes, no or maybe. Can you give Hedy more answer options, like 'definitely' or 'ask again'.
+                start_code: ""
     haunted:
         name: "Haunted House"
         description: "escape from the haunted house"
@@ -1602,92 +1506,36 @@
                     ## Challenge
                     Can you finish the scary story? Or make up your own haunted house story?
                 start_code: "print How did I get here?"
-            2:
-                story_text: |
-                    ## Haunted house game
-                    In level 1 you've made an introduction to your haunted house game, but as you might have noticed the story would always have a dreadful end.
-                    In level 2 you can make your story more interactive by changing the outcome of the game; sometimes you'll get eaten, sometimes you'll escape!
-                    Let Hedy decide randomly!
-
-                    ## Example Hedy Code
-                    ```
-                    print Escape from the haunted house!
-                    print There are 3 doors in front of you...
-                    choice is ask Which door do you choose?
-                    print You picked door ... choice
-                    monsters is a zombie, a vampire, NOTHING YOUVE ESCAPED
-                    print You see...
-                    print monsters at random
-                    ```
-
-                    ## Challenge
-                    This story is pretty straight forward, maybe you can spook it up a bit by adding a more exciting story.
-                    Also you have very limited outcomes right now, there are only 3 options of what's behind the doors. Maybe you can think of more monsters to add to the list!
-
-                    ## Change the game into a tv gameshow!
-                    Lastly, we'd like to challenge you to change this game into a gameshow (like the ones on tv) where you choose a door or suitcase and it contains a big price!
-                    Can you do it?
-                start_code: ""
-            3:
-                story_text: |
-                    ## Haunted house
-                    In level 3 you learn how to use quotation marks in your games.
-                    Can you make your Haunted House level 3 proof?
-
-                start_code: ""
-            4:
+            14:
                 story_text: |
                     ## Haunted House
-                    Up until this level the haunted house game always asked the player to choose a door, but as you might have noticed, they didn't really have to answer correctly.
-                    In the player filled in a completely random answer, the game would still work and the player might even win (despite not picking a door).
-                    In level 4 you can only win the game by picking the same door Hedy picked randomly.
-
-                    ## Example Hedy code
-                    ```
-                    print 'Escape from the haunted house!'
-                    print 'There are 3 doors in front of you...'
-                    doors is 1,2,3
-                    monsters is werewolf, mummy, vampire, zombie
-                    chosendoor is ask 'Which door do you choose?'
-                    print 'You chose door...' chosendoor
-                    correctdoor is doors at random
-                    if chosendoor is correctdoor print 'Great! Youve escaped!'
-                    else print 'Oh no! You are being eaten by a...' monsters at random
-                    ```
-
-                start_code: ""
-            8:
-                story_text: |
-                    ## Haunted House
-                    In level 8 you can use nesting, which allows you to make the haunted house even more interactive!
-
-                    ## Example Hedy code
-                    ```
-                    print 'Escape from the Haunted House!'
-                    player is alive
+                    In this level you can use the `<` and `>` symbol to introduce lives to your game.
+
+                    ## Example Hedy code
+                    ```
+                    print 'Escape from the haunted house'
+                    lives is 3
                     doors is 1, 2, 3
-                    monsters is zombie, vampire, giant spider
-                    repeat 3 times
-                        if player is alive
-                            correctdoor is doors at random
-                            print 'There are 3 doors in front of you...'
-                            chosendoor is ask 'Which door do you choose?'
-                            if chosendoor is correctdoor
-                                print 'No monsters here!'
+                    monsters is 'the wicked witch', 'a zombie', 'a sleeping 3 headed dog'
+                    for i in range 1 to 10
+                        if lives > 0
+                            good_door is doors at random
+                            monster is monsters at random
+                            chosen_door is ask 'Which door do you choose?'
+                            if good_door is chosen_door
+                                print 'You have chosen the correct door'
                             else
-                                print 'You are eaten by a ' monsters at random
-                                player is dead
+                                print 'You see...' monster
+                                if monster is 'a sleeping 3 headed dog'
+                                    print 'Pffieuw.... Its asleep'
+                                else
+                                    print 'You lose one life'
+                                    lives is lives -1
                         else
                             print 'GAME OVER'
-                    if player is alive
-                        print 'Great! You survived!'
-                    ```
-                    ## Challenge
-                    Now it's very hard to win this game, can you make it easier to win?
-                    For example by only having 1 wrong door and 2 correct doors instead of 1 correct door en 2 wrong ones?
-
-                start_code: "print 'Escape from the haunted house!'"
-            10:
+                    ```
+                start_code: ""
+            11:
                 story_text: |
                     ## Haunted House
                     In level 10 we've changed the repeat command and we've added a line to our haunted house that tells the player in which room they are.
@@ -1715,58 +1563,98 @@
                         print 'Great! You survived!'
                     ```
                 start_code: "print 'Escape from the haunted house!'"
-#Issue1231            12:
-#Issue1231                story_text: |
-#Issue1231                    ## Haunted House
-#Issue1231                    In this level you can use the < and > symbol to introduce lives to your game.
-#Issue1231
-#Issue1231                    ## Example Hedy code
-#Issue1231                    ```
-#Issue1231                    print 'Escape from the haunted house'
-#Issue1231                    lives is 3
-#Issue1231                    doors is 1, 2, 3
-#Issue1231                    monsters is 'the wicked witch', 'a zombie', 'a sleeping 3 headed dog'
-#Issue1231                    for i in range 1 to 10
-#Issue1231                        if lives > 0
-#Issue1231                            good_door is doors at random
-#Issue1231                            monster is monsters at random
-#Issue1231                            chosen_door is ask 'Which door do you choose?'
-#Issue1231                            if good_door is chosen_door
-#Issue1231                                print 'You have chosen the correct door'
-#Issue1231                            else
-#Issue1231                                print 'You see...' monster
-#Issue1231                                if monster is 'a sleeping 3 headed dog'
-#Issue1231                                    print 'Pffieuw.... Its asleep'
-#Issue1231                                else
-#Issue1231                                    print 'You lose one life'
-#Issue1231                                    lives is lives -1
-#Issue1231                        else
-#Issue1231                            print 'GAME OVER'
-#Issue1231                    ```
-#Issue1231                start_code: ""
+            9:
+                story_text: |
+                    ## Haunted House
+                    In level 8 you can use nesting, which allows you to make the haunted house even more interactive!
+
+                    ## Example Hedy code
+                    ```
+                    print 'Escape from the Haunted House!'
+                    player is alive
+                    doors is 1, 2, 3
+                    monsters is zombie, vampire, giant spider
+                    repeat 3 times
+                        if player is alive
+                            correctdoor is doors at random
+                            print 'There are 3 doors in front of you...'
+                            chosendoor is ask 'Which door do you choose?'
+                            if chosendoor is correctdoor
+                                print 'No monsters here!'
+                            else
+                                print 'You are eaten by a ' monsters at random
+                                player is dead
+                        else
+                            print 'GAME OVER'
+                    if player is alive
+                        print 'Great! You survived!'
+                    ```
+                    ## Challenge
+                    Now it's very hard to win this game, can you make it easier to win?
+                    For example by only having 1 wrong door and 2 correct doors instead of 1 correct door en 2 wrong ones?
+
+                start_code: "print 'Escape from the haunted house!'"
+            5:
+                story_text: |
+                    ## Haunted House
+                    Up until this level the haunted house game always asked the player to choose a door, but as you might have noticed, they didn't really have to answer correctly.
+                    In the player filled in a completely random answer, the game would still work and the player might even win (despite not picking a door).
+                    In level 4 you can only win the game by picking the same door Hedy picked randomly.
+
+                    ## Example Hedy code
+                    ```
+                    print 'Escape from the haunted house!'
+                    print 'There are 3 doors in front of you...'
+                    doors is 1,2,3
+                    monsters is werewolf, mummy, vampire, zombie
+                    chosendoor is ask 'Which door do you choose?'
+                    print 'You chose door...' chosendoor
+                    correctdoor is doors at random
+                    if chosendoor is correctdoor print 'Great! Youve escaped!'
+                    else print 'Oh no! You are being eaten by a...' monsters at random
+                    ```
+
+                start_code: ""
+            4:
+                story_text: |
+                    ## Haunted house
+                    In level 3 you learn how to use quotation marks in your games.
+                    Can you make your Haunted House level 3 proof?
+
+                start_code: ""
+            3:
+                story_text: |
+                    ## Haunted house game
+                    In level 1 you've made an introduction to your haunted house game, but as you might have noticed the story would always have a dreadful end.
+                    In level 3 you can make your story more interactive by changing the outcome of the game; sometimes you'll get eaten, sometimes you'll escape!
+                    Let Hedy decide randomly!
+
+                    ## Example Hedy Code
+                    ```
+                    print Escape from the haunted house!
+                    print There are 3 doors in front of you...
+                    choice is ask Which door do you choose?
+                    print You picked door ... choice
+                    monsters is a zombie, a vampire, NOTHING YOUVE ESCAPED
+                    print You see...
+                    print monsters at random
+                    ```
+
+                    ## Challenge
+                    This story is pretty straight forward, maybe you can spook it up a bit by adding a more exciting story.
+                    Also you have very limited outcomes right now, there are only 3 options of what's behind the doors. Maybe you can think of more monsters to add to the list!
+
+                    ## Change the game into a tv gameshow!
+                    Lastly, we'd like to challenge you to change this game into a gameshow (like the ones on tv) where you choose a door or suitcase and it contains a big price!
+                    Can you do it?
+                start_code: ""
     piggybank:
         name: Piggy Bank
         description: Count your pocketmoney!
         image: hauntedhouse.png
         default_save_name: Piggy Bank
         levels:
-            11:
-                story_text: |
-                    ## Piggy Bank
-                    In this adventure you learn how to make a digital piggy bank, to calculate how much money you have and how long you need to save up to buy what you want!
-
-                    ## Example Hedy Code
-                    ```
-                    print 'The digital piggy bank'
-                    wish is ask 'What would you like to buy?'
-                    price is ask 'How much does that cost?'
-                    saved is ask 'How much money have you saved already?'
-                    allowance is ask 'How much pocket money do you get per week?'
-                    to_save is price - saved
-                    weeks is to_save / allowance
-                    print 'You can buy a ' wish ' in ' weeks ' weeks.'
-                start_code: ""
-            12:
+            14:
                 story_text: |
                     ## Piggybank
                     In this level you can let Hedy tell you if you have saved up enough money!
@@ -1786,13 +1674,29 @@
                         print 'Lets go shopping!'
                     ```
                 start_code: ""
+            12:
+                story_text: |
+                    ## Piggy Bank
+                    In this adventure you learn how to make a digital piggy bank, to calculate how much money you have and how long you need to save up to buy what you want!
+
+                    ## Example Hedy Code
+                    ```
+                    print 'The digital piggy bank'
+                    wish is ask 'What would you like to buy?'
+                    price is ask 'How much does that cost?'
+                    saved is ask 'How much money have you saved already?'
+                    allowance is ask 'How much pocket money do you get per week?'
+                    to_save is price - saved
+                    weeks is to_save / allowance
+                    print 'You can buy a ' wish ' in ' weeks ' weeks.'
+                start_code: ""
     quizmaster:
         name: Quizmaster
         description: Make your own quiz!
         image: hauntedhouse.png
         default_save_name: Quizmaster
         levels:
-            12:
+            14:
                 story_text: |
                     ## Make your own quiz
                     In this adventure you can make your own quiz! Fill in the blanks, add more questions and enjoy your own quiz!
@@ -1830,10 +1734,10 @@
                 story_text: |
                     ## What's next?
                     Congratulations! You've reached the end of level 1. Hopefully you've already made some awesome codes, but Hedy has a lot more to discover. 
-                    
+
                     In the first level you might've notice that the `echo` command can only save one bit of information at a time. 
                     For example in the restaurant adventure, you could echo what the costumer wanted to eat, or what they wanted to drink, but not both in one sentence. 
-                    
+
                     ```
                     print Welcome at Hedy's
                     ask What would you like to eat?
@@ -1843,19 +1747,15 @@
                     ```
                     If the player types a hamburger and coke, you can't say `so you would like a hamburger and coke`, but you have to make two separate line. 
                     Also, the `echo` command only echoes the word at the end of the sentence. So you can't say `your hamburger is coming right up!`.
-                    
+
                     That changes in level 2. In level 2 you'll learn to work with variables, that allow you to save multiple pieces of information and print them in any place you want.
                     Besides, you'll learn how to work with the `at random` command, that you can use to make games. 
                     So let's go to the next level!
-                    
+
                 start_code: "print Let's go!"
             2:
                 story_text: |
                     ## What's next?
-<<<<<<< HEAD
-                    In level 2 you've been practising with variables, but maybe you've come across this mistake.
-                    
-=======
                     In this level you've learned what a variable is and how you can use it to make your adventures more interactive.
                     But... that's not the only thing you can do with variables! You can also use variables to make lists.
                     And you can even let Hedy pick a random word out of a list, which allows you to make real games!
@@ -1866,63 +1766,12 @@
                     ## What's next?
                     In this level you've been practising with variables, but maybe you've come across this mistake.
 
->>>>>>> 51f2fe68
                     Try to run this code:
                     ```
                     name is Sophie
                     print My name is name
                     ```
                     Of course you wanted to print `My name is Sophie` but Hedy prints `My Sophie is Sophie`. 
-<<<<<<< HEAD
-                    In level 3 this problem is fixed by using quotation marks. 
-                    
-                start_code: "print Let's go to the next level!"
-            3:
-                story_text: |
-                    ## What's next?
-                    In level 2 and 3 you've already learned to use `at random` which made your games different every time you ran the code. 
-                    But it's not really interactive, the player doesn't have any influence on what happens in the game. 
-                    
-                    In level 4 you'll learn the `if` command, that allows you to give different responses in your program. This way you can program a secret password for your computer for example. 
-                    So let's take a peak at level 4. 
-                start_code: "print 'Lets go to the next level!'"
-            4:
-                story_text: |
-                    ## What's next?
-                    Now you've reached the end of level 4, so you have learned `ask` and `if`. For example you can ask guests what they would like to eat.
-                    What you can't yet do though, is calculate the price for everyone's dinner.
-
-                    Level 5 makes it possible to use addition, subtraction and multiplication in your programs. This way you can calculate the prices in your restaurant, but you could also add a secret code to give your friends and family a discount.
-                    Another option in level 6 is programming your own maths game, for your little brother or sister to practice their multiplications.
-                    Go see for yourself in the next level!
-
-                start_code: "print 'On to the next level!'"
-            5:
-                story_text: |
-                   ## What's next?
-                    Great job! You've reached the end of level 5, which means you have practiced with `if` and `else`. You have probably noticed that your codes are getting longer and longer.
-                    For example if you want to program 'Happy Birthday'
-
-                    ```
-                    print 'happy birthday to you'
-                    print 'happy birthday to you'
-                    print 'happy birthday dear Hedy'
-                    print 'happy birthday to you'
-
-                    ```
-                    That's a lot of code for mainly the same words over and over again. Luckily level 6 has a solution with the `repeat` command, that allows you to repeat a line of code multiple times.
-
-
-                start_code: "print 'On to the next level!'"
-            6:
-                story_text: |
-                    ## What's next?
-                    In level 6 you've learned how to repeat one single line of code. This comes in handy, but it's not always enough. Sometimes you want to repeat multiple lines at once.
-                    Level 7 allows you to group a couple of lines of code, and repeat that little group of lines all at once!
-
-                    ```
-                    repeat 5 times print 'In level 7 you can repeat multiple lines of code at once!'
-=======
                     In the next level this problem is fixed by using quotation marks.
 
                 start_code: "print Let's go to the next level!"
@@ -1969,11 +1818,10 @@
 
                     ```
                     repeat 5 times print 'In the next level you can repeat multiple lines of code at once!'
->>>>>>> 51f2fe68
                     ```
 
                 start_code: "print 'Lets go to the next level!'"
-            7:
+            8:
                 story_text: |
                     ## What's next?
                     Great job! You've reached the end of another level! In this level you've learned to use multiple lines of code in an if of repeat command. But you can't yet combine the two...
@@ -1991,11 +1839,7 @@
                     ```
                     In this code Hedy will still say 'Your drink is on its way' even if you didn't even want to drink something! In the next level this will be fixed!
                 start_code: "print 'Lets go to the next level!'"
-<<<<<<< HEAD
-            8:
-=======
             9:
->>>>>>> 51f2fe68
                 story_text: |
                     ## What's next?
                     You're doing great! In this level we still face a small problem. You have learned to repeat lines, but what if you'd want to slightly change the line.
@@ -2013,13 +1857,49 @@
                     In the next level you'll learn the `for` command, which allows you to make a list of actions and repeat the code with another action each time!
                     Please take a look!
                 start_code: "print 'Lets go to the next level!'"
-<<<<<<< HEAD
-            9:
+            10:
                 story_text: |
                     ## What's next?
-                    You have reached the end of level 9, you're doing great! You are about to go to level 10. In the higher levels, Hedy is focussing more and more on teaching you the programming language Python.
-                    In Python there is no `repeat` command, but there is a command that works like repeat. Are you curious to find out how to say `repeat` in Python language? Quickly go to level 10 to find out!
+                    You have reached the end of this level, you're doing great! You are about to go to the next level. In the higher levels, Hedy is focussing more and more on teaching you the programming language Python.
+                    In Python there is no `repeat` command, but there is a command that works like repeat. Are you curious to find out how to say `repeat` in Python language? Quickly go on to find out!
                 start_code: "print 'Lets go to the next level!'"
+# These are still empty, I'll fill them up soon.
+            11:
+                story_text: |
+                    ## What's next?
+
+                start_code: "print 'Lets go to the next level!'"
+            12:
+                story_text: |
+                    ## What's next?
+
+                start_code: "print 'Lets go to the next level!'"
+            13:
+                story_text: |
+                    ## What's next?
+
+                start_code: "print 'Lets go to the next level!'"
+            14:
+                story_text: |
+                    ## What's next?
+
+                start_code: "print 'Lets go to the next level!'"
+            15:
+                story_text: |
+                    ## What's next?
+
+                start_code: "print 'Lets go to the next level!'"
+            16:
+                story_text: |
+                    ## What's next?
+
+                start_code: "print 'Lets go to the next level!'"
+            17:
+                story_text: |
+                    ## What's next?
+
+                start_code: "print 'Lets go to the next level!'"
+
 # Felienne, not activating this one yet. Because it probably needs a change.
 #            10:
 #                story_text: |
@@ -2043,74 +1923,6 @@
 #
 
 
-
-=======
-            10:
-                story_text: |
-                    ## What's next?
-                    You have reached the end of this level, you're doing great! You are about to go to the next level. In the higher levels, Hedy is focussing more and more on teaching you the programming language Python.
-                    In Python there is no `repeat` command, but there is a command that works like repeat. Are you curious to find out how to say `repeat` in Python language? Quickly go on to find out!
-                start_code: "print 'Lets go to the next level!'"
-# These are still empty, I'll fill them up soon.
-            11:
-                story_text: |
-                    ## What's next?
-
-                start_code: "print 'Lets go to the next level!'"
-            12:
-                story_text: |
-                    ## What's next?
-
-                start_code: "print 'Lets go to the next level!'"
-            13:
-                story_text: |
-                    ## What's next?
-
-                start_code: "print 'Lets go to the next level!'"
-            14:
-                story_text: |
-                    ## What's next?
-
-                start_code: "print 'Lets go to the next level!'"
-            15:
-                story_text: |
-                    ## What's next?
-
-                start_code: "print 'Lets go to the next level!'"
-            16:
-                story_text: |
-                    ## What's next?
-
-                start_code: "print 'Lets go to the next level!'"
-            17:
-                story_text: |
-                    ## What's next?
-
-                start_code: "print 'Lets go to the next level!'"
-
-# Felienne, not activating this one yet. Because it probably needs a change.
-#            10:
-#                story_text: |
-#                    ## What's next?
-#                    Your code is looking more and more like a python code, great! In level 11 you will learn another small step to make it even more like python.
-#                    Another great thing you'll learn in level 11 is a new command. In level 10, you might have noticed that you sometimes could use another `else` in your code.
-#                    For example:
-#                    ```
-#                    print 'What is for dinner tonight?'
-#                    options is pizza, broccoli, green beans
-#                    chosen is options at random
-#                    if options is pizza
-#                        print 'Yummy! Pizza!'
-#                    else
-#                        print 'Yikes...'
-#                    ```
-#                    In this code it would be great to have 2x an `else` so you could have one option for the broccoli and one for the green beans. Level 9 comes with the new command `elif` that makes this possible!
-#                    So check out the next level now!
-#                start_code: "print 'Lets go to the next level!'"
-#
-#
-
-
     end:
         name: "End"
         description: "Test your Hedy knowledge"
@@ -2164,5 +1976,4 @@
                     ## End
                     This is the end of the level! Take the quiz now to test your knowledge.
                 ## start_code is only added because it is required by the schema of Adventures
-                start_code: ""
->>>>>>> 51f2fe68
+                start_code: ""