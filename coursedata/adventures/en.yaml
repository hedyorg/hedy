title: "Hedy adventures!"
subtitle: "You can learn Hedy by creating a story, a game or something to make your life easier"
adventures:
    story:
        name: "Story"
        description: "Story"
        image: "story.png"
        default_save_name: "Story"
        levels:
            1:
                story_text: |
                    ## Make a story
                    In level 1 you can make a story with a different main character that you enter yourself.

                    As the first line, use this code:

                    ```
                    ask who is the star in your story?
                    ```

                    After that first line, start with `print` if the sentence needs to be printed.
                    You use `echo` if you want your main character to be at the end of the sentence.

                    ## Example Hedy code
                    ```
                    ask The main character of this story is
                    print The main character is now going to walk in the forest
<<<<<<< HEAD
                    echo He's a bit scared,
=======
                    echo He's a bit scared, 
>>>>>>> b9830804
                    print He hears crazy noises everywhere
                    print He's afraid this is a haunted forest
                    ```

                start_code: "print Your story starts here"
            2:
                story_text: |
                    ## Story
                    In level 2 you can make your story more fun. Your main character's name can now be anywhere in the sentence.

                    You do have to program a little bit extra for that. You must now name your main character first.

                    You can then put that name anywhere in a sentence.

                    ## Example Hedy code

                    ```
                    name is ask What is the name of the main character?
                    print name is now going to run in the woods
                    print name is a bit scared
                    print He hears crazy noises everywhere
                    print name is afraid this is a haunted forest
                    ```

                    ## Randomness
                    You can also add something random to your story. Any monster, animal or other obstacle.

                    It goes like this:
                    ```
                    animals is owl, hedgehog, armadillo
                    print He now hears the sound of an animals at random
                    ```
                start_code: "print Your story"
            3:
                story_text: |
                    ## Story
<<<<<<< HEAD
                    You may have noticed that there is still a problem in level 2. Did you try to make a sentence that contained the word name? E.g:

                    ```
                    print my name is name
                    ```

=======
                    You may have noticed that there is still a problem in level 2. Did you try to print a sentence that contained the word name?
>>>>>>> b9830804
                    You can solve that in level 3. You must use quotation marks for everything that you are going to print.

                    ## Example Hedy code
                    ```
                    name is Hans
                    print 'The name of the main character is' name
                    print name 'is now going to walk in the woods'
                    print name 'is a bit scared'
                    animals is owl, hedgehog, armadillo
                    print 'He hears the sound of an' animals at random
                    print name 'is afraid this is a haunted forest'
                    ```
                start_code: "print 'Your story will be printed here!'"
            4:
                story_text: |
                    ## Story
                    What you can do in level 4 is make your story even more fun. In level 4 you can program different endings.

                    Think of two endings for your story, for example:

                    - The princess is walking through the forest
                    - She runs into a monster

                    - Happy ending: She takes her sword and the monster quickly runs away
                    - Bad Ending: The monster eats the princess

                    You can also ensure that a name can be entered again. That works just like in level 3. You can combine that with an `if`, and then you have already made a whole program!

                    ## Example Hedy code
                    ```
                    name is ask Who is walking in the forest?
                    print name 'walks through the forest'
                    print name 'encounter a monster'
                    end is ask Would you like a good or a bad ending?
<<<<<<< HEAD
                    if the end is good print name 'takes the sword and the monster quickly runs away'
=======
                    if end is good print name 'takes the sword and the monster quickly runs away'
>>>>>>> b9830804
                    else print 'The monster eats' name
                    ```
                start_code: "print 'Here your story will start!'"
            6:
                story_text: |
                    ## Story
                    In a story, someone says words several times. For example, when someone calls for help or sings a song.
                    You can put such repetitions in your story, in level 6 with `repeat`.

                    ## Example Hedy code
                    ```
                    print 'The prince kept calling for help'
                    repeat 5 times print 'Help!'
                    print 'Why is nobody helping me?'
                    ```

                start_code: "repeat 5 times print 'Help!'"
            7:
                story_text: |
                    ## Story
                    In level 7 you can use multiple lines in your if commands, this way you can upgrade your happy or sad ending!
                    
                    ## Example Hedy code
                    ```
                    print 'OH NO! The T-rex is closing in!'
                    end is ask 'Do you want a happy or a sad ending?'
                    if end is happy
                        print 'Just in time Richard jumps back into the time machine!'
                        print 'Michael types in the code and...'
                        print 'ZAP!'
                        print 'They are back in their garage'
                    else
                        print 'Michael yells COME ON RICHARD! RUN FASTER!'
                        print 'But Richard is too slow...'
                        print 'The T-rex closes in and eats him in one big bite!'
                    ```
                start_code: ""
            8:
                story_text: |
                    ## Story
                    In level 8 you can use nesting to put if, repeat or for commands inside other if, repeat or for commands. This gives you many options and really helps you to make your story interactive.

                    ## Example Simple Hedy Code
                    ```
                    print 'Robin is walking downtown'
                    location is ask 'Is Robin going into a shop, or does she go home?'
                    if location is shop
                        print 'She enters the shop.'
                        print 'Robin sees an interesting looking book'
                        book is ask 'Does Robin buy the book?'
                        if book is yes
                            print 'Robin buys the book and goes home'
                        else
                            print 'Robin leaves the shop and goes home'
                    else
                        print 'Robin goes home'
                    ```

                    ## More elaborate
                    The example above is pretty straightforward, but with nesting you can really elaborate your code and turn your story into a real game. Check out this example!

                    ## Elaborate code
                    ```
                    sword is lost
                    game is on
                    print 'Our hero is walking through the forest'
                    print 'The path splits two ways'
                    repeat 2 times
                        if game is on
                            path is ask 'Which path should she choose?'
                            if path is left
                                if sword is found
                                    print 'Our hero comes across a dragon!'
                                    print 'Luckily our hero has a sword to defeat the beast!'
                                    game is over
                                else
                                    print 'Our hero finds a dragon, but she doesnt have any weapons!'
                                    print 'Our hero is beaten by the dragon...'
                                    print 'Try again'
                                    game is over
                            if path is right
                                if sword is lost
                                    print 'Our hero finds a sword'
                                    print 'This could come in very handy'
                                    sword is found
                                else
                                    print 'You have already found the sword. There is nothing left here.'
                                    print 'She walks back'
                    ```
                start_code: ""
            9:
                story_text: |
                    ## Story
                    In level 9 you can use the for command in your story. In this way you could easily program the children's book 'brown bear, brown bear, what do you see'.

                    ## Example Hedy code
                    ```
                    animals is red bird, black sheep, green frog, yellow duck, little child
                    print 'brown bear'
                    print 'brown bear'
                    print 'What do you see?'
                    for animal in animals
                        print 'I see a ' animal ' looking at me'
                        print animal
                        print animal
                        print 'What do you see?'
                    print 'I see all the animals looking at me!'
                    ```
                start_code: ""
    songs:
        name: "Sing a song!"
        description: "Print a song"
        image: "songs.png"
        default_save_name: "Song"
        levels:
            5:
                story_text: |
                    ## Songs
<<<<<<< HEAD
=======
                    Songs often contain a lot of repetition. Sometimes the repetition is also based on counting.
                    For example, in the well-known song 'Bottles of beer'. You can program that song with a little math.

                    ## Example Hedy code
                    ```
                    verse is 99
                    print verse ' bottles of beer on the wall'
                    print verse ' bottles of beer'
                    print 'Take one down, pass it around'
                    verse is verse - 1
                    print verse ' bottles of beer on the wall'
                    ```

                    You can now repeat lines 2 to 9 as many times as you want by copying the lines.

                start_code: "print 'Baby shark'"
            6:
                story_text: |
                    ## Songs
>>>>>>> b9830804
                    Songs often contain a lot of repetition. For example... Baby Shark! If you sing it, you keep singing the same thing:

                    Baby Shark tututudutudu <br>
                    Baby Shark tututudutudu <br>
                    Baby Shark tututudutudu <br>
                    Baby Shark

                    You can make this song much shorter with a `repeat`! Can you finish the code?

                    ## Example Hedy code
                    ```
                    repeat _ _ print 'Baby Shark tututudutudu'
                    print 'Baby Shark'
                    ```

                    After Baby Shark you can of course also program other songs. There are many songs with repetition.
                start_code: "print 'Baby Shark'"
            7:
                story_text: |
                    ## Songs
<<<<<<< HEAD
                    Songs often contain a lot of repetition. Sometimes the repetition is also based on counting.
                    For example, in the well-known song 'Bottles of beer'. You can program that song with a little math.
=======
                    In level 6 you've programmed the song 'Bottles of beer'. You made one verse and then had to copy the verses 99 times. In level 7 you can repeat the song 99 times, just by adding one simple line!
>>>>>>> b9830804

                    ## Example Hedy code
                    ```
                    verse is 99
                    repeat 99 times
                        print verse ' bottles of beer on the wall'
                        print verse ' bottles of beer'
                        print 'Take one down, pass it around'
                        verse is verse - 1
                        print verse ' bottles of beer on the wall'
                    ```
                start_code: ""
            9:
                story_text: |
                    ## Songs
                    In level 9 you can easily make the childrens' song 'Five little monkeys'. Can you make the last chorus?
                    You can also make the whole baby shark song (including all the other sharks in the family) in only 6 lines!
                    Or you can make Old McDonald with all the different animals.

                    ## 5 Little Monkeys Jumping on the bed
                    ```
                    monkeys is 5, 4, 3, 2
                    for monkey in monkeys
                        print monkey ' little monkeys jumping on the bed'
                        print 'One fell off and bumped his head'
                        print 'Mama called the doctor and the doctor said'
                        print 'NO MORE MONKEYS JUMPING ON THE BED!'
                    ```

                    ## Baby Shark
                    ```
                    sharks is baby, mommy, daddy, grandma, grandpa
                    for shark in sharks
                        print shark 'tututututudu'
                        print shark 'tututututudu'
                        print shark 'tututututudu'
                        print shark
                    ```
                    ## Old McDonald
                    ```
                    animals is pig, dog, cow
                    for animal in animals
                        if animal is pig
                            sound is oink
                        if animal is dog
                            sound is woof
                        if animal is cow
                            sound is moo
                        print 'Old McDonald had a farm'
                        print 'E I E I O!'
                        print 'and on that farm he had a ' animal
                        print 'E I E I O!'
                        print 'with a ' sound sound ' here'
                        print 'and a ' sound sound ' there'
                        print 'here a ' sound
                        print 'there a ' sound
                        print 'everywhere a ' sound sound
                    ```
                start_code: ""
            10:
                story_text: |
                    ## Songs
                    In level 10 you can use the `for i in range` command to make songs that use counting.

                    ## 5 little monkeys
                    ```
                    for i in range 5 to 1
                        print i ' little monkeys jumping on the bed'
                        print 'One fell off and bumped his head'
                        print 'Mama called the doctor and the doctor said'
                        if i is 1
                            print 'PUT THOSE MONKEYS RIGHT TO BED!'
                        else
                            print 'NO MORE MONKEYS JUMPING ON THE BED!'
                    ```
                start_code: ""
    turtle:
        name: "Turtle"
        description: "Make your own drawing"
        image: "turtle.png"
        default_save_name: "turtle"
        levels:
            1:
                story_text: |
                    ## Let's draw
                    In level 1 you can also use Hedy to draw. By combining turns and lines, you can make a square or a stair!

                    Using `forward` you draw a line forwards. The number behind it determines how far the turtle will walk. `turn right` turns a quarter turn in clockwise direction, `turn left` turns counter clockwise.

                    This is the start of some little stairs. Can you make it to 5 steps?

                    ## Example Hedy code
                    ```
                    forward 50
                    turn left
                    forward 50
                    turn right
                    ```


                start_code: "forward 50\nturn left"
            2:
                story_text: |
                    In level 1 the turtle could only turn left or right. That is a bit boring!
                    In level 2 he can point his nose in all directions.

                    Use 90 to turn a quarter. We call this degrees. A full turn is 360 degrees.
                    Can you make a figure with this code? Maybe a triangle or a circle?

                    ## Example Hedy code

                    ```
                    print Drawing figures
                    angle is 90
                    turn angle
                    forward 25
                    turn angle
                    forward 25
                    ```

                    ## Searching turtle
                    You can also use `random` with the drawing turtle. A random choice makes the turtle walk a different path each time. 
                    Use `at random` to choose a value from a list. You can copy and paste lines 2 and 3 so create a longer random path.

                    ## Example Hedy code

                    ```
                    angles is 10, 50, 90, 150, 250
                    turn angles at random
                    forward 25
                    ```

                start_code: |
                    print Turtle race!
                    hoek is 90
                    turn hoek
                    forward 25
            3:
                story_text: |
                    ## Let's draw
                    In level 3 you have to use quotation marks with `print` and `ask`. Also when drawing!
                    
                    ## Example Hedy code
                    ```
                    print 'Drawing figures'
                    angle is 90
                    turn angle
                    forward 25
                    turn angle
                    forward 25
                    ```

                start_code: |
                    print 'Drawing figures'
                    angle is 90
                    turn angle
                    forward 25

            4:
                story_text: |
                    ## Let's draw
                    In level 4 you can make a choice with `if`. For example between different types of figures.

                    ## Example Hedy code
                    ```
                    print 'Drawing Figures'
                    figure is ask 'Do you want a square or a triangle?'
                    if figure is triangle angle is 120 else angle is 90
                    turn angle
                    forward 25
                    turn angle
                    forward 25
                    turn angle
                    forward 25
                    turn angle
                    forward 25
                    ```
                start_code: |
                    print 'Drawing Figures'
                    figure is ask 'Do you want a square or a triangle?'
                    if figure is triangle angle is 120 else angle is 90
                    turn angle
                    forward 25
            5:
                story_text: |
                    ## Let's draw
                    In level 5 you can use calculations to draw different figures.
                    You may have learned in school that turning a full circle is 360 degrees. If not, now you know!
                    That's why you also use 90 degrees for a square. 360 divided by 4 is 90.
                    Now that we can do math with Hedy, we can draw all the figures we want!

                    ## Example Hedy code
                    ```
                    angles is ask 'How many angles do you want?'
                    angle is 360 / angles
                    forward 50
                    turn angle
                    forward 50
                    turn angle
                    forward 50
                    turn angle
                    forward 50
                    turn angle
                    forward 50
                    turn angle
                    forward 50
                    turn angle
                    ```
                start_code: |
                    print 'Drawing figures'
            6:
                story_text: |
                    ## Let's draw
                    In level 6 you can repeat one line of code with `repeat`.

                    ## Example Hedy code
                    ```
                    print 'Draw figures'
                    repeat 3 times forward 10
                    ```
                start_code: |
                    print 'Draw figures'
                    repeat 3 times forward 10

            7:
                story_text: |
<<<<<<< HEAD
                    ## Songs
                    In level 6 you've programmed the song 'Bottles of beer'. You made one verse and then had to copy the verses 99 times. In level 7 you can repeat the song 99 times, just by adding one simple line!
=======
                    ## Let's draw
                    Now that we can repeat several lines, we can make figures more easily.
                    We only have to set the angle once and then use that variable in the `repeat`.
>>>>>>> b9830804

                    ## Example Hedy code
                    ```
                    angle is 90
                    repeat 10 times
                        turn angle
                        forward 50
                    ```

<<<<<<< HEAD
                start_code: " "
    turtle:
        name: "Turtle"
        description: "Make your own drawing"
        image: "turtle.png"
        default_save_name: "turtle"
        levels:
            1:
                story_text: |
                    ## Let's draw
                    In level 1 you can also use Hedy to draw. By combining turns and lines, you can make a square or a stair!

                    Using `forward` you draw a line forwards. The number behind it determines how far the turtle will walk. `turn right` turns a quarter turn in clockwise direction, `turn left` turns counter clockwise.

                    This is the start of some little stairs. Can you make it to 5 steps?

                    ## Example Hedy code
                    ```
                    forward 50
                    turn left
                    forward 50
                    turn right
                    ```


                start_code: "forward 50\nturn left"
            2:
                story_text: |
                    In level 1 the turtle could only turn left or right. That is a bit boring!
                    In level 2 he can point his nose in all directions.

                    Use 90 to turn a quarter. We call this degrees. A full turn is 360 degrees.
                    Can you make a figure with this code? Maybe a triangle or a circle?

                    ## Example Hedy code

                    ```
                    print Drawing figures
                    angle is 90
                    turn angle
                    forward 25
                    turn angle
                    forward 25
                    ```

                    ## Interaction

                    In level 2 you can also make an interactive drawing by combining with `ask`.
                    With this code you ask the user to tell the turtle how many degrees to turn. It then ask the turtle how far to go. You can copy this code to make the turtle move farther.

                    ## Example Hedy code
                    ```
                    print Turtle race
                    angle is ask Where to turn?
                    turn angle
                    distance is ask How far?
                    forward distance
                    ```

                start_code: "forward 50\nturn left"
            3:
                story_text: |
                    ## Drawing
                    In level 3 you need to use quotation marks with `print` and `ask`. Also when you are using the turtle.

                    ## Example Hedy code
                    ```
                    print 'Turtle race'
                    direction is ask 'How many degrees to turn?'
                    turn direction
                    distance is ask 'How far?'
                    forward distance
                    ```

                start_code: |
                    print 'Schildpaddenrace!'
                    richting is ask 'welke kant op?'
                    turn richting
                    afstand is ask 'hoe ver moet ik lopen?'
                    forward afstand
=======
                    ## Interaction
                    Also, we can now improve the program that draws different figures.
                    Can you figure out how far the turtle has to turn here? Finish the code and you can draw any polygon you'd like!

                    ## Example Hedy code
                    ```
                    angles is ask 'How many angles should I draw?'
                    angle is 360 / angles
                    repeat angle times
                        turn _
                        forward _
                    ```
                start_code: |
                    hoeken is ask 'How many angles should I draw?'
>>>>>>> b9830804
    dishes:
        name: "Dishes?"
        description: "Use the computer to see who does the dishes (Start at level 2)"
        image: "dishes.png"
        default_save_name: "Dishes"
        levels:
            2:
                story_text: |
                    ## Dishwashing
                    Do you always disagree at home about who should wash the dishes or change the litter box today?

                    Then you can let the computer choose very fairly. You can program that in level 2!

                    You first make a list of the members of your family. Then choose 'at random' from the list.

                    ## Example Hedy code
                    ```
                    people is mom, dad, Emma, Sophie
                    print people at random
                    ```

                start_code: "print Who does the dishes?"
            3:
                story_text: |
                    ## Dishwashing
                    With quotation marks you can make your dishwashing planning more beautiful.
                    This time the sample code is not quite complete.

                    Can you complete the code by filling the blanks? Every blank must be replaced with one word of symbol.

                    Tip: Don't forget the quotation marks!
                    ## Example Hedy code
                    ```
                    people is mom, dad, Emma, Sophie
                    print _ the dishes are done by _
                    print people at _
                    ```
                start_code: "print 'Who does the dishes?'"
            4:
                story_text: |
                    ## Dishwashing
                    With the `if` you can now have more fun with choice in the program. You can have your program respond to the choice that the computer has made.

                    Can you finish the code so that it prints 'too bad' when it is your turn and otherwise 'yes!'?
                    Don't forget the quotes!

                    ## Example Hedy code
                    ```
                    people is mom, dad, Emma, Sophie
                    dishwasher is people at random
                    if dishwasher is Sophie print _ too bad I have to do the dishes _ else print 'luckily no dishes because' _ 'is already washing up'
                    ```
                start_code: "print 'Who does the dishes?'"
            5:
                story_text: |
                    ## Dishwashing
<<<<<<< HEAD
                    With the `repeat` you can repeat pieces of code. You can use this to calculate who will be washing dishes for the entire week.

                    ## Example Hedy code
                    ```
                    people is mom, dad, Emma, Sophie
                    repeat _ _ print 'the dishwasher is' _
                    ```
                start_code: "print 'Who does the dishes?'"
            6:
                story_text: |
                    ## Dishwashing
=======
>>>>>>> b9830804
                    How often is everyone going to do the dishes? Is that fair? You can count that in level 6.

                    ## Example Hedy code
                    ```
                    people is mom, dad, Emma, Sophie
                    emma_washes is 0
                    dishwasher is people at random
                    print 'The dishwasher is' dishwasher
                    if dishwasher is Emma emma_washes is emma_washes + 1
                    print 'Emma will do the dishes this week' emma_washes 'times'
                    ```

                    Now you can copy lines 3 to 5 a few times (e.g. 7 times for a whole week) to calculate for a whole week again.
                    Do you make the code for the whole week?

                start_code: "print 'Who does the dishes?'"
<<<<<<< HEAD
=======
            6:
                story_text: |
                    ## Dishwashing
                    With the `repeat` you can repeat pieces of code. You can use this to calculate who will be washing dishes for the entire week.

                    ## Example Hedy code
                    ```
                    people is mom, dad, Emma, Sophie
                    repeat _ _ print 'the dishwasher is' _
                    ```
                start_code: "print 'Who does the dishes?'"
            9:
                story_text: |
                    ## Dishwashing
                    In this level you could make an even better dish washing shedule.

                    ## Hedy code example
                    ```
                    days is Monday, Tuesday, Wednesday, Thursday, Friday, Saturday, Sunday
                    names is mom, dad, Emma, Sophie
                    for day in days
                        print names at random ' does the dishes on ' day
                    ```
                start_code: ""
>>>>>>> b9830804
    dice:
        name: "Dice"
        description: "Make your own dice"
        image: "dice.png"
        default_save_name: "Dice"
        levels:
            2:
                story_text: |
                    ## Dice
                    In level 2 we can choose from a list. With that we can let the computer choose one side of the die.

                    Take a look at the games you have in your closet at home.

                    Are there games with a (special) die? You can also copy it with this code.

                    For example, the dice of the game Earthworms with the numbers 1 to 5 and an earthworm on it.

                    ![Die of earthworms with 1 to 5 and an earthworm on it](https://cdn.jsdelivr.net/gh/felienne/hedy@24f19e9ac16c981517e7243120bc714912407eb5/coursedata/img/dobbelsteen.jpeg)

                    ## Example Hedy code
                    ```
                    choices is 1, 2, 3, 4, 5, earthworm
                    print choices at random
                    ```

                start_code: "print What will the die indicate this time?"
            3:
                story_text: |
                    ## Dice
                    In level 3 we can make sentences with the die value in the sentence, with quotes of course.
                    This time the sample code is not quite complete. Can you finish the code?

                    ## Example Hedy code
                    ```
                    choices is 1, 2, 3, 4, 5, earthworm
                    print _ you threw _
                    print _ _ _ <- here you have to program the choice
                    ```

                start_code: "print 'What will the die indicate this time?'"
            4:
                story_text: |
                    ## Dice
                    You can also make a die again in level 4 using the `if`.
                    Complete the sample code so that the code says "You can stop throwing" once you have thrown an earthworm.

                    But maybe you want to recreate a die from a completely different game. That's fine too! Then make up your own reaction. Eg 'yes' for 6 and 'pity' for something else.

                    ## Example Hedy code
                    ```
                    choices is 1, 2, 3, 4, 5, earthworm
                    throw is _
                    print 'you have' _ 'thrown'
                    if _ is earthworm print 'You can stop throwing.' _ print 'You have to hear it again!'
                    ```
                start_code: "print 'What will the die indicate this time?'"
            5:
                story_text: |
                    ## Dice
<<<<<<< HEAD
                    You can also make a die again in level 5. With the `repeat` code you can easily roll a whole hand of dice.
                    Try to finish the sample code! The dashes should contain multiple commands and characters.

                    But maybe you want to make a completely different die. Of course you can!

                    ## Example Hedy code
                    ```
                    choices is 1, 2, 3, 4, 5, earthworm
                    repeat _ _ print ___
                    ```
                start_code: "print What will the die indicate this time?"
            6:
                story_text: |
                    ## Dice
                    You can also make an Earthworm die again in level 6, but now you can also calculate how many points have been rolled.
=======
                    You can also make an Earthworm die again in level 5, but now you can also calculate how many points have been rolled.
>>>>>>> b9830804

                    You may know that the worm counts 5 points for Earthworms. Now after a roll you can immediately calculate how many points you have thrown.

                    This is the code to calculate points for one die:

                    ## Example Hedy code
                    ```
                    choices is 1, 2, 3, 4, 5, earthworm
                    points is 0
                    throw is choices at random
                    print 'you threw' throw
                    if throw is earthworm points is points + 5 else points is points + throw
                    print 'those are' points ' point'
                    ```
                    Can you make the code so that you get the total score for 8 dice? To do that, you have to cut and paste some lines of the code.

                    ## Looking forward

                    Did you manage to calculate the score for 8 dice? That required a lot of cutting and pasting, right? We are going to make that easier in level 7!
                start_code: "print 'What will the die indicate this time?'"
            6:
                story_text: |
                    ## Dice
                    You can also make a die again in level 5. With the `repeat` code you can easily roll a whole hand of dice.
                    Try to finish the sample code! The dashes should contain multiple commands and characters.

                    But maybe you want to make a completely different die. Of course you can!

                    ## Example Hedy code
                    ```
                    choices is 1, 2, 3, 4, 5, earthworm
                    repeat _ _ print _ _ _
                    ```
                start_code: "print 'What will the die indicate this time?'"
            9:
                story_text: |
                    ## Dice
                    Is everybody taking too long throwing the dice? In level 8 you can let Hedy throw all the dice at once!

                    ## Example Hedy code
                    ```
                    players is Ann, John, Jesse
                    choices is 1, 2, 3, 4, 5, 6
                    for player in players
                        print player ' throws ' choices at random
                    ```
                start_code: ""
    rock:
        name: "Rock, paper, scissors"
        description: "Make your own rock, paper, scissors game"
        image: "rock.png"
        default_save_name: "Rock"
        levels:
            1:
                story_text: |
                    ## Rock, paper, scissors
                    In level 1 you can start with a rock, paper, scissors  game.

                    With `ask` you can make a choice, and with `echo` you can repeat that choice.

                    ## Example Hedy code

                    ```
                    print what do you choose?
                    ask choose from rock, paper or scissors
                    echo so your choice was: 
                    ```

                start_code: "print Welcome to your own rock scissors paper!"
            2:
                story_text: |
                    ## Rock, paper, scissors

                    In level 2 we can enter lists and choose things from them.

                    You first make a list with `is`. Then you can let the computer choose something from the list with `at random`.

                    For example, you can let the computer pick from rock, paper and scissors.

                    ## Example Hedy code

                    ```
                    choices is rock, paper, scissors
                    print choices at random
                    ```

                    You can use the `ask` again in level 2. Can you print your choice and the choice from the computer?
                    Beware though, `ask` now works differently than in level 1. There must be a name in front of it.

                    ## Looking forward
                    Did you happen to try to make a sentence that included the word choices? E.g.

                    ```print I chose from the choices```

                    Give it a try if you haven't already. That is not working properly! You will get: I chose from the [rock, paper, scissors]. You can solve that in level 3.

                start_code: "print Welcome to your own rock scissors paper!"
            3:
                story_text: |
                    ## Rock, paper, scissors
                    In level 3 we can further program rock, paper, scissors. But if you want to add text, you have to use quotation marks here too.
                    Do you complete the code by entering the correct commands or characters on the underscores?

                    ## Example Hedy code
                    ```
                    choices is rock, paper, scissors
                    print _ The computer chose: _ _ at _
                    ```
                start_code: "print 'Welcome to your own rock scissors paper!'"
            4:
                story_text: |
                    ## Rock, paper, scissors
                    In level 4 we can determine who won.
                    For that you need the new `if` code.

                    Save your choice with the name of choice and the choice of computer as computer choice.
                    Then you can use `if` to see if they are the same or different.
                    Will you finish the code?

                    ## Example Hedy code
                    ```
                    options is rock, paper, scissors
                    computer choice is _
                    choice is ask What do you choose?
                    print 'you chose' _
                    print 'computer chose' _
                    if _ is _ print 'tie!' else print 'no tie'
                    if choice is stone and computer choice is paper print 'computer wins'
                    ```

                    First fill in the correct code on the blanks to see if it is a draw.

                    Then copy the last line a few times and fill in all the different options correctly.

                    Now you have finished your own rock, paper, scissors! It's still a bit complicated with all those different options, isn't it?
                    We will make that a bit easier in a later level.

                start_code: "print 'Welcome to your own rock scissors paper!'"
            9:
                story_text: |
                    ## Rock, Paper, Scissors
                    Feeling too lazy to play the game yourself? Let Hedy play it for you!

                    ## Example Hedy code
                    ```
                    choices is rock, paper, scissors
                    players is Marleen, Michael
                    for player in players
                         print player ' chooses ' choices at random
                    ```
                start_code: ""
    calculator:
        name: "Calculator"
        description: "Create a calculator"
        image: "calculator.png"
        default_save_name: "Calculator"
        levels:
            5:
                story_text: |
                    ## Calculator
                    Now that you can calculate, you can also create a program to practice maths calculations. You can make up the calculations yourself, for example:

                    ## Example Hedy code
                    ```
                    correct_answer is 11 * 27
                    answer is ask 'How much is 11 times 27?'
                    if answer is correct_answer print 'good job!'
                    else print 'Wrong! It was ' correct_answer
                    ```

                    ## Random numbers
                    You can also let the computer do random sums on its own using random.

                    This is how you choose a number of tables to practice, and from that you always get a different sum:

                    ## Example Hedy code
                    ```
                    tables is 4, 5, 6, 8
                    numbers is 1, 2, 3, 4, 5, 6, 7, 8, 9, 10
                    table is tables at random
                    number is numbers at random
                    correct_answer is table * number
                    answer is ask 'how much is ' table ' times ' number '?'
                    if answer is correct_answer print 'okay'
                    else print 'mistake! it was ' correct_answer
                    ```

                start_code: "print 'Welcome to this calculator!'"
            8:
                story_text: |
                    ## Calculator
                    In level 5 you've learned how to make a calculator, in level 8 you can expand that code and make it into a little maths game. Like this...

                    ## Example Hedy code
                    ```
                    score is 0
                    repeat 10 times
                        numbers is 1, 2, 3, 4, 5, 6, 7, 8, 9, 10
                        number1 is numbers at random
                        number2 is numbers at random
                        correctanswer is number1 * number2
                        print 'What is ' number1 ' times ' number2 '?'
                        answer is ask 'Type your answer here...'
                        print 'Your answer is' answer
                        if answer is correctanswer
                            score is score + 1
                    print 'Great job! Your score is... ' score ' out of 10!'
                    ```
                start_code: "print 'Welcome to this calculator!'"
            9:
                story_text: |
                    ## Calculator
                    This calculator game helps you practise your tables of multiplication!
                    If you add more numbers to the list, you can practise all the multiplications.

                    ## Example Hedy Code
                    ```
                    numbers is 1, 2, 3
                    for number1 in numbers
                        for number2 in numbers
                            answer is ask 'How much is ' number2 ' times ' number1 '?'
                            correct is number1 * number2
                            if answer is correct
                                print 'Great job!'
                            else
                                print 'Thats wrong. The right answer is ' correct
                    ```
                start_code: ""
    restaurant:
        name: "Restaurant"
        description: "Create your own virtual restaurant"
        image: "restaurant.png"
        default_save_name: "Restaurant"
        levels:
            1:
               story_text: |
                   ## Restaurant
                    In level 1 you can make your own virtual restaurant and take your guests' orders.

                   ## Example Hedy code
                     ```
                    print Welcome to Hedy's restaurant
                    ask What would you like to order?
                    echo So you would like to order 
                    print Thanks you for your order!
                    print It's on its way!
                    ```

                   ## Challenge
                   Can you think of more lines to add to your restaurant code? For example, can you ask the guests what they'd like to drink, tell them the price, or wish them a pleasant meal?
               start_code: ""
            2:
                story_text: |
                   ## Restaurant
                   In level 2 you could expand your restaurant by using variables. In level 1 Hedy could only echo the order once and only remember the last thing that was ordered.
                   Now you can use variables and Hedy can remember both the food and the drinks!

                   ## Example Hedy Restaurant
                   ```
                   print Welcome to Hedy's restaurant!
                   print Today we're serving pizza or lasagna.
                   food is ask What would you like to eat?
                   print Great choice! The food is my favorite!
                   topping is ask Would you like meat or veggies on that?
                   print food with topping is on its way!
                   drinks is ask What would you like to drink with that?
                   print Thank you for your order.
                   print Your food and drinks will be right there!
                   ```

                   ## Random Restaurant
                   Having trouble to decide what you wanna have for dinner? You can let Hedy choose for you!
                   Simply add lists of your favorite (or least favorite) meals and Hedy can randomly choose your dinner.
                   You can also have a bit of fun, by letting Hedy choose the price for your dinner as well! What will you get?

                   ## Example Hedy Code Random Restaurant

                   ```
                   print Welcome to Hedy's Random Restaurant!
                   print The only restaurant that will randomly choose your meal and its price for you!
                   starters is salad, soup, carpaccio
                   mains is pizza, brussels sprouts, spaghetti
                   desserts is brownies, ice cream, french cheeses
                   drinks is cola, beer, water
                   prices is 1 dollar, 10 dollars, 100 dollars
                   print You will start with: starters at random
                   print Then we'll serve: mains at random
                   print And as dessert: desserts at random
                   print You will get a drinks at random to drink
                   print That will be: prices at random
                   print Thank you and enjoy your meal!
                   ```

                   ## Challenge
                   Can you think of any fun additions in your restaurant code?
                start_code: ""
            3:
                story_text: |
                       ## Restaurant
                       In level 3 you have to use quotation marks when using the `print` command.
                       Can you make your level 2 code work in level 3 by adding the quotation marks?

                       Be careful! In level 2 apostrophes were allowed in the text, but in level 3 Hedy will confuse them for quotation marks and the code will not work!
                       So instead of typing  `print Today we're serving pizza` , you should type `print 'Today we are serving pizza'`

                       ## Example Hedy Restaurant
                       ```
                       print 'Welcome to Hedys restaurant!'
                       print 'Today we are serving pizza or lasagna.'
                       food is ask 'What would you like to eat?'
                       print 'Great choice! The ' food ' is my favorite!'
                       topping is ask 'Would you like meat or veggies on that?'
                       print food ' with ' topping ' is on its way!'
                       drinks is ask 'What would you like to drink with that?'
                       print 'Thank you for your order.'
                       print 'Your ' food ' and ' drinks ' will be right there!'
                       ```
                start_code: ""
            4:
                story_text: |
                       ## Restaurant
                       In level 4 the if command allows you to ask your customers questions and give different responses to the answers.
                       In the example below, you see that you can ask the customer if they want to hear the specials and Hedy can respond accordingly.

                       ## Example Hedy Code
                       ```
                       print 'Welcome to Hedys restaurant!'
                       special is ask 'Would you like to hear our specials today?'
                       if special is yes print 'Todays special is chicken piri piri and rice.' else print 'No problem.'
                       food is ask 'What would you like to eat?'
                       print 'One ' food ', coming right up!'
                       drink is ask 'What would you like to drink with that?'
                       if drink is cola print 'Im sorry, we are out of cola!' else print 'Great choice!'
                       anything is ask 'Would you like anything else?'
                       print 'Let me repeat your order...'
                       print 'One ' food
                       if drink is cola print 'and...' else print 'One ' drink
                       if anything is no print 'Thats it!' else print 'One ' anything
                       print 'Thank you for your order and enjoy your meal!'
                       ```

                       ## Challenge
                       Can you think of more questions to ask the customers when they are ordering, and make up different responses to their answers by using the if command?

                start_code: ""
            5:
                story_text: |
                      ## Restaurant
                      In level 5 you can use maths to calculate the total price of your customer's order, which can make your virtual restaurant more realistic.

                      ## Example Hedy Code (Simple)
                      You can make a simple restaurant code, like this:
                      ```
                      print 'Welcome to Hedys restaurant'
                      print 'Here is our menu:'
                      print 'Our main courses are pizza, lasagne, or spaghetti'
                      main is ask 'Which main course would you like?'
                      price is 0
                      if main is pizza price is 10
                      if main is lasagne price is 12
                      if main is spaghetti price is 8
                      print 'You have ordered ' main
                      print 'That will be ' price ' dollars, please'
                      print 'Thank you, enjoy your meal!'
                      ```
                      But you can also add many more things to your virtual restaurant, for example more courses.

                      ## Example Hedy Code (Elaborate)
                      In this example there are three courses, which requires more code and more additions in calculating the price.
                      ```
                      print 'Welcome to Hedys restaurant'
                      print 'Here is our menu:'
                      print 'Our starters are salad, soup, or carpaccio'
                      print 'Our main courses are pizza, lasagne, or spaghetti'
                      print 'Our desserts are brownie, icecream, or milkshake'
                      starter is ask 'Which starter would you like to have?'
                      main is ask 'Which main course would you like?'
                      dessert is ask 'Which dessert do you pick?'
                      price is 0
                      if starter is soup price is price + 6 else price is price + 7
                      if main is pizza price is price + 10
                      if main is lasagne price is price + 12
                      if main is spaghetti price is price + 8
                      if dessert is brownie price is price + 7
                      if dessert is icecream price is price + 5
                      if dessert is milkshake price is price + 4
                      print 'You have ordered ' starter ' , ' main ' and ' dessert
                      print 'That will be ' price ' dollars, please'
                      print 'Thank you, enjoy your meal!'
                      ```
                      ## Challenge
                      You can add many more things to your virtual restaurant. For example, can you...
                      - ask how many people are coming and multiply the price by that amount?
                      - add another course?
                      - give people a discount when they enter a (secret) couponcode?
                      - add a children's menu?
                      - think of other fun things to add?

                start_code: ""
            6:
                story_text: |
                    ## Restaurant
                    In level 6 you've learned how to use the repeat command to repeat a line of code a certain amount of times.
                    You can use that in your restaurant to ask multiple people what they'd like to eat. Like this:

                    ```
                    print 'Welcome to Hedys restaurant!'
                    people is ask 'How many people are joining us today?'
                    repeat people times food is ask 'What would you like to eat?'
                    print 'Thanks for your order! Its coming right up!'
                    ```
                start_code: ""
            7:
                story_text: |
                    ## Restaurant
                    In level 7 you can make your virtual restaurant more elaborate by repeating multiple lines of code. Like this:

                    ```
                    print 'Welcome to Hedys restaurant!'
                    people is ask 'How many people will be joining us today?'
                    print 'Great!'
                    repeat people times
<<<<<<< HEAD
                        food is ask 'What whould you like to order?'
=======
                        food is ask 'What would you like to order?'
>>>>>>> b9830804
                        print food
                    print 'Thank you for ordering!'
                    print 'Enjoy your meal!'
                    ```

                    ## Challenge
                    Of course, this code can be expanded with more items on the menu, offering drinks, and/or multiple courses, so feel free to add as many options as you like!
<<<<<<< HEAD
                start_code: " "
            8:
                story_text: |
                    ## Restaurant
                    We can use the `for i in range 1 to 5` to print the orders from multiple customers in an orderly manner. 
                    
                    ## Voorbeeld Hedy code
                    ```
                    print 'Welcome to Hedy's!'
=======
                start_code: ""
            8:
                story_text: |
                    ## Restaurant
                    In this level you can use nesting to make your restaurant more realistic and more fun!
                    For example you would ask for sauce if somebody orders fries, but you wouldn't if someone orders pizza!
                    Check out the example, and try this at your own virtual restaurant!

                    ## Example Hedy code
                    ```
                    print 'Welcome to Hedys restaurant!'
                    people is ask 'How many people will be joining us today?'
                    print 'Great!'
                    repeat people times
                        food is ask 'What would you like to order?'
                        print food
                        if food is fries
                            price is price + 3
                            sauce is ask 'What kind of sauce would you like with your fries?'
                            if sauce is no
                                print 'no sauce'
                            else
                                price is price + 1
                                print 'with ' sauce
                        if food is pizza
                            price is price + 4
                    print 'That will be ' price ' dollar'
                    print 'Enjoy your meal!'
                    ```
                start_code: ""
            9:
                story_text: |
                    ## Restaurant
                    In level 9 you'll learn how to easily ask your guests' orders in a short code.

                    ## Example Hedy Code
                    ```
                    courses is appetizer, main course, dessert
                    for course in courses
                        food is ask 'What would you like to eat as your ' course '?'
                        print food ' will be your ' course
                    ```
                    ## Example Hedy code
                    Of course, you could also order for multiple people!
                    ```
                    courses is appetizer, main course, dessert
                    names is Timon, Onno
                    for name in names
                        for course in courses
                            food is ask name ', what would you like to eat as your ' course '?'
                            print name ' orders ' food ' as their ' course
                    ```
                start_code: "courses is appetizer, main course, dessert"
            10:
                story_text: |
                    ## Restaurant
                    We can use the `for i in range 1 to 5` to print the orders from multiple customers in an orderly manner.

                    ## Example Hedy code
                    ```
                    print 'Welcome to Restaurant Hedy!'
>>>>>>> b9830804
                    people is ask 'For how many people would you like to order?'
                    for i in range 1 to people
                        print 'Order number ' i
                        food is ask 'What would you like to eat?'
                        print food
                        if food is fries
                            sauce is ask 'What kind of sauce would you like with that?'
                            print sauce
                        drinks is ask 'What would you like to drink?'
                        print drinks
                    price is 4 * people
                    print 'That will be ' price ' dollars, please!'
                    ```
                start_code: ""
<<<<<<< HEAD
                 
=======
>>>>>>> b9830804
    fortune:
        name: "Fortune teller"
        description: "Let Hedy predict the future"
        image: "fortuneteller.png"
        default_save_name: "Fortune Teller"
        levels:
            1:
                story_text: |
                    ## Fortune Teller
                    Have you ever been to a carnival and had your future predicted by a fortune teller? Or have you ever played with a magic eight ball?
                    Then you probably know that they can't really predict your future, but it's still fun to play!

                    In the upcoming levels you can learn how to create your own fortune telling machine!
                    In level 1 you can start off easy by letting Hedy introduce herself as a fortune teller and let her echo the players' answers.
                    Like this:

                    ## Example Hedy code
                    ```
                    print Hello, I'm Hedy the fortune teller!
                    ask Who are you?
                    print Let me take a look in my crystal ball
                    print I see... I see...
                    echo Your name is 
                    ```

                    ## Challenge
                    Hedy now only tells you your name. Can you expand the code so that Hedy can predict more things about you?

                    Obviously, Hedy isn't a very good fortune teller yet, as she can only repeat the answers that were given by the players!
                    Take a look in level 2 to improve your fortune teller.

                start_code: ""
            2:
                story_text: |
                    ## Fortune Teller
                    In level 1 you've created your first fortune telling machine, but Hedy couldn't really predict anything, only echo.
                    In level 2 you can use a variable and the `at random` command to really let Hedy choose an answer for you. Check out this code for instance:

                    ## Example Hedy Code
                    In this example the player can ask Hedy a yes-no question and Hedy will pick a random answer for you.
                    ```
                    print I’m Hedy the fortune teller!
                    question is ask What do you want to know?
                    print This is what you want to know: question
                    answers is yes, no, maybe
                    print My crystal ball says... answers at random
                    ```

                    ## Challenges
                    Now, Hedy can only answer yes, no or maybe. Can you give Hedy more answer options, like 'definitely' or 'ask again'.
                start_code: ""
            3:
                story_text: |
                    ## Fortune Teller
                    Level 3 has no new functions, but allows you to practice with using the quotation marks.
                    You can remake your level 2 code, and make sure to add the quotation marks in the right places!

                    Mind that in level 2, we couldn't use the word 'question' as both the name of the variable and a normal word that could be printed.
                    The quotation marks in level 3 make this possible!

                    Important! Mind that now that we're using quotation marks, Hedy will get confused when you use the apostrophe for contractions like I'm or What's.
                    Make sure to remove those apostrophes and change the spelling to Im or Whats.

                    ## Example Hedy Code
                    ```
                    print 'Im Hedy the fortune teller!'
                    question is ask 'What do you want to know?'
                    print 'This is your question: ' question
                    answers is yes, no, maybe
                    print 'My crystal ball says...' answers at random
                    ```
                start_code: ""
            4:
                story_text: |
                    ## Fortune Teller
                    In Level 4 you'll learn to (secretly) tip the odds in your favor, when using the fortune teller!
                    By using `if` and `else` you can make sure that you will always get a good fotune, while other people might not.
                    Check out this example to find out how.

                    ## Example Hedy Code
                    ```
                    print 'Im Hedy the fortune teller!'
                    print 'I can predict if youll win the lottery tomorrow!'
                    person is ask 'Who are you?'
                    if person is Hedy print 'You will definitely win!' else print 'Bad luck! Someone else will win!'
                    ```

                    Replace Hedy with your own name in the last line, and Hedy will always predict that you will win the lottery and others won't!
                    Of course this might raise some suspicion with the other players... To avoid that, you can make sure that Hedy does give different answers every time you run the code.
                    But of course, still gives you a positive answer and the other players a negative one.

                    ## Example Hedy Code 2
                    ```
                    print 'Im Hedy the fortune teller!'
<<<<<<< HEAD
                    print 'I can predict if youll win the lottery tomorrow!'
=======
                    print 'I can predict if you will win the lottery tomorrow!'
>>>>>>> b9830804
                    person is ask 'Who are you?'
                    goodanswer is Hurray! You win!, You will definitely win!, We have a winner!
                    badanswer is Bad luck! Try again!, Another person will win, You lose!
                    if person is Hedy print goodanswer at random else print badanswer at random
                    ```

                    ## Challenges
                    This concept can be used to make may different programs, just be creative! For example you could create a machine that predicts that your favorite sports team will beat all the competitors!
                    Or you could make  Snow White's magic mirror on the wall, to tell everyone you are the fairest of them all!
                    Let your imagination do the work!

                start_code: ""
            5:
               story_text: |
                   ## Fortune Teller
<<<<<<< HEAD
                   In level 5 you can use the repeat command to make your machine tell multiple fortunes at once.

                   ## Example Hedy Code
                   ```
                   print 'Im Hedy the fortune teller!'
                   print 'You can ask 3 questions!'
                   repeat 3 times question is ask 'What do you want to know?'
                   answer is yes, no, maybe
                   repeat 3 times print 'My crystall ball says... ' answer at random
                   ```

                   ## Challenge
                   As you can see, the questions aren't printed in this example. That's because the variable `question` was changed 3 times.
                   Everytime the player fills in the new answer, Hedy overwrites the previous one, so the first answer the player gave is forgotten.
                   This means you can't print all the questions this way.

                   By using 3 different variables instead of 1 (for example `question1` , `question2` and `question3`), you could solve the problem and print the questions.
                   This does mean that you can only use `repeat` for the answers, and you will have to ask and print all the questions seperately.
                   Can you do it?

                   In level 7 the layout of repeat command will change, which enables you to repeat multiple lines at once.
               start_code: ""

            6:
               story_text: |
                   ## Fortune Teller
                   In level 6 you can use maths in your predictions as a fortune teller. This allows you to make up (silly) formulas to calculate the future.
=======
                   In level 5 you can use math in your predictions as a fortune teller. This allows you to make up (silly) formulas to calculate the future.
>>>>>>> b9830804
                   For example you could calculate how rich you'll get or how many kids you will have when you grow up.

                   ## Example Hedy Code
                   ```
                   print 'I am Hedy the fortune teller!'
                   print 'I can predict how many kids youll get when you grow up!'
                   age is ask 'How old are you?'
<<<<<<< HEAD
                   siblings is How many siblings do you have?
                   length is How tall are you in centimetres?
=======
                   siblings is ask 'How many siblings do you have?'
                   length is ask 'How tall are you in centimetres?'
>>>>>>> b9830804
                   kids is length / age
                   kids is kids - siblings
                   print 'You will get ...'
                   print kids ' kids!'
                   ```

                   ## Example Silly Fortune Teller
                   If the previous example wasn't silly enough for you, take a look at this one!

                   ```
                   print 'Im Hedy the silly fortune teller!'
                   print 'I will predict how smart you are!'
                   football is ask 'On a scale 1-10 how much do you love football?'
                   bananas is ask 'How many bananas did you eat this week?'
                   hygiene is ask 'How many times did you wash your hands today?'
                   result is bananas + hygiene
                   result is result * football
                   print 'You are ' result ' percent smart.'
                   ```
               start_code: ""
            6:
               story_text: |
                   ## Fortune Teller
                   In level 6 you can use the `repeat` command to make your machine tell multiple fortunes at once.

                   ## Example Hedy Code
                   ```
                   print 'Im Hedy the fortune teller!'
                   print 'You can ask 3 questions!'
                   repeat 3 times question is ask 'What do you want to know?'
                   answer is yes, no, maybe
                   repeat 3 times print 'My crystal ball says... ' answer at random
                   ```

                   ## Challenge
                   As you can see, the questions aren't printed in this example. That's because the variable `question` was changed 3 times.
                   Every time the player fills in the new answer, Hedy overwrites the previous one, so the first answer the player gave is forgotten.
                   This means you can't print all the questions this way.

                   By using 3 different variables instead of 1 (for example `question1` , `question2` and `question3`), you could solve the problem and print the questions.
                   This does mean that you can only use `repeat` for the answers, and you will have to ask and print all the questions separately.
                   Can you do it?

                   In level 7 the layout of repeat command will change, which enables you to repeat multiple lines at once.
               start_code: ""
            7:
              story_text: |
                 ## Fortune Teller
                 In level 6 you've learned how to use repeat to make the fortune teller answer 3 questions in a row, but we had a problem with printing the questions.
                 In level 7 that problem is solved, because of the new way of using the repeat command.
                 In the next example you can have your fortune teller ask 3 questions and also print them!

                 ## Example Hedy Code
                 ```
                 print 'I am Hedy the fortune teller!'
                 print 'You can ask me 3 questions.'
                 answers is yes, no, maybe
                 repeat 3 times
                    question is ask 'What do you want to know?'
                    print question
                    print 'My crystal ball says...' answers at random
                 ```
              start_code: ""
            9:
              story_text: |
                 ## Fortune Teller
                 In this level you'll learn how to programm the game MASH (mansion, apartement, shack, house). In this game you can predict for all the players at once, what their future will look like.

                 ## Example Hedy Code
                 ```
                 houses is mansion, apartment, shack, house
                 loves is nobody, a royal, their neighbour, their true love
                 pets is dog, cat, elephant
                 names is Jenna, Ryan, Jim
                 for name in names
                     print name ' lives in a ' houses at random
                     print name ' will marry ' loves at random
                     print name ' will get a ' pets at random ' as their pet.'
                 ```

                 ## Example Hedy Code - Harry Potter
                 ```
                 houses is Gryffindor, Slytherin, Hufflepuff, Ravenclaw
                 subjects is potions, defence against the dark arts, charms, transfiguration
                 fears is Voldemort, spiders, failing your OWL test
                 names is Harry, Ron, Hermione
                 for name in names
                     print name ' is placed in ' houses at random
                     print name ' is great at ' subjects at random
                     print name 's greatest fear is ' fears at random
                 ```
              start_code: ""
    haunted:
        name: "Haunted House"
        description: "escape from the haunted house"
        image: "hauntedhouse.png"
        default_save_name: "Haunted House"
        levels:
            1:
                story_text: |
                    ## Haunted house game
                    In this adventure you are working towards making a game in which you have to escape from a haunted house by picking the correct door.
                    If you pick the right door you'll survive, but if not a terrible monster might...

                    In level 1 we start our haunted house game by making up a scary story and ask the player what monster they'll see in the haunted house.

                    ## Example Hedy code

                    ```
                    print How did I get here?
                    print I remember my friend telling me to go into the old mansion...
                    print and suddenly everything went black.
                    print But how did I end up on the floor...?
                    print My head hurts like Ive been hit by a baseball bat!
                    print What's that sound?
                    print Oh no! I feel like Im not alone in this house!
                    print I need to get out of here!
                    print There are 3 doors in front of me..
                    ask Which door should i pick?
                    echo I choose door 
                    print ...?
                    ```

                    ## Challenge
                    Can you finish the scary story? Or make up your own haunted house story?
                start_code: "print How did I get here?"
            2:
                story_text: |
                    ## Haunted house game
                    In level 1 you've made an introduction to your haunted house game, but as you might have noticed the story would always have a dreadful end.
                    In level 2 you can make your story more interactive by changing the outcome of the game; sometimes you'll get eaten, sometimes you'll escape!
                    Let Hedy decide randomly!

                    ## Example Hedy Code
                    ```
                    print Escape from the haunted house!
                    print There are 3 doors in front of you...
                    choice is ask Which door do you choose?
                    print You picked door ... choice
                    monsters is a zombie, a vampire, NOTHING YOUVE ESCAPED
                    print You see...
                    print monsters at random
                    ```

                    ## Challenge
                    This story is pretty straight forward, maybe you can spook it up a bit by adding a more exciting story.
                    Also you have very limited outcomes right now, there are only 3 options of what's behind the doors. Maybe you can think of more monsters to add to the list!

                    ## Change the game into a tv gameshow!
                    Lastly, we'd like to challenge you to change this game into a gameshow (like the ones on tv) where you choose a door or suitcase and it contains a big price!
                    Can you do it?
                start_code: ""
            3:
                story_text: |
                    ## Haunted house
                    In level 3 you learn how to use quotation marks in your games.
                    Can you make your Haunted House level 3 proof?

                start_code: ""
            4:
                story_text: |
                    ## Haunted House
                    Up until this level the haunted house game always asked the player to choose a door, but as you might have noticed, they didn't really have to answer correctly.
                    In the player filled in a completely random answer, the game would still work and the player might even win (despite not picking a door).
                    In level 4 you can only win the game by picking the same door Hedy picked randomly.

                    ## Example Hedy code
                    ```
                    print 'Escape from the haunted house!'
                    print 'There are 3 doors in front of you...'
                    doors is 1,2,3
                    monsters is werewolf, mummy, vampire, zombie
                    chosendoor is ask 'Which door do you choose?'
                    print 'You chose door...' chosendoor
                    correctdoor is doors at random
                    if chosendoor is correctdoor print 'Great! Youve escaped!'
                    else print 'Oh no! You are being eaten by a...' monsters at random
                    ```

                start_code: ""
<<<<<<< HEAD
            7:
                story_text: |
                    ## Haunted House
                    In level 7 you can repeat multiple lines of code, which allows you to make the haunted house even more interactive!
                    
=======
            8:
                story_text: |
                    ## Haunted House
                    In level 8 you can use nesting, which allows you to make the haunted house even more interactive!

>>>>>>> b9830804
                    ## Example Hedy code
                    ```
                    print 'Escape from the Haunted House!'
                    player is alive
                    doors is 1, 2, 3
                    monsters is zombie, vampire, giant spider
                    repeat 3 times
                        if player is alive
                            correctdoor is doors at random
                            print 'There are 3 doors in front of you...'
                            chosendoor is ask 'Which door do you choose?'
                            if chosendoor is correctdoor
                                print 'No monsters here!'
                            else
                                print 'You are eaten by a ' monsters at random
                                player is dead
                        else
                            print 'GAME OVER'
                    if player is alive
                        print 'Great! You survived!'
                    ```
                    ## Challenge
                    Now it's very hard to win this game, can you make it easier to win?
                    For example by only having 1 wrong door and 2 correct doors instead of 1 correct door en 2 wrong ones?
<<<<<<< HEAD
                    
                start_code: "print'Escape from the haunted house!'"
                
            8:
                story_text: |
                    ## Haunted House
                    In level 8 we've changed the repeat command and we've added a line to our haunted house that tells the player in which room they are. 
                    
=======

                start_code: "print 'Escape from the haunted house!'"
            10:
                story_text: |
                    ## Haunted House
                    In level 10 we've changed the repeat command and we've added a line to our haunted house that tells the player in which room they are.

>>>>>>> b9830804
                    ## Example Hedy Code
                    ```
                    print 'Escape from the Haunted House!'
                    player is alive
                    doors is 1, 2, 3
                    monsters is zombie, vampire, giant spider
                    for i in range 1 to 3
                        if player is alive
                            correctdoor is doors at random
                            print 'Room ' i
                            print 'There are 3 doors in front of you...'
                            chosendoor is ask 'Which door do you choose?'
                            if chosendoor is correctdoor
                                print 'No monsters here!'
                            else
                                print 'You are eaten by a ' monsters at random
                                player is dead
                        else
                            print 'GAME OVER'
                    if player is alive
                        print 'Great! You survived!'
                    ```
<<<<<<< HEAD
                start_code: "print 'Escape from the haunted house!"
                
=======
                start_code: "print 'Escape from the haunted house!'"
>>>>>>> b9830804
    next:
        name: "What's next?"
        description: "What's Next?"
        image: ""
        default_save_name: "next"
        levels:
            1:
                story_text: |
                    ## What's next?
                    Congratulations! You've reached the end of level 1. Hopefully you've already made some awesome codes, but Hedy has a lot more to discover. 
                    
                    In the first level you might've notice that the `echo` command can only save one bit of information at a time. 
                    For example in the restaurant adventure, you could echo what the costumer wanted to eat, or what they wanted to drink, but not both in one sentence. 
                    
                    ```
                    print Welcome at Hedy's
                    ask What would you like to eat?
<<<<<<< HEAD
                    echo So you want...
                    ask what would you like to drink?
                    echo So you want...
                    ```
                    If the player types a hamburger and coke, you can't say `so you woudl like a hamburger and coke`, but you have to make two seperate line. 
=======
                    echo So you want 
                    ask what would you like to drink?
                    echo So you want 
                    ```
                    If the player types a hamburger and coke, you can't say `so you would like a hamburger and coke`, but you have to make two separate line. 
>>>>>>> b9830804
                    Also, the `echo` command only echoes the word at the end of the sentence. So you can't say `your hamburger is coming right up!`.
                    
                    That changes in level 2. In level 2 you'll learn to work with variables, that allow you to save multiple pieces of information and print them in any place you want.
                    Besides, you'll learn how to work with the `at random` command, that you can use to make games. 
                    So let's go to the next level!
                    
                start_code: "print Let's go!"
            2:
                story_text: |
                    ## What's next?
                    In level 2 you've been practising with variables, but maybe you've come across this mistake.
                    
                    Try to run this code:
                    ```
                    name is Sophie
                    print My name is name
                    ```
                    Of course you wanted to print `My name is Sophie` but Hedy prints `My Sophie is Sophie`. 
                    In level 3 this problem is fixed by using quotation marks. 
                    
                start_code: "print Let's go to the next level!"
            3:
                story_text: |
                    ## What's next?
                    In level 2 and 3 you've already learned to use `at random` which made your games different every time you ran the code. 
                    But it's not really interactive, the player doesn't have any influence on what happens in the game. 
                    
<<<<<<< HEAD
                    In level 4 you'll learn the `if` command, that allows you to give diffent responses in your program. This way you can programm a secret password for your computer for example. 
=======
                    In level 4 you'll learn the `if` command, that allows you to give different responses in your program. This way you can program a secret password for your computer for example. 
>>>>>>> b9830804
                    So let's take a peak at level 4. 
                start_code: "print 'Lets go to the next level!'"
            4:
                story_text: |
<<<<<<< HEAD
                    ## What's next?  
                    Great job! You've reached the end of level 4, which means you have practiced with `if` and `else`. You have probably noticed that your codes are getting longer and longer. 
                    For example if you'd like to program 'Happy Birthday'
                    
                    ```
                    print happy birthday to you
                    print happy birthday to you
                    print happy birthday dear Hedy
                    print happy birthday to you
                    ```
                    That's a lot of code for mainly the same words over and over again. Luckily level 5 has a solution with the `repeat` command, that allows you to repeat a line of code multiple times.
                    
                start_code: "'print Lets go to the next level!'"
            5:
                story_text: |
                    ## What's next?
                    Now you've reached the end of level 5, so you've learned how to repeat a line of code. For example you can code your restaurant so that you can ask multiple guest what they would like to eat. 
                    What you can't yet do though, is calculate the price for everyone's dinner.
                    
                    Level 6 makes it possible to use addition, subtraction and multiplication in your programs. This way you can calculate the prices in your restaurant, but you could also add a secret code to give your friends and family a discount. 
                    Another option in level 6 is programming your own maths game, for your little brother or sister to practice their multiplications.
                    Go see for yourself in the next level!
                start_code: "'print Lets go to the next level!'"
            6:
                story_text: |
                    ## What's next?  
                    In level 5 you've learned how to repeat one single line of code. This comes in handy, but it's not always enhough. Sometimes you want to repeat multiple lines at onece. 
                    Level 7 allows you to group a couple of lines of code, and repeat that little group of lines all at once! 
                    
                    ```
                    repeat 5 times print 'In level 7 you can repeat multiple lines of code at once!'
                    ```
                    
                start_code: "print 'Lets go to the next level!'"
            7:
                story_text: |
                    ## What's next?  
                    You have reached the end of level 7, you're doing great! You are about to go to level 8. In the higher levels, Hedy is focussing more and more on teaching you the programming language Python. 
                    In Python there is no `repeat` command, but there is a command that works like repeat. Are you curious to find out how to say `repeat` in "real" programming language? Quickly go to level 8 to find out!
=======
                    ## What's next?
                    Now you've reached the end of level 4, so you have learned `ask` and `if`. For example you can ask guests what they would like to eat.
                    What you can't yet do though, is calculate the price for everyone's dinner.

                    Level 5 makes it possible to use addition, subtraction and multiplication in your programs. This way you can calculate the prices in your restaurant, but you could also add a secret code to give your friends and family a discount.
                    Another option in level 6 is programming your own maths game, for your little brother or sister to practice their multiplications.
                    Go see for yourself in the next level!

                start_code: "print 'On to the next level!'"
            5:
                story_text: |
                   ## What's next?
                    Great job! You've reached the end of level 5, which means you have practiced with `if` and `else`. You have probably noticed that your codes are getting longer and longer.
                    For example if you want to program 'Happy Birthday'

                    ```
                    print 'happy birthday to you'
                    print 'happy birthday to you'
                    print 'happy birthday dear Hedy'
                    print 'happy birthday to you'

                    ```
                    That's a lot of code for mainly the same words over and over again. Luckily level 6 has a solution with the `repeat` command, that allows you to repeat a line of code multiple times.


                start_code: "print 'On to the next level!'"
            6:
                story_text: |
                    ## What's next?
                    In level 6 you've learned how to repeat one single line of code. This comes in handy, but it's not always enough. Sometimes you want to repeat multiple lines at once.
                    Level 7 allows you to group a couple of lines of code, and repeat that little group of lines all at once!

                    ```
                    repeat 5 times print 'In level 7 you can repeat multiple lines of code at once!'
                    ```

                start_code: "print 'Lets go to the next level!'"
            7:
                story_text: |
                    ## What's next?
                    Great job! You've reached the end of level 7! In this level you've learned to use multiple lines of code in an if of repeat command. But you can't yet combine the two...
                    Good news! In the next level you will be allowed to put an if inside an if, or inside a repeat command.

                    For example:
                    ```
                    answer is 'Would you like something to drink?'
                    if answer is yes
                        drinks is ask 'What would you like to drink?'
                    if drinks is _
                            print 'We are out of that'
                    else
                            print 'Your drink is on its way!'
                    ```
                    In this code Hedy will still say 'Your drink is on its way' even if you didn't even want to drink something! In the next level this will be fixed!
>>>>>>> b9830804
                start_code: "print 'Lets go to the next level!'"
            8:
                story_text: |
                    ## What's next?
<<<<<<< HEAD
                    Your code is looking more and more like a python code, great! In level 9 you will learn another small step to make it even more like python. 
                    Another great thing you'll learn in level 9 is a new command. In level 8, you might have noticed that you sometimes could use another `else` in your code. 
                    For example: 
                    ```
                    print 'Whats for dinner tonight?'
                    options are pizza, broccoli, green beans
                    chosen is options at random
                    if options is pizza
                        print 'Yummy! Pizza!'
                    else
                        print 'Yikes...'
                    ```
                    In this code it would be great to have 2x an `else` so you could have one option for the broccoli and one for the green beans. Level 9 comes with the new command `elif` that makes this possible!
                    So check out the next level now! 
                start_code: "print 'Lets go to the next level!'"
                    
                    
=======
                    You're doing great! In this level we still face a small problem. You have learned to repeat lines, but what if you'd want to slightly change the line.
                    For example if you want to sing the song 'if you're happy and you knwo it'

                    It would look like this:
                    ```
                    repeat 2 times
                        print 'if youre happy and you know it clap your hands'
                    print 'if youre happy and you know it and you really want to show it'
                    print 'if youre happy and you know it clap your hands'
                    ```

                    If you'd also want the next verse 'stomp your feet', and the next one, and the next one, you'd have to change the code completely.
                    In the next level you'll learn the `for` command, which allows you to make a list of actions and repeat the code with another action each time!
                    Please take a look!
                start_code: "print 'Lets go to the next level!'"
            9:
                story_text: |
                    ## What's next?
                    You have reached the end of level 9, you're doing great! You are about to go to level 10. In the higher levels, Hedy is focussing more and more on teaching you the programming language Python.
                    In Python there is no `repeat` command, but there is a command that works like repeat. Are you curious to find out how to say `repeat` in Python language? Quickly go to level 10 to find out!
                start_code: "print 'Lets go to the next level!'"
# Felienne, not activating this one yet. Because it probably needs a change.
#            10:
#                story_text: |
#                    ## What's next?
#                    Your code is looking more and more like a python code, great! In level 11 you will learn another small step to make it even more like python.
#                    Another great thing you'll learn in level 11 is a new command. In level 10, you might have noticed that you sometimes could use another `else` in your code.
#                    For example:
#                    ```
#                    print 'What is for dinner tonight?'
#                    options is pizza, broccoli, green beans
#                    chosen is options at random
#                    if options is pizza
#                        print 'Yummy! Pizza!'
#                    else
#                        print 'Yikes...'
#                    ```
#                    In this code it would be great to have 2x an `else` so you could have one option for the broccoli and one for the green beans. Level 9 comes with the new command `elif` that makes this possible!
#                    So check out the next level now!
#                start_code: "print 'Lets go to the next level!'"
#
#
>>>>>>> b9830804



<|MERGE_RESOLUTION|>--- conflicted
+++ resolved
@@ -25,11 +25,7 @@
                     ```
                     ask The main character of this story is
                     print The main character is now going to walk in the forest
-<<<<<<< HEAD
-                    echo He's a bit scared,
-=======
                     echo He's a bit scared, 
->>>>>>> b9830804
                     print He hears crazy noises everywhere
                     print He's afraid this is a haunted forest
                     ```
@@ -66,16 +62,7 @@
             3:
                 story_text: |
                     ## Story
-<<<<<<< HEAD
-                    You may have noticed that there is still a problem in level 2. Did you try to make a sentence that contained the word name? E.g:
-
-                    ```
-                    print my name is name
-                    ```
-
-=======
                     You may have noticed that there is still a problem in level 2. Did you try to print a sentence that contained the word name?
->>>>>>> b9830804
                     You can solve that in level 3. You must use quotation marks for everything that you are going to print.
 
                     ## Example Hedy code
@@ -110,11 +97,7 @@
                     print name 'walks through the forest'
                     print name 'encounter a monster'
                     end is ask Would you like a good or a bad ending?
-<<<<<<< HEAD
-                    if the end is good print name 'takes the sword and the monster quickly runs away'
-=======
                     if end is good print name 'takes the sword and the monster quickly runs away'
->>>>>>> b9830804
                     else print 'The monster eats' name
                     ```
                 start_code: "print 'Here your story will start!'"
@@ -233,8 +216,6 @@
             5:
                 story_text: |
                     ## Songs
-<<<<<<< HEAD
-=======
                     Songs often contain a lot of repetition. Sometimes the repetition is also based on counting.
                     For example, in the well-known song 'Bottles of beer'. You can program that song with a little math.
 
@@ -254,7 +235,6 @@
             6:
                 story_text: |
                     ## Songs
->>>>>>> b9830804
                     Songs often contain a lot of repetition. For example... Baby Shark! If you sing it, you keep singing the same thing:
 
                     Baby Shark tututudutudu <br>
@@ -275,12 +255,7 @@
             7:
                 story_text: |
                     ## Songs
-<<<<<<< HEAD
-                    Songs often contain a lot of repetition. Sometimes the repetition is also based on counting.
-                    For example, in the well-known song 'Bottles of beer'. You can program that song with a little math.
-=======
                     In level 6 you've programmed the song 'Bottles of beer'. You made one verse and then had to copy the verses 99 times. In level 7 you can repeat the song 99 times, just by adding one simple line!
->>>>>>> b9830804
 
                     ## Example Hedy code
                     ```
@@ -507,14 +482,9 @@
 
             7:
                 story_text: |
-<<<<<<< HEAD
-                    ## Songs
-                    In level 6 you've programmed the song 'Bottles of beer'. You made one verse and then had to copy the verses 99 times. In level 7 you can repeat the song 99 times, just by adding one simple line!
-=======
                     ## Let's draw
                     Now that we can repeat several lines, we can make figures more easily.
                     We only have to set the angle once and then use that variable in the `repeat`.
->>>>>>> b9830804
 
                     ## Example Hedy code
                     ```
@@ -524,88 +494,6 @@
                         forward 50
                     ```
 
-<<<<<<< HEAD
-                start_code: " "
-    turtle:
-        name: "Turtle"
-        description: "Make your own drawing"
-        image: "turtle.png"
-        default_save_name: "turtle"
-        levels:
-            1:
-                story_text: |
-                    ## Let's draw
-                    In level 1 you can also use Hedy to draw. By combining turns and lines, you can make a square or a stair!
-
-                    Using `forward` you draw a line forwards. The number behind it determines how far the turtle will walk. `turn right` turns a quarter turn in clockwise direction, `turn left` turns counter clockwise.
-
-                    This is the start of some little stairs. Can you make it to 5 steps?
-
-                    ## Example Hedy code
-                    ```
-                    forward 50
-                    turn left
-                    forward 50
-                    turn right
-                    ```
-
-
-                start_code: "forward 50\nturn left"
-            2:
-                story_text: |
-                    In level 1 the turtle could only turn left or right. That is a bit boring!
-                    In level 2 he can point his nose in all directions.
-
-                    Use 90 to turn a quarter. We call this degrees. A full turn is 360 degrees.
-                    Can you make a figure with this code? Maybe a triangle or a circle?
-
-                    ## Example Hedy code
-
-                    ```
-                    print Drawing figures
-                    angle is 90
-                    turn angle
-                    forward 25
-                    turn angle
-                    forward 25
-                    ```
-
-                    ## Interaction
-
-                    In level 2 you can also make an interactive drawing by combining with `ask`.
-                    With this code you ask the user to tell the turtle how many degrees to turn. It then ask the turtle how far to go. You can copy this code to make the turtle move farther.
-
-                    ## Example Hedy code
-                    ```
-                    print Turtle race
-                    angle is ask Where to turn?
-                    turn angle
-                    distance is ask How far?
-                    forward distance
-                    ```
-
-                start_code: "forward 50\nturn left"
-            3:
-                story_text: |
-                    ## Drawing
-                    In level 3 you need to use quotation marks with `print` and `ask`. Also when you are using the turtle.
-
-                    ## Example Hedy code
-                    ```
-                    print 'Turtle race'
-                    direction is ask 'How many degrees to turn?'
-                    turn direction
-                    distance is ask 'How far?'
-                    forward distance
-                    ```
-
-                start_code: |
-                    print 'Schildpaddenrace!'
-                    richting is ask 'welke kant op?'
-                    turn richting
-                    afstand is ask 'hoe ver moet ik lopen?'
-                    forward afstand
-=======
                     ## Interaction
                     Also, we can now improve the program that draws different figures.
                     Can you figure out how far the turtle has to turn here? Finish the code and you can draw any polygon you'd like!
@@ -620,7 +508,6 @@
                     ```
                 start_code: |
                     hoeken is ask 'How many angles should I draw?'
->>>>>>> b9830804
     dishes:
         name: "Dishes?"
         description: "Use the computer to see who does the dishes (Start at level 2)"
@@ -677,20 +564,6 @@
             5:
                 story_text: |
                     ## Dishwashing
-<<<<<<< HEAD
-                    With the `repeat` you can repeat pieces of code. You can use this to calculate who will be washing dishes for the entire week.
-
-                    ## Example Hedy code
-                    ```
-                    people is mom, dad, Emma, Sophie
-                    repeat _ _ print 'the dishwasher is' _
-                    ```
-                start_code: "print 'Who does the dishes?'"
-            6:
-                story_text: |
-                    ## Dishwashing
-=======
->>>>>>> b9830804
                     How often is everyone going to do the dishes? Is that fair? You can count that in level 6.
 
                     ## Example Hedy code
@@ -707,8 +580,6 @@
                     Do you make the code for the whole week?
 
                 start_code: "print 'Who does the dishes?'"
-<<<<<<< HEAD
-=======
             6:
                 story_text: |
                     ## Dishwashing
@@ -733,7 +604,6 @@
                         print names at random ' does the dishes on ' day
                     ```
                 start_code: ""
->>>>>>> b9830804
     dice:
         name: "Dice"
         description: "Make your own dice"
@@ -793,25 +663,7 @@
             5:
                 story_text: |
                     ## Dice
-<<<<<<< HEAD
-                    You can also make a die again in level 5. With the `repeat` code you can easily roll a whole hand of dice.
-                    Try to finish the sample code! The dashes should contain multiple commands and characters.
-
-                    But maybe you want to make a completely different die. Of course you can!
-
-                    ## Example Hedy code
-                    ```
-                    choices is 1, 2, 3, 4, 5, earthworm
-                    repeat _ _ print ___
-                    ```
-                start_code: "print What will the die indicate this time?"
-            6:
-                story_text: |
-                    ## Dice
-                    You can also make an Earthworm die again in level 6, but now you can also calculate how many points have been rolled.
-=======
                     You can also make an Earthworm die again in level 5, but now you can also calculate how many points have been rolled.
->>>>>>> b9830804
 
                     You may know that the worm counts 5 points for Earthworms. Now after a roll you can immediately calculate how many points you have thrown.
 
@@ -1234,11 +1086,7 @@
                     people is ask 'How many people will be joining us today?'
                     print 'Great!'
                     repeat people times
-<<<<<<< HEAD
-                        food is ask 'What whould you like to order?'
-=======
                         food is ask 'What would you like to order?'
->>>>>>> b9830804
                         print food
                     print 'Thank you for ordering!'
                     print 'Enjoy your meal!'
@@ -1246,17 +1094,6 @@
 
                     ## Challenge
                     Of course, this code can be expanded with more items on the menu, offering drinks, and/or multiple courses, so feel free to add as many options as you like!
-<<<<<<< HEAD
-                start_code: " "
-            8:
-                story_text: |
-                    ## Restaurant
-                    We can use the `for i in range 1 to 5` to print the orders from multiple customers in an orderly manner. 
-                    
-                    ## Voorbeeld Hedy code
-                    ```
-                    print 'Welcome to Hedy's!'
-=======
                 start_code: ""
             8:
                 story_text: |
@@ -1318,7 +1155,6 @@
                     ## Example Hedy code
                     ```
                     print 'Welcome to Restaurant Hedy!'
->>>>>>> b9830804
                     people is ask 'For how many people would you like to order?'
                     for i in range 1 to people
                         print 'Order number ' i
@@ -1333,10 +1169,6 @@
                     print 'That will be ' price ' dollars, please!'
                     ```
                 start_code: ""
-<<<<<<< HEAD
-                 
-=======
->>>>>>> b9830804
     fortune:
         name: "Fortune teller"
         description: "Let Hedy predict the future"
@@ -1431,11 +1263,7 @@
                     ## Example Hedy Code 2
                     ```
                     print 'Im Hedy the fortune teller!'
-<<<<<<< HEAD
-                    print 'I can predict if youll win the lottery tomorrow!'
-=======
                     print 'I can predict if you will win the lottery tomorrow!'
->>>>>>> b9830804
                     person is ask 'Who are you?'
                     goodanswer is Hurray! You win!, You will definitely win!, We have a winner!
                     badanswer is Bad luck! Try again!, Another person will win, You lose!
@@ -1451,37 +1279,7 @@
             5:
                story_text: |
                    ## Fortune Teller
-<<<<<<< HEAD
-                   In level 5 you can use the repeat command to make your machine tell multiple fortunes at once.
-
-                   ## Example Hedy Code
-                   ```
-                   print 'Im Hedy the fortune teller!'
-                   print 'You can ask 3 questions!'
-                   repeat 3 times question is ask 'What do you want to know?'
-                   answer is yes, no, maybe
-                   repeat 3 times print 'My crystall ball says... ' answer at random
-                   ```
-
-                   ## Challenge
-                   As you can see, the questions aren't printed in this example. That's because the variable `question` was changed 3 times.
-                   Everytime the player fills in the new answer, Hedy overwrites the previous one, so the first answer the player gave is forgotten.
-                   This means you can't print all the questions this way.
-
-                   By using 3 different variables instead of 1 (for example `question1` , `question2` and `question3`), you could solve the problem and print the questions.
-                   This does mean that you can only use `repeat` for the answers, and you will have to ask and print all the questions seperately.
-                   Can you do it?
-
-                   In level 7 the layout of repeat command will change, which enables you to repeat multiple lines at once.
-               start_code: ""
-
-            6:
-               story_text: |
-                   ## Fortune Teller
-                   In level 6 you can use maths in your predictions as a fortune teller. This allows you to make up (silly) formulas to calculate the future.
-=======
                    In level 5 you can use math in your predictions as a fortune teller. This allows you to make up (silly) formulas to calculate the future.
->>>>>>> b9830804
                    For example you could calculate how rich you'll get or how many kids you will have when you grow up.
 
                    ## Example Hedy Code
@@ -1489,13 +1287,8 @@
                    print 'I am Hedy the fortune teller!'
                    print 'I can predict how many kids youll get when you grow up!'
                    age is ask 'How old are you?'
-<<<<<<< HEAD
-                   siblings is How many siblings do you have?
-                   length is How tall are you in centimetres?
-=======
                    siblings is ask 'How many siblings do you have?'
                    length is ask 'How tall are you in centimetres?'
->>>>>>> b9830804
                    kids is length / age
                    kids is kids - siblings
                    print 'You will get ...'
@@ -1676,19 +1469,11 @@
                     ```
 
                 start_code: ""
-<<<<<<< HEAD
-            7:
-                story_text: |
-                    ## Haunted House
-                    In level 7 you can repeat multiple lines of code, which allows you to make the haunted house even more interactive!
-                    
-=======
             8:
                 story_text: |
                     ## Haunted House
                     In level 8 you can use nesting, which allows you to make the haunted house even more interactive!
 
->>>>>>> b9830804
                     ## Example Hedy code
                     ```
                     print 'Escape from the Haunted House!'
@@ -1713,16 +1498,6 @@
                     ## Challenge
                     Now it's very hard to win this game, can you make it easier to win?
                     For example by only having 1 wrong door and 2 correct doors instead of 1 correct door en 2 wrong ones?
-<<<<<<< HEAD
-                    
-                start_code: "print'Escape from the haunted house!'"
-                
-            8:
-                story_text: |
-                    ## Haunted House
-                    In level 8 we've changed the repeat command and we've added a line to our haunted house that tells the player in which room they are. 
-                    
-=======
 
                 start_code: "print 'Escape from the haunted house!'"
             10:
@@ -1730,7 +1505,6 @@
                     ## Haunted House
                     In level 10 we've changed the repeat command and we've added a line to our haunted house that tells the player in which room they are.
 
->>>>>>> b9830804
                     ## Example Hedy Code
                     ```
                     print 'Escape from the Haunted House!'
@@ -1753,12 +1527,7 @@
                     if player is alive
                         print 'Great! You survived!'
                     ```
-<<<<<<< HEAD
-                start_code: "print 'Escape from the haunted house!"
-                
-=======
                 start_code: "print 'Escape from the haunted house!'"
->>>>>>> b9830804
     next:
         name: "What's next?"
         description: "What's Next?"
@@ -1776,19 +1545,11 @@
                     ```
                     print Welcome at Hedy's
                     ask What would you like to eat?
-<<<<<<< HEAD
-                    echo So you want...
-                    ask what would you like to drink?
-                    echo So you want...
-                    ```
-                    If the player types a hamburger and coke, you can't say `so you woudl like a hamburger and coke`, but you have to make two seperate line. 
-=======
                     echo So you want 
                     ask what would you like to drink?
                     echo So you want 
                     ```
                     If the player types a hamburger and coke, you can't say `so you would like a hamburger and coke`, but you have to make two separate line. 
->>>>>>> b9830804
                     Also, the `echo` command only echoes the word at the end of the sentence. So you can't say `your hamburger is coming right up!`.
                     
                     That changes in level 2. In level 2 you'll learn to work with variables, that allow you to save multiple pieces of information and print them in any place you want.
@@ -1816,56 +1577,11 @@
                     In level 2 and 3 you've already learned to use `at random` which made your games different every time you ran the code. 
                     But it's not really interactive, the player doesn't have any influence on what happens in the game. 
                     
-<<<<<<< HEAD
-                    In level 4 you'll learn the `if` command, that allows you to give diffent responses in your program. This way you can programm a secret password for your computer for example. 
-=======
                     In level 4 you'll learn the `if` command, that allows you to give different responses in your program. This way you can program a secret password for your computer for example. 
->>>>>>> b9830804
                     So let's take a peak at level 4. 
                 start_code: "print 'Lets go to the next level!'"
             4:
                 story_text: |
-<<<<<<< HEAD
-                    ## What's next?  
-                    Great job! You've reached the end of level 4, which means you have practiced with `if` and `else`. You have probably noticed that your codes are getting longer and longer. 
-                    For example if you'd like to program 'Happy Birthday'
-                    
-                    ```
-                    print happy birthday to you
-                    print happy birthday to you
-                    print happy birthday dear Hedy
-                    print happy birthday to you
-                    ```
-                    That's a lot of code for mainly the same words over and over again. Luckily level 5 has a solution with the `repeat` command, that allows you to repeat a line of code multiple times.
-                    
-                start_code: "'print Lets go to the next level!'"
-            5:
-                story_text: |
-                    ## What's next?
-                    Now you've reached the end of level 5, so you've learned how to repeat a line of code. For example you can code your restaurant so that you can ask multiple guest what they would like to eat. 
-                    What you can't yet do though, is calculate the price for everyone's dinner.
-                    
-                    Level 6 makes it possible to use addition, subtraction and multiplication in your programs. This way you can calculate the prices in your restaurant, but you could also add a secret code to give your friends and family a discount. 
-                    Another option in level 6 is programming your own maths game, for your little brother or sister to practice their multiplications.
-                    Go see for yourself in the next level!
-                start_code: "'print Lets go to the next level!'"
-            6:
-                story_text: |
-                    ## What's next?  
-                    In level 5 you've learned how to repeat one single line of code. This comes in handy, but it's not always enhough. Sometimes you want to repeat multiple lines at onece. 
-                    Level 7 allows you to group a couple of lines of code, and repeat that little group of lines all at once! 
-                    
-                    ```
-                    repeat 5 times print 'In level 7 you can repeat multiple lines of code at once!'
-                    ```
-                    
-                start_code: "print 'Lets go to the next level!'"
-            7:
-                story_text: |
-                    ## What's next?  
-                    You have reached the end of level 7, you're doing great! You are about to go to level 8. In the higher levels, Hedy is focussing more and more on teaching you the programming language Python. 
-                    In Python there is no `repeat` command, but there is a command that works like repeat. Are you curious to find out how to say `repeat` in "real" programming language? Quickly go to level 8 to find out!
-=======
                     ## What's next?
                     Now you've reached the end of level 4, so you have learned `ask` and `if`. For example you can ask guests what they would like to eat.
                     What you can't yet do though, is calculate the price for everyone's dinner.
@@ -1920,30 +1636,10 @@
                             print 'Your drink is on its way!'
                     ```
                     In this code Hedy will still say 'Your drink is on its way' even if you didn't even want to drink something! In the next level this will be fixed!
->>>>>>> b9830804
                 start_code: "print 'Lets go to the next level!'"
             8:
                 story_text: |
                     ## What's next?
-<<<<<<< HEAD
-                    Your code is looking more and more like a python code, great! In level 9 you will learn another small step to make it even more like python. 
-                    Another great thing you'll learn in level 9 is a new command. In level 8, you might have noticed that you sometimes could use another `else` in your code. 
-                    For example: 
-                    ```
-                    print 'Whats for dinner tonight?'
-                    options are pizza, broccoli, green beans
-                    chosen is options at random
-                    if options is pizza
-                        print 'Yummy! Pizza!'
-                    else
-                        print 'Yikes...'
-                    ```
-                    In this code it would be great to have 2x an `else` so you could have one option for the broccoli and one for the green beans. Level 9 comes with the new command `elif` that makes this possible!
-                    So check out the next level now! 
-                start_code: "print 'Lets go to the next level!'"
-                    
-                    
-=======
                     You're doing great! In this level we still face a small problem. You have learned to repeat lines, but what if you'd want to slightly change the line.
                     For example if you want to sing the song 'if you're happy and you knwo it'
 
@@ -1986,7 +1682,6 @@
 #                start_code: "print 'Lets go to the next level!'"
 #
 #
->>>>>>> b9830804
-
-
-
+
+
+
