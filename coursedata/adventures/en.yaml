--- conflicted
+++ resolved
@@ -2697,17 +2697,13 @@
                     ## End
                     This is the end of the level! Take the quiz now to test your knowledge.
                 ## start_code is only added because it is required by the schema of Adventures
-<<<<<<< HEAD
-                start_code: "# place your code here"
-=======
-                start_code: ""
+                start_code: "# place your code here"
             8:
                 story_text: |
                     ## End
                     This is the end of the level! Take the quiz now to test your knowledge.
                 ## start_code is only added because it is required by the schema of Adventures
-                start_code: ""
->>>>>>> 11d72ccf
+                start_code:  "# place your code here"
             9:
                 story_text: |
                     ## End
