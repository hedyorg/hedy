title: "Hedy adventures!"
subtitle: "You can learn Hedy by creating a story, a game or something to make your life easier"
adventures:
    story:
        name: "Story"
        description: "Story"
        image: "story.png"
        default_save_name: "Story"
        levels:
            1:
                story_text: |
                    ## Make a story
                    In level 1 you can make a story with a different main character that you enter yourself.

                    As the first line, use this code:

                    ```
                    ask who is the star in your story?
                    ```

                    After that first line, start with `print` if the sentence needs to be printed.
                    You use `echo` if you want your main character to be at the end of the sentence.

                    ## Example Hedy code
                    ```
                    ask The main character of this story is
                    print The main character is now going to walk in the forest
                    echo He's a bit scared, 
                    print He hears crazy noises everywhere
                    print He's afraid this is a haunted forest
                    ```

                start_code: "print Your story starts here"
            2:
                story_text: |
                    ## Story
                    In level 2 you can make your story more fun. Your main character's name can now be anywhere in the sentence.

                    You do have to program a little bit extra for that. You must now name your main character first.

                    You can then put that name anywhere in a sentence.

                    ## Example Hedy code

                    ```
                    name is ask What is the name of the main character?
                    print name is now going to run in the woods
                    print name is a bit scared
                    print He hears crazy noises everywhere
                    print name is afraid this is a haunted forest
                    ```
                start_code: "print Your story"
            12:
                story_text: |
                    ## Story
                    In this level you can use the quotation marks to save multiple words in a variable.

                    ## Example Hedy code
                    ```
                    name is 'The Queen of England'
                    print name ' was eating a piece of cake, when suddenly...'
                    ```
                start_code: ""
            10:
                story_text: |
                    ## Story
                    In level 9 you can use the for command in your story. In this way you could easily program the children's book 'brown bear, brown bear, what do you see'.

                    ## Example Hedy code
                    ```
                    animals is red bird, black sheep, green frog, yellow duck, little child
                    print 'brown bear'
                    print 'brown bear'
                    print 'What do you see?'
                    for animal in animals
                        print 'I see a ' animal ' looking at me'
                        print animal
                        print animal
                        print 'What do you see?'
                    print 'I see all the animals looking at me!'
                    ```
                start_code: ""
            9:
                story_text: |
                    ## Story
                    In level 8 you can use nesting to put if, repeat or for commands inside other if, repeat or for commands. This gives you many options and really helps you to make your story interactive.

                    ## Example Simple Hedy Code
                    ```
                    print 'Robin is walking downtown'
                    location is ask 'Is Robin going into a shop, or does she go home?'
                    if location is shop
                        print 'She enters the shop.'
                        print 'Robin sees an interesting looking book'
                        book is ask 'Does Robin buy the book?'
                        if book is yes
                            print 'Robin buys the book and goes home'
                        else
                            print 'Robin leaves the shop and goes home'
                    else
                        print 'Robin goes home'
                    ```

                    ## More elaborate
                    The example above is pretty straightforward, but with nesting you can really elaborate your code and turn your story into a real game. Check out this example!

                    ## Elaborate code
                    ```
                    sword is lost
                    game is on
                    print 'Our hero is walking through the forest'
                    print 'The path splits two ways'
                    repeat 2 times
                        if game is on
                            path is ask 'Which path should she choose?'
                            if path is left
                                if sword is found
                                    print 'Our hero comes across a dragon!'
                                    print 'Luckily our hero has a sword to defeat the beast!'
                                    game is over
                                else
                                    print 'Our hero finds a dragon, but she doesnt have any weapons!'
                                    print 'Our hero is beaten by the dragon...'
                                    print 'Try again'
                                    game is over
                            if path is right
                                if sword is lost
                                    print 'Our hero finds a sword'
                                    print 'This could come in very handy'
                                    sword is found
                                else
                                    print 'You have already found the sword. There is nothing left here.'
                                    print 'She walks back'
                    ```
                start_code: ""
            8:
                story_text: |
                    ## Story
                    In level 7 you can use multiple lines in your if commands, this way you can upgrade your happy or sad ending!

                    ## Example Hedy code
                    ```
                    print 'OH NO! The T-rex is closing in!'
                    end is ask 'Do you want a happy or a sad ending?'
                    if end is happy
                        print 'Just in time Richard jumps back into the time machine!'
                        print 'Michael types in the code and...'
                        print 'ZAP!'
                        print 'They are back in their garage'
                    else
                        print 'Michael yells COME ON RICHARD! RUN FASTER!'
                        print 'But Richard is too slow...'
                        print 'The T-rex closes in and eats him in one big bite!'
                    ```
                start_code: ""
            7:
                story_text: |
                    ## Story
                    In a story, someone says words several times. For example, when someone calls for help or sings a song.
                    You can put such repetitions in your story, in level 6 with `repeat`.

                    ## Example Hedy code
                    ```
                    print 'The prince kept calling for help'
                    repeat 5 times print 'Help!'
                    print 'Why is nobody helping me?'
                    ```

                start_code: "repeat 5 times print 'Help!'"
            5:
                story_text: |
                    ## Story
                    What you can do in level 4 is make your story even more fun. In level 4 you can program different endings.

                    Think of two endings for your story, for example:

                    - The princess is walking through the forest
                    - She runs into a monster

                    - Happy ending: She takes her sword and the monster quickly runs away
                    - Bad Ending: The monster eats the princess

                    You can also ensure that a name can be entered again. That works just like in level 3. You can combine that with an `if`, and then you have already made a whole program!

                    ## Example Hedy code
                    ```
                    name is ask Who is walking in the forest?
                    print name 'walks through the forest'
                    print name 'encounter a monster'
                    end is ask Would you like a good or a bad ending?
                    if end is good print name 'takes the sword and the monster quickly runs away'
                    else print 'The monster eats' name
                    ```
                start_code: "print 'Here your story will start!'"
            4:
                story_text: |
                    ## Story
                    You may have noticed that there is still a problem in level 2. Did you try to print a sentence that contained the word name?
                    You can solve that in level 3. You must use quotation marks for everything that you are going to print.

                    ## Example Hedy code
                    ```
                    name is Hans
                    print 'The name of the main character is' name
                    print name 'is now going to walk in the woods'
                    print name 'is a bit scared'
                    animals is owl, hedgehog, armadillo
                    print 'He hears the sound of an' animals at random
                    print name 'is afraid this is a haunted forest'
                    ```
                start_code: "print 'Your story will be printed here!'"
            3:
                story_text: |
                    ## Story
                    In level 3 you can make your story more fun. You can also add something random to your story. Any monster, animal or other obstacle.

                    It goes like this:
                    ```
                    animals is owl, hedgehog, armadillo
                    print He now hears the sound of an animals at random
                    ```
                start_code: "print Your story"
<<<<<<< HEAD
            15:
                story_text: |
                    ## Story
                    Using the `while` loop can make your stories more interesting. For example, you can use `while game is 'on'` so you can play until the game is over.
                    Or you can use `while sword is 'lost'` so the player can't continu the game until they have found something.

                    ## Example Hedy code
                    ```
                    keys is 'lost'
                    print 'You are standing in your garden and you have lost your keys.'
                    print 'Where do you want to look for them?'
                    print 'You can choose: tree, flowerbed, rock, postbox'
                    while keys is 'lost'
                        location is ask 'Where do you want to look?'
                        if location is 'flowerbed'
                            print 'Here they are!'
                            keys is 'found'
                        else
                            print 'Nope they are not at the ' location
                    print 'Now you can enter the house!'
=======
            13:
                story_text: |
                    ## Story
                    By using the `and` and `or` commands, you can shorten your stories. For example, check out the dragon story.

                    ## Example Hedy code
                    ```
                    sword is 'lost'
                    game is 'on'
                    print 'Our hero is walking through the forest'
                    print 'The path splits two ways'
                    for i in range 0 to 2
                        if game is 'on'
                            path is ask 'Which path should she choose?'
                            if path is 'left' and sword is 'found'
                                print 'Our hero comes across a dragon!'
                                print 'Luckily our hero has a sword to defeat the beast!'
                                game is 'over'
                            if path is 'left' and sword is 'lost'
                                print 'Our hero finds a dragon, but she doesnt have any weapons!'
                                print 'Our hero is beaten by the dragon...'
                                print 'Try again'
                                game is 'over'
                            if path is 'right' and sword is 'found'
                                print 'You have already found the sword. There is nothing left here.'
                                print 'She walks back'
                            if path is 'right' and sword is 'lost'
                                print 'Our hero finds a sword'
                                print 'This could come in very handy'
                                sword is 'found'
>>>>>>> 56f8d993
                    ```
                start_code: ""
    songs:
        name: "Sing a song!"
        description: "Print a song"
        image: "songs.png"
        default_save_name: "Song"
        levels:
            12:
                story_text: |
                    ## Sing a song!
                    In this song we can make it even easier to program 'if you're happy and you know it, clap your hands'. Because we can put all of the actions in a variable, check it out:
                    ## Example Hedy code
                    ```
                    actions is 'clap your hands', 'stomp your feet', 'shout Hurray!'
                    for action in actions
                        for i in range 1 to 2
                            print 'if youre happy and you know it'
                            print action
                        print 'if youre happy and you know it and you really want to show it'
                        print 'if youre happy and you know it'
                        print action
                    ```
                start_code: ""
            11:
                story_text: |
                    ## Songs
                    In level 10 you can use the `for i in range` command to make songs that use counting.

                    ## 5 little monkeys
                    ```
                    for i in range 5 to 1
                        print i ' little monkeys jumping on the bed'
                        print 'One fell off and bumped his head'
                        print 'Mama called the doctor and the doctor said'
                        if i is 1
                            print 'PUT THOSE MONKEYS RIGHT TO BED!'
                        else
                            print 'NO MORE MONKEYS JUMPING ON THE BED!'
                    ```
                start_code: ""
            10:
                story_text: |
                    ## Songs
                    In level 9 you can easily make the childrens' song 'Five little monkeys'. Can you make the last chorus?
                    You can also make the whole baby shark song (including all the other sharks in the family) in only 6 lines!
                    Or you can make Old McDonald with all the different animals.

                    ## 5 Little Monkeys Jumping on the bed
                    ```
                    monkeys is 5, 4, 3, 2
                    for monkey in monkeys
                        print monkey ' little monkeys jumping on the bed'
                        print 'One fell off and bumped his head'
                        print 'Mama called the doctor and the doctor said'
                        print 'NO MORE MONKEYS JUMPING ON THE BED!'
                    ```

                    ## Baby Shark
                    ```
                    sharks is baby, mommy, daddy, grandma, grandpa
                    for shark in sharks
                        print shark 'tututututudu'
                        print shark 'tututututudu'
                        print shark 'tututututudu'
                        print shark
                    ```
                    ## Old McDonald
                    ```
                    animals is pig, dog, cow
                    for animal in animals
                        if animal is pig
                            sound is oink
                        if animal is dog
                            sound is woof
                        if animal is cow
                            sound is moo
                        print 'Old McDonald had a farm'
                        print 'E I E I O!'
                        print 'and on that farm he had a ' animal
                        print 'E I E I O!'
                        print 'with a ' sound sound ' here'
                        print 'and a ' sound sound ' there'
                        print 'here a ' sound
                        print 'there a ' sound
                        print 'everywhere a ' sound sound
                    ```
                start_code: ""
            8:
                story_text: |
                    ## Songs
                    In level 6 you've programmed the song 'Bottles of beer'. You made one verse and then had to copy the verses 99 times. In level 7 you can repeat the song 99 times, just by adding one simple line!

                    ## Example Hedy code
                    ```
                    verse is 99
                    repeat 99 times
                        print verse ' bottles of beer on the wall'
                        print verse ' bottles of beer'
                        print 'Take one down, pass it around'
                        verse is verse - 1
                        print verse ' bottles of beer on the wall'
                    ```
                start_code: ""
            7:
                story_text: |
                    ## Songs
                    Songs often contain a lot of repetition. For example... Baby Shark! If you sing it, you keep singing the same thing:

                    Baby Shark tututudutudu <br>
                    Baby Shark tututudutudu <br>
                    Baby Shark tututudutudu <br>
                    Baby Shark

                    You can make this song much shorter with a `repeat`! Can you finish the code?

                    ## Example Hedy code
                    ```
                    repeat _ _ print 'Baby Shark tututudutudu'
                    print 'Baby Shark'
                    ```

                    After Baby Shark you can of course also program other songs. There are many songs with repetition.
                start_code: "print 'Baby Shark'"
            6:
                story_text: |
                    ## Songs
                    Songs often contain a lot of repetition. Sometimes the repetition is also based on counting.
                    For example, in the well-known song 'Bottles of beer'. You can program that song with a little math.

                    ## Example Hedy code
                    ```
                    verse is 99
                    print verse ' bottles of beer on the wall'
                    print verse ' bottles of beer'
                    print 'Take one down, pass it around'
                    verse is verse - 1
                    print verse ' bottles of beer on the wall'
                    ```

                    You can now repeat lines 2 to 9 as many times as you want by copying the lines.

                start_code: "print 'Baby shark'"
    turtle:
        name: "Turtle"
        description: "Make your own drawing"
        image: "turtle.png"
        default_save_name: "turtle"
        levels:
            1:
                story_text: |
                    ## Let's draw
                    In level 1 you can also use Hedy to draw. By combining turns and lines, you can make a square or a stair!

                    Using `forward` you draw a line forwards. The number behind it determines how far the turtle will walk. `turn right` turns a quarter turn in clockwise direction, `turn left` turns counter clockwise.

                    This is the start of a little staircase. Can you make it have 5 steps?

                    ## Example Hedy code
                    ```
                    turn right
                    forward 50
                    turn left
                    forward 50
                    ```


                start_code: "forward 50\nturn left"
            2:
                story_text: |
                    In level 1 the turtle could only turn left or right. That is a bit boring!
                    In level 2 he can point his nose in all directions.

                    Use 90 to turn a quarter. We call this degrees. A full turn is 360 degrees.
                    Can you make a figure with this code? Maybe a triangle or a circle?

                    ## Example Hedy code

                    ```
                    print Drawing figures
                    angle is 90
                    turn angle
                    forward 25
                    turn angle
                    forward 25
                    ```
                start_code: |
                    print Turtle race!
                    hoek is 90
                    turn hoek
                    forward 25
            3:
                story_text: |
                    ## Searching turtle
                    In level 4 you can use use `random` with the drawing turtle. A random choice makes the turtle walk a different path each time.
                    Use `at random` to choose a value from a list. You can copy and paste lines 2 and 3 to create a longer random path.

                    ## Example Hedy code

                    ```
                    angles is 10, 50, 90, 150, 250
                    turn angles at random
                    forward 25
                    ```

                start_code: |
                    angles is 10, 50, 90, 150, 250
                    turn angles at random
                    forward 25
            4:
                story_text: |
                    ## Let's draw
                    In level 4 you have to use quotation marks with `print` and `ask`. Also when drawing!

                    ## Example Hedy code
                    ```
                    print 'Drawing figures'
                    angle is 90
                    turn angle
                    forward 25
                    turn angle
                    forward 25
                    ```

                start_code: |
                    print 'Drawing figures'
                    angle is 90
                    turn angle
                    forward 25

            5:
                story_text: |
                    ## Let's draw
                    In level 5 you can make a choice with `if`. For example between different types of figures.

                    ## Example Hedy code
                    ```
                    print 'Drawing Figures'
                    figure is ask 'Do you want a square or a triangle?'
                    if figure is triangle angle is 120
                    else angle is 90
                    turn angle
                    forward 25
                    turn angle
                    forward 25
                    turn angle
                    forward 25
                    turn angle
                    forward 25
                    ```
                start_code: |
                    print 'Drawing Figures'
                    figure is ask 'Do you want a square or a triangle?'
                    if figure is triangle angle is 120 else angle is 90
                    turn angle
                    forward 25
            8:
                story_text: |
                    ## Let's draw
                    Now that we can repeat several lines, we can make figures more easily.
                    We only have to set the angle once and then use that variable in the `repeat`.

                    ## Example Hedy code
                    ```
                    angle is 90
                    repeat 10 times
                        turn angle
                        forward 50
                    ```

                    ## Interaction
                    Also, we can now improve the program that draws different figures.
                    Can you figure out how far the turtle has to turn here? Finish the code and you can draw any polygon you'd like!

                    ## Example Hedy code
                    ```
                    angles is ask 'How many angles should I draw?'
                    angle is 360 / angles
                    repeat angle times
                        turn _
                        forward _
                    ```
                start_code: |
                    hoeken is ask 'How many angles should I draw?'
            7:
                story_text: |
                    ## Let's draw
                    In level 7 you can repeat one line of code with `repeat`.

                    ## Example Hedy code
                    ```
                    print 'Draw figures'
                    repeat 3 times forward 10
                    ```
                start_code: |
                    print 'Draw figures'
                    repeat 3 times forward 10

            6:
                story_text: |
                    ## Let's draw
                    In level 6 you can use calculations to draw different figures.
                    You may have learned in school that turning a full circle is 360 degrees. If not, now you know!
                    That's why you also use 90 degrees for a square. 360 divided by 4 is 90.
                    Now that we can do math with Hedy, we can draw all the figures we want!

                    ## Example Hedy code
                    ```
                    angles is ask 'How many angles do you want?'
                    angle is 360 / angles
                    forward 50
                    turn angle
                    forward 50
                    turn angle
                    forward 50
                    turn angle
                    forward 50
                    turn angle
                    forward 50
                    turn angle
                    forward 50
                    turn angle
                    ```
                start_code: |
                    print 'Drawing figures'
    dishes:
        name: "Dishes?"
        description: "Use the computer to see who does the dishes (Start at level 2)"
        image: "dishes.png"
        default_save_name: "Dishes"
        levels:
            10:
                story_text: |
                    ## Dishwashing
                    In this level you could make an even better dish washing shedule.

                    ## Hedy code example
                    ```
                    days is Monday, Tuesday, Wednesday, Thursday, Friday, Saturday, Sunday
                    names is mom, dad, Emma, Sophie
                    for day in days
                        print names at random ' does the dishes on ' day
                    ```
                start_code: ""
            7:
                story_text: |
                    ## Dishwashing
                    With the `repeat` you can repeat pieces of code. You can use this to calculate who will be washing dishes for the entire week.

                    ## Example Hedy code
                    ```
                    people is mom, dad, Emma, Sophie
                    repeat _ _ print 'the dishwasher is' _
                    ```
                start_code: "print 'Who does the dishes?'"
            6:
                story_text: |
                    ## Dishwashing
                    How often is everyone going to do the dishes? Is that fair? You can count that in level 6.

                    ## Example Hedy code
                    ```
                    people is mom, dad, Emma, Sophie
                    emma_washes is 0
                    dishwasher is people at random
                    print 'The dishwasher is' dishwasher
                    if dishwasher is Emma emma_washes is emma_washes + 1
                    print 'Emma will do the dishes this week' emma_washes 'times'
                    ```

                    Now you can copy lines 3 to 5 a few times (e.g. 7 times for a whole week) to calculate for a whole week again.
                    Do you make the code for the whole week?

                start_code: "print 'Who does the dishes?'"
            5:
                story_text: |
                    ## Dishwashing
                    With the `if` you can now have more fun with choice in the program. You can have your program respond to the choice that the computer has made.

                    Can you finish the code so that it prints 'too bad' when it is your turn and otherwise 'yes!'?
                    Don't forget the quotes!

                    ## Example Hedy code
                    ```
                    people is mom, dad, Emma, Sophie
                    dishwasher is people at random
                    if dishwasher is Sophie print _ too bad I have to do the dishes _ else print 'luckily no dishes because' _ 'is already washing up'
                    ```
                start_code: "print 'Who does the dishes?'"
            4:
                story_text: |
                    ## Dishwashing
                    With quotation marks you can make your dishwashing planning more beautiful.
                    This time the sample code is not quite complete.

                    Can you complete the code by filling the blanks? Every blank must be replaced with one word of symbol.

                    Tip: Don't forget the quotation marks!
                    ## Example Hedy code
                    ```
                    people is mom, dad, Emma, Sophie
                    print _ the dishes are done by _
                    print people at _
                    ```
                start_code: "print 'Who does the dishes?'"
            3:
                story_text: |
                    ## Dishwashing
                    Do you always disagree at home about who should wash the dishes or change the litter box today?

                    Then you can let the computer choose very fairly. You can program that in level 2!

                    You first make a list of the members of your family. Then choose 'at random' from the list.

                    ## Example Hedy code
                    ```
                    people is mom, dad, Emma, Sophie
                    print people at random
                    ```

                start_code: "print Who does the dishes?"
    dice:
        name: "Dice"
        description: "Make your own dice"
        image: "dice.png"
        default_save_name: "Dice"
        levels:
            10:
                story_text: |
                    ## Dice
                    Is everybody taking too long throwing the dice? In level 8 you can let Hedy throw all the dice at once!

                    ## Example Hedy code
                    ```
                    players is Ann, John, Jesse
                    choices is 1, 2, 3, 4, 5, 6
                    for player in players
                        print player ' throws ' choices at random
                    ```
                start_code: ""
            7:
                story_text: |
                    ## Dice
                    You can also make a die again in level 5. With the `repeat` code you can easily roll a whole hand of dice.
                    Try to finish the sample code! The dashes should contain multiple commands and characters.

                    But maybe you want to make a completely different die. Of course you can!

                    ## Example Hedy code
                    ```
                    choices is 1, 2, 3, 4, 5, earthworm
                    repeat _ _ print _ _ _
                    ```
                start_code: "print 'What will the die indicate this time?'"
            6:
                story_text: |
                    ## Dice
                    You can also make an Earthworm die again in level 5, but now you can also calculate how many points have been rolled.

                    You may know that the worm counts 5 points for Earthworms. Now after a roll you can immediately calculate how many points you have thrown.

                    This is the code to calculate points for one die:

                    ## Example Hedy code
                    ```
                    choices is 1, 2, 3, 4, 5, earthworm
                    points is 0
                    throw is choices at random
                    print 'you threw' throw
                    if throw is earthworm points is points + 5 else points is points + throw
                    print 'those are' points ' point'
                    ```
                    Can you make the code so that you get the total score for 8 dice? To do that, you have to cut and paste some lines of the code.

                    ## Looking forward

                    Did you manage to calculate the score for 8 dice? That required a lot of cutting and pasting, right? We are going to make that easier in level 7!
                start_code: "print 'What will the die indicate this time?'"
            5:
                story_text: |
                    ## Dice
                    You can also make a die again in level 4 using the `if`.
                    Complete the sample code so that the code says "You can stop throwing" once you have thrown an earthworm.

                    But maybe you want to recreate a die from a completely different game. That's fine too! Then make up your own reaction. Eg 'yes' for 6 and 'pity' for something else.

                    ## Example Hedy code
                    ```
                    choices is 1, 2, 3, 4, 5, earthworm
                    throw is _
                    print 'you have' _ 'thrown'
                    if _ is earthworm print 'You can stop throwing.' _ print 'You have to hear it again!'
                    ```
                start_code: "print 'What will the die indicate this time?'"
            4:
                story_text: |
                    ## Dice
                    In level 3 we can make sentences with the die value in the sentence, with quotes of course.
                    This time the sample code is not quite complete. Can you finish the code?

                    ## Example Hedy code
                    ```
                    choices is 1, 2, 3, 4, 5, earthworm
                    print _ you threw _
                    print _ _ _ <- here you have to program the choice
                    ```

                start_code: "print 'What will the die indicate this time?'"
            3:
                story_text: |
                    ## Dice
                    In level 2 we can choose from a list. With that we can let the computer choose one side of the die.

                    Take a look at the games you have in your closet at home.

                    Are there games with a (special) die? You can also copy it with this code.

                    For example, the dice of the game Earthworms with the numbers 1 to 5 and an earthworm on it.

                    ![Die of earthworms with 1 to 5 and an earthworm on it](https://cdn.jsdelivr.net/gh/felienne/hedy@24f19e9ac16c981517e7243120bc714912407eb5/coursedata/img/dobbelsteen.jpeg)

                    ## Example Hedy code
                    ```
                    choices is 1, 2, 3, 4, 5, earthworm
                    print choices at random
                    ```

                start_code: "print What will the die indicate this time?"
            15:
                story_text: |
                    ## Dice
                    In this game you have to throw 6 in as little tries as possible.

                    ## Example Hedy Code
                    ```
                    options is 1, 2, 3, 4, 5, 6
                    print 'Throw 6 as fast as you can!'
                    thrown is 0
                    tries is 0
                    while thrown != 6
                        thrown is options at random
                        print 'You threw ' thrown
                        tries is tries + 1
                    print 'Yes! You have thrown 6 in ' tries ' tries.'
                    ```
                start_code: ""
    rock:
        name: "Rock, paper, scissors"
        description: "Make your own rock, paper, scissors game"
        image: "rock.png"
        default_save_name: "Rock"
        levels:
            1:
                story_text: |
                    ## Rock, paper, scissors
                    In level 1 you can start with a rock, paper, scissors  game.

                    With `ask` you can make a choice, and with `echo` you can repeat that choice.

                    ## Example Hedy code

                    ```
                    print what do you choose?
                    ask choose from rock, paper or scissors
                    echo so your choice was: 
                    ```

                start_code: "print Welcome to your own rock scissors paper!"
            10:
                story_text: |
                    ## Rock, Paper, Scissors
                    Feeling too lazy to play the game yourself? Let Hedy play it for you!

                    ## Example Hedy code
                    ```
                    choices is rock, paper, scissors
                    players is Marleen, Michael
                    for player in players
                         print player ' chooses ' choices at random
                    ```
                start_code: ""
            5:
                story_text: |
                    ## Rock, paper, scissors
                    In level 4 we can determine who won.
                    For that you need the new `if` code.

                    Save your choice with the name of choice and the choice of computer as computer choice.
                    Then you can use `if` to see if they are the same or different.
                    Will you finish the code?

                    ## Example Hedy code
                    ```
                    options is rock, paper, scissors
                    computer_choice is _
                    choice is ask What do you choose?
                    print 'you chose ' _
                    print 'computer chose ' _
                    if _ is _ print 'tie!' else print 'no tie'
                    ```

                    Fill in the correct code on the blanks to see if it is a draw.

                start_code: "print 'Welcome to your own rock scissors paper!'"
            4:
                story_text: |
                    ## Rock, paper, scissors
                    In level 3 we can further program rock, paper, scissors. But if you want to add text, you have to use quotation marks here too.
                    Do you complete the code by entering the correct commands or characters on the underscores?

                    ## Example Hedy code
                    ```
                    choices is rock, paper, scissors
                    print _ The computer chose: _ _ at _
                    ```
                start_code: "print 'Welcome to your own rock scissors paper!'"
            3:
                story_text: |
                    ## Rock, paper, scissors

                    In level 3 we can enter lists and choose things from them.

                    You first make a list with `is`. Then you can let the computer choose something from the list with `at random`.

                    For example, you can let the computer pick from rock, paper and scissors.

                    ## Example Hedy code

                    ```
                    choices is rock, paper, scissors
                    print choices at random
                    ```
                start_code: "print Welcome to your own rock scissors paper!"
<<<<<<< HEAD
            15:
                story_text: |
                    ## Rock, Paper, Scissors
                    Play until you beat the computer! But first, finish the example code...

                    ## Example Hedy code
                    ```
                    won is 'no'
                    options is 'rock', 'paper', 'scissors'
                    while won is 'no'
                        your_choice is ask 'What do you choose?'
                        computer_choice is options at random
                        print 'you chose ' your_choice
                        print 'the computer chose ' computer_choice
                        if computer_choice is your_choice
                            print 'Tie!'
                        if computer_choice is 'rock' and your_choice is 'scissors'
                            print 'You lose!'
                        if computer_choice is 'rock' and your_choice is 'paper'
                            print 'You win!'
                            won is 'yes'
=======
            13:
                story_text: |
                    ## Rock, paper, scissors
                    With the `and` command you can shorten your rock, paper, scissors code! Check out the example code below and try to finish it.

                    ## Example Hedy code
                    ```
                    options is 'rock', 'paper', 'scissors'
                    your_choice is ask 'What do you choose?'
                    computer_choice is options at random
                    print 'You choose ' your_choice
                    print 'The computer chooses ' computer_choice
                    if computer_choice is your_choice
                        print 'Tie'
                    if computer_choice is 'rock' and your_choice is 'paper'
                        print 'Jij wint!'
                    if computer_choice is 'rock' and your_choice is 'scissors'
                        print 'The computer wins!'
>>>>>>> 56f8d993
                    ```
                start_code: ""
    calculator:
        name: "Calculator"
        description: "Create a calculator"
        image: "calculator.png"
        default_save_name: "Calculator"
        levels:
            14:
                story_text: |
                    ## Guess which number
                    In this level you can programm the game 'Guess which number'

                    ## Example Hedy code
                    ```
                    print 'Guess which number'
                    numbers is 1, 2, 3, 4, 5, 6, 7, 8, 9, 10
                    number is numbers at random
                    game is 'on'
                    for i in range 1 to 10
                        if game is 'on'
                            guess is ask 'Which number do you think it is?'
                            if guess > number
                                print 'Lower!'
                            if guess < number
                                print 'Higher!'
                            if guess is number
                                print 'You win!'
                                game is 'over'


                start_code: ""
            12:
                story_text: |
                    ## Calculator
                    Now you can make a calculator that works for decimal numbers.

                    ## Example Hedy Code
                    ```
                    number1 is ask 'What is the first number?'
                    number2 is ask 'What is the second number?'
                    answer is number1 + number2
                    print number1 ' plus ' number2 ' is ' answer
                start_code: ""
            10:
                story_text: |
                    ## Calculator
                    This calculator game helps you practise your tables of multiplication!
                    If you add more numbers to the list, you can practise all the multiplications.

                    ## Example Hedy Code
                    ```
                    numbers is 1, 2, 3
                    for number1 in numbers
                        for number2 in numbers
                            answer is ask 'How much is ' number2 ' times ' number1 '?'
                            correct is number1 * number2
                            if answer is correct
                                print 'Great job!'
                            else
                                print 'Thats wrong. The right answer is ' correct
                    ```
                start_code: ""
            9:
                story_text: |
                    ## Calculator
                    In level 5 you've learned how to make a calculator, in level 8 you can expand that code and make it into a little maths game. Like this...

                    ## Example Hedy code
                    ```
                    score is 0
                    repeat 10 times
                        numbers is 1, 2, 3, 4, 5, 6, 7, 8, 9, 10
                        number1 is numbers at random
                        number2 is numbers at random
                        correctanswer is number1 * number2
                        print 'What is ' number1 ' times ' number2 '?'
                        answer is ask 'Type your answer here...'
                        print 'Your answer is' answer
                        if answer is correctanswer
                            score is score + 1
                    print 'Great job! Your score is... ' score ' out of 10!'
                    ```
                start_code: "print 'Welcome to this calculator!'"
            6:
                story_text: |
                    ## Calculator
                    Now that you can calculate, you can also create a program to practice maths calculations. You can make up the calculations yourself, for example:

                    ## Example Hedy code
                    ```
                    correct_answer is 11 * 27
                    answer is ask 'How much is 11 times 27?'
                    if answer is correct_answer print 'good job!'
                    else print 'Wrong! It was ' correct_answer
                    ```

                    ## Random numbers
                    You can also let the computer do random sums on its own using random.

                    This is how you choose a number of tables to practice, and from that you always get a different sum:

                    ## Example Hedy code
                    ```
                    tables is 4, 5, 6, 8
                    numbers is 1, 2, 3, 4, 5, 6, 7, 8, 9, 10
                    table is tables at random
                    number is numbers at random
                    correct_answer is table * number
                    answer is ask 'how much is ' table ' times ' number '?'
                    if answer is correct_answer print 'okay'
                    else print 'mistake! it was ' correct_answer
                    ```

                start_code: "print 'Welcome to this calculator!'"
            15:
                story_text: |
                    ## Calculator
                    You can add the `while` loop to the calculator game you've learned to make in a previous level.
                    This makes sure the player can't continue to the next question if they answer incorrectly.

                    ## Example Hedy code
                    ```
                    score is 0
                    for i in range 0 to 9
                        numbers is 1, 2, 3, 4, 5, 6, 7, 8, 9, 10
                        number1 is numbers at random
                        number2 is numbers at random
                        correct is number1 * number2
                        answer is 0
                        while answer != correct
                            print 'How much is ' number1 ' times ' number2 '?'
                            answer is ask 'Fill in your answer:'
                            print 'Your answer is ' answer
                        print 'Good job!'
                    print 'You win!'
                    ```
                start_code: ""
    restaurant:
        name: "Restaurant"
        description: "Create your own virtual restaurant"
        image: "restaurant.png"
        default_save_name: "Restaurant"
        levels:
            1:
                story_text: |
                    ## Restaurant
                     In level 1 you can make your own virtual restaurant and take your guests' orders.

                    ## Example Hedy code
                      ```
                     print Welcome to Hedy's restaurant
                     ask What would you like to order?
                     echo So you would like to order 
                     print Thanks you for your order!
                     print It's on its way!
                     ```

                    ## Challenge
                    Can you think of more lines to add to your restaurant code? For example, can you ask the guests what they'd like to drink, tell them the price, or wish them a pleasant meal?
                start_code: ""
            2:
                story_text: |
                    ## Restaurant
                    In level 2 you could expand your restaurant by using variables. In level 1 Hedy could only echo the order once and only remember the last thing that was ordered.
                    Now you can use variables and Hedy can remember both the food and the drinks!

                    ## Example Hedy Restaurant
                    ```
                    print Welcome to Hedy's restaurant!
                    print Today we're serving pizza or lasagna.
                    food is ask What would you like to eat?
                    print Great choice! The food is my favorite!
                    topping is ask Would you like meat or veggies on that?
                    print food with topping is on its way!
                    drinks is ask What would you like to drink with that?
                    print Thank you for your order.
                    print Your food and drinks will be right there!
                    ```
                start_code: ""
            12:
                story_text: |
                    ## Restaurant
                    From this level on you can use decimal numbers to make you menu more realistic.

                    ## Example Hedy code
                    ```
                    price is 0
                    food is ask 'What would you like to order?'
                    drinks is ask 'What would you like to drink?'
                    if food is 'hamburger'
                        price is price + 6.50
                    if food is 'pizza'
                        price is price + 5.75
                    if drinks is 'water'
                        price is price + 1.20
                    if drink is 'soda'
                        price is price + 2.35
                    print 'That will be ' price ' dollar, please'
                    ```
                start_code: ""
            11:
                story_text: |
                    ## Restaurant
                    We can use the `for i in range 1 to 5` to print the orders from multiple customers in an orderly manner.

                    ## Example Hedy code
                    ```
                    print 'Welcome to Restaurant Hedy!'
                    people is ask 'For how many people would you like to order?'
                    for i in range 1 to people
                        print 'Order number ' i
                        food is ask 'What would you like to eat?'
                        print food
                        if food is fries
                            sauce is ask 'What kind of sauce would you like with that?'
                            print sauce
                        drinks is ask 'What would you like to drink?'
                        print drinks
                    price is 4 * people
                    print 'That will be ' price ' dollars, please!'
                    ```
                start_code: ""
            10:
                story_text: |
                    ## Restaurant
                    In level 9 you'll learn how to easily ask your guests' orders in a short code.

                    ## Example Hedy Code
                    ```
                    courses is appetizer, main course, dessert
                    for course in courses
                        food is ask 'What would you like to eat as your ' course '?'
                        print food ' will be your ' course
                    ```
                    ## Example Hedy code
                    Of course, you could also order for multiple people!
                    ```
                    courses is appetizer, main course, dessert
                    names is Timon, Onno
                    for name in names
                        for course in courses
                            food is ask name ', what would you like to eat as your ' course '?'
                            print name ' orders ' food ' as their ' course
                    ```
                start_code: "courses is appetizer, main course, dessert"
            9:
                story_text: |
                    ## Restaurant
                    In this level you can use nesting to make your restaurant more realistic and more fun!
                    For example you would ask for sauce if somebody orders fries, but you wouldn't if someone orders pizza!
                    Check out the example, and try this at your own virtual restaurant!

                    ## Example Hedy code
                    ```
                    print 'Welcome to Hedys restaurant!'
                    people is ask 'How many people will be joining us today?'
                    print 'Great!'
                    price is 0
                    repeat people times
                        food is ask 'What would you like to order?'
                        print food
                        if food is fries
                            price is price + 3
                            sauce is ask 'What kind of sauce would you like with your fries?'
                            if sauce is no
                                print 'no sauce'
                            else
                                price is price + 1
                                print 'with ' sauce
                        if food is pizza
                            price is price + 4
                    print 'That will be ' price ' dollar'
                    print 'Enjoy your meal!'
                    ```
                start_code: ""
            8:
                story_text: |
                    ## Restaurant
                    In level 7 you can make your virtual restaurant more elaborate by repeating multiple lines of code. Like this:

                    ```
                    print 'Welcome to Hedys restaurant!'
                    people is ask 'How many people will be joining us today?'
                    print 'Great!'
                    repeat people times
                        food is ask 'What would you like to order?'
                        print food
                    print 'Thank you for ordering!'
                    print 'Enjoy your meal!'
                    ```

                    ## Challenge
                    Of course, this code can be expanded with more items on the menu, offering drinks, and/or multiple courses, so feel free to add as many options as you like!
                start_code: ""
            7:
                story_text: |
                    ## Restaurant
                    In level 6 you've learned how to use the repeat command to repeat a line of code a certain amount of times.
                    You can use that in your restaurant to ask multiple people what they'd like to eat. Like this:

                    ```
                    print 'Welcome to Hedys restaurant!'
                    people is ask 'How many people are joining us today?'
                    repeat people times food is ask 'What would you like to eat?'
                    print 'Thanks for your order! Its coming right up!'
                    ```
                start_code: ""
            6:
                story_text: |
                    ## Restaurant
                    In level 5 you can use maths to calculate the total price of your customer's order, which can make your virtual restaurant more realistic.

                    ## Example Hedy Code (Simple)
                    You can make a simple restaurant code, like this:
                    ```
                    print 'Welcome to Hedys restaurant'
                    print 'Here is our menu:'
                    print 'Our main courses are pizza, lasagne, or spaghetti'
                    main is ask 'Which main course would you like?'
                    price is 0
                    if main is pizza price is 10
                    if main is lasagne price is 12
                    if main is spaghetti price is 8
                    print 'You have ordered ' main
                    print 'That will be ' price ' dollars, please'
                    print 'Thank you, enjoy your meal!'
                    ```
                    But you can also add many more things to your virtual restaurant, for example more courses.

                    ## Example Hedy Code (Elaborate)
                    In this example there are three courses, which requires more code and more additions in calculating the price.
                    ```
                    print 'Welcome to Hedys restaurant'
                    print 'Here is our menu:'
                    print 'Our starters are salad, soup, or carpaccio'
                    print 'Our main courses are pizza, lasagne, or spaghetti'
                    print 'Our desserts are brownie, icecream, or milkshake'
                    starter is ask 'Which starter would you like to have?'
                    main is ask 'Which main course would you like?'
                    dessert is ask 'Which dessert do you pick?'
                    price is 0
                    if starter is soup price is price + 6 else price is price + 7
                    if main is pizza price is price + 10
                    if main is lasagne price is price + 12
                    if main is spaghetti price is price + 8
                    if dessert is brownie price is price + 7
                    if dessert is icecream price is price + 5
                    if dessert is milkshake price is price + 4
                    print 'You have ordered ' starter ' , ' main ' and ' dessert
                    print 'That will be ' price ' dollars, please'
                    print 'Thank you, enjoy your meal!'
                    ```
                    ## Challenge
                    You can add many more things to your virtual restaurant. For example, can you...
                    - ask how many people are coming and multiply the price by that amount?
                    - add another course?
                    - give people a discount when they enter a (secret) couponcode?
                    - add a children's menu?
                    - think of other fun things to add?

                start_code: ""
            5:
                story_text: |
                    ## Restaurant
                    In level 4 the if command allows you to ask your customers questions and give different responses to the answers.
                    In the example below, you see that you can ask the customer if they want to hear the specials and Hedy can respond accordingly.

                    ## Example Hedy Code
                    ```
                    print 'Welcome to Hedys restaurant!'
                    special is ask 'Would you like to hear our specials today?'
                    if special is yes print 'Todays special is chicken piri piri and rice.' else print 'No problem.'
                    food is ask 'What would you like to eat?'
                    print 'One ' food ', coming right up!'
                    drink is ask 'What would you like to drink with that?'
                    if drink is cola print 'Im sorry, we are out of cola!' else print 'Great choice!'
                    anything is ask 'Would you like anything else?'
                    print 'Let me repeat your order...'
                    print 'One ' food
                    if drink is cola print 'and...' else print 'One ' drink
                    if anything is no print 'Thats it!' else print 'One ' anything
                    print 'Thank you for your order and enjoy your meal!'
                    ```

                    ## Challenge
                    Can you think of more questions to ask the customers when they are ordering, and make up different responses to their answers by using the if command?

                start_code: ""
            4:
                story_text: |
                    ## Restaurant
                    In level 3 you have to use quotation marks when using the `print` command.
                    Can you make your level 2 code work in level 3 by adding the quotation marks?

                    Be careful! In level 2 apostrophes were allowed in the text, but in level 3 Hedy will confuse them for quotation marks and the code will not work!
                    So instead of typing  `print Today we're serving pizza` , you should type `print 'Today we are serving pizza'`

                    ## Example Hedy Restaurant
                    ```
                    print 'Welcome to Hedys restaurant!'
                    print 'Today we are serving pizza or lasagna.'
                    food is ask 'What would you like to eat?'
                    print 'Great choice! The ' food ' is my favorite!'
                    topping is ask 'Would you like meat or veggies on that?'
                    print food ' with ' topping ' is on its way!'
                    drinks is ask 'What would you like to drink with that?'
                    print 'Thank you for your order.'
                    print 'Your ' food ' and ' drinks ' will be right there!'
                    ```
                start_code: ""
            3:
                story_text: |
                    ## Random Restaurant
                    Having trouble to decide what you wanna have for dinner? You can let Hedy choose for you!
                    Simply add lists of your favorite (or least favorite) meals and Hedy can randomly choose your dinner.
                    You can also have a bit of fun, by letting Hedy choose the price for your dinner as well! What will you get?

                    ## Example Hedy Code Random Restaurant

                    ```
                    print Welcome to Hedy's Random Restaurant!
                    print The only restaurant that will randomly choose your meal and its price for you!
                    starters is salad, soup, carpaccio
                    mains is pizza, brussels sprouts, spaghetti
                    desserts is brownies, ice cream, french cheeses
                    drinks is cola, beer, water
                    prices is 1 dollar, 10 dollars, 100 dollars
                    print You will start with: starters at random
                    print Then we'll serve: mains at random
                    print And as dessert: desserts at random
                    print You will get a drinks at random to drink
                    print That will be: prices at random
                    print Thank you and enjoy your meal!
                    ```

                    ## Challenge
                    Can you think of any fun additions in your restaurant code?
                start_code: ""
<<<<<<< HEAD
            15:
                story_text: |
                    ## Restaurant
                    With the `while` you can make sure your costumers can keep adding orders until they are done.

                    ## Example Hedy code
                    ```
                    print 'Welcome at McHedy'
                    more is 'yes'
                    while more is 'yes'
                        order is ask 'What would you like to order?'
                        print order
                        more is ask 'Would you like to order anything else?'
                    print 'Thank you!'
=======
            13:
                story_text: |
                    ## Restaurant
                    In this level we can use the new commands to upgrade our restaurant.

                    ## Example Hedy code with the `and` command
                    ```
                    price is 10
                    food is ask 'What would you like to eat?'
                    drinks is ask 'What would you like to drink?'
                    if food is 'sandwich' and drinks is 'juice'
                        print 'Thats our discount menu'
                        price is price - 3
                    print 'That will be ' price ' dollars'
                    ```

                    ## Example Hedy code with the `or` command
                    ```
                    drinks is ask 'What would you like to drink?'
                    if drinks is 'water' or drinks is 'juice'
                        print 'Thats a healthy choice'
>>>>>>> 56f8d993
                    ```
                start_code: ""
    fortune:
        name: "Fortune teller"
        description: "Let Hedy predict the future"
        image: "fortuneteller.png"
        default_save_name: "Fortune Teller"
        levels:
            1:
                story_text: |
                    ## Fortune Teller
                    Have you ever been to a carnival and had your future predicted by a fortune teller? Or have you ever played with a magic eight ball?
                    Then you probably know that they can't really predict your future, but it's still fun to play!

                    In the upcoming levels you can learn how to create your own fortune telling machine!
                    In level 1 you can start off easy by letting Hedy introduce herself as a fortune teller and let her echo the players' answers.
                    Like this:

                    ## Example Hedy code
                    ```
                    print Hello, I'm Hedy the fortune teller!
                    ask Who are you?
                    print Let me take a look in my crystal ball
                    print I see... I see...
                    echo Your name is 
                    ```

                    ## Challenge
                    Hedy now only tells you your name. Can you expand the code so that Hedy can predict more things about you?

                    Obviously, Hedy isn't a very good fortune teller yet, as she can only repeat the answers that were given by the players!
                    Take a look in level 2 to improve your fortune teller.

                start_code: ""
            12:
                story_text: |
                    ## Fortune Teller
                    In this level you can make your fortunes multiple words. Like in this example below:

                    ## Example Hedy Code
                    ```
                    fortunes is 'you will be rich', 'you will fall in love', 'you will slip on a banana peel'
                    print 'I will take a look in my crystall ball for your future.'
                    print 'I see... I see...'
                    print fortunes at random
                    ```
                start_code: ""
            10:
                story_text: |
                    ## Fortune Teller
                    In this level you'll learn how to programm the game MASH (mansion, apartement, shack, house). In this game you can predict for all the players at once, what their future will look like.

                    ## Example Hedy Code
                    ```
                    houses is mansion, apartment, shack, house
                    loves is nobody, a royal, their neighbour, their true love
                    pets is dog, cat, elephant
                    names is Jenna, Ryan, Jim
                    for name in names
                        print name ' lives in a ' houses at random
                        print name ' will marry ' loves at random
                        print name ' will get a ' pets at random ' as their pet.'
                    ```

                    ## Example Hedy Code - Harry Potter
                    ```
                    houses is Gryffindor, Slytherin, Hufflepuff, Ravenclaw
                    subjects is potions, defence against the dark arts, charms, transfiguration
                    fears is Voldemort, spiders, failing your OWL test
                    names is Harry, Ron, Hermione
                    for name in names
                        print name ' is placed in ' houses at random
                        print name ' is great at ' subjects at random
                        print name 's greatest fear is ' fears at random
                    ```
                start_code: ""
            8:
                story_text: |
                    ## Fortune Teller
                    In level 6 you've learned how to use repeat to make the fortune teller answer 3 questions in a row, but we had a problem with printing the questions.
                    In level 7 that problem is solved, because of the new way of using the repeat command.
                    In the next example you can have your fortune teller ask 3 questions and also print them!

                    ## Example Hedy Code
                    ```
                    print 'I am Hedy the fortune teller!'
                    print 'You can ask me 3 questions.'
                    answers is yes, no, maybe
                    repeat 3 times
                       question is ask 'What do you want to know?'
                       print question
                       print 'My crystal ball says...' answers at random
                    ```
                start_code: ""
            7:
                story_text: |
                    ## Fortune Teller
                    In level 6 you can use the `repeat` command to make your machine tell multiple fortunes at once.

                    ## Example Hedy Code
                    ```
                    print 'Im Hedy the fortune teller!'
                    print 'You can ask 3 questions!'
                    repeat 3 times question is ask 'What do you want to know?'
                    answer is yes, no, maybe
                    repeat 3 times print 'My crystal ball says... ' answer at random
                    ```

                    ## Challenge
                    As you can see, the questions aren't printed in this example. That's because the variable `question` was changed 3 times.
                    Every time the player fills in the new answer, Hedy overwrites the previous one, so the first answer the player gave is forgotten.
                    This means you can't print all the questions this way.

                    By using 3 different variables instead of 1 (for example `question1` , `question2` and `question3`), you could solve the problem and print the questions.
                    This does mean that you can only use `repeat` for the answers, and you will have to ask and print all the questions separately.
                    Can you do it?

                    In level 7 the layout of repeat command will change, which enables you to repeat multiple lines at once.
                start_code: ""
            6:
                story_text: |
                    ## Fortune Teller
                    In level 5 you can use math in your predictions as a fortune teller. This allows you to make up (silly) formulas to calculate the future.
                    For example you could calculate how rich you'll get or how many kids you will have when you grow up.

                    ## Example Hedy Code
                    ```
                    print 'I am Hedy the fortune teller!'
                    print 'I can predict how many kids youll get when you grow up!'
                    age is ask 'How old are you?'
                    siblings is ask 'How many siblings do you have?'
                    length is ask 'How tall are you in centimetres?'
                    kids is length / age
                    kids is kids - siblings
                    print 'You will get ...'
                    print kids ' kids!'
                    ```

                    ## Example Silly Fortune Teller
                    If the previous example wasn't silly enough for you, take a look at this one!

                    ```
                    print 'Im Hedy the silly fortune teller!'
                    print 'I will predict how smart you are!'
                    football is ask 'On a scale 1-10 how much do you love football?'
                    bananas is ask 'How many bananas did you eat this week?'
                    hygiene is ask 'How many times did you wash your hands today?'
                    result is bananas + hygiene
                    result is result * football
                    print 'You are ' result ' percent smart.'
                    ```
                start_code: ""
            5:
                story_text: |
                    ## Fortune Teller
                    In Level 4 you'll learn to (secretly) tip the odds in your favor, when using the fortune teller!
                    By using `if` and `else` you can make sure that you will always get a good fotune, while other people might not.
                    Check out this example to find out how.

                    ## Example Hedy Code
                    ```
                    print 'Im Hedy the fortune teller!'
                    print 'I can predict if youll win the lottery tomorrow!'
                    person is ask 'Who are you?'
                    if person is Hedy print 'You will definitely win!' else print 'Bad luck! Someone else will win!'
                    ```

                    Replace Hedy with your own name in the last line, and Hedy will always predict that you will win the lottery and others won't!
                    Of course this might raise some suspicion with the other players... To avoid that, you can make sure that Hedy does give different answers every time you run the code.
                    But of course, still gives you a positive answer and the other players a negative one.

                    ## Example Hedy Code 2
                    ```
                    print 'Im Hedy the fortune teller!'
                    print 'I can predict if you will win the lottery tomorrow!'
                    person is ask 'Who are you?'
                    goodanswer is Hurray! You win!, You will definitely win!, We have a winner!
                    badanswer is Bad luck! Try again!, Another person will win, You lose!
                    if person is Hedy print goodanswer at random else print badanswer at random
                    ```

                    ## Challenges
                    This concept can be used to make may different programs, just be creative! For example you could create a machine that predicts that your favorite sports team will beat all the competitors!
                    Or you could make  Snow White's magic mirror on the wall, to tell everyone you are the fairest of them all!
                    Let your imagination do the work!

                start_code: ""
            4:
                story_text: |
                    ## Fortune Teller
                    Level 3 has no new functions, but allows you to practice with using the quotation marks.
                    You can remake your level 2 code, and make sure to add the quotation marks in the right places!

                    Mind that in level 2, we couldn't use the word 'question' as both the name of the variable and a normal word that could be printed.
                    The quotation marks in level 3 make this possible!

                    Important! Mind that now that we're using quotation marks, Hedy will get confused when you use the apostrophe for contractions like I'm or What's.
                    Make sure to remove those apostrophes and change the spelling to Im or Whats.

                    ## Example Hedy Code
                    ```
                    print 'Im Hedy the fortune teller!'
                    question is ask 'What do you want to know?'
                    print 'This is your question: ' question
                    answers is yes, no, maybe
                    print 'My crystal ball says...' answers at random
                    ```
                start_code: ""
            3:
                story_text: |
                    ## Fortune Teller
                    In level 1 you've created your first fortune telling machine, but Hedy couldn't really predict anything, only echo.
                    In level 2 you can use a variable and the `at random` command to really let Hedy choose an answer for you. Check out this code for instance:

                    ## Example Hedy Code
                    In this example the player can ask Hedy a yes-no question and Hedy will pick a random answer for you.
                    ```
                    print I’m Hedy the fortune teller!
                    question is ask What do you want to know?
                    print This is what you want to know: question
                    answers is yes, no, maybe
                    print My crystal ball says... answers at random
                    ```

                    ## Challenges
                    Now, Hedy can only answer yes, no or maybe. Can you give Hedy more answer options, like 'definitely' or 'ask again'.
                start_code: ""
    haunted:
        name: "Haunted House"
        description: "escape from the haunted house"
        image: "hauntedhouse.png"
        default_save_name: "Haunted House"
        levels:
            1:
                story_text: |
                    ## Haunted house game
                    In this adventure you are working towards making a game in which you have to escape from a haunted house by picking the correct door.
                    If you pick the right door you'll survive, but if not a terrible monster might...

                    In level 1 we start our haunted house game by making up a scary story and ask the player what monster they'll see in the haunted house.

                    ## Example Hedy code

                    ```
                    print How did I get here?
                    print I remember my friend telling me to go into the old mansion...
                    print and suddenly everything went black.
                    print But how did I end up on the floor...?
                    print My head hurts like Ive been hit by a baseball bat!
                    print What's that sound?
                    print Oh no! I feel like Im not alone in this house!
                    print I need to get out of here!
                    print There are 3 doors in front of me..
                    ask Which door should i pick?
                    echo I choose door 
                    print ...?
                    ```

                    ## Challenge
                    Can you finish the scary story? Or make up your own haunted house story?
                start_code: "print How did I get here?"
            14:
                story_text: |
                    ## Haunted House
                    In this level you can use the `<` and `>` symbol to introduce lives to your game.

                    ## Example Hedy code
                    ```
                    print 'Escape from the haunted house'
                    lives is 3
                    doors is 1, 2, 3
                    monsters is 'the wicked witch', 'a zombie', 'a sleeping 3 headed dog'
                    for i in range 1 to 10
                        if lives > 0
                            good_door is doors at random
                            monster is monsters at random
                            chosen_door is ask 'Which door do you choose?'
                            if good_door is chosen_door
                                print 'You have chosen the correct door'
                            else
                                print 'You see...' monster
                                if monster is 'a sleeping 3 headed dog'
                                    print 'Pffieuw.... Its asleep'
                                else
                                    print 'You lose one life'
                                    lives is lives -1
                        else
                            print 'GAME OVER'
                    ```
                start_code: ""
            11:
                story_text: |
                    ## Haunted House
                    In level 10 we've changed the repeat command and we've added a line to our haunted house that tells the player in which room they are.

                    ## Example Hedy Code
                    ```
                    print 'Escape from the Haunted House!'
                    player is alive
                    doors is 1, 2, 3
                    monsters is zombie, vampire, giant spider
                    for i in range 1 to 3
                        if player is alive
                            correctdoor is doors at random
                            print 'Room ' i
                            print 'There are 3 doors in front of you...'
                            chosendoor is ask 'Which door do you choose?'
                            if chosendoor is correctdoor
                                print 'No monsters here!'
                            else
                                print 'You are eaten by a ' monsters at random
                                player is dead
                        else
                            print 'GAME OVER'
                    if player is alive
                        print 'Great! You survived!'
                    ```
                start_code: "print 'Escape from the haunted house!'"
            9:
                story_text: |
                    ## Haunted House
                    In level 8 you can use nesting, which allows you to make the haunted house even more interactive!

                    ## Example Hedy code
                    ```
                    print 'Escape from the Haunted House!'
                    player is alive
                    doors is 1, 2, 3
                    monsters is zombie, vampire, giant spider
                    repeat 3 times
                        if player is alive
                            correctdoor is doors at random
                            print 'There are 3 doors in front of you...'
                            chosendoor is ask 'Which door do you choose?'
                            if chosendoor is correctdoor
                                print 'No monsters here!'
                            else
                                print 'You are eaten by a ' monsters at random
                                player is dead
                        else
                            print 'GAME OVER'
                    if player is alive
                        print 'Great! You survived!'
                    ```
                    ## Challenge
                    Now it's very hard to win this game, can you make it easier to win?
                    For example by only having 1 wrong door and 2 correct doors instead of 1 correct door en 2 wrong ones?

                start_code: "print 'Escape from the haunted house!'"
            5:
                story_text: |
                    ## Haunted House
                    Up until this level the haunted house game always asked the player to choose a door, but as you might have noticed, they didn't really have to answer correctly.
                    In the player filled in a completely random answer, the game would still work and the player might even win (despite not picking a door).
                    In level 4 you can only win the game by picking the same door Hedy picked randomly.

                    ## Example Hedy code
                    ```
                    print 'Escape from the haunted house!'
                    print 'There are 3 doors in front of you...'
                    doors is 1, 2, 3
                    monsters is werewolf, mummy, vampire, zombie
                    chosendoor is ask 'Which door do you choose?'
                    print 'You chose door...' chosendoor
                    correctdoor is doors at random
                    if chosendoor is correctdoor print 'Great! Youve escaped!'
                    else print 'Oh no! You are being eaten by a...' monsters at random
                    ```

                start_code: ""
            4:
                story_text: |
                    ## Haunted house
                    In level 3 you learn how to use quotation marks in your games.
                    Can you make your Haunted House level 3 proof?

                start_code: ""
            3:
                story_text: |
                    ## Haunted house game
                    In level 1 you've made an introduction to your haunted house game, but as you might have noticed the story would always have a dreadful end.
                    In level 3 you can make your story more interactive by changing the outcome of the game; sometimes you'll get eaten, sometimes you'll escape!
                    Let Hedy decide randomly!

                    ## Example Hedy Code
                    ```
                    print Escape from the haunted house!
                    print There are 3 doors in front of you...
                    choice is ask Which door do you choose?
                    print You picked door ... choice
                    monsters is a zombie, a vampire, NOTHING YOUVE ESCAPED
                    print You see...
                    print monsters at random
                    ```

                    ## Challenge
                    This story is pretty straight forward, maybe you can spook it up a bit by adding a more exciting story.
                    Also you have very limited outcomes right now, there are only 3 options of what's behind the doors. Maybe you can think of more monsters to add to the list!

                    ## Change the game into a tv gameshow!
                    Lastly, we'd like to challenge you to change this game into a gameshow (like the ones on tv) where you choose a door or suitcase and it contains a big price!
                    Can you do it?
                start_code: ""
    piggybank:
        name: Piggy Bank
        description: Count your pocketmoney!
        image: hauntedhouse.png
        default_save_name: Piggy Bank
        levels:
            14:
                story_text: |
                    ## Piggybank
                    In this level you can let Hedy tell you if you have saved up enough money!

                    ## Example Hedy Code
                    ```
                    money is ask 'How much money have you saved?'
                    wish is ask 'How much money do you need?'
                    allowance is ask 'How much pocket money do you get each week?'
                    to_save is wish - money
                    weeks is to_save / allowance
                    if wish > money
                        print 'You need to save up some more!'
                        print 'Youll need ' weeks ' more weeks.'
                    else
                        print 'Great! You have enough'
                        print 'Lets go shopping!'
                    ```
                start_code: ""
            12:
                story_text: |
                    ## Piggy Bank
                    In this adventure you learn how to make a digital piggy bank, to calculate how much money you have and how long you need to save up to buy what you want!

                    ## Example Hedy Code
                    ```
                    print 'The digital piggy bank'
                    wish is ask 'What would you like to buy?'
                    price is ask 'How much does that cost?'
                    saved is ask 'How much money have you saved already?'
                    allowance is ask 'How much pocket money do you get per week?'
                    to_save is price - saved
                    weeks is to_save / allowance
                    print 'You can buy a ' wish ' in ' weeks ' weeks.'
                start_code: ""
    quizmaster:
        name: Quizmaster
        description: Make your own quiz!
        image: hauntedhouse.png
        default_save_name: Quizmaster
        levels:
            14:
                story_text: |
                    ## Make your own quiz
                    In this adventure you can make your own quiz! Fill in the blanks, add more questions and enjoy your own quiz!
                    You can make a quiz about anything you like: your hobby, your favorite animal, your favorite book or anything at all!

                    ## Example Hedy code
                    ```
                    print 'Make your own quiz'
                    points_a is 0
                    points_b is 0
                    print 'Question'
                    print 'Answeroption A'
                    print 'Answeroption B'
                    answer is ask 'Which answer?'
                    if answer is 'A'
                        points_a is points_a + 1
                    if answer is 'B'
                        points_b is points_b + 1
                    print 'End of the quiz!'
                    print 'Lets see the results!'
                    if points_a > points_b
                        print 'You belong to the A club'
                    if points_b > points_a
                        print 'You belong to the B club'
                    ```

                start_code: ""
    next:
        name: "What's next?"
        description: "What's Next?"
        image: ""
        default_save_name: "next"
        levels:
            1:
                story_text: |
                    ## What's next?
                    Congratulations! You've reached the end of level 1. Hopefully you've already made some awesome codes, but Hedy has a lot more to discover. 

                    In the first level you might've notice that the `echo` command can only save one bit of information at a time. 
                    For example in the restaurant adventure, you could echo what the costumer wanted to eat, or what they wanted to drink, but not both in one sentence. 

                    ```
                    print Welcome at Hedy's
                    ask What would you like to eat?
                    echo So you want 
                    ask what would you like to drink?
                    echo So you want 
                    ```
                    If the player types a hamburger and coke, you can't say `so you would like a hamburger and coke`, but you have to make two separate line. 
                    Also, the `echo` command only echoes the word at the end of the sentence. So you can't say `your hamburger is coming right up!`.

                    That changes in level 2. In level 2 you'll learn to work with variables, that allow you to save multiple pieces of information and print them in any place you want.
                    Besides, you'll learn how to work with the `at random` command, that you can use to make games. 
                    So let's go to the next level!

                start_code: "print Let's go!"
            2:
                story_text: |
                    ## What's next?
                    In this level you've learned what a variable is and how you can use it to make your adventures more interactive.
                    But... that's not the only thing you can do with variables! You can also use variables to make lists.
                    And you can even let Hedy pick a random word out of a list, which allows you to make real games!
                    Take a quick look at the next level!
                start_code: "print Let's go to the next level!"
            3:
                story_text: |
                    ## What's next?
                    In this level you've been practising with variables, but maybe you've come across this mistake.

                    Try to run this code:
                    ```
                    name is Sophie
                    print My name is name
                    ```
                    Of course you wanted to print `My name is Sophie` but Hedy prints `My Sophie is Sophie`. 
                    In the next level this problem is fixed by using quotation marks.

                start_code: "print Let's go to the next level!"
            4:
                story_text: |
                    ## What's next?
                    In the previous levels you've already learned to use `at random` which made your games different every time you ran the code.
                    But it's not really interactive, the player doesn't have any influence on what happens in the game.

                    In the next level you'll learn the `if` command, that allows you to give different responses in your program. This way you can program a secret password for your computer for example.
                    So let's take a peak!
                start_code: "print 'Lets go to the next level!'"
            5:
                story_text: |
                    ## What's next?
                    Now you've reached the end of this level, so you have learned `ask` and `if`. For example you can ask guests what they would like to eat.
                    What you can't yet do though, is calculate the price for everyone's dinner.

                    The next level makes it possible to use addition, subtraction and multiplication in your programs. This way you can calculate the prices in your restaurant, but you could also add a secret code to give your friends and family a discount.
                    Another option in the next level is programming your own maths game, for your little brother or sister to practice their multiplications.
                    Go see for yourself in the next level!

                start_code: "print 'On to the next level!'"
            6:
                story_text: |
                    ## What's next?
                     Great job! You've reached the end of this level, which means you have practiced with `if` and `else`. You have probably noticed that your codes are getting longer and longer.
                     For example if you want to program 'Happy Birthday'

                     ```
                     print 'happy birthday to you'
                     print 'happy birthday to you'
                     print 'happy birthday dear Hedy'
                     print 'happy birthday to you'

                     ```
                     That's a lot of code for mainly the same words over and over again. Luckily in the next level has a solution with the `repeat` command, that allows you to repeat a line of code multiple times.
                start_code: "print 'On to the next level!'"
            7:
                story_text: |
                    ## What's next?
                    Now you've learned how to repeat one single line of code. This comes in handy, but it's not always enough. Sometimes you want to repeat multiple lines at once.
                    the next level allows you to group a couple of lines of code, and repeat that little group of lines all at once!

                    ```
                    repeat 5 times print 'In the next level you can repeat multiple lines of code at once!'
                    ```

                start_code: "print 'Lets go to the next level!'"
            8:
                story_text: |
                    ## What's next?
                    Great job! You've reached the end of another level! In this level you've learned to use multiple lines of code in an if of repeat command. But you can't yet combine the two...
                    Good news! In the next level you will be allowed to put an if inside an if, or inside a repeat command.

                    For example:
                    ```
                    answer is 'Would you like something to drink?'
                    if answer is yes
                        drinks is ask 'What would you like to drink?'
                    if drinks is _
                            print 'We are out of that'
                    else
                            print 'Your drink is on its way!'
                    ```
                    In this code Hedy will still say 'Your drink is on its way' even if you didn't even want to drink something! In the next level this will be fixed!
                start_code: "print 'Lets go to the next level!'"
            9:
                story_text: |
                    ## What's next?
                    You're doing great! In this level we still face a small problem. You have learned to repeat lines, but what if you'd want to slightly change the line.
                    For example if you want to sing the song 'if you're happy and you knwo it'

                    It would look like this:
                    ```
                    repeat 2 times
                        print 'if youre happy and you know it clap your hands'
                    print 'if youre happy and you know it and you really want to show it'
                    print 'if youre happy and you know it clap your hands'
                    ```

                    If you'd also want the next verse 'stomp your feet', and the next one, and the next one, you'd have to change the code completely.
                    In the next level you'll learn the `for` command, which allows you to make a list of actions and repeat the code with another action each time!
                    Please take a look!
                start_code: "print 'Lets go to the next level!'"
            10:
                story_text: |
                    ## What's next?
                    You have reached the end of this level, you're doing great! You are about to go to the next level. In the higher levels, Hedy is focussing more and more on teaching you the programming language Python.
                    In Python there is no `repeat` command, but there is a command that works like repeat. Are you curious to find out how to say `repeat` in Python language? Quickly go on to find out!
                start_code: "print 'Lets go to the next level!'"
# These are still empty, I'll fill them up soon.
            11:
                story_text: |
                    ## What's next?

                start_code: "print 'Lets go to the next level!'"
            12:
                story_text: |
                    ## What's next?

                start_code: "print 'Lets go to the next level!'"
            13:
                story_text: |
                    ## What's next?

                start_code: "print 'Lets go to the next level!'"
            14:
                story_text: |
                    ## What's next?

                start_code: "print 'Lets go to the next level!'"
            15:
                story_text: |
                    ## What's next?

                start_code: "print 'Lets go to the next level!'"
            16:
                story_text: |
                    ## What's next?

                start_code: "print 'Lets go to the next level!'"
            17:
                story_text: |
                    ## What's next?

                start_code: "print 'Lets go to the next level!'"

# Felienne, not activating this one yet. Because it probably needs a change.
#            10:
#                story_text: |
#                    ## What's next?
#                    Your code is looking more and more like a python code, great! In level 11 you will learn another small step to make it even more like python.
#                    Another great thing you'll learn in level 11 is a new command. In level 10, you might have noticed that you sometimes could use another `else` in your code.
#                    For example:
#                    ```
#                    print 'What is for dinner tonight?'
#                    options is pizza, broccoli, green beans
#                    chosen is options at random
#                    if options is pizza
#                        print 'Yummy! Pizza!'
#                    else
#                        print 'Yikes...'
#                    ```
#                    In this code it would be great to have 2x an `else` so you could have one option for the broccoli and one for the green beans. Level 9 comes with the new command `elif` that makes this possible!
#                    So check out the next level now!
#                start_code: "print 'Lets go to the next level!'"
#
#


    end:
        name: "End"
        description: "Test your Hedy knowledge"
        image: ""
        default_save_name: ""
        levels:
            1:
                story_text: |
                    ## End
                    This is the end of the level! Take the quiz now to test your knowledge.
                ## start_code is only added because it is required by the schema of Adventures
                start_code: ""
            2:
                story_text: |
                    ## End
                    This is the end of the level! Take the quiz now to test your knowledge.
                ## start_code is only added because it is required by the schema of Adventures
                start_code: ""
            3:
                story_text: |
                    ## End
                    This is the end of the level! Take the quiz now to test your knowledge.
                ## start_code is only added because it is required by the schema of Adventures
                start_code: ""
            4:
                story_text: |
                    ## End
                    This is the end of the level! Take the quiz now to test your knowledge.
                ## start_code is only added because it is required by the schema of Adventures
                start_code: ""
            5:
                story_text: |
                    ## End
                    This is the end of the level! Take the quiz now to test your knowledge.
                ## start_code is only added because it is required by the schema of Adventures
                start_code: ""
            6:
                story_text: |
                    ## End
                    This is the end of the level! Take the quiz now to test your knowledge.
                ## start_code is only added because it is required by the schema of Adventures
                start_code: ""
            7:
                story_text: |
                    ## End
                    This is the end of the level! Take the quiz now to test your knowledge.
                ## start_code is only added because it is required by the schema of Adventures
                start_code: ""
            9:
                story_text: |
                    ## End
                    This is the end of the level! Take the quiz now to test your knowledge.
                ## start_code is only added because it is required by the schema of Adventures
                start_code: ""<|MERGE_RESOLUTION|>--- conflicted
+++ resolved
@@ -220,7 +220,6 @@
                     print He now hears the sound of an animals at random
                     ```
                 start_code: "print Your story"
-<<<<<<< HEAD
             15:
                 story_text: |
                     ## Story
@@ -241,7 +240,6 @@
                         else
                             print 'Nope they are not at the ' location
                     print 'Now you can enter the house!'
-=======
             13:
                 story_text: |
                     ## Story
@@ -272,7 +270,6 @@
                                 print 'Our hero finds a sword'
                                 print 'This could come in very handy'
                                 sword is 'found'
->>>>>>> 56f8d993
                     ```
                 start_code: ""
     songs:
@@ -906,7 +903,6 @@
                     print choices at random
                     ```
                 start_code: "print Welcome to your own rock scissors paper!"
-<<<<<<< HEAD
             15:
                 story_text: |
                     ## Rock, Paper, Scissors
@@ -928,7 +924,6 @@
                         if computer_choice is 'rock' and your_choice is 'paper'
                             print 'You win!'
                             won is 'yes'
-=======
             13:
                 story_text: |
                     ## Rock, paper, scissors
@@ -947,7 +942,6 @@
                         print 'Jij wint!'
                     if computer_choice is 'rock' and your_choice is 'scissors'
                         print 'The computer wins!'
->>>>>>> 56f8d993
                     ```
                 start_code: ""
     calculator:
@@ -1387,7 +1381,6 @@
                     ## Challenge
                     Can you think of any fun additions in your restaurant code?
                 start_code: ""
-<<<<<<< HEAD
             15:
                 story_text: |
                     ## Restaurant
@@ -1402,7 +1395,6 @@
                         print order
                         more is ask 'Would you like to order anything else?'
                     print 'Thank you!'
-=======
             13:
                 story_text: |
                     ## Restaurant
@@ -1424,7 +1416,6 @@
                     drinks is ask 'What would you like to drink?'
                     if drinks is 'water' or drinks is 'juice'
                         print 'Thats a healthy choice'
->>>>>>> 56f8d993
                     ```
                 start_code: ""
     fortune:
