--- conflicted
+++ resolved
@@ -2396,7 +2396,6 @@
                             {print} 'Wrong, ' french_words[i] ' means ' translation[i]
                     {print} 'You gave ' score ' correct answers.'
                     ```
-<<<<<<< HEAD
                 start_code: ""
     money:
         name: "Money Week"
@@ -2547,11 +2546,6 @@
                     ```
 
                 start_code: "print 'The digital piggy bank'"
-
-
-
-=======
-                start_code: "# place your code here"
     secret:
         name: SuperSpy
         description: Make your own spy code
@@ -2594,8 +2588,6 @@
                         print 'Go to the trainstation at 10.00'
                      ```
                 start_code: "## place your code here"
->>>>>>> 6e002c5c
-
     next:
         name: "What's next?"
         description: "What's Next?"
