--- conflicted
+++ resolved
@@ -239,17 +239,11 @@
                     {print} He now hears the sound of an animals {at} {random}
                     ```
                 story_text_2: |
-<<<<<<< HEAD
-                    The command `{add}` can also come in handy in your story. For example:
-                example_code_2: |
-                    ```
-=======
                     The command `{add}` can also come in handy in your story. For example
-
                 example_code_2: |
                     ## Example Hedy Code
-
->>>>>>> 039d3b83
+                    
+                    ```
                     {print} He hears a sound
                     animals {is} 🐿, 🦔, 🦇, 🦉
                     animal {is} {ask} What do you think it is?
