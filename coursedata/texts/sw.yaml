--- conflicted
+++ resolved
@@ -1,29 +1,9 @@
 ui:
-<<<<<<< HEAD
-  level_title: "kiwango"
-  step_title: "Kazi Ya ziada"
-  run_code_button: "Endesha programu"
-  read_code_label: "Soma kwa sauti"
-  save_code_button: "Hifadhi programu"
-  edit_code_button: "Edit code"
-  share_code_button: "Save & share code"
-  regress_button: "Rudi kiwango cha {level}"
-  advance_button: "Enda kiwango cha {level}"
-  developers_mode: "Developers mode"
-  try_button: "Jaribu"
-  enter_text: "Ingiza jibu lako hapa..."
-  enter: "Enter"
-  hide_commands: "Hide"
-  search: "Search..."
-  adventure: "Adventure"
-  commands_title: "Commands"
-  by: "by"
-  # The following entries are for the navigation bar
-  nav_start: "Anza"
-  nav_hedy: "Hedy"
-  nav_explore: "Explore"
-  nav_learn_more: "Jifunze zaidi"
-=======
+    # The following entries are for the navigation bar
+    nav_start: "Anza"
+    nav_hedy: "Hedy"
+    nav_explore: "Explore"
+    nav_learn_more: "Jifunze zaidi"
     level_title: "kiwango"
     step_title: "Kazi Ya ziada"
     run_code_button: "Endesha programu"
@@ -79,7 +59,6 @@
     user_not_private: This user doesn't exist or doesn't have a public profile
     retrieve_adventure: You're not allowed to view this adventure!
     no_such_adventures: This adventure doesn't exist!
->>>>>>> 3d14ce17
 ClientErrorMessages:
     Transpile_warning: "Onyo!"
     Transpile_error: "Hatuwezi kuendesha programu yako."
