--- conflicted
+++ resolved
@@ -19,13 +19,11 @@
     by: "от"
     start_quiz: "Започни теста"
     invalid_teacher_invitation_code: "Този код не е валиден."
-<<<<<<< HEAD
     # The following entries are for the navigation bar
     nav_start: "Главна"
     nav_hedy: "Хеди"
     nav_explore: "Explore"
     nav_learn_more: "Повече информация"
-=======
     end_quiz: Quiz end
     go_to_quiz: Go to quiz
     go_to_first_question: Go to question 1
@@ -61,7 +59,6 @@
     user_not_private: This user doesn't exist or doesn't have a public profile
     retrieve_adventure: You're not allowed to view this adventure!
     no_such_adventures: This adventure doesn't exist!
->>>>>>> 3d14ce17
 ClientErrorMessages:
     Transpile_warning: "Внимание!"
     Transpile_error: "Програмата ти не може да бъде изпълнена."
