ui:
    level_title: "Szint"
    step_title: "Feladat"
    code_title: "Kód"
    docs_title: "Magyarázat"
    contact: "Kapcsolat"
    video_title: "Videók"
    run_code_button: "Kód futtatása"
    read_code_label: 'Hangosan olvas'
    save_code_button: "Kód mentése"
<<<<<<< HEAD
    edit_code_button: "Edit code"
    share_code_button: "Save & share code"
=======
    edit_code_button: "Kód szerkesztése"
    share_code_button: "Mentés és kód megosztása"
>>>>>>> b9830804
    regress_button: "Menj vissza: szint"
    advance_button: "Menj tovább: szint"
    advance_step_button: "Menj a feladathoz"
    try_button: "Próbáld ki"
    enter_text: "Írd be a válaszodat ide..."
    enter: "Enter"
    assignment_header: "Feladat"
    show_explanation: "Magyarázat mutatása"
    hide_explanation: "Magyarázat elrejtése"
    hide_commands: "Hide"
    search: "Search..."
    adventure: "Kaland"
    switch_to_levels: |
        Kaland mód elhagyása
    switch_to_adventures: "Menj a kalandokhoz"
    switch_to_another_adventure: |
        Válassz egy másik kalandot
    commands_title: "Parancsok"
<<<<<<< HEAD
    by: "by"
=======
    by: ""
    start_quiz: Kvíz indítása
>>>>>>> b9830804
ClientErrorMessages:
    Transpile_success: "Great job!"
    Transpile_warning: "Vigyázat!"
    Transpile_error: "Nem tudjuk futtatni a kódodat."
    Connection_error: "Nem tudjuk elérni a szervert."
    Other_error: "Hoppá! Talán elkövettünk egy kis hibát."
    Execute_error: "Hiba történt a program futtatása közben."
    CheckInternet: "Nézd meg, hogy az internetkapcsolat megfelelően működik -e?"
    ServerError: "Olyan programot írtál, amire nem számítottunk. Ha segíteni szeretnél, küldj nekünk egy e mailt a szinttel és a programmal a hedy@felienne.com címre. Időközben próbáld ki egy kicsit másképp, és nézd meg a példákat. Köszönjük!"
    Program_too_long: "Your program takes too long to run."
HedyErrorMessages:
    Wrong Level: "Ez helyes Hedy-kód volt, de nem a megfelelő szinten. A {working_level} szint kódját írtad {original_level} szinten."
    Incomplete: "Hoppá! Elfelejtettél egy kis kódot! A(z) {line_number}. sorban, szöveget kell beírnod a {incomplete_command} mögé."
    Invalid: "{invalid_command} Nem Hedy szint {level} parancs. Erre gondoltál {guessed_command}?"
    Invalid Space: "Hoppá! Szóközzel kezdted a sort itt: {line_number}. sor. A szóközök összezavarják a számítógépet, el tudod távolítani?"
    Parse: "A kód, amit beírtál, nem érvényes Hedy kód. Hiba van a következő sorban: {location[0]}, a következő helyen: {location[1]}. Ezt írtad: {character_found}, de ez nem megengedett"
    Unquoted Text: "Légy óvatos. Ha kiíratsz egy szöveget, akkor azt idézőjelbe kell tenni. Valahol egyet elfelejtettél."
    Var Undefined: "Ki akartad íratni: {name}, de nem adtál neki értéket."
    space: "szóköz"
    comma: "vessző"
    question mark: "kérdőjel"
    newline: "új sor"
    period: "pont"
    exclamation mark: "felkiáltójel"
    dash: "kötőjel"
    star: "csillag"
    single quotes: "aposztróf"
    double quotes: "idézőjel"
    slash: "perjel"
    Has Blanks: A kódod hiányos. Tartalmaz üres helyeket, amelyeket kóddal kell helyettesíteni.
    Lonely Echo: Echo -t használtál kérdezés előtt, vagy echo-t kérdés nélkül. Először az ask utasítással kérj be adatot, majd használd az echo -t.
    Too Big: Azta! A program lenyűgöző {lines_of_code} kódsorral rendelkezik! De ezen a szinten csak {max_lines} sort dolgozhatunk fel. Csökkentsd a programot, és próbáld újra.
Auth:
    create_account: "Készíts fiókot"
    create_account_explanation: "Saját fiók birtokában mentheted a programjaidat."
    username: "Felhasználónév"
    email: "Email"
    email_repeat: "Email mégegyszer"
    password: "Jelszó"
    password_repeat: "Jelszó mégegyszer"
    birth_year: "Születési év (nem kötelező)"
    gender: "Neme (nem kötelező)"
    select: "Választ"
    female: "Nő"
    male: "Férfi"
    other: "Más"
    country: "Ország"
    subscribe_newsletter: "Iratkozz fel a hírlevélre "
    already_account: "Már van fiókod?"
    login_long: "Belépés a fiókodba"
    login: "Belépés"
    no_account: "Nincs még fiókod?"
    profile: "Profilom"
    update_profile: "Profil frissítése"
    logout: "Kilépés"
    destroy: "Véglegesen törli a fiókot "
    current_password: "Jelenlegi jelszó"
    new_password: "Új jelszó"
    repeat_new_password: "Új jelszó mégegyszer"
    change_password: "Jelszó megváltoztatása"
    are_you_sure: "Biztos vagy ebben? Ezt a műveletet nem lehet visszavonni."
    please_username: "Add meg a felhasználónevedet."
    username_three: "A felhasználónévnek legalább három karaktert kell tartalmaznia."
    username_special: "A felhaszálónévben nem lehet`:` or `@`."
    please_password: "Add meg a jelszót."
    password_six: "A jelszónak legalább hat karaktert kell tartalmaznia."
    repeat_match_email: "Az ismételt e-mail nem egyezik."
    repeat_match_password: "Az ismételt jelszó nem egyezik."
    valid_email: "Kérem adj meg érvényes email címet."
    valid_year: "Adj meg egy évet 1900 és "
    ajax_error: "Hiba történt, próbálkozz újra."
    please_username_email: "Adj meg felhasználónevet vagy email címet."
    profile_updated: "Profil frissítve."
    password_updated: "Jelszó frissítve."
    signup_success: "Siker! Kérlek lépj be :)."
    forgot_password: "Elfelejtetted a jelszavad?"
    recover_password: "Kérj jelszó-visszaállítást "
    send_password_recovery: "Küldj nekem egy jelszó-helyreállítási linket "
    sent_password_recovery: "Hamarosan kapnod kell egy e-mailt a jelszó visszaállítására vonatkozó utasításokkal."
    reset_password: "Jelszó törlése"
    password_resetted: "Jelszavadat sikeresen visszaállítottad. Kérjük jelentkezz be."
    invalid_username_password: "Érvénytelen felhasználónév/jelszó."
    invalid_username: "Érvénytelen felhasználónév."
    invalid_password: "Érvénytelen jelszó."
    invalid_reset_link: "Érvénytelen jelszó-visszaállítási link."
    exists_email: "Ez az email cím már használatban van."
    exists_username: "Ez a felhasználónév már használatban van."
<<<<<<< HEAD
    email_hello: "Szia!"
    email_goodbye: |-
        Köszönjük!
        A Hedy csapat
    email_welcome_verify_subject: "Köszöntünk a Hedy-nél"
    email_welcome_verify_body: "Hedy-fiókod sikeresen létrehozva. Üdvözlünk! nKattints erre a linkre az e-mail cím ellenőrzéséhez:"
    email_change_password_subject: "Hedy jelszavadat megváltoztattuk "
    email_change_password_body: "Hedy jelszavadat megváltoztattuk. Ha ezt te kezdeményezted, akkor minden rendben.  Ha nem te változtattad meg a jelszavadat, kérjük, azonnal lépj kapcsolatba velünk erre az e-mailre válaszolva."
    email_recover_password_subject: "A Hedy jelszó törlése"
    email_recover_password_body: "Erre a linkre kattintva új Hedy jelszót állíthatsz be. Ha nem te igényelted a jelszó visszaállítását, hagyd figyelmen kívül ezt az e-mailt."
    email_reset_password_subject: "A Hedy jelszó vissza lett állítva "
    email_reset_password_body: "Hedy jelszavadat visszaállítottad. Ha ezt te tetted, akkor minden rendben.  nHa nem változtattad meg jelszavadat, kérjük, azonnal lépj kapcsolatba velünk erre az e-mailre válaszolva."
    programming_experience: "Do you have programming experience?"
    yes: "Yes"
    no: "No"
    languages: "Which of these programming languages have you used before?"
    other_block: "Another block language"
    other_text: "Another text language"
=======
    programming_experience: "Do you have programming experience?"
    yes: "Igen"
    no: "Nem"
    ok: "OK"
    cancel: "Mégsem"
    languages: "Az alábbi programozási nyelvek közül melyiket használtad korábban?"
    other_block: "Más blokkprogramozási nyelv"
    other_text: "Más szöveges programozási nyelv"
>>>>>>> b9830804
  # Ezeket a változókat itt adjuk hozzá a kód egyszerűbbé tételéhez, de fogalmilag az felhasználói felülethez tartoznak.
    program_header: "Programjaim"
    save_prompt: "A program mentéséhez fiókkal kell rendelkezned. Szeretnél most bejelentkezni?"
    unsaved_changes: "Nem mentett programod van. El akarsz menni mentés nélkül?"
    save_success: "Siker"
    save_success_detail: "A programot sikeresen mentetted"
    share_success_detail: "A program sikeresen megosztva, a megosztási link pedig a vágólapra másolva"
    unshare_success_detail: "Program megosztása megszüntetve"
    copy_clipboard: "Sikeresen a vágólapra másolva"
    answer_question: "Addig nem futtathatod a programot, amíg nem válaszolsz a kérdésre "
<<<<<<< HEAD
    must_be_logged: "You must be logged in to save a program"
    class_name_prompt: "Please enter the name of the class"
    delete_class_prompt: "Are you sure you want to delete the class?"
    remove_student_prompt: "Are you sure you want to remove the student from the class?"
    student_classes: "My classes"
    teacher_classes: "My classes"
    create_class: "Create new class"
    delete_class: "Delete class permanently"
    class_link: "Link to join class"
    prompt_join_class: "Do you want to join this class?"
    join_class: "Join class"
    class_overview: "Class overview"
    class_join_confirmation: "You have successfully joined the class"
    last_login: "Last login"
    highest_level_reached: "Highest level reached"
    number_programs: "Number of programs"
    latest_shared_program: "Latest shared program"
    remove_student: "Remove student"
    students: "students"
    copy_class_link: "Copy link to join class"
    join_prompt: "You need to have an account to join a class. Would you like to login now?"
=======
    must_be_logged: "Be kell jelentkezned a program mentéséhez"
    class_name_prompt: "Kérlek add meg az osztály nevét"
    delete_class_prompt: "Biztos vagy benne, hogy törlöd az osztályt?"
    remove_student_prompt: "Biztos vagy benne, hogy eltávolítod a tanulót az osztályból?"
    student_classes: "Osztályaim"
    teacher_classes: "Osztályaim"
    create_class: "Új osztály létrehozása"
    rename_class: "Osztály átnevezése"
    delete_class: "Osztály végleges törlése "
    back_to_class_list: "Vissza az osztályok listájához"
    class_link: "Link az osztályhoz"
    prompt_join_class: "Ehhez az osztályhoz akarsz csatlakozni?"
    join_class: "Belépés az osztályba"
    class_overview: "Osztály áttekintés"
    class_join_confirmation: "Sikeresen csatlakoztál az osztályhoz"
    class_already_joined: "Már az osztály tagja vagy"
    goto_profile: "A profilomhoz"
    last_login: "Utolsó belépés"
    highest_level_reached: "A legnagyobb elért szint"
    number_programs: "A programok száma"
    latest_shared_program: "Utolsó megosztott program"
    remove_student: "Tanuló eltávolítása"
    students: "tanulók"
    copy_class_link: "Osztályhoz vezető link másolása"
    join_prompt: "Ahhoz, hogy részt vehess egy kurzuson, rendelkezned kell fiókkal. Szeretnél most bejelentkezni?"
    name: Név
    programs: Programok
>>>>>>> b9830804
Programs:
    recent: "Legutóbbi programjaim "
    level: "Szint"
    minutes: "percek"
    hours: "órák"
    days: "napok"
    ago-1: ""
    ago-2: "óta"
    open: "Nyitva"
    delete: "Törlés"
    delete_confirm: "Biztosan törlöd a programot?"
    share: "Megosztás"
    share_confirm: "Biztosan nyilvánosságra szeretnéd hozni a programot?"
    unshare: "Megosztás megszüntetése"
    unshare_confirm: "Biztosan priváttá kívánod tenni a programot?"
    copy_link_to_share: "Link másolása a megosztáshoz"
    no_programs: "Még nincs programod."
    write_first: "Írd meg az első programot!"<|MERGE_RESOLUTION|>--- conflicted
+++ resolved
@@ -8,13 +8,8 @@
     run_code_button: "Kód futtatása"
     read_code_label: 'Hangosan olvas'
     save_code_button: "Kód mentése"
-<<<<<<< HEAD
-    edit_code_button: "Edit code"
-    share_code_button: "Save & share code"
-=======
     edit_code_button: "Kód szerkesztése"
     share_code_button: "Mentés és kód megosztása"
->>>>>>> b9830804
     regress_button: "Menj vissza: szint"
     advance_button: "Menj tovább: szint"
     advance_step_button: "Menj a feladathoz"
@@ -33,12 +28,8 @@
     switch_to_another_adventure: |
         Válassz egy másik kalandot
     commands_title: "Parancsok"
-<<<<<<< HEAD
-    by: "by"
-=======
     by: ""
     start_quiz: Kvíz indítása
->>>>>>> b9830804
 ClientErrorMessages:
     Transpile_success: "Great job!"
     Transpile_warning: "Vigyázat!"
@@ -126,26 +117,6 @@
     invalid_reset_link: "Érvénytelen jelszó-visszaállítási link."
     exists_email: "Ez az email cím már használatban van."
     exists_username: "Ez a felhasználónév már használatban van."
-<<<<<<< HEAD
-    email_hello: "Szia!"
-    email_goodbye: |-
-        Köszönjük!
-        A Hedy csapat
-    email_welcome_verify_subject: "Köszöntünk a Hedy-nél"
-    email_welcome_verify_body: "Hedy-fiókod sikeresen létrehozva. Üdvözlünk! nKattints erre a linkre az e-mail cím ellenőrzéséhez:"
-    email_change_password_subject: "Hedy jelszavadat megváltoztattuk "
-    email_change_password_body: "Hedy jelszavadat megváltoztattuk. Ha ezt te kezdeményezted, akkor minden rendben.  Ha nem te változtattad meg a jelszavadat, kérjük, azonnal lépj kapcsolatba velünk erre az e-mailre válaszolva."
-    email_recover_password_subject: "A Hedy jelszó törlése"
-    email_recover_password_body: "Erre a linkre kattintva új Hedy jelszót állíthatsz be. Ha nem te igényelted a jelszó visszaállítását, hagyd figyelmen kívül ezt az e-mailt."
-    email_reset_password_subject: "A Hedy jelszó vissza lett állítva "
-    email_reset_password_body: "Hedy jelszavadat visszaállítottad. Ha ezt te tetted, akkor minden rendben.  nHa nem változtattad meg jelszavadat, kérjük, azonnal lépj kapcsolatba velünk erre az e-mailre válaszolva."
-    programming_experience: "Do you have programming experience?"
-    yes: "Yes"
-    no: "No"
-    languages: "Which of these programming languages have you used before?"
-    other_block: "Another block language"
-    other_text: "Another text language"
-=======
     programming_experience: "Do you have programming experience?"
     yes: "Igen"
     no: "Nem"
@@ -154,7 +125,6 @@
     languages: "Az alábbi programozási nyelvek közül melyiket használtad korábban?"
     other_block: "Más blokkprogramozási nyelv"
     other_text: "Más szöveges programozási nyelv"
->>>>>>> b9830804
   # Ezeket a változókat itt adjuk hozzá a kód egyszerűbbé tételéhez, de fogalmilag az felhasználói felülethez tartoznak.
     program_header: "Programjaim"
     save_prompt: "A program mentéséhez fiókkal kell rendelkezned. Szeretnél most bejelentkezni?"
@@ -165,29 +135,6 @@
     unshare_success_detail: "Program megosztása megszüntetve"
     copy_clipboard: "Sikeresen a vágólapra másolva"
     answer_question: "Addig nem futtathatod a programot, amíg nem válaszolsz a kérdésre "
-<<<<<<< HEAD
-    must_be_logged: "You must be logged in to save a program"
-    class_name_prompt: "Please enter the name of the class"
-    delete_class_prompt: "Are you sure you want to delete the class?"
-    remove_student_prompt: "Are you sure you want to remove the student from the class?"
-    student_classes: "My classes"
-    teacher_classes: "My classes"
-    create_class: "Create new class"
-    delete_class: "Delete class permanently"
-    class_link: "Link to join class"
-    prompt_join_class: "Do you want to join this class?"
-    join_class: "Join class"
-    class_overview: "Class overview"
-    class_join_confirmation: "You have successfully joined the class"
-    last_login: "Last login"
-    highest_level_reached: "Highest level reached"
-    number_programs: "Number of programs"
-    latest_shared_program: "Latest shared program"
-    remove_student: "Remove student"
-    students: "students"
-    copy_class_link: "Copy link to join class"
-    join_prompt: "You need to have an account to join a class. Would you like to login now?"
-=======
     must_be_logged: "Be kell jelentkezned a program mentéséhez"
     class_name_prompt: "Kérlek add meg az osztály nevét"
     delete_class_prompt: "Biztos vagy benne, hogy törlöd az osztályt?"
@@ -215,7 +162,6 @@
     join_prompt: "Ahhoz, hogy részt vehess egy kurzuson, rendelkezned kell fiókkal. Szeretnél most bejelentkezni?"
     name: Név
     programs: Programok
->>>>>>> b9830804
 Programs:
     recent: "Legutóbbi programjaim "
     level: "Szint"
