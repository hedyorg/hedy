--- conflicted
+++ resolved
@@ -17,13 +17,11 @@
     adventure: "Aventura"
     commands_title: "Comandos"
     by: "por"
-<<<<<<< HEAD
     # The following entries are for the navigation bar
     nav_start: "Home"
     nav_hedy: "Hedy"
     nav_explore: "Explore"
     nav_learn_more: "Learn more"
-=======
     start_quiz: Start quiz
     end_quiz: Quiz end
     go_to_quiz: Go to quiz
@@ -61,7 +59,6 @@
     user_not_private: This user doesn't exist or doesn't have a public profile
     retrieve_adventure: You're not allowed to view this adventure!
     no_such_adventures: This adventure doesn't exist!
->>>>>>> 3d14ce17
 ClientErrorMessages:
     Transpile_warning: "Aviso!"
     Transpile_error: "Não conseguimos executar o teu programa."
