ui:
    level_title: "Stufe"
    step_title: "Aufgabe"
    code_title: "Programm"
    docs_title: "Erklärung"
    contact: "Kontakt"
    video_title: "Videos"
    run_code_button: "Programm ausführen"
    read_code_label: "Vorlesen"
    save_code_button: "Programm speichern"
    edit_code_button: "Edit code"
    share_code_button: "Save & share code"
    regress_button: "Gehe zurück zu Stufe"
    advance_button: "Gehe zu Stufe"
    advance_step_button: "Gehe zu Aufgabe"
    try_button: "Versuchen"
    enter_text: "Gib deine Antwort hier ein..."
    enter: "Eingabe"
    assignment_header: "Aufgabe"
    show_explanation: "Zeige Erklärung"
    hide_explanation: "Verstecke Erklärung"
    hide_commands: "Hide"
    search: "Search..."
    adventure: "Abenteuer"
    switch_to_levels: "Gehe zu Levels"
    switch_to_adventures: "Gehe zu Abenteuern"
    switch_to_another_adventure: "Wähle ein anderes Abenteuer"
    commands_title: "Kommandos"
    by: "durch"
ClientErrorMessages:
    Transpile_success: "Great job!"
    Transpile_warning: "Warnung!"
    Transpile_error: "Wir konnten Ihr Hedy-Programm nicht lesen."
    Connection_error: "Wir konnten den Server nicht erreichen."
    Other_error: "Hoppla! Vielleicht haben wir einen kleinen Fehler gemacht."
    Execute_error: "Etwas ist beim Ausführen des Prgramms schiefgegangen."
    CheckInternet: "Have a look if your Internet connection is working properly?"
    ServerError: "You wrote a program we weren't expecting. If you want to help, send us an email with the level and your program at hedy@felienne.com. In the mean time, try something a little different and take another look at the examples. Thanks!"
    Program_too_long: "Your program takes too long to run."
HedyErrorMessages:
    Wrong Level: "Das war richtige Hedy-Sprache, aber nicht in der richtigen Stufe. Du hast Sprache aus Stufe {working_level} in Stufe {original_level} verwendet."
    Incomplete: "Hoppla! Du hast ein Programm-Stück vergessen! In Zeile {line_number}, musst du nach {incomplete_command} noch Text eingeben."
    Invalid: "{invalid_command} ist kein Hedy-Stufe-{level}-Befehl. Meintest du {guessed_command}?"
    Invalid Space: "Hoppla! Du hast Zeile {line_number} mit einem Leerzeichen begonnen. Leerzeichen bringen Computer durcheinander. Kannst du es entfernen?"
    Parse: "Dein Programm ist keine gültige Hedy-Sprache. In Zeile {location[0]} an Position {location[1]} ist ein kleiner Fehler."
    Unquoted Text: "Achtung. Wenn du etwas drückst, sollte der Text mit einem Anführungszeichen beginnen und enden. Du hast irgendwo einen vergessen."
    Var Undefined: "Du hast versucht {name} auszugeben, aber du hast es nicht angelegt."
    space: "ein Leerzeichen"
    comma: "ein Komma"
    question mark: "ein Fragezeichen"
    newline: "eine neue Zeile"
    period: "ein Punkt"
    exclamation mark: "ein Ausrufezeichen"
    dash: "ein Gedankenstrich"
    star: "ein Stern"
    single quotes: "ein einfaches Anführungszeichen"
    double quotes: "ein doppeltes Anführungszeichen"
    slash: "ein Querstrich"
Auth:
    create_account: "Neues Konto anlegen"
    create_account_explanation: "Dein eigenes Konto erlaubt es dir, deine Programme zu speichern."
    username: "Benutzername"
    email: "E-mail"
    email_repeat: "Wiederhole E-mail"
    password: "Passwort"
    password_repeat: "Wiederhole Passwort"
    birth_year: "Geburtjahr (optional)"
    gender: "Geschlecht (optional)"
    select: "Auswahl"
    female: "weiblich"
    male: "männlich"
    other: "divers"
    country: "Land"
    subscribe_newsletter: "Abonniere den Newsletter."
    already_account: "Hast du schon ein Konto?"
    login_long: "Melde dich mit deinem Konto an."
    login: "Anmelden"
    no_account: "Hast du noch kein Konto?"
    profile: "Mein Profil"
    update_profile: "Aktualisiere dein Profil"
    logout: "Abmelden"
    destroy: "Konto endgültig löschen"
    current_password: "Aktuelles Passwort"
    new_password: "Neues Passwort"
    repeat_new_password: "Wiederhole neues Passwort"
    change_password: "Ändere Passwort"
    are_you_sure: "Bist du sicher? Du kannst diese Aktion nicht rückgängig machen."
    please_username: "Bitte Benutzernamen eingeben"
    username_three: "Der Benutzername muss mindestens aus drei Zeichen bestehen."
    username_special: "Der Benutzername darf nicht `:` oder `@` enthalten."
    please_password: "Bitte gib ein Passwort ein."
    password_six: "Das Passwort muss aus mindestens sechs Zeichen bestehen."
    repeat_match_email: "Die wiederholte E-mail Adresse stimmt nicht mit dem ersten überein."
    repeat_match_password: "Das wiederholte Passwort stimmt nicht mit dem ersten überein."
    valid_email: "Bitte eine gültige E-mail-Adresse eingeben."
    valid_year: "Bitte ein Jahr eingeben zwischen 1900 und "
    ajax_error: "Ein Fehler ist aufgetreten. Bitte nochmal versuchen."
    please_username_email: "Bitte Benutzername oder E-mail-Adresse eingeben."
    profile_updated: "Das Profil wurde aktualisiert."
    password_updated: "Das Passwort wurde aktualisiert."
    signup_success: "Das war erfolgreich! Bitte log dich ein :)."
    forgot_password: "Passwort vergessen?"
    recover_password: "Passwort-Reset anfordern"
    send_password_recovery: "Wiederherstellungslink für Passwort versenden"
    sent_password_recovery: "Du solltest bald eine Email mit Anweisungen zum Zurücksetzen des Passworts erhalten."
    reset_password: "Passwort zurücksetzen"
    password_resetted: "Dein Passwort ist erfolgreich zurückgesetzt worden. Bitte log dich ein."
    invalid_username_password: "Benutzername/Passwort ist ungültig."
    invalid_username: "Benutzername ist ungültig."
    invalid_password: "Passwort ist ungültig."
    invalid_reset_link: "Wiederherstellungslink für Passwort ist ungültig."
    exists_email: "Diese Email-Adresse wird bereits verwendet."
    exists_username: "Dieser Benutzername wird bereits verwendet."
<<<<<<< HEAD
    email_hello: "Hallo!"
    email_goodbye: |-
        Danke!
        Das Hedy Team
    email_welcome_verify_subject: "Willkommen bei Hedy"
    email_welcome_verify_body: |-
        Dein Hedy-Konto wurde erfolgreich eingerichtet. Willkommen!
        Bitte klicke auf diesen Link um deine Email-Adresse zu bestätigen:
    email_change_password_subject: "Dein Hedy-Passwort wurde geändert"
    email_change_password_body: |-
        Dein Hedy-Passwort wurde geändert. Wenn du das veranlasst hast, ist alles in Ordnung.
        Wenn du dein Passwort nicht geändert hast, nimm bitte sofort Kontakt mit uns auf, indem du auf diese E-mail antwortest.
    email_recover_password_subject: "Setze dein Hedy Passwort zurück"
    email_recover_password_body: "Wenn du auf diesen Link klickst, kannst du ein neues Hedy-Passwort erstellen. Wenn du keine Passwort-Reset angefordert hast, ignoriere diese Email bitte."
    email_reset_password_subject: "Dein Hedy-Passwort wurde zurück gesetzt"
    email_reset_password_body: |-
        Dein Hedy-Passwort wurde zurückgesetzt. Wenn du das veranlasst hast, ist alles in Ordnung.
        Wenn du dein Passwort nicht geändert hast, nimm bitte sofort mit uns Kontakt auf, indem du auf diese E-mail antwortest.
    programming_experience: "Do you have programming experience?"
    yes: "Ja"
    no: "Nein"
=======
    programming_experience: "Do you have programming experience?"
    yes: "Ja"
    no: "Nein"
    ok: "OK"
    cancel: "Cancel"
>>>>>>> b9830804
    languages: "Which of these programming languages have you used before?"
    other_block: "Another block language"
    other_text: "Another text language"

  # These variables are added here to make the code simpler, but conceptually they belong to the UI.
    program_header: "Meine Programme"
    save_prompt: "Du brauchst ein Konto, um deine Programme zu speichern. Möchtest du dich jetzt anmelden?"
    unsaved_changes: "Du hast ein nicht gespeichertes Programm. Möchtest du es verwerfen, ohne zu speichern?"
    save_success: "Erfolgreich"
    save_success_detail: "Programm erfolgreich gespeichert"
    share_success_detail: "Program shared successfully and share link copied to clipboard"
    unshare_success_detail: "Program unshared successfully"
    copy_clipboard: "Successfully copied to clipboard"
    answer_question: "Du kannst das Programm erst ausführen, nachdem du die Frage beantwortet hast."
    must_be_logged: "You must be logged in to save a program"
    class_name_prompt: "Please enter the name of the class"
    delete_class_prompt: "Are you sure you want to delete the class?"
    remove_student_prompt: "Are you sure you want to remove the student from the class?"
    student_classes: "My classes"
    teacher_classes: "My classes"
    create_class: "Create new class"
<<<<<<< HEAD
    delete_class: "Delete class permanently"
=======
    rename_class: "Rename class"
    delete_class: "Delete class permanently"
    back_to_class_list: "Go back to list of classes"
>>>>>>> b9830804
    class_link: "Link to join class"
    prompt_join_class: "Do you want to join this class?"
    join_class: "Join class"
    class_overview: "Class overview"
    class_join_confirmation: "You have successfully joined the class"
<<<<<<< HEAD
=======
    class_already_joined: "You are already part of the class"
    goto_profile: "Go to my profile"
>>>>>>> b9830804
    last_login: "Last login"
    highest_level_reached: "Highest level reached"
    number_programs: "Number of programs"
    latest_shared_program: "Latest shared program"
    remove_student: "Remove student"
    students: "students"
    copy_class_link: "Copy link to join class"
    join_prompt: "You need to have an account to join a class. Would you like to login now?"
Programs:
    recent: "Zuletzt verwendete Programme"
    level: "Stufe"
    minutes: "Minuten"
    hours: "Stunden"
    days: "Tage"
    ago-1: "seit"
    ago-2: ""
    open: "Öffnen"
    delete: "Löschen"
    delete_confirm: "Bist du sicher, dass du das Programm löschen möchtest?"
    share: "Share"
    share_confirm: "Are you sure you want to make the program public?"
    unshare: "Unshare"
    unshare_confirm: "Are you sure you want to make the program private?"
    copy_link_to_share: "Copy link to share"
    no_programs: "Du hast noch kein Programm."
    write_first: "Schreibe dein erstes Programm!"<|MERGE_RESOLUTION|>--- conflicted
+++ resolved
@@ -111,35 +111,11 @@
     invalid_reset_link: "Wiederherstellungslink für Passwort ist ungültig."
     exists_email: "Diese Email-Adresse wird bereits verwendet."
     exists_username: "Dieser Benutzername wird bereits verwendet."
-<<<<<<< HEAD
-    email_hello: "Hallo!"
-    email_goodbye: |-
-        Danke!
-        Das Hedy Team
-    email_welcome_verify_subject: "Willkommen bei Hedy"
-    email_welcome_verify_body: |-
-        Dein Hedy-Konto wurde erfolgreich eingerichtet. Willkommen!
-        Bitte klicke auf diesen Link um deine Email-Adresse zu bestätigen:
-    email_change_password_subject: "Dein Hedy-Passwort wurde geändert"
-    email_change_password_body: |-
-        Dein Hedy-Passwort wurde geändert. Wenn du das veranlasst hast, ist alles in Ordnung.
-        Wenn du dein Passwort nicht geändert hast, nimm bitte sofort Kontakt mit uns auf, indem du auf diese E-mail antwortest.
-    email_recover_password_subject: "Setze dein Hedy Passwort zurück"
-    email_recover_password_body: "Wenn du auf diesen Link klickst, kannst du ein neues Hedy-Passwort erstellen. Wenn du keine Passwort-Reset angefordert hast, ignoriere diese Email bitte."
-    email_reset_password_subject: "Dein Hedy-Passwort wurde zurück gesetzt"
-    email_reset_password_body: |-
-        Dein Hedy-Passwort wurde zurückgesetzt. Wenn du das veranlasst hast, ist alles in Ordnung.
-        Wenn du dein Passwort nicht geändert hast, nimm bitte sofort mit uns Kontakt auf, indem du auf diese E-mail antwortest.
-    programming_experience: "Do you have programming experience?"
-    yes: "Ja"
-    no: "Nein"
-=======
     programming_experience: "Do you have programming experience?"
     yes: "Ja"
     no: "Nein"
     ok: "OK"
     cancel: "Cancel"
->>>>>>> b9830804
     languages: "Which of these programming languages have you used before?"
     other_block: "Another block language"
     other_text: "Another text language"
@@ -161,23 +137,16 @@
     student_classes: "My classes"
     teacher_classes: "My classes"
     create_class: "Create new class"
-<<<<<<< HEAD
-    delete_class: "Delete class permanently"
-=======
     rename_class: "Rename class"
     delete_class: "Delete class permanently"
     back_to_class_list: "Go back to list of classes"
->>>>>>> b9830804
     class_link: "Link to join class"
     prompt_join_class: "Do you want to join this class?"
     join_class: "Join class"
     class_overview: "Class overview"
     class_join_confirmation: "You have successfully joined the class"
-<<<<<<< HEAD
-=======
     class_already_joined: "You are already part of the class"
     goto_profile: "Go to my profile"
->>>>>>> b9830804
     last_login: "Last login"
     highest_level_reached: "Highest level reached"
     number_programs: "Number of programs"
