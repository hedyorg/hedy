--- conflicted
+++ resolved
@@ -7,11 +7,8 @@
     video_title: 'Βίντεο'
     run_code_button: 'Εκτέλεσε κώδικα'
     save_code_button: 'Αποθήκευσε κώδικα'
-<<<<<<< HEAD
     edit_code_button: "Edit code"
-=======
     share_code_button: "Save & share code"
->>>>>>> 2c48c918
     regress_button: 'Επιστροφή στο επίπεδο'
     advance_button: 'Πήγαινε στο επίπεδο'
     advance_step_button: 'Πήγαινε στην άσκηση'
