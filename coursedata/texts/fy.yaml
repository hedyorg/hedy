ui:
    level_title: "Level"
    step_title: "Opjefte"
    try_button: "Besykje"
    run_code_button: "Koade draaie"
    read_code_label: "Lês foar"
    save_code_button: "Koade bewarje"
    edit_code_button: "Koade oanpasse"
    share_code_button: "Koade bewarje & diele"
    regress_button: "Werom nei level {level}"
    advance_button: "Nei level {level}"
    developers_mode: "Developers mode"
    enter_text: "Folje hjir dyn antwurd..."
    enter: "Ynfolje"
    hide_commands: "Hide"
    search: "Search..."
    adventure: "Aventoer"
    commands_title: "Kommando's"
    by: "troch"
    start_quiz: "Nei de kwis"
<<<<<<< HEAD
    # The following entries are for the navigation bar
    nav_start: "Wolkom"
    nav_hedy: "Hedy"
    nav_explore: "Explore"
    nav_learn_more: "Mear ynfo"
=======
    end_quiz: Quiz end
    go_to_quiz: Go to quiz
    go_to_first_question: Go to question 1
    go_to_question: Go to question
    go_to_quiz_result: Go to quiz result
    retrieve_adventure: You're not allowed to view this adventure!
    no_such_adventures: This adventure doesn't exist!
    go_to_level: Go to level
    go_to_answer: Go to answer
    question: Question
    from_number_of_questions: from
    answered_correctly: answered correctly
    correct: Correct
    incorrect: Incorrect!
    attempt: Attempt
    hint: Hint?
    feedback_success: Good!
    feedback_failure: Wrong!
    correct_answer: 'The correct answer is:'
    invalid_class_link: Invalid link for joining the class.
    no_such_program: No such Hedy program!
    submit_answer: Answer question
    score: Score
    default_403: Looks like you aren't authorized...
    default_404: We could not find that page...
    default_500: Something went wrong...
    go_back_to_main: Go back to the main page
    no_such_level: No such Hedy level!
    no_such_class: No such Hedy class!
    invalid_teacher_invitation_code: The teacher invitation code is invalid. To become a teacher, reach out to hedy@felienne.com.
    page_not_found: We could not find that page!
    not_teacher: Looks like you are not a teacher!
    not_user: Looks like you are not logged in!
    not_enrolled: Looks like you are not in this class!
    retrieve_class: Only teachers can retrieve classes
    user_not_private: This user doesn't exist or doesn't have a public profile
>>>>>>> 3d14ce17
ClientErrorMessages:
    Transpile_warning: "Tink derom!"
    Transpile_error: "Dyn koade wie net hielendal goed."
    Connection_error: "Der is in ferbiningsprobleem. It leit fêst oan ús, mar miskien docht dyn internet it eefkes net."
    Other_error: "Krammele! Dat gong net goed, wy ha sels fêst in programmearflater makke."
    Execute_error: "It draaien fan de koade gong niet hielendal goed."
    CheckInternet: "Wolst eefkes kontrolearje oft dyn internet it noch wol docht?"
    ServerError: "Hast in programma skreaun dat wy net ferwachte hienen. Ast ús helpe wolst, stjoer ús dan in mailtsje mei in level en dyn programma nei hedy@felienne.com. Besykje dyn programma in bytsje oan te passen om fierder te gean en sjochris nei de foarbylden. Dankewol!"
    Empty_output: This code works but does not print anything. Add a print command to your code or use the turtle to get output.
    turtle: 🐢
    rock: ✂️, 📜, 🗻
    haunted: 🦇, 👻, 🎃
    restaurant: 🍣, 🍕, 🍔
    fortune: 🔮, ✨
    songs: 🎵,🎶
    dice: 🎲
    Transpile_success:
    -   Good job!
    -   Amazing!
    -   Well done!
    -   Excellent!
    -   You did great!
    Program_too_long: Your program takes too long to run.
    Program_repair: This could be the correct code, can you fix it?
HedyErrorMessages:
    Empty Program: "Hast in leech programma makke. Skreau koade yn it linkerfjild en besykje it openij."
    Wrong Level: "Dat wie bêste koade hear, mar net op in goeie level. Hast koade skreaun foar level {working_level} op level {original_level}."
    Incomplete: "Tink derom, bist wat koade fergetten. Op rigel {line_number} moat der efter {incomplete_command} noch tekst komme."
    Invalid: "{invalid_command} is gjin commando yn Hedy level {level}. Bedoelst {guessed_command}?"
    Invalid Space: "Heden! Rigel {line_number} begjint mei ien spaasje. Computers kinne net sa goed oer spaasjes, kinst him fuorthelje?"
    Has Blanks: "Tink der om! Dyn koade is noch net ôf. Der stiet noch leech streepke yn, dêr moat de goede koade noch stean."
    Unexpected Indentation: "Hast tefolle spaasjes foar rigel {line_number} brûkt. Der stean {leading_spaces} spaasjes, mar dat binne tefolle. Begjin in blok hieltiid mei {indent_size} spaasjes."
    Parse: "De koade dysto skreaun hast is gjin jildige Hedy-koade. Der sit in flater op rigel {location[0]}, op posysje {location[1]}. Do hast  {character_found} typt, mar dat mei op dy plak net."
    Unquoted Text: "Tink der om! Bij `print` en `ask` moat foar én en efter de tekst in oanhellingstekend komme. Bist earne ien fergetten."
    Var Undefined: "Do besykest de fariabele {name} te printen, mar dy hast gjin wearde jûn. It kin ek wêze datst it wurd {name} printen woest en oanhellingtekens fergetten bist."
    Lonely Echo: "Brûkst in `echo` foar in `ask`, as een `echo` sûnder `ask`. Freegje earst mei in `ask` om ynfier earst dy werhellest mei in `echo`."
    Too Big: "Krammele! Dyn programme is wol {lines_of_code} rigels lang! Mar... Hedy kin mar {max_lines} rigels oan yn dit level. Meitsje dyn programma wat lytser en besykje it nochris."
    space: "in spaasje"
    comma: "in komma"
    question mark: "in fraachteken"
    newline: "in enter"
    period: "in punt"
    exclamation mark: "in útropteken"
    dash: "in streepke"
    star: "in stjerke"
    single quotes: "inn hege komma"
    double quotes: "twa hege komma's"
    slash: "in skean streepke"
    Unquoted Equality Check: If you want to check if a variable is equal to multiple words, the words should be surrounded by quotation marks!
    No Indentation: You used too few spaces in line {line_number}. You used {leading_spaces} spaces, which is not enough. Start every new block with {indent_size} spaces more than the line before.
    string: text
    Unquoted Assignment: ' From this level, you need to place texts to the right of the `is` between quotes. You forgot that for the text {text}.'
    Cyclic Var Definition: The name {variable} needs to be set before you can use it on the right-hand side of the is command
    Invalid Argument: You cannot use the command {command} with {invalid_argument} . Try changing {invalid_argument} to {allowed_types}.
    Invalid Argument Type: You cannot use the command {command} with {invalid_argument} because it is {invalid_type}. Try changing {invalid_argument} to {allowed_types}.
    Invalid Type Combination: You cannot use {invalid_argument} and {invalid_argument_2} in {operation} because one is {invalid_type} and the other is {invalid_type_2}. Try changing {invalid_argument} to {invalid_type_2} or {invalid_argument_2} to {invalid_type}.
    Unsupported Float: Non-integer numbers are not supported yet but they will be in a few levels. For now change {value} to an integer.
    Locked Language Feature: You are using {concept}! That is awesome, but {concept} is not unlocked yet! It will be unlocked in a later level.
    Missing Command: It looks like you forgot to use a command on line {line_number}.
    ask_needs_var: "Starting in level 2, ask needs to be used with a variable and quotation marks. Example: name is ask 'What are you called?'"
    echo_out: "Starting in level 2 echo is no longer needed. You can repeat an answer with ask and print now. Example: name is ask 'What are you called?' print 'hello' name"
    nested blocks: a block in a block
    or: or
    number: a number
    integer: a number
    float: a number
    list: a list
    input: input from ask
Auth:
    create_account: "Meitsje in akkount"
    create_account_explanation: "Mei in akkount kinst dyn programma's bewarje."
    username: "Brûkersnamme"
    email: "Email"
    email_repeat: "Werhelje dyn email"
    password: "Wachtwurd"
    password_repeat: "Werhelje dyn wachtwurd"
    birth_year: "Bertejier (net ferplichte)"
    gender: "Geslacht (net ferplichte)"
    select: "Kies"
    female: "Famke"
    male: "Jonge"
    other: "Oars"
    country: "Lân wêrst wennest"
    subscribe_newsletter: "Ynskreaue foar de nijsbrief"
    already_account: "Hast al in akkount?"
    login_long: "Ynlogge"
    login: "Log yn"
    no_account: "Noch gjin akkount?"
    profile: "Myn profyl"
    update_profile: "Dyn profyl bywurkje"
    logout: "Log út"
    destroy: "Dyn akkount fuortsmite"
    current_password: "wachtwurd"
    new_password: "Nij wachtwurd"
    repeat_new_password: "Werhelje nije wachtwurd"
    change_password: "Feroarje wachtwurd"
    are_you_sure: "Bisto wis? Kinst dit net mear weromdraaie."

    #Sign up validation
    username_three: "Dyn brûkersnamme moat teminsten 3 tekens hawwe."
    username_invalid: "Je gebruikersnaam is ongeldig"
    username_special: "Der mei gjin `:` as`@` yn dyn brûkersnamme sitte."
    please_language: "Selecteer een voorkeurstaal."
    please_password: "Folje in wachtwurd yn."
    password_invalid: "Je wachtwoord is ongeldig"
    password_six: "Dyn wachtwurd moat teminsten 6 letters hawwe."
    repeat_match_email: "De emailadressen binne net itselde."
    repeat_match_password: "De wachtwurden binne net itselde."
    email_invalid: "Folje inn jildich emailadres yn."
    year_invalid: "It jier moat letter wêze as 1900 en "
    language_invalid: "Please select a valid language"
    gender_invalid: "Please select a valid gender, choose (Female, Male, Other)"
    experience_invalid: "Please select a valid experience, choose (Yes, No)"
    programming_invalid: "Please select a valid programming language"
    ajax_error: "Der gong wat mis, besykje it nochris."

    please_username_email: "Folje in brûkersnamme as emailadres yn."
    profile_updated: "Dyn profyl is oanpast."
    password_updated: "Dyn wachtwurd is oanpast."
    signup_success: "Slagge! No kinst ynlogge :)."
    forgot_password: "Bist dyn wachtwurd fergetten?"
    recover_password: "Freegje in nij wachtwurd oan."
    send_password_recovery: "Stjoer my in link om in nij wachtwurd te kiezen"
    sent_password_recovery: "Do krijst sa in emailtsje wêrt yn útlein wurdt hoest in nij wachtwurd kieze kinst."
    reset_password: "Dyn wachtwurd resette"
    password_resetted: "Dyn wachtwurd is reset. Kinst no ynlogge."
    invalid_username_password: "Unjildige brûkersnamme as wachtwurd."
    invalid_reset_link: "Unjildige ink foar in resettten fan dyn wachtwurd."
    exists_email: "Dat emailadres wurd al brûkt."
    exists_username: "Dy brûkersnamme hat in oar al."
    programming_experience: "Hasto al ris programmearre?"
    yes: "Ja"
    no: "Nee"
    ok: "OK"
    cancel: "Ofbrekke"
    languages: "Hokker programmeartaal hasto wolris brûkt?"
    other_block: "In oare blokkentaal"
    other_text: "In oare teksttaal"

  # These variables are added here to make the code simpler, but conceptually they belong to the UI.
    program_header: "Myn programma's"
    save_prompt: "Do hast in akkount nedich om dyn programma's te bewarjen. Wolst no ynlogge?"
    unsaved_changes: "Dyn programma is net bewarre. Wolst fuortgean sûnder it te bewarjen?"
    save_success: "Slagge!"
    save_success_detail: "Dyn programma is bewarre"
    share_success_detail: "It programma is dield"
    unshare_success_detail: "It programma wurd net mear dield"
    copy_link_to_share: "Diellink kopiëare"
    copy_clipboard: "Nei it klemboerd kopiëerd"
    answer_question: "Kinst it programma net draaie oant datst de fraach beantwurde hast."
    must_be_logged: "Moatst ynlogd wêze om in programma te bewarjen"
    class_name_prompt: "Graach de namme fan de klas ynfiere"
    delete_class_prompt: "Witst seker datst de klas fuortsmite wolst?"
    remove_student_prompt: "Witst seker datst de learling út de klas fuorthelje wolst?"
    student_classes: "Myn lessen"
    teacher_classes: "Myn klassen"
    name: "Namme"
    create_class: "Nij klas meitsje"
    rename_class: "Klas omneame"
    delete_class: "Klas fuortsmite"
    back_to_teachers_page: "Go back to teachers page"
    class_link: "Link om oan de klas mei te dwaan"
    prompt_join_class: "Wolst oan dizze klas meidwaan?"
    join_class: "Meidwaan mei klas"
    class_overview: "Klasseoersjoch"
    class_join_confirmation: "Dochst mei oan de klas"
    class_already_joined: "Dochst al mei oan de klas"
    goto_profile: "Nei myn profyl"
    last_login: "Lêst ynlogd"
    highest_level_reached: "Heechste level berikke"
    number_programs: "Tal programma's"
    latest_shared_program: "Lêste dielde programma"
    remove_student: "Learling fuorthelje"
    students: "learlingen"
    copy_class_link: "Link om oan de klas mei te dwaan kopiëare"
    join_prompt: "Hast in akkount nedich om oan in klas meidwaan te kinnen. Wolst no ynlogge?"
    preferred_language: Preferred language
    set_preferred_lang: Hedy now supports preferred user languages. You can set one for your profile in "My profile"
    public_profile_visit: You can visit your public profile! Click
    public_profile_link: here
    translate_error: Something went wrong while translating the code. Try running the code to see if it has an error. Code with errors can not be translated.
    class_name_empty: You didn't enter a class name!
    class_name_duplicate: You already have a class with this name!
    invite_date: Invite date
    sent_by: This invitation is sent by
    my_messages: My messages
    remove: Remove
    select_own_adventures: Select own adventures
    reset_adventure_prompt: Are you sure you want to reset all selected adventures?
    preferred_keyword_language: Preferred keyword language
    account_overview: Account overview
    explore_programs: Explore programs
    profile_picture: Profile picture
    personal_text: Personal text
    your_personal_text: Your personal text...
    image_invalid: Your image is invalid
    adventure_length: Your adventure has to be at least 20 characters
    teacher_invitation_require_login: To set up your profile as a teacher we will need you to log in. If you don't have an account, please create one.
    update_public: Update public profile
    self_removal_prompt: Are you sure you want to leave this class?
    customize_class: Customize class
    student_already_in_class: This student is already in your class
    student_already_invite: This student already has a pending invitation
    adventure_prompt: Please enter the name of the adventure
    enter_password: Enter a new password for
    password_change_prompt: Are you sure you want to change this password?
    password_change_not_allowed: You're not allowed to change the password of this user
    password_change_success: Password of your student is successfully changed
    save: Save
    programs: Programs
    page: page
    class_customize_success: Class successfully customized.
    opening_dates: Opening dates
    directly_available: Directly open
    add: Add
    accounts: Accounts
    select_class: Select class
    reset_view: Reset
    passwords_six: All passwords need to be six characters or longer.
    adventure: Adventure
    my_adventures: My adventures
    level: Level
    adventure_terms: I agree that my adventure might be made publicly available on Hedy.
    preview: Preview
    last_update: Last update
    view: View
    is_teacher: Would you like to apply for a teacher's account?
    agree_with: I agree to the
    privacy_terms: privacy terms
    agree_third_party: I consent to being contacted by partners of Leiden University with sales opportunities (optional)
    settings: My personal settings
    account: My account
    explore_explanation: "On this page you can look through programs created by other Hedy users. You can filter on both a Hedy level and adventure.\nClick on \"View program\" to open a program and run it. Programs with a red header contain a mistake. You can still open the program, but running it will result in an error. You can of course try to fix it!\nIf the creator has a public profile you can click their username to visit their profile. There you will find all their shared programs and much more!\n"
    statistics: My statistics
    public_profile: Public profile
    favourite_program: Favourite program
    leave_class: Leave class
    for_teachers: For teachers
    keyword_language_invalid: Please select a valid keyword language (select English or your own language)
    agree_invalid: You have to agree with the privacy terms
    token_invalid: Your token is invalid
    teacher_invalid: Your teacher value is invalid
    personal_text_invalid: Your personal text is invalid
    favourite_program_invalid: Your favourite program is invalid
    adventure_id_invalid: This adventure id is invalid
    adventure_name_invalid: This adventure name is invalid
    level_invalid: This Hedy level in invalid
    content_invalid: This adventure is invalid
    public_invalid: This agreement selection is invalid
    adventure_duplicate: You already have an adventure with this name
    adventure_updated: The adventure has been updated!
    profile_updated_reload: Profile updated, page will be re-loaded.
    public_profile_updated: Public profile updated.
    server_error: Something went wrong on our end. Could you please try again? If the problem persists, please let us know.
    my_achievements: My achievements
    achievements: achievements
    last_achievement: Last earned achievement
    achievement_earned: You've earned an achievement!
    teacher_welcome: Welcome to Hedy! Your are now the proud owner of a teachers account which allows you to create classes and invite students.
    explore: Explore
    overwrite_warning: You already have a program with this name, saving this program will overwrite the old one. Are you sure?
    must_be_shared: Your program must be shared before you're allowed to submit it
    delete_confirm: Are you sure you want to delete the program?
    delete_success: Program deleted successfully
    favourite_confirm: Are you sure you want to set this program as your favourite?
    favourite_success: Your program is set as favourite
    delete_public: Delete public profile
    invite_student: Invite student
    pending_invites: Pending invites
    remove_invite: Remove invite
    invite_prompt: Enter a username
    delete_invite_prompt: Are you sure you want to remove this class invitation?
    student_not_existing: This username doesn't exist
    invite_message: You have received an invitation to join class
    delete_invite: Delete invitation
    create_adventure: Create adventure
    username_empty: You didn't enter an username!
    adventure_empty: You didn't enter an adventure name!
    update_adventure_prompt: Are you sure you want to update this adventure?
    delete_adventure_prompt: Are you sure you want to remove this adventure?
    back_to_class: Go back to class
    amount_programs: Saved programs
    visible_columns: Visible columns
    class_stats: Show class statistics
    remove_customizations_prompt: Are you sure you want to remove this class their customizations?
    customization_deleted: Customizations successfully deleted.
    no_customizations: There are not (yet) customizations for this class
    select_levels: Select levels
    select_adventures: Select adventures
    reset_adventures: Reset selected adventures
    remove_customization: Remove customization
    other_settings: Other settings
    option: Option
    mandatory_mode: Mandatory developer's mode
    hide_cheatsheet: Hide cheatsheet
    opening_date: Opening date
    create_student_accounts: Create student accounts
    create_accounts: Create multiple accounts
    create: Create accounts
    create_accounts_prompt: Are you sure you want to create these accounts?
    no_accounts: There are no accounts to create.
    unique_usernames: All usernames need to be unique.
    unique_emails: All mail addresses need to be unique.
    class_invalid: This class id is invalid.
    usernames_exist: One or more usernames is already in use.
    emails_exist: One or more mail addresses is already in use.
    accounts_created: Accounts where successfully created.
    accounts_intro: "On this page you can create accounts for multiple students at the same time. It is also possible to directly add them to one of your classes.\nBy pressing the green + on the bottom right of the page you can add extra rows. You can delete a row by pressing the corresponding red cross.\nMake sure no rows are empty when you press \"Create accounts\". Please keep in mind that every username and mail address needs to be unique and the password needs to be <b>at least</b> 6 characters.\n"
    customize_adventure: Customize adventure
    general_settings: General settings
    adventure_exp_1: 'Type your adventure of choice on the right-hand side. After creating your adventure you can include it in one of your classes under "customizations". If you want to include a command in your adventure please use code anchors like this:'
    adventure_exp_2: 'If you want to show actual code snippets, for example to give student a template or example of the code. Please use pre anchors like this:'
    adventure_exp_3: You can use the "preview" button to view a styled version of your adventure. To view the adventure on a dedicated page, select "view" from the teachers page.
    template_code: "This is the explanation of my adventure!\n\nThis way I can show a command: <code>print</code>\n\nBut sometimes I might want to show a piece of code, like this:\n<pre>\nask What's your name?\necho so your name is \n</pre>"
Programs:
    recent: "Myn programma's"
    level: "Level"
    minutes: "minuten"
    hours: "oeren"
    days: "dagen"
    ago-1: ""
    ago-2: "lyn"
    open: "Iepenje"
    delete: "Fuortsmite"
    delete_confirm: "Witst seker datst it programme fuortsmite wolst?"
    share: "Diele"
    share_confirm: "Witst seker datst it programma foar elkenien sichtber meitsje wolst?"
    unshare: "Dieljen stoppe"
    unshare_confirm: "Witst seker datst it programma wer privee meitsje wolst?"
    no_programs: "Noch gjin programma's."
    write_first: "Skreau dyn earste programma!"
    view_program: View program
    title: Title
    created: When created
    last_edited: Last edited
    creator: Creator
    submit_program: Submit
    submit_warning: Are you sure you want to submit this program?
    submitted_header: This is a submitted program and can't be altered
    amount_created: programs created
    amount_saved: programs saved
    amount_submitted: programs submitted
    no_shared_programs: has no shared programs...
    public_profile_info: By selecting this box I make my profile visible for everyone. Be careful not to share personal information like your name or home address, because everyone will be able to see it!
    search: Search
Landing_page:
    story_text: Make your own story
    welcome: Welcome
    intro_text: "Welcome to the wonderful world of Hedy! Here you can learn to program in small steps, without unnecessary complicated stuff.\nWe start easy at level 1, and slowly build towards bigger and more complex programs!\n\nChoose one of the options below to get started."
    start_programming: Start programming
    create_class: Create a new class
    read_docs: Learn more about Hedy
    create_class_text: Group your students into classes and change the content for each class
    read_docs_text: Visit our teacher's manual for lesson plans and common mistakes by students
    general_text: Start with level 1 explanations
    turtle_text: Make a drawing with code<|MERGE_RESOLUTION|>--- conflicted
+++ resolved
@@ -18,13 +18,11 @@
     commands_title: "Kommando's"
     by: "troch"
     start_quiz: "Nei de kwis"
-<<<<<<< HEAD
     # The following entries are for the navigation bar
     nav_start: "Wolkom"
     nav_hedy: "Hedy"
     nav_explore: "Explore"
     nav_learn_more: "Mear ynfo"
-=======
     end_quiz: Quiz end
     go_to_quiz: Go to quiz
     go_to_first_question: Go to question 1
@@ -61,7 +59,6 @@
     not_enrolled: Looks like you are not in this class!
     retrieve_class: Only teachers can retrieve classes
     user_not_private: This user doesn't exist or doesn't have a public profile
->>>>>>> 3d14ce17
 ClientErrorMessages:
     Transpile_warning: "Tink derom!"
     Transpile_error: "Dyn koade wie net hielendal goed."
