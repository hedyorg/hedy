ui:
    level_title: "Level"
    step_title: "Opdracht"
    code_title: "Code"
    docs_title: "Uitleg"
    contact: "Contact"
    video_title: "Video's"
    try_button: "Probeer"
    run_code_button: "Voer de code uit"
    read_code_label: "Lees voor"
    save_code_button: "Code opslaan"
    edit_code_button: "Pas de code aan"
    share_code_button: "Code opslaan & delen"
    regress_button: "Ga terug naar level"
    advance_button: "Ga naar level"
    advance_step_button: "Ga naar opdracht"
    enter_text: "Vul hier je antwoord in..."
    enter: "Invullen"
    assignment_header: "Opdracht"
    show_explanation: "Toon uitleg"
    hide_explanation: "Verberg uitleg"
    hide_commands: "Verbergen"
    search: "Zoeken..."
    adventure: "Avontuur"
    switch_to_levels: "Stop avonturenmodus"
    switch_to_adventures: "Ga naar avonturenmodus"
    switch_to_another_adventure: "Kies een ander avontuur"
    commands_title: "Commando's"
    by: "door"
    start_quiz: "Naar de quiz"
    invalid_teacher_invitation_code: "Deze leerkrachtenuitnodigingscode is niet geldig. Als je een nieuwe uitnodiging nodig hebt, neem dan contact op met hedy@felienne.com"
    page_not_found: "We konden deze pagina niet vinden!"
ClientErrorMessages:
    Transpile_success: "Geweldig gedaan!"
    Transpile_warning: "Let op!"
    Transpile_error: "We konden je code niet goed lezen."
    Connection_error: "We konden niet goed met de server praten."
    Other_error: "Oeps! Misschien hebben wij een klein programmeerfoutje gemaakt."
    Execute_error: "Er ging iets fout bij het uitvoeren van het programma."
    Empty_output: "Deze code werkt wel, maar print niks. Voeg een print commando toe aan je code of gebruik de schildpad om output te krijgen."
    CheckInternet: "Controleer even of je internetverbinding het nog doet?"
    ServerError: "Je hebt een programma geschreven dat we niet verwacht hadden. Als je wilt helpen, stuur ons dan een mailtje met het level en je programma op hedy@felienne.com. Probeer om verder te gaan je programma een beetje aan te passen en kijk nog eens goed naar de voorbeelden. Bedankt!"
    Program_too_long: "Your program takes too long to run."
HedyErrorMessages:
    Empty Program: "Je hebt een leeg programma gemaakt. Typ Hedy code in het linkerveld en probeer het opnieuw."
    Wrong Level: "Dat was goede code hoor, maar niet op het goede level. Je schreef een {offending_keyword} voor level {working_level}. Tip: {tip}"
    Incomplete: "Let op, je bent een stukje code vergeten. Op regel {line_number} moet er achter {incomplete_command} nog tekst komen."
    Invalid: "{invalid_command} is geen commando in Hedy level {level}. Bedoelde je {guessed_command}?"
    Invalid Space: "Oeps! Regel {line_number} begint met een spatie. Computers kunnen niet zo goed tegen spaties, kun je 'm weghalen?"
    Has Blanks: "Let op! Jouw code is nog niet compleet. Er staat nog een laag streepje in, daar moet jij de juiste code nog invullen."
<<<<<<< HEAD
    No Indentation: "Je hebt te weinig spaties voor regel {line_number} gebruikt. Er staan {leading_spaces} spaties, maar dat is te weinig. Begin een blok steeds met {indent_size} meer spaties dan de regel ervoor."
    Unexpected Indentation: "Je hebt te veel spaties voor regel {line_number} gebruikt. Er staan {leading_spaces} spaties, maar dat is te veel. Begin een blok steeds met {indent_size} spaties."
=======
    Unexpected Outdentation: "Je hebt te weinig spaties voor regel {line_number} gebruikt. Er staan {leading_spaces} spaties, maar dat is te weinig. Begin een blok steeds met {indent_size} spaties dan de regel ervoor."
    No Indentation: "Je hebt te veel spaties voor regel {line_number} gebruikt. Er staan {leading_spaces} spaties, maar dat is te veel. Begin een blok steeds met {indent_size} spaties."
>>>>>>> eac0bebc
    Parse: "De code die jij intypte is geen geldige Hedy code. Er zit een foutje op regel {location[0]}, op positie {location[1]}. Jij typte {character_found}, maar dat mag op die plek niet."
    Unquoted Text: "Let op! Bij print en ask moet voor én achter de tekst een aanhalingsteken komen. Jij bent er ergens eentje vergeten."
    Unquoted Assignment: "Let op. Vanaf dit level moet je tekst rechts van de `is` tussen aanhalingstekens zetten. Jij bent dat vergeten voor de tekst {text}."
    Var Undefined: "Je probeert de variabele {name} te printen, maar die heb je niet ingesteld. Het kan ook zijn dat je het woord {name} wilde printen en aanhalingstekens vergeten bent."
    Lonely Echo: "Je gebruikt een echo voor een ask, of een echo zonder een ask. Vraag eerst met een ask om invoer voordat je die herhaalt met een echo."
    Too Big: "Wow! Jouw programma is wel {lines_of_code} regels lang! Maar... wij kunnen maar {max_lines} regels aan in dit level. Maak je programma wat kleiner en probeer het nog eens."
    Required Argument Type: "Je kan {command} niet gebruiken met {variable} omdat {variable} geen {required_type} is."
    Invalid Argument Type: "Je kan {command} niet gebruiken met {invalid_type}{invalid_argument}. Je kan {command} wel gebruiken met {allowed_types}."
    Unsupported Float: "Helaas, Hedy ondersteunt nog geen kommagetallen. Verander {value} in een geheel getal."
    Locked Language Feature: "In jouw programma zit {concept}! Goed gedaan! Maar {concept} is nog niet beschikbaar. Dat komt in een later level."
    ask_needs_var: "Vanaf level 2 hoort ask met een variabele ervoor en aanhalingstekens. Bijv: naam is ask 'Hoe heet jij?'"
    echo_out: "Vanaf level 2 heb je geen echo meer nodig! Je kunt een variabele gebruiken om iets te herhalen. Voorbeeld: naam is ask 'Hoe heet jij?' print 'hallo' naam"
    space: "een spatie"
    comma: "een komma"
    question mark: "een vraagteken"
    newline: "een enter"
    period: "een punt"
    exclamation mark: "een uitroepteken"
    dash: "een streepje"
    star: "een sterretje"
    single quotes: "een hoge komma"
    double quotes: "twee hoge komma's"
    slash: "een schuin streepje"
    string: "tekst"
    nested blocks: "een blok in een blok"
    or: "of"
    number: "een getal"
    list: "een lijstje"
Auth:
    create_account: "Maak een account"
    create_account_explanation: "Met een account kun je je programma's opslaan."
    username: "Gebruikersnaam"
    email: "Email"
    email_repeat: "Herhaal je email"
    password: "Wachtwoord"
    password_repeat: "Herhaal je wachtwoord"
    birth_year: "Geboortejaar (optioneel)"
    gender: "Geslacht (optioneel)"
    select: "Kies"
    female: "Meisje"
    male: "Jongen"
    other: "Anders"
    country: "Land waarin je woont (optioneel)"
    is_teacher: "Ben je leerkracht? Selecteer dit veld om een leerkrachtenaccount aan te vragen"
    subscribe_newsletter: "Schrijf je in voor de nieuwsbrief"
    already_account: "Heb je al een account?"
    login_long: "Inloggen"
    login: "Log in"
    no_account: "Nog geen account?"
    profile: "Mijn profiel"
    update_profile: "Update je profiel"
    logout: "Log uit"
    destroy: "Verwijder je account"
    current_password: "Huidige wachtwoord"
    new_password: "Nieuw wachtwoord"
    repeat_new_password: "Herhaal nieuw wachtwoord"
    change_password: "Verander wachtwoord"
    are_you_sure: "Weet je het zeker? Je kunt dit niet meer ongedaan maken."
    please_username: "Kies een gebruikersnaam."
    username_three: "Je gebruikersnaam moet minstens 3 tekens hebben."
    username_special: "Er mag geen `:` of `@` in je gebruikersnaam zitten."
    please_password: "Vul een wachtwoord in."
    password_six: "Je wachtwoord moet minstens 6 letters hebben."
    repeat_match_email: "De emails zijn niet hetzelfde."
    repeat_match_password: "De wachtwoorden zijn niet hetzelfde."
    valid_email: "Vul een geldig email in."
    valid_year: "Het jaar moet later zijn dan 1900 en "
    ajax_error: "Er is een fout opgetreden, probeer het nog eens."
    please_username_email: "Vul een gebruikersnaam of email adres in."
    profile_updated: "Je profiel is aangepast."
    password_updated: "Je wachtwoord is aangepast."
    signup_success: "Gelukt! Nu kun je inloggen :)."
    forgot_password: "Ben je je wachtwoord vergeten?"
    recover_password: "Vraag een nieuw wachtwoord aan."
    send_password_recovery: "Stuur me een link om een nieuw wachtwoord te kiezen"
    sent_password_recovery: "Je krijgt zo een mailtje met informatie over hoe je een nieuw wachtwoord kiest."
    reset_password: "Reset je wachtwoord"
    password_resetted: "Je wachtwoord is gereset. Je kunt nu inloggen."
    invalid_username_password: "Ongeldige gebruikersnaam/wachtwoord combinatie."
    invalid_username: "Ongeldige gebruikersnaam."
    invalid_password: "Ongeldige wachtwoord."
    invalid_reset_link: "Ongeldige reset wachtwoord link."
    exists_email: "Dat emailadres is al in gebruik."
    exists_username: "Die gebruikersnaam is al in gebruik."
    programming_experience: "Heb jij al eerder geprogrammeerd?"
    yes: "Ja"
    no: "Nee"
    ok: "OK"
    cancel: "Cancel"
    languages: "Welke programmeertaal heb je wel eens gebruikt?"
    other_block: "Een andere blokkentaal"
    other_text: "Een andere teksttaal"
    teacher_invitation_require_login: "Om je leerkrachtenaccount te activeren moet je eerst inloggen. Als je nog geen account hebt, maak dan eerst een account aan."
    teacher_welcome: "Welkom bij Hedy! Jouw account is omgezet naar een leerkrachtenaccount. Je kan nu klassen maken en er leerlingen in uitnodigen."


  # These variables are added here to make the code simpler, but conceptually they belong to the UI.
    program_header: "Mijn programma's"
    save_prompt: "Je moet een account hebben om je programma op te slaan. Wil je nu inloggen?"
    unsaved_changes: "Jouw programma is niet opgeslagen. Wil je weggaan zonder het op te slaan?"
    save_success: "Gelukt!"
    save_success_detail: "Je programma is opgeslagen"
    share_success_detail: "Programma delen gelukt. Je kan de link nu plakken"
    unshare_success_detail: "Programma wordt niet meer gedeeld"
    copy_clipboard: "Link succesvol gekopieerd"
    answer_question: "Je kunt het programma pas uitvoeren als je de vraag hebt beantwoord."
    must_be_logged: "Je moet ingelogd zijn om een programma op te slaan"
    class_name_prompt: "Vul de naam in van de klas"
    delete_class_prompt: "Weet je zeker dat je deze klas wilt verwijderen?"
    remove_student_prompt: "Weet je zeker dat je deze leerling uit de klas wilt verwijderen?"
    student_classes: "Mijn klassen"
    teacher_classes: "Mijn klassen"
    name: "Naam"
    create_class: "Maak nieuwe klas"
    rename_class: "Hernoem klas"
    delete_class: "Klas permanent verwijderen"
    back_to_class_list: "Ga terug naar klassen overzicht"
    class_link: "Link voor inschrijven klas"
    prompt_join_class: "Wil je je inschrijven voor deze klas?"
    join_class: "Inschrijven voor klas"
    class_overview: "Klas overzicht"
    class_join_confirmation: "Je hebt je ingeschreven voor deze klas"
    class_already_joined: "Je zit al in deze klas"
    goto_profile: "Ga naar mijn profiel"
    last_login: "Laatste login"
    highest_level_reached: "Hoogste level gehaald"
    number_programs: "Aantal programma's"
    latest_shared_program: "Laatst gedeelde programma"
    remove_student: "Leerling verwijderen"
    students: "leerlingen"
    copy_class_link: "Kopieer link om in te schrijven voor de klas"
    join_prompt: "Je hebt een account nodig om je voor een klas in te schrijven. Wil je inloggen?"
Programs:
    recent: "Mijn programma's"
    level: "Level"
    title: "Titel"
    created: "Wanneer gemaakt"
    minutes: "minuten"
    hours: "uur"
    days: "dagen"
    ago-1: ""
    ago-2: "geleden"
    open: "Openen"
    delete: "Verwijderen"
    delete_confirm: "Weet je zeker dat je het programma wil verwijderen?"
    share: "Share"
    share_confirm: "Weet je zeker dat je het programma openbaar wilt maken?"
    unshare: "Unshare"
    unshare_confirm: "Weet je zeker dat je het programma prive wilt maken?"
    copy_link_to_share: "Kopieer link voor delen"
    no_programs: "Nog geen programma's."
    write_first: "Schrijf je eerste programma!"<|MERGE_RESOLUTION|>--- conflicted
+++ resolved
@@ -48,13 +48,8 @@
     Invalid: "{invalid_command} is geen commando in Hedy level {level}. Bedoelde je {guessed_command}?"
     Invalid Space: "Oeps! Regel {line_number} begint met een spatie. Computers kunnen niet zo goed tegen spaties, kun je 'm weghalen?"
     Has Blanks: "Let op! Jouw code is nog niet compleet. Er staat nog een laag streepje in, daar moet jij de juiste code nog invullen."
-<<<<<<< HEAD
     No Indentation: "Je hebt te weinig spaties voor regel {line_number} gebruikt. Er staan {leading_spaces} spaties, maar dat is te weinig. Begin een blok steeds met {indent_size} meer spaties dan de regel ervoor."
     Unexpected Indentation: "Je hebt te veel spaties voor regel {line_number} gebruikt. Er staan {leading_spaces} spaties, maar dat is te veel. Begin een blok steeds met {indent_size} spaties."
-=======
-    Unexpected Outdentation: "Je hebt te weinig spaties voor regel {line_number} gebruikt. Er staan {leading_spaces} spaties, maar dat is te weinig. Begin een blok steeds met {indent_size} spaties dan de regel ervoor."
-    No Indentation: "Je hebt te veel spaties voor regel {line_number} gebruikt. Er staan {leading_spaces} spaties, maar dat is te veel. Begin een blok steeds met {indent_size} spaties."
->>>>>>> eac0bebc
     Parse: "De code die jij intypte is geen geldige Hedy code. Er zit een foutje op regel {location[0]}, op positie {location[1]}. Jij typte {character_found}, maar dat mag op die plek niet."
     Unquoted Text: "Let op! Bij print en ask moet voor én achter de tekst een aanhalingsteken komen. Jij bent er ergens eentje vergeten."
     Unquoted Assignment: "Let op. Vanaf dit level moet je tekst rechts van de `is` tussen aanhalingstekens zetten. Jij bent dat vergeten voor de tekst {text}."
