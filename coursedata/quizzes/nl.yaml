levels:
    1:
        1:
            question_text: "Wat is de naam van de programmeertaal die je hier leert ?"
            code: "..."
            mp_choice_options:
            -   option_text: "Hedy"
                feedback: "Goed zo !"
            -   option_text: "Heddy"
                feedback: "Deze is het niet !"
            -   option_text: "Haydie"
                feedback: "Deze is het niet !"
            -   option_text: "Henk"
                feedback: "Deze is het niet !"
            -   option_text: "Haydie2"
                feedback: "Deze is het niet !"
            -   option_text: "Henk2"
                feedback: "Deze is het niet !"
            correct_answer: "A"
            hint: "We beginnen met een simpele vraag."
            question_score: '10'
        2:
            question_text: "Welk commando moet je invullen op de streepjes om Hallo ! laten verschijnen in je uitvoerscherm ?"
            code: "_?_ Hallo !"
            mp_choice_options:
            -   code: "echo"
                feedback: "Met echo herhaal je een antwoord..."
            -   code: "print"
                feedback: "Goed ! Met print kun je tekst printen !"
            -   code: "hello"
                feedback: "Hello is geen commando, probeer het nog eens..."
            -   code: "ask"
                feedback: "Met ask kun je een vraag stellen..."
            correct_answer: "B"
            hint: "_?_ Hello world !"
            question_score: '10'
        3:
            question_text: "Hoe vraag je: Wat is je lievelingskleur ?"
            code: "..."
            mp_choice_options:
            -   code: "print Wat is je lievelingskleur ?"
                feedback: "Met print print je iets"
            -   code: "ask print Wat is je lievelingskleur ?"
                feedback: "Ask en print is dubbelop, je hebt maar één commando nodig."
            -   code: "ask Wat is je lievelingskleur ?"
                feedback: "Goed zo !"
            -   code: "echo Wat is je lievelingskleur ?"
                feedback: "Echo herhaalt het antwoord."
            correct_answer: "C"
            hint: "Het Engelse woord voor vragen is ask"
            question_score: '10'
        4:
            question_text: "Wat is er mis met deze code ?"
            code: |-
                Hoi ik ben Hedy !
                ask Wie ben jij ?
                echo Hoi...
            mp_choice_options:
            -   option_text: "print in regel 1 mist."
                feedback: "Goedzo !"
            -   option_text: "ask in regel 2 is fout gespeld, het moet aks zijn."
                feedback: "Ask is goed gespeld."
            -   option_text: "echo is geen commando in level 1,"
                feedback: "Echo is goed, er is een ander foutje"
            -   option_text: "Niets ! De code is goed !"
                feedback: "Er zit een foutje in, kijk goed !"
            correct_answer: "A"
            hint: "Er mist een commando in het begin van de code"
            question_score: '10'
        5:
            question_text: "Welk commando mist in regel 2?"
            code: |-
                ask Wat is jouw lievelingsdier ?
                _?_ Dus jouw lievelingsdier is...
            mp_choice_options:
            -   code: "print"
                feedback: "Je wilt dat in regel 2 het antwoord herhaald wordt..."
            -   code: "ego"
                feedback: "ego is geen commando, probeer het nog eens..."
            -   code: "ask"
                feedback: "Met ask kun je een vraag stellen..."
            -   code: "echo"
                feedback: "Goedzo !"
            correct_answer: "D"
            hint: "Met 'ask' kun je iets vragen"
            question_score: '10'
        6:
            question_text: "Wat is er mis met deze code ?"
            code: |-
                print Hoi ik ben Hedy !
                aks Voor welke voetbalclub ben jij ?
                echo Jij bent voor...
                print Cool ! Ik ook !
            mp_choice_options:
            -   option_text: "In regel 1 moet het print commando worden vervangen door ask."
                feedback: "Print in regel 1 is goed, let op de spelling van de commando's"
            -   option_text: "In regel 2 is ask fout gespeld."
                feedback: "Goed opgelet !"
            -   option_text: "Regel 3 moet beginnen met print in plaats van echo."
                feedback: "Echo is goed ! Kijk naar de spelling van de commando's."
            -   option_text: "In regel 4 is print verkeerd gespeld."
                feedback: "Er zit ergens anders een spelfout"
            correct_answer: "B"
            hint: "Kijk goed naar de spelling van de commando's"
            question_score: '10'
        7:
            question_text: "Wat is er mis met deze code ?"
            code: |-
                print Welkom bij Restaurant Hedy !
                ask Wat wilt u eten ?
                echo Dus u wilt graag ...
                print Komt er aan ! Eet smakelijk !"
            mp_choice_options:
            -   option_text: "In regel 1 moest ask staan in plaats van print"
                feedback: "Weet je zeker dat er iets mis is ?"
            -   option_text: "In regel 1 moet echo staan in plaats van print"
                feedback: "Weet je zeker dat er iets mis is ?"
            -   option_text: "In regel 3 moet print staan in plaats van echo"
                feedback: "Weet je zeker dat er iets mis is ?"
            -   option_text: "Niets ! Deze code is goed !"
                feedback: "Correct !"
            correct_answer: "D"
            hint: "Controleer de code regel voor regel."
            question_score: '10'
        8:
            question_text: "Wat doet het commando echo ?"
            code: "..."
            mp_choice_options:
            -   option_text: "Met echo stel je een vraag"
                feedback: "Dat doe je met ask"
            -   option_text: "Met echo laat je tekst verschijnen"
                feedback: "Dat doe je met print"
            -   option_text: "Met echo herhaal je een gegeven antwoord"
                feedback: "Goed zo !"
            -   option_text: "Met echo laat je tekst verdwijnen"
                feedback: "Dat klopt niet"
            correct_answer: "C"
            hint: "echo gebruik je nadat iemand een antwoord gegeven heeft bij ask."
            question_score: '10'
        9:
            question_text: "Wat is er mis met deze code ?"
            code: |-
                print Hallo !
                print Hoe gaat het met jou ?
                echo Dus het gaat..."
            mp_choice_options:
            -   option_text: "print in regel 1 moet ask zijn"
                feedback: "Nee, print is goed. Waar wordt de vraag gesteld ?"
            -   option_text: "print in regel 2 moet ask zijn"
                feedback: "Super !"
            -   option_text: "echo in regel 3 moet ask zijn"
                feedback: "Nee, echo is goed. Waar wordt de vraag gesteld ?"
            -   option_text: "Niets, alles is goed !"
                feedback: "Er zit wel een foutje in..."
            correct_answer: "B"
            hint: "met 'ask' kun je iets vragen"
            question_score: '10'
        10:
            question_text: "Heb je zin om naar level 2 te gaan ?"
            code: "..."
            mp_choice_options:
            -   option_text: "Ja !"
                feedback: "Mooizo ! Op naar level 2!"
            -   option_text: "Nee"
                feedback: "Jammer..."
            correct_answer: "A"
            hint: "Op naar level 2!"
            question_score: '10'

    2:
        1:
            question_text: "Wat is waar ?"
            code: "..."
            mp_choice_options:
            -   "option_text": "In level 2 bestaat het commando print niet meer"
                "feedback": "Print werkt nog steeds hetzelfde"
            -   "option_text": "In level 2 bestaat het commando ask niet meer"
                "feedback": "Ask werkt anders, maar het bestaat nog wel !"
            -   "option_text": "In level 2 bestaat het commando echo niet meer"
                "feedback": "Goedzo !"
            -   "option_text": "In level 2 bestaan alle commando's van level 1 nog"
                "feedback": "Nee, een commando is weg."
            correct_answer: "C"
            hint: "print en ask bestaan nog."
            question_score: '10'
        2:
            question_text: "Welke code is goed ?"
            code: "..."
            mp_choice_options:
            -   "code": "naam is ask Hoe heet jij ?"
                "feedback": "Super !"
            -   "code": "ask is naam Hoe heet jij ?"
                "feedback": "De woorden zijn goed, maar de volgorde niet !"
            -   "code": "ask Hoe heet jij ?"
                "feedback": "Zo werkte het in level 1, nu niet meer."
            -   "code": "ask Hoe heet jij ? is naam"
                "feedback": "De woorden zijn goed, maar de volgorde niet !"
            correct_answer: "A"
            hint: "ask werkt niet meer zoals in level 1"
            question_score: '10'
        3:
            question_text: "Wat verschijnt er op het uitvoerscherm als je de code uitvoert ?"
            code: |-
                naam is Marleen
                print naam gaat naar de supermarkt en ze koopt een appel.
            mp_choice_options:
            -   "option_text": "naam gaat naar de supermarkt en ze koopt een appel."
                "feedback": "Het woord naam wordt vervangen door Marleen"
            -   "option_text": "Marleen gaat naar de supermarkt."
                "feedback": "het tweede deel van de zin wordt ook geprint !"
            -   "option_text": "Marleen gaat naar de supermarkt en ze koopt een appel."
                "feedback": "Juist !"
            -   "option_text": "Marleen gaat naar de supermarkt en Marleen koopt een appel."
                "feedback": "Het woord 'ze' wordt niet vervangen"
            correct_answer: "C"
            hint: "Het woord naam wordt vervangen door Marleen"
            question_score: '10'
        4:
            question_text: "Wat verschijnt er op het uitvoerscherm ?"
            code: |-
                naam is Hedy
                print Hoi mijn naam is naam !
            mp_choice_options:
            -   "option_text": "Hoi mijn naam is naam"
                "feedback": "Het woord naam wordt vervangen door Hedy"
            -   "option_text": "Hoi mijn naam is Hedy"
                "feedback": "Het woord naam wordt vervangen door Hedy"
            -   "option_text": "Hoi mijn Hedy is naam"
                "feedback": "Het woord naam wordt vervangen door Hedy"
            -   "option_text": "Hoi mijn Hedy is Hedy"
                "feedback": "Juist ! Dit probleem wordt opgelost in level 3!"
            correct_answer: "D"
            hint: "'naam' wordt beide keren vervangen door 'Hedy'"
            question_score: '10'
        5:
            question_text: "Wat doet het commando `sleep`?"
            code: "sleep"
            mp_choice_options:
            -   "option_text": "Het is het einde van het programma"
                "feedback": "Nee hoor, je kunt na een sleep nog verder"
            -   "option_text": "Het bevriest je scherm, zodat je niet verder kunt"
                "feedback": "Gelukkig niet !"
            -   "option_text": "Het zorgt ervoor dat je code even pauzeert en dan weer verder gaat"
                "feedback": "Super"
            -   "option_text": "Het maakt je programma langzamer"
                "feedback": "Gelukkig niet !"
            correct_answer: "C"
            hint: "Als je sleep gebruikt, wacht de computer een (paar) seconden"
            question_score: '10'
        6:
            question_text: "Welk commando moet op de streepjes ?"
            code: |-
                print En de prijs voor leukste programmeertaal gaat naar...
                _?_
                print Hedy !
            mp_choice_options:
            -   "option_text": "sleep"
                "feedback": "Topper !"
            -   "option_text": "echo"
                "feedback": "Er valt niets te herhalen hier..."
            -   "option_text": "print"
                "feedback": "Er staat niets om te printen"
            -   "option_text": "ask"
                "feedback": "Er staat geen vraag om te stellen"
            correct_answer: "A"
            hint: "Er valt even een stilte voor een dramatisch effect"
            question_score: '10'
        7:
            question_text: "Welke code moet er op het streepje staan ?"
            code: |-
                print Ik ontplof over 3 seconden !
                _?_
                print BOEM !
            mp_choice_options:
            -   "code": "print 3"
                "feedback": "Je hoeft niets te printen."
            -   "code": "sleep 3"
                "feedback": "Perfect !"
            -   "code": "sleep"
                "feedback": "Dan ontplof je al over 1 seconde."
            -   "code": "sleep sleep sleep"
                "feedback": "Je kunt het makkelijker maken door er gewoon een 3 achter te zetten !"
            correct_answer: "B"
            hint: "Je wilt dat de code 3 seconden wacht !"
            question_score: '10'
        8:
            question_text: "Hoe verbeter je de eerste regel van deze code ?"
            code: |-
                ask is Hoe oud ben je ?
                print leeftijd
            mp_choice_options:
            -   "option_text": "ask is leeftijd Hoe oud ben je ?"
                "feedback": "Verkeerde volgorde"
            -   "option_text": "leeftijd is Hoe oud ben je ?"
                "feedback": "Waar is de ask gebleven ?"
            -   "option_text": "leeftijd is ask Hoe oud ben je ?"
                "feedback": "Top !"
            -   "option_text": "leeftijd is aks Hoe oud ben je ?"
                "feedback": "Let op de spelling van ask"
            correct_answer: "C"
            hint: "Leeftijd is...?"
            question_score: '10'
        9:
            question_text: "Wat gaat er mis in deze code ?"
            code: |-
                honden is lievelingsdier
                print Ik hou van lievelingsdier
            mp_choice_options:
            -   "option_text": "regel 1 moet zijn: honden is lievelingsdieren"
                "feedback": "Nee, de variabele heet lievelingsdier"
            -   "option_text": "regel 1 moet zijn: lievelingsdier is honden"
                "feedback": "Correct"
            -   "option_text": "regel 2 moet zijn: Ik hou van sleep honden"
                "feedback": "Nee, sleep staat niet zo midden in een zin."
            -   "option_text": "regel 2 moet zijn: Ik hou van lievelingsdieren"
                "feedback": "Nee, de variabele heet lievelingsdier"
            correct_answer: "B"
            hint: "Je wil printen 'Ik hou van honden'"
            question_score: '10'
        10:
            question_text: "Welk commando moet er op de lijntjes ?"
            code: |-
                smaak is _?_
                print Jouw favoriete ijs is...
                sleep 2
                print smaak
            mp_choice_options:
            -   "option_text": "aardbeien, chocolade, vanille"
                "feedback": "Zo maak je een lijstje. Dat is niet de bedoeling hier"
            -   "option_text": "print aardbeien"
                "feedback": "print hoort niet midden in de zin !"
            -   "option_text": "sleep 5"
                "feedback": "Helaas, probeer het nog eens."
            -   "option_text": "ask Wat is jouw favoriete smaak ijs ?"
                "feedback": "Super !"
            correct_answer: "D"
            hint: "Je wil een vraag stellen."
            question_score: '10'

    3:
        1:
            question_text: "Wat is het commando om Hedy een willekeurig woord uit een rijtje te laten kiezen ?"
            code: "..."
            mp_choice_options:
            -   "code": "print"
                "feedback": "Met print laat je tekst verschijnen"
            -   "code": "ask"
                "feedback": "ask is om een vraag te stellen"
            -   "code": "is"
                "feedback": "is gebruik je om het rijtje te maken"
            -   "code": "at random"
                "feedback": "Juist !"
            correct_answer: "D"
            hint: "Willekeurig betekent 'zomaar eentje' er wordt telkens een ander woord gekozen."
            question_score: '10'
        2:
            question_text: "Wat is er mis met deze code ?"
            code: |-
                dieren is hond koe aap
                print dieren at random
            mp_choice_options:
            -   "option_text": "Er moeten komma's tussen: hond, koe, aap."
                "feedback": "Goedzo !"
            -   "option_text": "In regel 1 moet print staan."
                "feedback": "Nee, je hebt geen print nodig."
            -   "option_text": "In regel 2 moet 'dier' staan in plaats van 'dieren',"
                "feedback": "Dieren is goed."
            -   "option_text": "'At random' is fout gespeld, het moet 'et rendom' zijn"
                "feedback": "At random is de goede spelling"
            correct_answer: "A"
            hint: "De fout zit in regel 1"
            question_score: '10'
        3:
            question_text: "Wat klopt er niet aan regel 2 van deze code ?"
            code: |-
                opties is steen, papier, schaar
                print steen, papier, schaar at random
            mp_choice_options:
            -   "code": "at random print opties"
                "feedback": "Je bent er bijna, opties is goed, maar deze volgorde niet."
            -   "code": "print steen at random"
                "feedback": "Je wilt niet altijd steen printen, maar willekeurig een van de opties."
            -   "code": "print opties at random"
                "feedback": "Heel goed !"
            -   "option_text": "Niets, de code is goed !"
                "feedback": "Kijk goed ! Er zit wel een fout in !"
            correct_answer: "C"
            hint: "De naam van de variabele (het lijstje) is opties."
            question_score: '10'
        4:
            question_text: "Wat moet er veranderd worden aan regel 2 om een willekeurige prijs te printen ?"
            code: |-
                prijzen is 1 euro, 100 euro, 1 miljoen euro
                print prijs at random
            mp_choice_options:
            -   "code": "print prijs"
                "feedback": "Je wilt niet het woord prijs printen, maar een random prijs uit het lijstje prijzen"
            -   "code": "print prijzen at random"
                "feedback": "Goed opgelet !"
            -   "code": "print at random prijs"
                "feedback": "At random moet achter de variabele."
            -   "option_text": "Niets de code is goed !"
                "feedback": "Kijk goed ! Er zit wel een fout in !"
            correct_answer: "B"
            hint: "Kijk goed de naam van de variabele 'prijzen'"
            question_score: '10'
        5:
            question_text: "Wat is er mis met deze code ?"
            code: |-
                vraag is ask Wat wil je weten ?
                antwoorden zijn ja, nee, misschien
                print antwoorden at random
            mp_choice_options:
            -   "option_text": "In regel 1 moet vragen staan in plaats van vraag"
                "feedback": "vraag is goed"
            -   "option_text": "In regel 2 moet is staan in plaats van zijn"
                "feedback": "Correct"
            -   "option_text": "In regel 3 moet antwoord staan in plaats van antwoorden"
                "feedback": "Nee, in regel 2 heet de variabele namelijk ook antwoorden"
            -   "option_text": "Niets ! Deze code is goed !"
                "feedback": "In regel 2 zit een foutje.."
            correct_answer: "B"
            hint: "Zijn is geen commando."
            question_score: '10'
        6:
            question_text: "Wat is het foutje in deze code ?"
            code: |-
                vraag is ask Wat wil je weten ?
                print vraag
                antwoorden is ja, nee, misschien
                print antwoorden at random
            mp_choice_options:
            -   "option_text": "In regel 1 moet er print staan in plaats van ask"
                "feedback": "Zit er wel een fout in ?"
            -   "option_text": "In regel 2 moet er ask staan in plaats van print"
                "feedback": "Zit er wel een fout in ?"
            -   "option_text": "In regel 3 moet er staan antwoorden at random is ja, nee, misschien"
                "feedback": "Zit er wel een fout in ?"
            -   "option_text": "Niets, alles is goed !"
                "feedback": "Klopt !"
            correct_answer: "D"
            hint: "Deze code was goed !"
            question_score: '10'
        7:
            question_text: "Wat doet het add commando?"
            code: |-
                boeken is Harry Potter, de Hobbit, Pluk van de Petteflet
                jouw_boek is ask Wat is jouw favoriete boek?
                add jouw_boek to boeken
                print boeken at random
            mp_choice_options:
            -   "option_text": "Het add commando haalt een random boek uit het lijstje boeken weg"
                "feedback": "Add is Engels voor toevoegen"
            -   "option_text": "Het add commando voegt een random boek aan het lijstje boeken toe"
                "feedback": "Het voegt inderdaad een boek toe aan het lijstje, maar niet zomaar een random boek!"
            -   "option_text": "Het add commando voegt jouw favoriete boek aan het lijstje toe"
                "feedback": "Juist!"
            -   "option_text": "Het add commando verwijdert jouw favoriete boek uit het lijstje."
                "feedback": "Add is Engels voor toevoegen"
            correct_answer: "C"
            hint: "Add is Engels voor toevoegen!"
            question_score: '10'
        8:
            question_text: "Wat is de uitvoer van deze code?"
            code: |-
                chips is naturel, paprika, cheese onion
                remove naturel from chips
                remove paprika from chips
                print chips at random
            mp_choice_options:
            -   "option_text": "Dat weet je nog niet, want Hedy kiest een van de 3 smaken at random"
                "feedback": "Kijk goed naar de remove commando's"
            -   "option_text": "naturel"
                "feedback": "Naturel wordt uit het rijtje verwijderd"
            -   "option_text": "paprika"
                "feedback": "Paprika wordt uit het rijtje verwijderd"
            -   "option_text": "cheese onion"
                "feedback": "Klopt!"
            correct_answer: "D"
            hint: "Er staan 3 chipssmaken in het rijtje, maar er worden er twee verwijderd. Welke blijft over?"
            question_score: '10'
        9:
            question_text: "Wat is er fout in deze code?"
            code: |-
                kleuren is blauw, paars, groen
                gekozen_kleur is ask Welke kleur wil je echt niet?
                remove gekozen_kleur from kleuren
                print Ik verf mijn haar kleur at random
            mp_choice_options:
            -   "option_text": "In regel 3 moet staan remove blauw from kleuren"
                "feedback": "Misschien wil je wel graag blauwe haren!"
            -   "option_text": "In regel 3 moet een add commando staan in plaats van een remove commando"
                "feedback": "Je wil de gekozen kleur verwijderen, dus remove klopt"
            -   "option_text": " In regel 4 moet de variabele kleuren heten in plaats van kleur"
                "feedback": "Juist!"
            -   "option_text": "Niets, alles is goed!"
                "feedback": "Er zit toch echt een foutje in!"
            correct_answer: "C"
            hint: "Kijk goed naar regel 3!"
            question_score: '10'
        10:
            question_text: "Wat moet er op de streepjes komen te staan?"
            code: |-
<<<<<<< HEAD
                    uitlaters is papa, mama, Sam, Petra
                    uitlater_gisteren is ask Wie heeft gisteren de honden uitgelaten?
                    print uitlater_gisteren hoeft vandaag dan niet nog een keer!
                    _?_
                    print uitlaters at random is vandaag aan de beurt om de honden uit te laten!
=======
                uitlaters is papa, mama, Sam, Petra
                uitlater_gisteren is ask Wie heeft gisteren de honden uitgelaten?
                print uitlater_gisteren hoeft vandaag dan niet nog een keer!
                ___
                print uitlaters at random is vandaag aan de beurt om de honden uit te laten!
>>>>>>> ea31883c
            mp_choice_options:
            -   "option_text": "remove uitlater_gisteren from uitlaters"
                "feedback": "Super!"
            -   "option_text": "remove uitlater_gisteren to uitlaters"
                "feedback": "remove hoort bij from en add bij to"
            -   "option_text": "remove uitlaters from gisteren"
                "feedback": "gisteren is geen variabele"
            -   "option_text": "add uitlater_gisteren to uitlaters"
                "feedback": "Hierdoor verhoog je de kans dat degene die gisteren de hond heeft uitgelaten het vandaag weer moet doen. Dat is oneerlijk!"
            correct_answer: "A"
            hint: "De uitlater van gisteren moet verwijderd worden uit het rijtje"
            question_score: '10'

    4:
        1:
            question_text: "Wat is waar ?"
            code: "..."
            mp_choice_options:
            -   "option_text": "In level 4 werkt print anders"
                "feedback": "Correct, je hebt aanhalingstekens nodig"
            -   "option_text": "In level 4 werkt ask anders dan in level 2"
                "feedback": "Ask werkt nog hetzelfde"
            -   "option_text": "In level 4 werkt at random anders dan in level 2"
                "feedback": "At random werkt nog hetzelfde"
            -   "option_text": "In level 4 werkt alles nog hetzelfde als in level 2"
                "feedback": "Nee, een commando is anders."
            correct_answer: "A"
            hint: "Je hebt vanaf level 4 aanhalingstekens nodig bij een commando."
            question_score: '10'
        2:
            question_text: "Welk aanhalingsteken gebruik je bij het print commando ?"
            code: "..."
            mp_choice_options:
            -   "code": "`"
                "feedback": "Dit is het schuine aanhalingsteken, je hebt een rechte nodig."
            -   "code": "'"
                "feedback": "Juist !"
            -   "code": "\""
                "feedback": "Dit zijn de dubbele aanhalingstekens, je hebt de enkele nodig"
            -   "code": ","
                "feedback": "Dit is een komma, je hebt een hoge komma nodig."
            correct_answer: "B"
            hint: "Kies het goede aanhalingsteken."
            question_score: '10'
        3:
            question_text: "Waar zijn de aanhalingstekens goed gebruikt ?"
            code: "..."
            mp_choice_options:
            -   "code": "print Hoi ik ben Hedy"
                "feedback": "Vanaf level 4 heb je aanhalingstekens nodig"
            -   "code": "print 'Hoi ik ben Hedy"
                "feedback": "Er moet ook een aanhalingsteken achter"
            -   "code": "'print Hoi ik ben Hedy'"
                "feedback": "Het eerste aanhalingsteken moet na het commando print"
            -   "code": "print 'Hoi ik ben Hedy'"
                "feedback": "Perfect !"
            correct_answer: "D"
            hint: "Er moet een aanhalingsteken voor en een achter de tekst die je wil printen."
            question_score: '10'
        4:
            question_text: "Welke stelling is waar ?"
            code: "..."
            mp_choice_options:
            -   "option_text": "Als je een tekst wil printen moeten er dubbele aanhalingstekens voor en na de tekst staan."
                "feedback": "Enkele aanhalingstekens zijn genoeg"
            -   "option_text": "Als je een tekst wil printen moeten er enkele aanhalingstekens voor en na de tekst staan."
                "feedback": "Super !"
            -   "option_text": "Als je een vraag wil stellen heb je geen aanhalingstekens nodig"
                "feedback": "Zowel bij ask als print heb je enkele aanhalingstekens nodig voor en na de tekst"
            -   "option_text": "Je mag zelf kiezen of je aanhalingstekens gebruikt of niet."
                "feedback": "Helaas is Hedy strenger dan dat."
            correct_answer: "B"
            hint: "Je hebt vanaf level 4 aanhalingstekens nodig als je een tekst wil printen."
            question_score: '10'
        5:
            question_text: "Wat moet er veranderd worden aan regel 2 om een willekeurige optie te printen ?"
            code: |-
                opties is steen, papier, schaar
                print 'opties at random'
            mp_choice_options:
            -   "code": "'print opties at random'"
                "feedback": "Een aanhalingsteken moet nooit voor het print commando."
            -   "code": "print 'opties' at random"
                "feedback": "Opties is een variabele. Je wil niet letterlijk het woord opties printen."
            -   "code": "print opties at random"
                "feedback": "Heel goed"
            -   "option_text": "Niets, de code is goed !"
                "feedback": "Kijk goed ! Er zit wel een fout in !"
            correct_answer: "C"
            hint: "Je wil niet dat er letterlijk 'opties at random' geprint wordt, je wil dat Hedy 'steen' 'papier' of 'schaar' print."
            question_score: '10'
        6:
            question_text: "Wat zou een goede tweede regel zijn na deze eerste regel ?"
            code: |-
                prijzen is 1 euro, 100 euro, 1 miljoen euro
            mp_choice_options:
            -   "code": "print 'Jij wint...' prijzen at random"
                "feedback": "Super ! Jij begrijpt het !"
            -   "code": "print Jij wint... 'prijzen at random'"
                "feedback": "Nu print Hedy letterlijk 'prijzen at random'"
            -   "code": "print Jij wint... prijzen at random"
                "feedback": "Je hebt wel aanhalingstekens nodig !"
            -   "code": "print 'Jij wint... prijzen at random'"
                "feedback": "Nu print Hedy letterlijk 'prijzen at random'"
            correct_answer: "A"
            hint: "Bedenk goed wat je wil dat Hedy letterlijk print, en wat een variabele is."
            question_score: '10'
        7:
            question_text: "Wat is er mis met deze code ?"
            code: |-
                vraag is ask Wat wil je weten ?
                antwoorden is ja, nee, misschien
                print antwoorden at random
            mp_choice_options:
            -   "option_text": "Er missen aanhalingstekens in regel 1"
                "feedback": "Juist, bij ask heb je aanhalingstekens nodig"
            -   "option_text": "Er missen aanhalingstekens in regel 2"
                "feedback": "een variabele heeft geen aanhalingstekens nodig"
            -   "option_text": "Er missen aanhalingstekens in regel 3"
                "feedback": "Je wil niet dat er letterlijk 'antwoorden at random' worst geprint, dus geen aanhalingstekens hier !"
            -   "option_text": "Niets ! Deze code is goed !"
                "feedback": "Kijk goed ! Er zit wel een fout in !"
            correct_answer: "A"
            hint: "Bekijk regel voor regel of er aanhalingstekens nodig zijn."
            question_score: '10'
        8:
            question_text: "Wat zou een goede volgende regel zijn voor deze code ?"
            code: |-
                print 'Welkom bij de prijzenshow !'
                print 'Voor je staan 3 deuren'
                deur is ask 'Welke deur kies je ?'
            mp_choice_options:
            -   "option_text": "print Dus jij kiest deur deur"
                "feedback": "Er zijn aanhalingstekens nodig in deze zin"
            -   "option_text": "print 'Dus jij kiest ' deur deur"
                "feedback": "Als de speler nu deur 3 kiest, print Hedy: Dus jij kiest 3 3"
            -   "option_text": "print 'Dus jij kiest deur ' deur"
                "feedback": "Super !"
            -   "option_text": "print 'Dus jij kiest deur deur'"
                "feedback": "Hedy print nu letterlijk: Dus jij kiest deur deur"
            correct_answer: "C"
            hint: "Je wil dat het tweede woord deur vervangen wordt door het nummertje dat de speler kiest. Dus het tweede woord deur moet buiten de aanhalingstekens"
            question_score: '10'
        9:
            question_text: "Wat zou er niet op het uitvoerscherm kunnen verschijnen ?"
            code: |-
                voetbalclubs is Ajax, FC Utrecht, PSV, Feyenoord, FC Twente, sc Heerenveen
                print 'De beste club is..' voetbalclubs at random
            mp_choice_options:
            -   "option_text": "De beste club is... Ajax"
                "feedback": "Dit zou wel kunnen"
            -   "option_text": "De beste club is... PSV"
                "feedback": "Dit zou wel kunnen"
            -   "option_text": "De beste club is... Feyenoord"
                "feedback": "Dit zou wel kunnen"
            -   "option_text": "De beste club is... AZ"
                "feedback": "Klopt ! Die staat niet in het rijtje !"
            correct_answer: "D"
            hint: "Kijk goed waar Hedy uit kan kiezen"
            question_score: '10'
        10:
            question_text: "Wat is waar ?"
            code: |-
                mensen is mama, papa, Emma, Sophie
                print De afwas wordt gedaan door...
                print mensen at random
            mp_choice_options:
            -   "option_text": "Er missen aanhalingstekens in regel 1"
                "feedback": "Dit rijtje heeft geen aanhalingstekens nodig"
            -   "option_text": "Er missen aanhalingstekens in regel 2"
                "feedback": "Correct !"
            -   "option_text": "Er missen aanhalingstekens in regel 3"
                "feedback": "Deze regel hoeft niet letterlijk geprint en dus geen aanhalingstekens"
            -   "option_text": "Niets deze code is goed !"
                "feedback": "Helaas er missen toch ergens"
            correct_answer: "B"
            hint: "Er missen aanhalingstekens bij een print commando."
            question_score: '10'

    5:
        1:
            question_text: "Wat is waar ?"
            code: "..."
            mp_choice_options:
            -   "option_text": "In level 5 werkt print anders dan in level 4"
                "feedback": "print werkt nog hetzelfde"
            -   "option_text": "In level 5 werkt ask anders dan in level 4"
                "feedback": "ask werkt nog hetzelfde"
            -   "option_text": "In level 5 werken print en ask anders dan in level 4"
                "feedback": "Nee hoor, ze werken hetzelfde !"
            -   "option_text": "In level 5 werken print en ask nog hetzelfde als in level 4"
                "feedback": "Klopt !."
            correct_answer: "D"
            hint: "Er is alleen een commando bijgekomen."
            question_score: '10'
        2:
            question_text: "Wat verschijnt er in het uitvoerscherm als je Hedy invult als naam ?"
            code: |-
                naam is ask Hoe heet je ?
                if naam is Hedy print 'leuk' else print 'minder leuk'
            mp_choice_options:
            -   "option_text": "leuk"
                "feedback": "Klopt !"
            -   "option_text": "minder leuk"
                "feedback": "Als de naam Hedy is, zegt Hedy juist 'leuk'"
            -   "option_text": "Hedy"
                "feedback": "Nee, er staat niet print naam"
            -   "option_text": "Error"
                "feedback": "Gelukkig niet !"
            correct_answer: "A"
            hint: "Als je naam Hedy is, wat wordt er dan geprint..?"
            question_score: '10'
        3:
            question_text: "Wat is het goede wachtwoord ?"
            code: |-
                wachtwoord is ask Wat is het wachtwoord ?
                if wachtwoord is GEHEIM print 'Goed !' else print 'ALARM ! INDRINGER !'
            mp_choice_options:
            -   "option_text": "Goed"
                "feedback": "Goed wordt geprint als je het juiste wachtwoord invult, maar het is niet het wachtwoord"
            -   "option_text": "GEHEIM"
                "feedback": "Klopt !'"
            -   "option_text": "wachtwoord"
                "feedback": "het wachtwoord is niet wachtwoord"
            -   "option_text": "ALARM INDRINGER"
                "feedback": "Dat wordt er geprint als je het foute antwoord intypt !"
            correct_answer: "B"
            hint: "if wachtwoord is ... print 'Goed !'"
            question_score: '10'
        4:
            question_text: "Wat print Hedy als je een fout wachtwoord intypt ?"
            code: |-
                wachtwoord is ask Wat is het wachtwoord ?
                if wachtwoord is GEHEIM print 'Goed !' else print 'ALARM ! INDRINGER !'
            mp_choice_options:
            -   "option_text": "Goed"
                "feedback": "Dat wordt geprint bij een goed antwoord, niet bij een foute.."
            -   "option_text": "GEHEIM"
                "feedback": "Dat is het juiste wachtwoord."
            -   "option_text": "fout"
                "feedback": "Nee, Hedy print wat anders..."
            -   "option_text": "ALARM ! INDRINGER !"
                "feedback": "Juist !"
            correct_answer: "D"
            hint: "Als je een fout wachtwoord intypt slaat je computer alarm !"
            question_score: '10'
        5:
            question_text: "Waarom zegt Hedy 'ALARM ! INDRINGER !' als je 'geheim' antwoordt op de vraag ?"
            code: |-
                wachtwoord is ask Wat is het wachtwoord ?
                if wachtwoord is GEHEIM print 'Goed !' else print 'ALARM ! INDRINGER !'
            mp_choice_options:
            -   "option_text": "Omdat je het in hoofdletters moet typen, dus GEHEIM"
                "feedback": "Klopt !"
            -   "option_text": "Omdat het wachtwoord 'alarm' is"
                "feedback": "Nee, dat is niet het wachtwoord."
            -   "option_text": "Omdat het gehijm is, met lange ij."
                "feedback": "Nee, zo spel je dat woord niet"
            -   "option_text": "Omdat Hedy een fout maakt"
                "feedback": "Nee hoor, dat is geen fout !"
            correct_answer: "A"
            hint: "De spelling moet precies hetzelfde zijn."
            question_score: '10'
        6:
            question_text: "Welk woord mist op de plek van het vraagteken ?"
            code: |-
                print 'Hoi ik ben Hedy de voetbalvoorspeller !'
                print 'Ik kan voorspellen op welke plek jouw club eindigt !'
                club is ask Voor welke club ben je ?
                if club is ajax print 'Ajax wordt eerste natuurlijk !' _?_ print 'Helaas jouw club wordt laatste...'
            mp_choice_options:
            -   "code": "if"
                "feedback": "Nee, if staat vooraan de zin."
            -   "code": "at random"
                "feedback": "Nee, je hebt hier else nodig."
            -   "code": "else"
                "feedback": "Goed !"
            -   "code": "print"
                "feedback": "Er staat al print !"
            correct_answer: "C"
            hint: "In level 5 leer je 2 nieuwe commando's if en ...?"
            question_score: '10'
        7:
            question_text: "Welk woord mist op de plek van het vraagteken ?"
            code: |-
                print 'Ik kan voorspellen of jij miljonair wordt !'
                naam is ask Hoe heet jij ?
                if naam is Hedy print 'Jij wordt miljonair !' else _?_ 'Helaas, geen miljoen voor jou.'
            mp_choice_options:
            -   "code": "if"
                "feedback": "Nee, if staat vooraan de zin."
            -   "code": "at random"
                "feedback": "Nee, die heb je hier niet nodig."
            -   "code": "else"
                "feedback": "Er staat al else"
            -   "code": "print"
                "feedback": "Top !"
            correct_answer: "D"
            hint: "Na else volgt nog een print"
            question_score: '10'
        8:
            question_text: "Welk woord mist op de plek van het vraagteken ?"
            code: |-
                dier is ask Wat is je lievelingsdier ?
                if _?_ is pinguin print 'Dat is ook mijn lievelingsdier !' else print 'Ik houd meer van pinguins.'
            mp_choice_options:
            -   "code": "lievelingsdier"
                "feedback": "Dat is niet de naam van de variabele."
            -   "code": "dier"
                "feedback": "Knap hoor !"
            -   "code": "if"
                "feedback": "Er staat al if"
            -   "code": "print"
                "feedback": "Nee, dat is hem niet.."
            correct_answer: "B"
            hint: "Wat is de naam van de variabele ?"
            question_score: '10'
        9:
            question_text: "Met welke deur ontsnap je uit dit spookhuis ?"
            code: |-
                print 'Ontsnap uit het spookhuis !'
                print 'Voor je staan 3 deuren'
                deur is ask Welke deur kies jij ?
                monsters is vampier, weerwolf, reuzespin
                if deur is 2 print 'Joepie ! Je ontsnapt !' else print 'Je wordt opgegeten door een... ' monsters at random
            mp_choice_options:
            -   "option_text": "1"
                "feedback": "Helaas... Jij wordt opgepeuzeld..."
            -   "option_text": "2"
                "feedback": "Super ! Ontsnapt !"
            -   "option_text": "3"
                "feedback": "Helaas... Jij wordt opgepeuzeld..."
            -   "option_text": "Het is een valstrik, je wordt altijd opgegeten !"
                "feedback": "Gelukkig niet !"
            correct_answer: "B"
            hint: "Bij een van de deuren kom je geen monsters tegen..."
            question_score: '10'
        10:
            question_text: "Wat voor monster eet je op als je deur 1 kiest ?"
            code: |-
                print 'Ontsnap uit het spookhuis !'
                print 'Voor je staan 3 deuren'
                deur is ask Welke deur kies jij ?
                monsters is vampier, weerwolf, reuzespin
                if deur is 2 print 'Joepie ! je ontsnapt !' else print 'Je wordt opgegeten door een... ' monsters at random
            mp_choice_options:
            -   "option_text": "Hedy kiest steeds een random monster dat je opeet."
                "feedback": "Geweldig !"
            -   "option_text": "vampier"
                "feedback": "Niet altijd..."
            -   "option_text": "weerwolf"
                "feedback": "Niet altijd..."
            -   "option_text": "reuzespin"
                "feedback": "Niet altijd..."
            correct_answer: "A"
            hint: "kijk goed naar de laatste drie woorden: monsters at random"
            question_score: '10'

    6:
        1:
            question_text: "Wat print Hedy bij deze code ?"
            code: "print 2*10"
            mp_choice_options:
            -   "option_text": "20"
                "feedback": "Correct !"
            -   "option_text": "12"
                "feedback": "Helaas, plus doe je met +"
            -   "option_text": "2*10"
                "feedback": "Helaas, Hedy rekent de som uit..."
            -   "option_text": "210"
                "feedback": "Let op ! Het is een som."
            correct_answer: "A"
            hint: "Het * gebruik je als keerteken"
            question_score: '5'
        2:
            question_text: "Welk teken gebruik je voor plussommen ?"
            code: "..."
            mp_choice_options:
            -   "option_text": "-"
                "feedback": "Helaas"
            -   "option_text": "plus"
                "feedback": "Helaas"
            -   "option_text": "*"
                "feedback": "Helaas"
            -   "option_text": "+"
                "feedback": "Juist !"
            correct_answer: "D"
            hint: "Het is het teken dat je gewoonlijk ook voor plus gebruikt"
            question_score: '10'
        3:
            question_text: "Wat print Hedy bij deze code ?"
            code: "print '3*10'"
            mp_choice_options:
            -   "option_text": "30"
                "feedback": "Helaas, dit antwoord zou goed zijn als er geen aanhalingstekens stonden.."
            -   "option_text": "13"
                "feedback": "Helaas, probeer het nog eens..."
            -   "option_text": "3*10"
                "feedback": "Correct ! Er staan aanhalingstekens omheen, dus Hedy print letterlijk wat er staat"
            -   "option_text": "Niks, Hedy geeft een error."
                "feedback": "Nee hoor, Hedy print gewoon letterlijk wat er staat."
            correct_answer: "C"
            hint: "Let op de aanhalingstekens"
            question_score: '5'
        4:
            question_text: "Kim is 10. Wat print Hedy voor haar ?"
            code: |-
                naam is ask 'Hoeveel letters zitten er in je naam ?'
                leeftijd is ask 'Hoe oud ben je ?'
                geluksgetal is naam * leeftijd
                print 'Jouw geluksgetal is...' geluksgetal
            mp_choice_options:
            -   "option_text": "30"
                "feedback": "Let op, Hedy print ook 'Jouw geluksgetal is...'"
            -   "option_text": "10"
                "feedback": "Helaas ! Kijk nog eens goed."
            -   "option_text": "Jouw geluksgetal is... 30"
                "feedback": "Juist !"
            -   "option_text": "Jouw geluksgetal is... 10"
                "feedback": "Helaas ! Geluksgetal is naam * leeftijd, dus 3 * 10..."
            correct_answer: "C"
            hint: "Kim heeft 3 letters en is 10 jaar oud, dus haar geluksgetal = 3*10 = 30."
            question_score: '10'
        5:
            question_text: "Hoeveel moeten je betalen als je met 5 mensen komt eten ?"
            code: |-
                print 'Welkom in restaurant Hedy !'
                mensen is 'Met hoeveel mensen komt u vanavond eten ?'
                prijs is mensen * 10
                print 'Dat wordt dan ' prijs 'euro alstublieft'
            mp_choice_options:
            -   "option_text": "5"
                "feedback": "Helaas, 5 mensen betalen wel meer."
            -   "option_text": "10"
                "feedback": "Helaas. Het is 10 euro per persoon."
            -   "option_text": "15"
                "feedback": "Helaas. Het sterretje betekent keer."
            -   "option_text": "50"
                "feedback": "Goedzo !"
            correct_answer: "D"
            hint: "prijs is mensen keer 10"
            question_score: '10'
        6:
            question_text: "Hoe duur is een hamburger in dit virtuele restaurant ?"
            code: |-
                print 'Welkom in restaurant Hedy'
                eten is ask 'Wat wilt u eten ?'
                prijs is 0
                if eten is hamburger prijs is 15
                if eten is friet prijs is 6
            mp_choice_options:
            -   "option_text": "15 euro"
                "feedback": "Super !"
            -   "option_text": "6 euro"
                "feedback": "De friet is 6 euro."
            -   "option_text": "0 euro"
                "feedback": "De hamburger is niet gratis !"
            -   "option_text": "21 euro"
                "feedback": "De hamburger is goedkoper !"
            correct_answer: "A"
            hint: "Kijk goed op regel 4."
            question_score: '10'
        7:
            question_text: "Waarom staat er in regel 7 'prijs is prijs + 3' en niet gewoon 'prijs is 3'?"
            code: |-
                print 'Welkom in restaurant Hedy'
                eten is ask 'Wat wilt u eten ?'
                prijs is 0
                if eten is hamburger prijs is prijs + 15
                if eten is friet prijs is prijs + 6
                drinken is ask 'Wat wilt u drinken ?'
                if drinken is cola prijs is prijs + 3
                if drinken is water prijs is prijs + 1
                print prijs ' euro alstublieft'
            mp_choice_options:
            -   "option_text": "Er had net zo goed 'prijs is 3' kunnen staan."
                "feedback": "Nee, dat is niet waar ! Het is belangrijk dat de prijs 3 meer wordt."
            -   "option_text": "Omdat Hedy 'prijs is 3' niet begrijpt."
                "feedback": "Hedy begrijpt het wel, maar het betekent wat anders."
            -   "option_text": "Omdat Hedy anders de prijs van het eten anders vergeet. De totaalprijs zou dan dus maar 3 euro worden."
                "feedback": "Klopt !"
            -   "option_text": "Omdat de prijs in het begin 0 is."
                "feedback": "De prijs is inderdaad 0 in het begin, maar dat is niet de reden."
            correct_answer: "C"
            hint: "De prijs moet niet 3 zijn, maar 3 meer dan het al was..."
            question_score: '10'
        8:
            question_text: "Waarom klopt deze code niet ?"
            code: |-
                goede antwoord is 3*12
                antwoord is ask 'Wat is 3 keer 12?'
                if antwoord is goede antwoord print 'Goedzo !'
                else print 'Helaas... Het was ' goede antwoord
            mp_choice_options:
            -   "option_text": "Er moeten geen aanhalingstekens staan op regel 2"
                "feedback": "Helaas, die moeten er wel staan !"
            -   "option_text": "De variabele heet goede antwoord, maar een variabelenaam mag maar 1 woord zijn. Dus het moet goedeantwoord zijn."
                "feedback": "Correct !"
            -   "option_text": "De if en else moeten per se op dezelfde regel staan"
                "feedback": "Nee, dat is niet waar."
            -   "option_text": "De variabele antwoord mag geen antwoord heten, want de andere variabele heet al goede antwoord en dat lijkt te veel op elkaar."
                "feedback": "Helaas. Variabelenamen mogen op elkaar lijken, zolang ze maar niet precies hetzelfde zijn."
            correct_answer: "B"
            hint: "Kijk goed naar de namen van de variabelen."
            question_score: '10'
        9:
            question_text: "Stel: Je houdt 10 van Ajax, je hebt 2 bananen gegeten deze week en je hebt 3 keer je handen gewassen vandaag. Hoe slim vindt de malle waarzegger je ?"
            code: |-
                print 'Ik ben Hedy de malle waarzegger !'
                print 'Ik ga voorspellen hoe slim jij bent !'
                ajax is ask 'Op een schaal van 0 tot 10 hoeveel houd jij van Ajax ?'
                bananen is ask 'Hoeveel bananen heb jij deze week gegeten ?'
                hygiene is ask 'Hoevaak heb jij je handen al gewassen vandaag ?'
                resultaat is bananen + hygiene
                resultaat is resultaat * ajax
                print 'Jij bent ' resultaat 'procent slim.'
            mp_choice_options:
            -   "option_text": "10%"
                "feedback": "(2 bananen + 3 hygiene) * 10 ajax = 5*10 = ?"
            -   "option_text": "32%"
                "feedback": "(2 bananen + 3 hygiene) * 10 ajax = 5*10 = ?"
            -   "option_text": "50%"
                "feedback": "Super !"
            -   "option_text": "100%"
                "feedback": "(2 bananen + 3 hygiene) * 10 ajax = 5*10 = ?"
            correct_answer: "C"
            hint: "(2 bananen + 3 hygiene) * 10 ajax = 5*10 = ?"
            question_score: '10'
        10:
            question_text: "Welke stelling is waar?"
            code: |-
                naam _?_ Hedy
                print naam 'loopt door het bos'
            mp_choice_options:
            -   "option_text": "Op de _?_ mag je alleen is invullen"
                "feedback": "Vanaf dit level mag je ook een = gebruiken"
            -   "option_text": "Op de _?_ mag je = invullen, maar is werkt ook"
                "feedback": "Prima!"
            -   "option_text": "Op de _?_ moet je =is= invullen."
                "feedback": "Nee, een = teken is genoeg"
            -   "option_text": "Je mag alleen een = gebruiken bij getallen, niet bij woorden."
                "feedback": "= kun je ook gebruiken bij woorden"
            correct_answer: "B"
            hint: "is en = mogen allebei"
            question_score: '10'


    7:
        1:
            question_text: "Wat is de juiste spelling van het commando herhalen ?"
            code: "..."
            mp_choice_options:
            -   "option_text": "repaet"
                "feedback": No you can repeat a line.
            -   "option_text": "repete"
                "feedback": Correct, one line at a time
            -   "option_text": "repite"
                "feedback": In this level only one line at a time
            -   "option_text": "repeat"
                "feedback": In this level you can only repeat one line at a time
            correct_answer: "D"
            hint: "Je spelt: repeat"
            question_score: '10'
        2:
            question_text: "Welk aanhalingsteken gebruik je bij het print commando ?"
            code: "..."
            mp_choice_options:
            -   "code": "`"
                "feedback": "Dit is het schuine aanhalingsteken, je hebt een rechte nodig."
            -   "code": "'"
                "feedback": "Juist !"
            -   "code": "\""
                "feedback": "Dit zijn de dubbele aanhalingstekens, je hebt de enkele nodig"
            -   "code": ","
                "feedback": "Dit is een komma, je hebt een hoge komma nodig."
            correct_answer: "B"
            hint: "Je spelt: repeat"
            question_score: '10'
        3:
            question_text: "Is deze code goed of fout"
            code: "repeat 100 times 'Hoi !'"
            mp_choice_options:
            -   "option_text": "Goed"
                "feedback": No a word is missing
            -   "option_text": "Fout"
                "feedback": The word repeat is there, another word is missing
            -   "option_text": Wrong, the word times is missing
                "feedback": The word times is there, another word is missing.
            -   "option_text": Wrong, the word print is missing
                "feedback": Correct
            correct_answer: "B"
            hint: "Het antwoord is: repeat 100 times print 'Hoi'"
            question_score: '10'
        4:
            question_text: "Welk woord in de code is fout"
            code: |-
                print 'I'm blue'
                repeat 7 times print 'da ba dee, da ba dee'
            mp_choice_options:
            -   "code": "I'm"
                "feedback": That's right !
            -   "code": "print"
                "feedback": print is spelled correctly
            -   "code": "repeat"
                "feedback": repeat is spelled correctly
            -   "code": "times"
                "feedback": times is spelled correctly
            correct_answer: "A"
            hint: "I'm is fout, je mag geen hoge komma's gebruiken"
            question_score: '10'
        5:
            question_text: "Is deze code goed of fout ?"
            code: |-
                repeat 100 print 'Hedy is gaaf !'
            mp_choice_options:
            -   "option_text": "Goed"
                "feedback": That's right !
            -   "option_text": "Fout"
                "feedback": That's not it
            correct_answer: "B"
            hint: "Bij repeat hoort nog een ander commando"
            question_score: '10'
        6:
            question_text: "Wat is er mis met deze code ?"
            code: |-
                repeat 3 times print 'Hi'
                repeat 3 times print 'Ha'
                print 'Ik stond er bij en ik keek er naar'
            mp_choice_options:
            -   "option_text": "Er missen aanhalingstekens in regel 1"
                "feedback": "ask heeft geen aanhalingstekens nodig"
                "code": "the wheels on the bus go\nround and round"
            -   "option_text": "Er missen aanhalingstekens in regel 2"
                "feedback": "een variabele heeft geen aanhalingstekens nodig"
                "code": "the wheels on the bus go\nthe wheels on the bus go\nthe wheels on the bus go\nround and round"
            -   "option_text": "Er missen aanhalingstekens in regel 3"
                "feedback": "Je wil niet dat er letterlijk 'antwoorden at random' worst geprint, dus geen aanhalingstekens hier !"
                "code": "the wheels on the bus go\nround and round\nthe wheels on the bus go\nround and round\nthe wheels on the bus go\nround and round"
            -   "option_text": "Niets ! Deze code is goed !"
                "feedback": "Juist ! Alles is goed !"
                "code": "the wheels on the bus go\nround and round\nround and round\nround and round"
            correct_answer: "D"
            hint: "Bekijk regel voor regel of er aanhalingstekens nodig zijn."
            question_score: '10'
        7:
            question_text: "Als je dit liedje 'potje met vet' een paar keer wil kopiëren, welke zin moet je dan weglaten in de kopieën zodat de teller (2e couplet, 3e couplet etc) werkt ?"
            code: |-
                couplet is 1
                print 'Ik heb het potje met vet'
                print 'al op de tafel gezet'
                print 'Ik heb het'
                repeat 4 times print 'potje'
                print 'veeeeeet'
                print 'al op de tafel gezet'
                couplet is couplet + 1
                print 'Door naar het ' couplet 'e couplet'
            mp_choice_options:
            -   "option_text": "couplet is 1"
                "feedback": "Goed gezien ! Als deze blijft staan, zul je nooit verder kunnen tellen dan twee, want je zet de variabele couplet elke keer weer op 1."
                "code": "We will We will\nROCK YOU !"
            -   "option_text": "repeat 4 times print 'potje'"
                "feedback": "Nee, dit is prima."
                "code": "We will\nWe will\nROCK YOU !"
            -   "option_text": "couplet is couplet + 1"
                "feedback": "Nee, dit werkt goed, zolang de variabele couplet maar niet steeds opnieuw op 1 wordt gezet."
                "code": "We will\nROCK YOU !\nWe will\nROCK YOU !"
            -   "option_text": "print 'Door naar het ' couplet 'e couplet'"
                "feedback": "Nee, dit werkt goed, zolang de variabele couplet maar niet steeds opnieuw op 1 wordt gezet."
                "code": "We will\nROCK YOU !"
            correct_answer: "A"
            hint: "De variabele couplet moet blijven doortellen, dat lukt niet als hij steeds op 1 wordt gezet."
            question_score: '10'

        8:
            mp_choice_options:
            -   "feedback": Perfect, you can't use the repeat command here.
                "code": "print 'Here comes the sun'\nprint 'Do do do do'\nprint 'Here comes the sun'\nprint 'And I say'\nprint 'Its alright'"
            -   "code": "repeat 2 times print 'Here comes the sun'\nprint 'And I say'\nprint 'Its alright'"
                "feedback": Where did the 'Do do do do' go ?
            -   "code": "repeat 2 times print 'Here comes the sun'\nprint 'Do do do do'\nprint 'And I say'\nprint 'Its alright'"
                "feedback": This is not in the right order
            -   "feedback": This is not in the right order
                "code": "repeat 2 times print 'Here comes the sun'\nrepeat 2 times print 'Do do'\nprint 'And I say'\nprint 'Its alright'"
            hint: Repeat can only be used if you want the exact same line 2 (or more) times in a row.
            code: "Here comes the sun\nDo do do do\nHere comes the sun\nAnd I say\nIts alright"
            question_text: What Hedy code belongs to this output ?
            correct_answer: A
            question_score: '10'
        9:
            mp_choice_options:
            -   "feedback": You repeated the wrong line
                "code": "print 'Batman was flying though Gotham. '\nprint 'When suddenly he heard someone screaming...'\nprint 'Help !'\nrepeat 3 times print 'Please help me !'"
            -   "code": "print 'Batman was flying though Gotham.' \nprint 'When suddenly he heard someone screaming...'\nrepeat 3 times 'Help !'\nprint 'Please help me !'\n"
                "feedback": \"You missed the word print in line 3\"
            -   "feedback": You forgot about the quotation marks
                "code": "print Batman was flying though Gotham.\nprint When suddenly he heard someone screaming...\nrepeat 3 times print Help !\nprint Please help me !"
            -   "feedback": Perfect
                "code": "print 'Batman was flying though Gotham.' \nprint 'When suddenly he heard someone screaming...'\nrepeat 3 times print 'Help !'\nprint 'Please help me !'"
            question_score: '10'
            hint: "'Help !' is repeated 3 times."
            question_text: What Hedy code belongs to this output ?
            code: "Batman was flying though Gotham.\nWhen suddenly he heard someone screaming...\nHelp !\nHelp !\nHelp !\nPlease help me !"
            correct_answer: D
        10:
            question_score: '10'
            question_text: What Hedy code belongs to this output ?
            mp_choice_options:
            -   "code": "repeat 2 times 'if youre happy and you know it clap your hands'\nprint 'if youre happy and you know it and you really want to show it'\nprint 'if youre happy and you know it clap your hands'"
                "feedback": Almost ! the first line needs an extra word
            -   "code": "repeat 2 times print 'if youre happy and you know it clap your hands'\nprint 'if youre happy and you know it and you really want to show it'\nprint 'if youre happy and you know it clap your hands'"
                "feedback": Great !
            -   "code": "repeat 3 times print 'if youre happy and you know it clap your hands'\nprint 'if youre happy and you know it and you really want to show it'"
                "feedback": This is not in the right order.
            -   "code": "repeat 4 times 'if youre happy and you know it'\nrepeat 2 times 'clap your hands'\nprint 'and you really want to show it'\nprint 'clap your hands'"
                "feedback": This is not in the right order.
            correct_answer: B
            hint: Mind the order of the sentences.
            code: "if youre happy and you know it clap your hands\nif youre happy and you know it clap your hands\nif youre happy and you know it and you really want to show it\nif youre happy and you know it clap your hands"
    8:
        1:
            question_text: "Welke uitvoer komt er uit Hedy als je deze code uitvoert ?"
            code: |-
                repeat 2 times
                    print 'Hallo'
                    print 'Ik ben Hedy !'
            mp_choice_options:
            -   "option_text": "Hallo \n Ik ben Hedy"
                "feedback": "Helaas. Alles wordt 2x herhaald."
            -   "option_text": "Hallo \n Hallo \n Ik ben Hedy"
                "feedback": "Helaas. Ook de tweede zin wordt 2x herhaald."
            -   "option_text": "Hallo \n ik ben Hedy \n Hallo \n Ik ben Hedy"
                "feedback": "Super !\""
            -   "option_text": "Hallo \n Ik ben Hedy \n Ik ben Hedy"
                "feedback": "Helaas. Beide zinnen worden 2x herhaald"
            correct_answer: "C"
            hint: "Beide zinnen onder het repeat commando worden 2x herhaald."
            question_score: '10'
        2:
            question_text: "Wat is er mis met deze code ?"
            code: |-
                repeat 5 times
                print 'Hedy is gaaf !'
            mp_choice_options:
            -   "option_text": "De twee regels moeten samen op dezelfde regel staan"
                "feedback": "Helaas. In level 8 moet het wel op twee regels."
            -   "option_text": "Het woord print moet weg, dat is niet nodig"
                "feedback": "Helaas. Het print commando is wel nodig."
            -   "option_text": "repeat is fout gespeld, het moet repeet zijn."
                "feedback": "Nee, repeat is de goede spelling"
            -   "option_text": "De tweede regel moet inspringen met 4 spaties."
                "feedback": "Juist !"
            correct_answer: "D"
            hint: "Kijk goed naar het begin van zin 2, wat mist er ?"
            question_score: '10'
        3:
            question_text: "Welke uitvoer komt er uit deze code ?"
            code: |-
                repeat 3 times
                    print 'Baby shark tututudutudu'
                print 'Baby shark'
            mp_choice_options:
            -   "option_text": "Baby shark tututudutudu \n Baby shark"
                "feedback": "Helaas. Let op het repeat commando !"
            -   "option_text": "Baby shark tututudutudu \n Baby shark \n Baby shark tututudutudu \n Baby shark \n Baby shark tututudutudu \n Baby shark"
                "feedback": "Helaas. het zinnetje 'Baby shark' sprint niet in, en wordt dus niet herhaald."
            -   "option_text": "Baby shark tututudutudu \n Baby shark tututudutudu \n Baby shark tututudutudu \n Baby shark"
                "feedback": "Juist !"
            -   "option_text": "Baby shark tututudutudu \n Baby shark \n Baby shark \n Baby shark"
                "feedback": "Helaas, kijk goed naar wat er wel en niet herhaald wordt."
            correct_answer: "C"
            hint: "Regel 2 springt in en wordt dus drie keer herhaald. Daarna komt regel 3 pas, die niet inspringt en dus ook niet herhaald wordt."
            question_score: '10'
        4:
            question_text: "Welke uitvoer komt er uit Hedy als je deze code uitvoert ?"
            code: |-
                print 'De kinderen riepen:'
                repeat 2 times
                    print 'Hoera !'
                    print 'We gaan op vakantie !'
            mp_choice_options:
            -   "option_text": "De kinderen riepen: \n Hoera ! \n We gaan op vakantie !"
                "feedback": "Helaas. Let op het repeat commando !"
            -   "option_text": "De kinderen riepen: \n Hoera ! \n We gaan op vakantie ! \n Hoera ! \n We gaan op vakantie !"
                "feedback": "Correct !"
            -   "option_text": "De kinderen riepen: \n Hoera ! \n Hoera ! \n We gaan op vakantie ! \n We gaan op vakantie"
                "feedback": "Helaas. Deze volgorde klopt niet."
            -   "option_text": "De kinderen riepen: \n Hoera ! \n Hoera ! \n We gaan op vakantie !"
                "feedback": "Helaas. Ook de laatste zin wordt 2x herhaald."
            correct_answer: "B"
            hint: "Het blokje onder het repeat commando wordt 2x herhaald."
            question_score: '10'
        5:
            question_text: "Wat is er mis met deze code ?"
            code: |-
                einde is ask 'Wil je een goed of een slecht einde ?'
                if einde is goed print 'en ze leefden nog lang en gelukkig'
                if einde is slecht print 'En toen ontplofte de wereld. Einde'
            mp_choice_options:
            -   "option_text": "De print commando's van de laatste twee regels moeten op een nieuwe regel beginnen en inspringen met 4 spaties."
                "feedback": "Dat klopt !"
            -   "option_text": "Je mag niet 2x een if hebben na een vraag !"
                "feedback": "Dat mag wel !"
            -   "option_text": "De laatste twee regels moeten beginnen met 4 spaties, omdat ze met if beginnen."
                "feedback": "Helaas. Er is inderdaad wat mis met het inspringen, maar niet daar..."
            -   "option_text": "ask is geen commando meer in level 8"
                "feedback": "helaas, ask blijft een commando in level 8."
            correct_answer: "A"
            hint: "Er is iets mis met het inspringen..."
            question_score: '10'
        6:
            question_text: "Welke code hoort bij deze uitvoer ?"
            code: |-
                Welkom bij restaurant Hedy
                Pizza
                Hamburger
            mp_choice_options:
            -   "code": |-
                    print 'Welkom bij restaurant Hedy'
                    eten is ask 'Wat wilt u bestellen ?
                    print eten
                "feedback": "Hier zit geen herhaling in, er zijn twee bestellingen."
            -   "code": |-
                    repeat 2 times
                        print 'Welkom bij restaurant Hedy'
                        eten is ask 'Wat wilt u bestellen ?'
                        print eten
                "feedback": "Bijna, maar nu herhaalt Hedy ook 'Welkom bij restaurant Hedy' 2x"
            -   "code": |-
                    print 'Welkom bij restaurant Hedy'
                    repeat 2 times
                        eten is ask 'Wat wilt u bestellen ?'
                    print eten
                "feedback": "De code is bijna goed, maar het eten moet ook 2x geprint worden."
            -   "code": |-
                    print 'Welkom bij restaurant Hedy'
                    repeat 2 times
                        eten is ask 'Wat wilt u bestellen ?'
                        print eten
                "feedback": "Goed gezien !"
            correct_answer: "D"
            hint: "Let goed op, de welkomstzin wordt niet herhaald, maar de bestelling wel."
            question_score: '10'
        7:
            question_text: "Wat is er mis met deze code ?"
            code: |-
                repeat 3 times
                   ask Wat wilt u bestellen ?
                   if eten is friet
                       saus is ask 'Welke saus wilt u daarbij ?'
                       print 'Een friet met ' saus
                   if eten is pizza
                       topping is ask 'Wat wilt u op uw pizza ?'
                       print 'Een pizza met ' topping
                print 'Bedankt voor uw bestelling'
            mp_choice_options:
            -   "option_text": "Niks ! De code klopt !"
                "feedback": "Correct ! Dit is een goede code."
            -   "option_text": "Je kunt geen if commando gebruiken, als je al een repeat hebt gebruikt."
                "feedback": "Dat mag wel."
            -   "option_text": "Onder het if commando hoef je niet meer in te springen als je dat al hebt gedaan voor het repeat commando."
                "feedback": "Je moet altijd inspringen na een if commando."
            -   "option_text": "Als je patat bestelt, vraagt Hedy nog steeds wat je op je pizza wilt, omdat er niet goed is ingesprongen."
                "feedback": "Het inspringen is wel goed gedaan."
            correct_answer: "A"
            hint: "Het inspringen klopt overal."
            question_score: '10'
        8:
            question_text: "Wat print Hedy als je het goede wachtwoord 'Hedy' intypt ?"
            code: |-
                wachtwoord is ask 'Wat is het wachtwoord ?'
                goedewachtwoord is Hedy
                if wachtwoord is goedewachtwoord
                    repeat 2 times
                        print 'Goed gedaan !'
                        print 'Je mag computeren !'
                else
                    print 'De computer ontploft in 5... 4... 3... 2... 1...'
            mp_choice_options:
            -   "option_text": "Goed gedaan ! \n Goed gedaan !"
                "feedback": ""
            -   "option_text": "De computer ontploft in 5... 4... 3... 2... 1..."
                "feedback": ""
            -   "option_text": "Goed gedaan ! \n Goed gedaan ! \n Je mag computeren"
                "feedback": ""
            -   "option_text": "Goed gedaan ! \n Je mag computeren ! \n Goed gedaan ! \n Je mag computeren"
                "feedback": ""
            correct_answer: "D"
            hint: "Alles onder de repeat wordt 2 keer herhaald"
            question_score: '10'
        9:
            question_text: "Wat moet je in dit spel kiezen om een miljoen te winnen ?"
            code: |-
                print 'Kies je juiste koffer en win een prijs !'
                koffer is ask 'Welke koffer kies je ? 1 of 2?'
                if koffer is 1
                     actie is ask 'Wil je de koffer verkopen of openen ?'
                         if actie is verkopen
                             print 'Je verkoopt je koffer en krijgt 10 euro'
                         if actie is openen
                             print 'Je maakt de koffer open en wint een appeltaart'
                if koffer is 2
                     verkoop is ask 'wil je de koffer verkopen of openen ?
                         if actie is verkopen
                             print 'Je verkoopt je koffer en krijgt 500 euro'
                         if actie is openen
                             print 'Je maakt de koffer open en wint een miljoen !'
            mp_choice_options:
            -   "option_text": "koffer 1, verkopen"
                "feedback": "Helaas, geen miljoen voor jou..."
            -   "option_text": "koffer 1, openen"
                "feedback": "Helaas, geen miljoen voor jou..."
            -   "option_text": "koffer 2, verkopen"
                "feedback": "Helaas, geen miljoen voor jou..."
            -   "option_text": "koffer 2, openen"
                "feedback": "Geweldig ! Je wint het miljoen !"
            correct_answer: "D"
            hint: ""
            question_score: '10'
        10:
            question_text: "Wat is waar ?"
            code: |-
                naam is ask 'Hoe heet je ?'
                schoenmaat is ask 'Welke schoenmaat heb je ?'
                if schoenmaat is 38
                    if naam is Assepoester
                        print 'Naar jou was ik op zoek !'
                    else
                        print 'Jou zoek ik niet !'
                else
                    print 'Helaas, ik zoek weer verder'
            mp_choice_options:
            -   "option_text": "Doornroosje met schoenmaat 38 krijgt de uitvoer: 'Helaas, ik zoek weer verder.'"
                "feedback": "Nee, ze krijgt 'Naar jou zoek ik niet'"
            -   "option_text": "Assepoester met schoenmaat 40 krijgt de uitvoer: 'Naar jou was ik op zoek !'"
                "feedback": "Nee, ze krijgt 'Helaas, ik zoek weer verder'"
            -   "option_text": "Doornroosje met schoenmaat 40 krijgt de uitvoer: 'Helaas, ik zoek weer verder'"
                "feedback": "Dat klopt !"
            -   "option_text": "Assepoester met schoenmaat 40 krijgt de uitvoer: 'Naar jou was ik op zoek !'"
                "feedback": "Nee, ze krijgt 'Helaas, ik zoek weer verder'"
            correct_answer: "C"
            hint: "Als je niet schoenmaat 38 hebt, krijg je 'Helaas, ik zoek weer verder' ongeacht je naam."
            question_score: '10'

    10:
        1:
            question_text: "Wat wordt de uitvoer van deze code ?"
            code: |-
                for i in range 1 to 3
                    print i
            mp_choice_options:
            -   "code": "1\n2\n3"
                "feedback": "Inderdaad"
            -   "code": "1 2 3"
                "feedback": "Helaas"
            -   "code": "1, 2, 3"
                "feedback": "Helaas"
            -   "code": "123"
                "feedback": "Helaas"
            correct_answer: "A"
            hint: "Hoe komen de nummers in beeld ?"
            question_score: '10'
        2:
            question_text: "Welke code is gebruikt om deze uitvoer te krijgen ?"
            code: |-
                1
                2
                3
                4
                Hoedje van papier
            mp_choice_options:
            -   "code": "for i in range 1 to 4\n    print i\nprint 'Hoedje van papier'"
                "feedback": "Perfect !"
            -   "code": "for i in range 1 to 4\nprint i\nprint 'Hoedje van papier'"
                "feedback": "Deze code werkt niet. Je moet inspringen na een for."
            -   "code": "for i in range 1 to 4\n    print i\n    print 'Hoedje van papier'"
                "feedback": "Nu telt Hedy '1 Hoedje van papier, 2 Hoedje van papier etc."
            -   "code": "for i in range 1 to 4\n    print 'i'\nprint 'Hoedje van papier'"
                "feedback": "i is een variabele en moet geen aanhalingstekens."
            correct_answer: "A"
            hint: "Eerst komen alle cijfers en dan pas het zinnetje"
            question_score: '10'
        3:
            question_text: "Welke code is gebruikt om deze output te krijgen ?"
            code: |-
                10
                9
                8
                7
                6
                5
                4
                3
                2
                1
                0
            mp_choice_options:
            -   "code": "for i in range 0 to 10\n    print i"
                "feedback": "Nu print Hedy de getallen van 0 tot 10 en niet van 10 naar 0"
            -   "code": "for i in range 0 to 10\n    print - i"
                "feedback": "Dit klopt niet, dan zou Hedy mingetallen printen."
            -   "code": "for i in range 10 to 0\n    print i"
                "feedback": "Dit kan helaas niet."
            -   "code": "for i in range 0 to 10\n    print 10 - i"
                "feedback": "Juist !"
            correct_answer: "D"
            hint: "Het wordt een sommetje..."
            question_score: '10'
        4:
            question_text: "Wat is er mis met deze code ?"
            code: |-
                for i in range 1 to 5
                print i
            mp_choice_options:
            -   "option_text": "De i op regel 2 moet binnen aanhalingstekens"
                "feedback": "De variabele hoeft niet binnen aanhalingstekens."
            -   "option_text": "Je mag alleen 'for i in range 1 to 10' gebruiken, niet 1 to 5"
                "feedback": "1 to 5 mag ook !"
            -   "option_text": "De eerste regel moet beginnen met een inspringing"
                "feedback": "Niet de eerste regel.."
            -   "option_text": "De tweede regel moet beginnen met een inspringing"
                "feedback": "Klopt !"
            correct_answer: "D"
            hint: "Er is iets mis met het inspringen"
            question_score: '10'
        5:
            question_text: "Welk woord moet op de plek van het vraagteken ?"
            code: |-
                for i in _?_ 1 to 10
                    print i
            mp_choice_options:
            -   "code": "rang"
                "feedback": "Nee, helaas"
            -   "code": "range"
                "feedback": "Correct"
            -   "code": "ragne"
                "feedback": "Nee, helaas"
            -   "code": "ranch"
                "feedback": "Nee, helaas"
            correct_answer: "B"
            hint: "Wat is de juiste spelling ?"
            question_score: '10'
        6:
            question_text: "Hoevaak verschijnt het woord Hallo als je deze code uitvoert ?"
            code: |-
                for i in range 0 to 2
                    print 'Hallo'
            mp_choice_options:
            -   "option_text": "1 keer"
                "feedback": "Helaas"
            -   "option_text": "2 keer"
                "feedback": "Helaas"
            -   "option_text": "3 keer"
                "feedback": "Juist !"
            -   "option_text": "Nooit"
                "feedback": "Helaas"
            correct_answer: "C"
            hint: "0 telt ook mee als getal. Dus 0,1,2 dat is dus 3x"
            question_score: '10'
        7:
            question_text: "Wat hoort er op de plek van het vraagteken ?"
            code: |-
                print 'Welkom in restaurant Hedy'
                mensen is ask 'Met hoeveel mensen komt u vanavond dineren ?'
                _?_
                    eten is ask 'Wat wilt u bestellen ?'
                    print eten
            mp_choice_options:
            -   "code": "for i in range 0 to 3"
                "feedback": "Er zijn niet altijd 3 mensen"
            -   "code": "for i in range 1 tot mensen"
                "feedback": "Bijna... Niet tot maar to !"
            -   "code": "for i in range 1 to mensen"
                "feedback": "Goed zo !"
            -   "code": "for i in range 0 to mensen"
                "feedback": "Dat is een bestelling te veel"
            correct_answer: "C"
            hint: "Gebruik de variabele 'mensen'"
            question_score: '10'
        8:
            question_text: "Wat wordt de uitvoer van deze code ?"
            code: |-
                for i in range 23 to 25
                    print 'Hoi'
            mp_choice_options:
            -   "code": "23\n24\n25"
                "feedback": "De nummers verschijnen niet. Er staat nergens print i."
            -   "code": "23 hoi 24 hoi 25 hoi"
                "feedback": "De nummers verschijnen niet. Er staat nergens print i."
            -   "code": "hoi\nhoi\nhoi"
                "feedback": "Dit klopt !"
            -   "option_text": "Er verschijnt 25x het woord 'Hoi' onder elkaar."
                "feedback": "Nee maar 3x"
            correct_answer: "C"
            hint: "Er staat nergen print i"
            question_score: '10'
        9:
            question_text: "Hoevaak roept Hedy 'Hieperdepiep Hoera'voor je ?"
            code: |-
                leeftijd is ask 'Hoe oud ben je ?'
                for i in range 1 to leeftijd
                    print 'Hieperdepiep Hoera !
            mp_choice_options:
            -   "option_text": "1 keer"
                "feedback": "Probeer het opnieuw"
            -   "option_text": "2 keer"
                "feedback": "Probeer het opnieuw"
            -   "option_text": "Nooit"
                "feedback": "Probeer het opnieuw"
            -   "option_text": "Dat ligt eraan hoe oud je bent"
                "feedback": "Dat is waar !"
            correct_answer: "D"
            hint: "for i in range 1 to leeftijd"
            question_score: '10'
        10:
            question_text: "Welke code hoort bij deze uitvoer ?"
            code: |-
                Baby shark tututudutudu
                Baby shark tututudutudu
                Baby shark tututudutudu
                Baby shark
            mp_choice_options:
            -   "code": "for i in range 1 to 3\n    print Baby shark tututudutudu\n    print Baby shark"
                "feedback": "Let op inspringen."
            -   "code": "for i in range 1 to 3\n    print Baby shark tututudutudu\nprint Baby shark"
                "feedback": "Dat klopt !"
            -   "code": "for i in range 0 to 3\n    print Baby shark tututudutudu\n    print Baby shark"
                "feedback": "range 0 to 3 is 4 keer."
            -   "code": "for i in range 0 to 3\n    print Baby shark tututudutudu\nprint Baby shark"
                "feedback": "range 0 to 3 is 4 keer."
            correct_answer: "B"
            hint: "Pas op het inspringen"
            question_score: '10'

    11:
        1:
            question_text: "Wat moet er op _?_ komen te staan ?"
            code: |-
                complimentjes = super, goedzo, top
                _?_
                    print compliment
            mp_choice_options:
            -   "code": "for each compliment"
                "feedback": "Helaas"
            -   "code": "for compliment in complimentjes"
                "feedback": "Jij verdient al deze complimentjes"
            -   "code": "if compliment in complimentjes"
                "feedback": "Helaas"
            -   "code": "for complimentjes in compliment"
                "feedback": "Helaas !"
            correct_answer: "B"
            hint: "voor elk compliment in de lijst complimentjes"
            question_score: '10'
        2:
            question_text: "Welke uitvoer is correct ?"
            code: |-
                maaltijd = pizza, pasta, pannenkoek
                for maaltijd in maaltijden
                    print 'Ik hou van ' maaltijd
            mp_choice_options:
            -   "code": "Ik hou van pizza"
                "feedback": "Regel 2 zegt for maaltijd in maaltijden. Dus elke maaltijd in de lijst wordt geprint."
            -   "code": "Ik hou van pasta"
                "feedback": "Regel 2 zegt for maaltijd in maaltijden. Dus elke maaltijd in de lijst wordt geprint."
            -   "code": "I hou van pannenkoek"
                "feedback": "Regel 2 zegt for maaltijd in maaltijden. Dus elke maaltijd in de lijst wordt geprint.."
            -   "code": |-
                    Ik hou van pizza
                    Ik hou van pasta
                    Ik hou van pannenkoek
                "feedback": "Super !"
            correct_answer: "D"
            hint: "Regel 2 zegt for maaltijd in maaltijden. Dus elke maaltijd in de lijst wordt geprint."
            question_score: '10'
        3:
            question_text: "Welke output klopt ?"
            code: |-
                dieren = honden, katten, hamsters, kippen
                for dier in dieren
                    print dier ' zijn superleuke huisdieren'
            mp_choice_options:
            -   "code": "honden zijn superleuke huisdieren"
                "feedback": "Regel 2 zegt dat elk dier in de lijst dieren geprint wordt. Dus elk dier komt aan bod."
            -   "code": "honden, katten, hamsters, kippen zijn superleuke huisdieren"
                "feedback": "Elk dier krijgt zijn eigen regeltje."
            -   "code": |-
                    honden zijn superleuke huisdieren
                    katten zijn superleuke huisdieren
                    hamsters zijn superleuke huisdieren
                    kippen zijn superleuke huisdieren
                "feedback": "Goedzo !"
            -   "option_text": "Dat weet je nog niet. Hedy kiest een dier at random."
                "feedback": "Regel 2 zegt dat elk dier in de lijst dieren geprint wordt. Dus elk dier komt aan bod."
            correct_answer: "C"
            hint: "Regel 2 zegt dat elk dier in de lijst dieren geprint wordt. Dus elk dier komt aan bod."
            question_score: '10'
        4:
            question_text: "Wat is er mis met deze code ?"
            code: |-
                boodschappen = appels, brood, melk
                for boodschap in boodschappen
                    print 'We moeten ' boodschappen ' kopen'
            mp_choice_options:
            -   "option_text": "Regel 2 moet beginnen met 4 spaties om in te springen"
                "feedback": "Nee hoor. Alleen regel 3 moet inspringen dus dat klopt."
            -   "option_text": "Regel 3 moet niet beginnen met 4 spaties om in te springen"
                "feedback": "Regel 3 moet wel inspringen, want na het for commando in regel 2 moet je inspringen ."
            -   "option_text": "in regel 3 moet 'boodschap' staan in plaats van 'boodschappen'"
                "feedback": "Toppie !"
            -   "option_text": "In regel 1 moet boodschap staan in plaats van boodschappen."
                "feedback": "Nee, dat hoeft niet."
            correct_answer: "C"
            hint: "Kijk goed naar regel 2"
            question_score: '10'
        5:
            question_text: "Welk woord moet op je invullen op _?_ bij deze digitale dobbelsteen ?"
            code: |-
                print 'Welkom bij de digitale dobbelsteen !'
                spelers = Anne, Jonneke, Jessie, Ilona
                keuzes = 1, 2, 3, 4, 5, 6
                for speler in spelers
                    print speler ' gooit ' _?_ at random
            mp_choice_options:
            -   "code": "speler"
                "feedback": "Dan komt er te staan 'Anne gooit Ilona'. Dat is niet de bedoeling !"
            -   "code": "keuzes"
                "feedback": "Yes ! Dat klopt !"
            -   "code": "keuze"
                "feedback": "je bent er bijna.. Maar Hedy kiest uit het lijstje 'keuzes' niet 'keuze'"
            -   "code": "dobbelsteen"
                "feedback": "Kijk goed naar de namen van de variabelen."
            correct_answer: "B"
            hint: "Hedy moet een random nummer kiezen"
            question_score: '10'
        6:
            question_text: "Welk antwoord is een mogelijke uitvoer als je de code afspeelt ?"
            code: |-
                keuzes = steen, papier, schaar
                spelers = Kelly, Meredith
                for speler in spelers
                    print speler ' kiest ' keuzes at random
            mp_choice_options:
            -   "code": |-
                    Kelly kiest steen
                "feedback": "Meredith wil ook meedoen !"
            -   "code": |-
                    Meredith kiest schaar
                    Kelly kiest steen
                "feedback": "Je bent er bijna ! Maar Kelly staat eerst in je lijstje dus zij wordt ook eerst geprint."
            -   "code": |-
                    Meredith kiest papier
                "feedback": "Kelly wil ook meedoen !"
            -   "code": |-
                    Kelly kiest papier
                    Meredith kiest schaar
                "feedback": "Geweldig !"
            correct_answer: "D"
            hint: "Elke speler kiest een optie. De speler die als eerste op het lijstje staat, wordt als eerst geprint."
            question_score: '10'
        7:
            question_text: "Wat moet er op de _?_ staan in deze code die bepaalt wat je vanavond eet ?"
            code: |-
                namen = Ron, Leslie, April, Andy
                eten = pasta, friet, salade
                _?_
                    print naam ' eet vanavond ' food at random
            mp_choice_options:
            -   "code": "for naam in namen"
                "feedback": "Lekker bezig !"
            -   "code": "for namen in naam"
                "feedback": "Het moet andersom. Dus for naam in namen."
            -   "code": "for eten in eten"
                "feedback": "Elke naam moet weten wat hij/zij vanavond eet."
            -   "code": "for naam in eten"
                "feedback": "Elke naam moet weten wat hij/zij vanavond eet."
            correct_answer: "A"
            hint: "Elke naam moet weten wat hij/zij vanavond eet."
            question_score: '10'
        8:
            question_text: "Wat moet er op _?_ staan bij deze code die bepaalt wat voor kleur short je draagt ?"
            code: |-
                namen = Donna, Tommy, Ben
                kleuren = blauw, rood, geel
                for naam in namen
                    print _?_
            mp_choice_options:
            -   "code": "'naam krijgt een kleur shirt'"
                "feedback": "Dat is hem niet !"
            -   "code": "naam 'krijgt een ' kleuren at random ' shirt'"
                "feedback": "Goed gedaan ! Dit was een lastige"
            -   "code": "namen 'krijgt een ' kleuren at random ' shirt'"
                "feedback": "Je wil dat elke naam geprint wordt, dus het eerste woord is niet 'namen' maar..."
            -   "code": "'mensen krijgt een kleuren shirt'"
                "feedback": "Er is geen variabele die 'mensen' heet"
            correct_answer: "B"
            hint: "Let op de aanhalingstekens !"
            question_score: '10'
        9:
            question_text: "Wat is de eerste vraag die Hedy zal vragen als je dit programma uitvoert ?"
            code: |-
                gangen = voorgerecht, hoofdgerecht, nagerecht
                namen = Timon, Onno
                for naam in namen
                    for gang in gangen
                        eten = ask naam ', wat wil je graag als ' gang '?'
                        print naam ' bestelt ' eten ' als ' gang
            mp_choice_options:
            -   "option_text": "Timon, wat wil je graag als voorgerecht ?"
                "feedback": "Perfect !"
            -   "option_text": "Onno, wat wil je graag als voorgerecht ?"
                "feedback": "Timon staat eerst op het lijstje !"
            -   "option_text": "Timon, wat wil je graag als nagerecht ?"
                "feedback": "Voorgerechten staan eerst op het lijstje"
            -   "option_text": "Dat weet je nog niet. Hedy kiest iets at random"
                "feedback": "Er is geen 'at random' commando in deze code."
            correct_answer: "A"
            hint: "Van beide lijstjes wordt de eerste optie eerst gevraagd."
            question_score: '10'
        10:
            question_text: "Wat is waar over deze code ?"
            code: |-
                prijzen = 1 miljoen dollar, auto, boterham
                namen = Bob, Patrick, Sandy, Larry
                for prijs in prijzen
                    print 'De ' prijs 'is gewonnen door ' namen at random
            mp_choice_options:
            -   "option_text": "Iedereen wint minstens één prijs."
                "feedback": "Dat is niet waar. Je kunt ook zonder prijs eindigen."
            -   "option_text": "Alle prijzen gaan altijd naar één persoon."
                "feedback": "Dat is niet waar. Er wordt random gekozen wie er wint"
            -   "option_text": "Larry wint nooit een prijs"
                "feedback": "Dat is niet waar. Larry heeft evenveel kans als de anderen"
            -   "option_text": "Misschien wint iemand 2 prijzen."
                "feedback": "Jij snapt 'em !"
            correct_answer: "D"
            hint: "Probeer mogelijke uitvoer te bedenken van de code."
            question_score: '10'<|MERGE_RESOLUTION|>--- conflicted
+++ resolved
@@ -501,19 +501,11 @@
         10:
             question_text: "Wat moet er op de streepjes komen te staan?"
             code: |-
-<<<<<<< HEAD
-                    uitlaters is papa, mama, Sam, Petra
-                    uitlater_gisteren is ask Wie heeft gisteren de honden uitgelaten?
-                    print uitlater_gisteren hoeft vandaag dan niet nog een keer!
-                    _?_
-                    print uitlaters at random is vandaag aan de beurt om de honden uit te laten!
-=======
                 uitlaters is papa, mama, Sam, Petra
                 uitlater_gisteren is ask Wie heeft gisteren de honden uitgelaten?
                 print uitlater_gisteren hoeft vandaag dan niet nog een keer!
                 ___
                 print uitlaters at random is vandaag aan de beurt om de honden uit te laten!
->>>>>>> ea31883c
             mp_choice_options:
             -   "option_text": "remove uitlater_gisteren from uitlaters"
                 "feedback": "Super!"
