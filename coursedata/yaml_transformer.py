import os
import copy
import utils

def nop(s):
  return s

def transform_level_defaults(old_level, new_level=None, function=nop):
  input_path = '../coursedata/level-defaults'
  output_path = '../coursedata/level-defaults-transformed/'
  yaml_filesnames = [f for f in os.listdir(input_path) if
                     os.path.isfile(os.path.join(input_path, f)) and f.endswith('.yaml')]

  for yaml_filesname_without_path in yaml_filesnames:
    file_transformed = False
    yaml_filesname_with_path = os.path.join(input_path, yaml_filesname_without_path)

    yaml_dict = utils.load_yaml_rt(yaml_filesname_with_path)
    transformed_dict = copy.deepcopy(yaml_dict)
    for level in yaml_dict:
      if level == old_level:
        if new_level != None:
          old_content = transformed_dict[old_level]
          old_content['start_code'] = function(old_content['start_code'])

          # transfor code locations incl. demo_code and start_code
          for c in old_content['commands']:
            c['demo_code'] = function(c['demo_code'])


          transformed_dict[new_level] = old_content
        del transformed_dict[old_level]
        file_transformed = True

    if file_transformed:  #only write updated files
      with open(output_path + yaml_filesname_without_path, 'w') as f:
        f.write(utils.dump_yaml_rt(transformed_dict))

def transform_adventures(old_level, new_level=None, function=nop):
  input_path = '../coursedata/adventures'
  output_path = '../coursedata/adventures-transformed/'
  yaml_filesnames = [f for f in os.listdir(input_path) if
                     os.path.isfile(os.path.join(input_path, f)) and f.endswith('.yaml')]

  for yaml_filesname_without_path in yaml_filesnames:
    file_transformed = False
    yaml_filesname_with_path = os.path.join(input_path, yaml_filesname_without_path)

    yaml_dict = utils.load_yaml_rt(yaml_filesname_with_path)
    transformed_dict = copy.deepcopy(yaml_dict)

    for akey, adventure in yaml_dict['adventures'].items():
      for level in adventure['levels']:
        if level == old_level:
          if new_level != None:
            transformed_dict['adventures'][akey]['levels'][new_level] = transformed_dict['adventures'][akey]['levels'][old_level]
          del transformed_dict['adventures'][akey]['levels'][old_level]
          file_transformed = True

    if file_transformed: #only write updated files
      with open(output_path + yaml_filesname_without_path, 'w') as f:
        f.write(utils.dump_yaml_rt(transformed_dict))

def transform_levels_in_all_YAMLs(old_level, new_level=None, function=nop):
  # Set the current directory to the root Hedy folder
  os.chdir(os.path.join(os.getcwd(), __file__.replace(os.path.basename(__file__), '')))
  transform_level_defaults(old_level, new_level, function)
  # WARNING: adventure do not properly use the transformer function yet!
  # transform_adventures(old_level, new_level=None, function=nop)


def remove_brackets(s):
  return s.replace('(', ' ').replace(')', '')

<<<<<<< HEAD
transform_levels_in_all_YAMLs("13-old", 14, remove_brackets)
=======
def transform_yaml_to_lark(only_new_lang=True):
  """Creates a lark file in ./grammars/ for  all yaml files located in ./coursedata/keywords/.
  If a keyword is not yet translated, it will use the English translation of the keyword
  
  Args:
      only_new_lang (bool, optional): Specifies if only a lark file should be created for a new language or for all languages. Defaults to True.
  """
  input_path = '../coursedata/keywords/'
  current_grammar_path = '../grammars/'
  output_path = '../grammars-transformed/'
  
  yaml_languages = [f.replace('.yaml', '') for f in os.listdir(input_path) if
                     os.path.isfile(os.path.join(input_path, f)) and f.endswith('.yaml')]
  
  lark_languages = [f.replace('keywords-', '').replace('.lark', '') for f in os.listdir(current_grammar_path) if
                     os.path.isfile(os.path.join(current_grammar_path, f)) and f.startswith('keywords')]

  for yaml_lang in yaml_languages:
    if yaml_lang in lark_languages:
      if only_new_lang:
        continue
    yaml_filesname_with_path = os.path.join(input_path, yaml_lang + '.yaml')
    default_yaml_with_path = os.path.join(input_path, 'en' + '.yaml')
    
    with open(default_yaml_with_path, 'r') as stream:
      yaml_default_dict = yaml.safe_load(stream)
    default_command_combinations = yaml_default_dict['commands']
    
    with open(yaml_filesname_with_path, 'r') as stream:
      yaml_dict = yaml.safe_load(stream)      
    command_combinations = yaml_dict['commands']
    
    lark_filesname_with_path = os.path.join(output_path, 'keywords-' + yaml_lang + '.lark')

    with open(lark_filesname_with_path, 'w') as f:
      for idx, command_combo in enumerate(command_combinations):
        try: 
          command = list(command_combo.keys())[0]
          translation = command_combo[command]
        except IndexError:
          command = list(default_command_combinations[idx].keys())[0]
          translation = default_command_combinations[idx][command]
          
        if command != "random":
          command_upper = command.upper()
          command = "_" + command_upper
        
        f.write(f'{command}: "{translation}" \n')


def remove_brackets(s):
  return s.replace('(', ' ').replace(')', '')

transform_yaml_to_lark(False)
transform_levels_in_all_YAMLs(2, 3)
>>>>>>> fd14bea9
<|MERGE_RESOLUTION|>--- conflicted
+++ resolved
@@ -7,7 +7,7 @@
 
 def transform_level_defaults(old_level, new_level=None, function=nop):
   input_path = '../coursedata/level-defaults'
-  output_path = '../coursedata/level-defaults-transformed/'
+  output_path = '../coursedata/level-defaults/'
   yaml_filesnames = [f for f in os.listdir(input_path) if
                      os.path.isfile(os.path.join(input_path, f)) and f.endswith('.yaml')]
 
@@ -27,18 +27,21 @@
           for c in old_content['commands']:
             c['demo_code'] = function(c['demo_code'])
 
-
-          transformed_dict[new_level] = old_content
+          transformed_dict[new_level] = copy.deepcopy(old_content)
         del transformed_dict[old_level]
         file_transformed = True
 
     if file_transformed:  #only write updated files
+      sorted_dict = {}
+      for key in sorted(transformed_dict):
+        sorted_dict[key] = transformed_dict[key]
+
       with open(output_path + yaml_filesname_without_path, 'w') as f:
-        f.write(utils.dump_yaml_rt(transformed_dict))
+        f.write(utils.dump_yaml_rt(sorted_dict))
 
 def transform_adventures(old_level, new_level=None, function=nop):
   input_path = '../coursedata/adventures'
-  output_path = '../coursedata/adventures-transformed/'
+  output_path = '../coursedata/adventures/'
   yaml_filesnames = [f for f in os.listdir(input_path) if
                      os.path.isfile(os.path.join(input_path, f)) and f.endswith('.yaml')]
 
@@ -53,8 +56,8 @@
       for level in adventure['levels']:
         if level == old_level:
           if new_level != None:
-            transformed_dict['adventures'][akey]['levels'][new_level] = transformed_dict['adventures'][akey]['levels'][old_level]
-          del transformed_dict['adventures'][akey]['levels'][old_level]
+            transformed_dict['adventures'][akey]['levels'][new_level] = copy.deepcopy(transformed_dict['adventures'][akey]['levels'][old_level])
+          # del transformed_dict['adventures'][akey]['levels'][old_level]
           file_transformed = True
 
     if file_transformed: #only write updated files
@@ -64,17 +67,14 @@
 def transform_levels_in_all_YAMLs(old_level, new_level=None, function=nop):
   # Set the current directory to the root Hedy folder
   os.chdir(os.path.join(os.getcwd(), __file__.replace(os.path.basename(__file__), '')))
-  transform_level_defaults(old_level, new_level, function)
+  # transform_level_defaults(old_level, new_level, function)
   # WARNING: adventure do not properly use the transformer function yet!
-  # transform_adventures(old_level, new_level=None, function=nop)
+  transform_adventures(old_level, new_level, function=nop)
 
 
 def remove_brackets(s):
-  return s.replace('(', ' ').replace(')', '')
+  return s.replace('(', ' ').replace(')', '').replace(':', '').replace('input', 'ask')
 
-<<<<<<< HEAD
-transform_levels_in_all_YAMLs("13-old", 14, remove_brackets)
-=======
 def transform_yaml_to_lark(only_new_lang=True):
   """Creates a lark file in ./grammars/ for  all yaml files located in ./coursedata/keywords/.
   If a keyword is not yet translated, it will use the English translation of the keyword
@@ -129,5 +129,4 @@
   return s.replace('(', ' ').replace(')', '')
 
 transform_yaml_to_lark(False)
-transform_levels_in_all_YAMLs(2, 3)
->>>>>>> fd14bea9
+transform_levels_in_all_YAMLs(2, 3)