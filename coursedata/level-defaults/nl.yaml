1:
    intro_text: |
        Welkom bij Hedy! In Level 1 kun je de commando's `{print}`, `{ask}` en `{echo}` gebruiken.

        Je kunt bijvoorbeeld tekst laten verschijnen in het beeld met het commando `{print}`. Zoals in het voorbeeld hiernaast.
        Je kunt het voorbeeld uittesten door op de groene knop in de hoek te klikken.

        Probeer de code dan zelf met de groene 'Voer de code uit' knop onder het linker programmeerveld.

    start_code: "{print} hallo wereld!"
    commands:
    -   name: "{print}"
        explanation: "Iets printen met `{print}`."
        example: "Bijvoorbeeld: {print} Hallo welkom bij Hedy!"
        demo_code: "{print} Hallo welkom bij Hedy!"
    -   name: "{ask}"
        explanation: "Iets vragen met `{ask}`."
        example: "Bijvoorbeeld: {ask} Wat is je lievelingskleur?"
        demo_code: "{ask} Wat is je lievelingskleur?"
    -   name: "{echo}"
        explanation: "Iets herhalen dat is ingetypt met `{echo}`."
        example: "Bijvoorbeeld: {echo} dus je lievelingskleur is"
        demo_code: |-
            {ask} Wat is je lievelingskleur?
            {echo} dus je lievelingskleur is
    -   name: "{print} emojis"
        explanation: "print een emoji met `{print}`"
        example: "Example: {print} \U0001F64B‍ \U0001F30D ❗"
        demo_code: "{print} \U0001F64B \U0001F30D ❗"
    -   name: "{forward}"
        explanation: "Een lijn trekken met `{forward}`."
        example: "Bijvoorbeeld: {forward} 100"
        demo_code: "{forward} 100"
    -   name: "{turn}"
        explanation: "De teken-schildpad draaien met `{turn}`"
        example: "Bijvoorbeeld: {turn}"
        demo_code: |-
            {forward} 25
            {turn} {left}
            {forward} 25
<<<<<<< HEAD
            {turn} {right}
    example_code: "## Example code\n```\n{print} Hello!\n{print} Welcome to Hedy!\n```\n"
    intro_text_2: "You can also ask for input and repeat it back with an `{echo}` command.\nTry the code to your left again.\n\nDon't know what to create? In the next tabs you will find ideas for programs to build.\n"
    example_code_2: "## Example code\n```\n{ask} What is your name?\n{echo} hello\n```\n"
=======
            {turn} right
    example_code: "## Voorbeeldcode\n```\n{print} Hello!\n{print} Welcome to Hedy!\n```\n"
    intro_text_2: "\n Je kunt ook een vraag stellen met `{ask}` en het antwoord laten herhalen met `{echo}`.\n Weet je niet wat wil wilt maken? In de volgende tabjes staan opdrachten om te proberen.\n"
    example_code_2: "## Voorbeeldcode\n```\n{ask} What is your name?\n{echo} hello\n```\n"
>>>>>>> 039d3b83
2:
    intro_text: |
        In level 2 leren we iets nieuws. Je kunt een woord een naam geven met `{is}`. Je kunt daarna in je code overal naam gebruiken. Dat wordt dan vervangen door Hedy. Zo:

        ```
        naam {is} Hedy
        {print} hallo naam
        ```

        De `{ask}` is in level 2 ook veranderd, het antwoord sla je ook op met een naam:

        ```
        antwoord {is} {ask} Hoe heet jij?
        ```

        {print} werkt nog zoals in Level 1, en {echo} heb je niet meer nodig.
    start_code: "{print} hallo wereld!"
    commands:
    -   name: "{is}"
        explanation: "Een woord een naam geven met `{is}`. Je mag de naam zelf kiezen."
        example: "Bijvoorbeeld: voornaam {is} Hedy."
        demo_code: |-
            voornaam {is} Hedy
            {print} ik heet voornaam
    -   name: "{sleep}"
        explanation: "Laat Hedy een of meer seconde(n) pauzeren."
        example: "Example: {sleep} 2 "
        demo_code: |-
            {print} Ik moet even een seconde nadenken...
            {sleep}
            {print} Hmm.. Geef me nog 3 seconden...
            {sleep} 3
            {print} Eureka! Ik weet het!
    -   name: "{is} - turtle"
        explanation: "Een getal een naam geven met `{is}`. Je mag de naam zelf kiezen."
        example: "Bijvoorbeeld: hoek {is} 90."
        demo_code: |-
            hoek {is} 90
            {turn} hoek
            {forward} 100
    -   name: "{ask}"
        explanation: "Iets vragen met `{ask}`. Maar let op! Je moet je antwoord een naam geven met `{is}`."
        example: "Bijvoorbeeld: kleur {is} {ask} Wat is je lievelingskleur?"
        demo_code: |-
            kleur {is} {ask} Wat is je lievelingskleur?
            {print} Jouw favoriet is dus kleur
3:
    intro_text: |
        In level 3 kan je ook een lijstje maken. Uit de lijst kun je dan iets willekeurigs kiezen. Dat doe je met `{at} {random}` (je zegt: et ren-dom).

    example_code: |
        ## Voorbeeld Hedy Code

        ```
        dieren {is} hond, kat, kangoeroe
        {print} dieren {at} {random}
        ```

    intro_text_2: |
        Je kunt in dit level ook dingen aan een lijstje toevoegen met het commando `{add}`.
        Daarnaast kun je dingen van het lijstje verwijderen. Dat doe je met `{remove}`.

    example_code_2: |

        ## Voorbeeld Hedy Code
        ```
        taarten {is} aardbei, chocolade
        {add} appel {to_list} taarten
        {remove} chocolade {from} taarten
        {print} taarten {at} {random}
        ```
    start_code: "{print} hallo wereld!"
    commands:
    -   name: "kies_random"
        explanation: "Iets willekeurigs uit een groep woorden kiezen met `{at}` en `{random}`."
        example: "Bijvoorbeeld: dieren {is} hond, kat, kangoeroe."
        demo_code: |-
            dieren {is} hond, kat, kangoeroe
            {print} dieren {at} {random}
    -   name: "Toevoegen"
        explanation: "Voeg iets toe aan een lijst"
        example: "Voorbeeld: {add} hond {to_list} dieren"
        demo_code: |-
            dieren {is} kat, koe
            {add} hond {to_list} dieren
    -   name: "Verwijderen"
        explanation: "Verwijder iets van een lijst"
        example: "Voorbeeld: {remove} hond {from} dieren"
        demo_code: |-
            dieren {is} hond, kat, koe
            {remove} hond {from} dieren
4:
    start_code: "{print} 'hallo wereld'"
    intro_text: |
        In level 4 zijn `{ask}` en `{print}` anders.

        Je moet tekst die je letterlijk wilt printen tussen aanhalingstekens zetten.

        Dat is handig, want nu kan je alle woorden printen die je maar wilt. Ook de woorden die je hebt gebruikt om iets in op te slaan met `{is}`.

        De meeste programmeertalen gebruiken ook aanhalingstekens bij het printen, dus we komen zo al een stapje dichterbij echt programmeren!

        ## Opdrachten worden steeds moeilijker
        Je vindt de commando's weer links, en opdrachten in de volgende tabjes. De opdrachten worden in de opeenvolgende tabjes nu steeds iets moeilijker.
        Begin dus links met het verhaal, en werk zo door om steeds meer uitgedaagd te worden.

    commands:
    -   name: "{print}"
        explanation: "Iets letterlijk printen met `{print}`."
        example: "Bijvoorbeeld: {print} 'Hallo welkom bij Hedy.'"
        demo_code: "{print} 'Hallo welkom bij Hedy'"
    -   name: "{is}"
        explanation: "Een stukje tekst een naam geven met `{is}` en printen zonder aanhalingstekens"
        example: "Bijvoorbeeld: naam {is} Hedy."
        demo_code: |-
            naam {is} Hedy
            {print} 'ik heet ' naam
    -   name: "{ask}"
        explanation: "Iets vragen met `{ask}`"
        example: "Bijvoorbeeld: kleur {is} {ask} 'Wat is je lievelingskleur?'"
        demo_code: |-
            kleur {is} {ask} 'Wat is je lievelingskleur?'
            {print} 'Jouw favoriet is dus ' kleur
5:
    start_code: |-
        naam {is} {ask} 'hoe heet jij?'
        {if} naam {is} Hedy {print} 'leuk' {else} {print} 'minder leuk!'
    intro_text: |
        `{ask}` en `{print}` werken nog zoals in level 4.

        In level 5 is er iets nieuws, de `{if}`! {if} is Engels voor als. Met de `{if}` kun je een keuze maken tussen twee verschillende opties.

        ## Voorbeeld Hedy Code
        ```
        naam {is} {ask} 'hoe heet jij?'
        {if} naam {is} Hedy {print} 'leuk' {else} {print} 'minder leuk!'
        ```

        Deze code print leuk als je Hedy als naam invoert, en minder leuk als je iets anders invoert.

        Je mag `{if}` ook combineren met `{in}`, om te kijken of iets in een lijst zit.

        ## Voorbeeld Hedy Code
        ```
        mooie_kleuren {is} geel, rood
        kleur {is} {ask} 'Wat is jouw lievelingskleur?'
        {if} kleur {in} mooie_kleuren {print} 'mooi' {else} {print} 'meh!'
        ```

        Deze code print mooi als je geel of rood antwoordt, en anders meh!

        ## Tip
        Soms wordt code met een `{if}` erg lang en past het niet meer goed in het tekstvlak. Je mag dan een enter gebruiken en de code over twee regels verdelen. Begin dan de tweede regel met een `{else}`:
        ```
        naam {is} {ask} 'hoe heet jij?'
        {if} naam {is} Hedy {print} 'leuk'
        {else} {print} 'minder leuk!'
        ```

        ## Opdrachten worden steeds moeilijker

        Ook in level 5 worden de opdrachten in de tabjes steeds iets moeilijker. Doe ze dus van links naar rechts.
    commands:
    -   name: "{if}"
        explanation: "Een keuze maken met `{if}`"
        example: "Bijvoorbeeld: {if} kleur {is} groen {print} 'mooi!' {else} {print} 'niet zo mooi'"
        demo_code: |-
            kleur {is} {ask} 'Wat is je lievelingskleur?'
            {if} kleur {is} groen {print} 'mooi!' {else} {print} 'niet zo mooi'
    -   name: "{if} met turtle"
        explanation: "Een keuze maken met `{if}`"
        example: "Bijvoorbeeld: {if} antwoord {is} ver {forward} 100 {else} {forward} 5"
        demo_code: |-
            antwoord {is} {ask} 'Hoe ver moet ik lopen?'
            {if} antwoord {is} ver {forward} 100 {else} {forward} 5
    -   demo_code: "color {is} {ask} 'What is your favorite color?'\n{if} color {is} green {print} 'pretty!' {else} {print} 'meh'"
        example: "Example: {if} color {is} green {print} 'pretty!' {else} {print} 'meh'"
        name: '{if}'
        explanation: Make a choice with `{if}`
    -   explanation: Make a choice with `{if}`
        example: 'Example: {if} answer {is} far {forward} 100 {else} {forward} 5'
        demo_code: "answer {is} {ask} 'How far should I walk?'\n{if} answer {is} far {forward} 100 {else} {forward} 5"
        name: '{if} with turtle'
    -   explanation: Check elements with `{in}`
        example: "Example: {if} color {in} pretty_colors {print} 'pretty!' {else} {print} 'meh'"
        name: '{in}'
        demo_code: "pretty_colors {is} green, yellow\ncolor {is} {ask} 'What {is} your favorite color?'\n{if} color {in} pretty_colors {print} 'pretty!' {else} {print} 'meh'"
6:
    start_code: "{print} '5 keer 5 is ' 5 * 5"
    intro_text: |
        `{ask}`, `{print}` en `{if}` werken nog zoals in level 5.
        Maar in Level 6 is er iets nieuws, je kunt nu ook rekenen.

        De plus is makkelijk, die schrijf je zoals bij rekenen: `5 + 5` bijvoorbeeld. De min gaat ook goed, dat is `5 - 5`.

        De keer is een beetje anders, want er zit namelijk geen keer op je toetsenbord. Zoek maar eens, die is er echt niet!
        Daarom doen we de keer met het sterretje boven de 8: `5 * 5`. Lees dat maar als "5 keer 5", dan onthoud je het het makkelijkst.
        ## Voorbeeld Hedy code
        ```
        {print} '5 plus 5 is ' 5 + 5
        {print} '5 min 5 is ' 5 - 5
        {print} '5 keer 5 is ' 5 * 5
        ```

        Vanaf dit level mag je ook opslaan met een `=` in plaats van met het woord `{is}`. Bij woorden en bij sommen. Dus zo:

        ```
        naam = Hedy
        antwoord = 5 + 12
        ```
    commands:
    -   name: "{print}"
        explanation: "Iets letterlijk printen met `{print}`."
        example: "Bijvoorbeeld: {print} '5 keer 5 {is} ' 5 * 5"
        demo_code: "{print} '5 keer 5 {is} ' 5 * 5"
    -   name: "`{ask}` en `{if}` samen met rekenen"
        explanation: "Het antwoord van een som vragen met `{ask}` en kijken of het goed is."
        example: "Bijvoorbeeld: antwoord = {ask} 'Hoeveel is 10 plus 10?'"
        demo_code: |-
            antwoord = {ask} 'Hoeveel is 10 plus 10?'
            {if} antwoord {is} 20 {print} 'Goedzo!' {else} {print} 'Foutje'
    -   name: "`{ask}` en `{if}` turtle"
        explanation: "De gebruiker vragen hoeveel hoeken hij wil"
        example: "Bijvoorbeeld: hoeken = {ask} 'hoeveel hoeken krijgt dit figuur?'"
        demo_code: |-
            hoeken = {ask} 'Hoeveel hoeken krijgt dit figuur?'
            hoek = 360 / hoeken
            {forward} 50
7:
    start_code: "{repeat} 3 {times} {print} 'Hedy is leuk!'"
    intro_text: |
        `{ask}`, `{print}` en `{if}` werken nog zoals in level 5 en 6.
        Maar in Level 7 is er iets nieuws: de `{repeat}`.
        Met `{repeat}` kun je codes een aantal keer herhalen.

        ## Voorbeeld Hedy code
        ```
        {repeat} 3 {times} {print} 'Hedy is leuk!'
        ```
    commands:
    -   name: "{repeat}"
        explanation: "Iets herhalen met `{repeat}`."
        example: "Bijvoorbeeld: {repeat} 3 {times} {print} 'Hedy is leuk!'"
        demo_code: |-
            {repeat} 3 {times} {print} 'Hedy is leuk!'
    -   name: "{repeat} - turtle"
        explanation: "Een regel code herhalen met `{repeat}`."
        example: "Bijvoorbeeld: {repeat} 3 {times} {forward} 10"
        demo_code: |-
            {repeat} 3 {times} {forward} 10
    -   demo_code: "color = {ask} 'What is your favorite color?'\n{if} color {is} green {print} 'pretty!' {else} {print} 'meh'"
        name: '{if}'
        explanation: Make a choice with `{if}`
        example: "Example: {if} color {is} green {print} 'pretty!' {else} {print} 'meh'"
    -   name: '{repeat} - turtle'
        explanation: repeat a line of code with `{repeat}`.
        example: 'Example: {repeat} 3 {times} {forward} 10'
        demo_code: '{repeat} 3 {times} {forward} 10'
8:
    start_code: |-
        {repeat} 5 {times}
            {print} 'Hallo allemaal'
            {print} 'Dit wordt allemaal 5 keer herhaald'
    intro_text: |
        `{ask}` en `{print}` werken nog zoals eerst, maar `{if}` en `{repeat}` zijn nu veranderd!
        Je kunt nu meerdere regels samen herhalen. Dan moet je de regels die herhaald worden wel *inspringen*,
        dat betekent dat ze moeten beginnen met vier spaties.
        Ook als je maar één regel wilt herhalen moet je inspringen!
        ## Voorbeeld Hedy code
        ```
        {repeat} 5 {times}
            {print} 'Hallo allemaal'
            {print} 'Dit wordt allemaal 5 keer herhaald'
        ```

    commands:
    -   name: "`{if}` met meerdere regels"
        explanation: "Het antwoord van een som vragen met `{ask}` en kijken of het goed is. Nu printen we twee regels uit."
        example: "Bijvoorbeeld: antwoord = {ask} 'Hoeveel is 10 plus 10?'"
        demo_code: |-
            antwoord = {ask} 'Hoeveel is 10 plus 10?'
            {if} antwoord {is} 20
                {print} 'Goedzo!'
                {print} 'Het antwoord was inderdaad ' antwoord
            {else}
                {print} 'Foutje'
                {print} 'Het antwoord moest zijn 20'
    -   name: "`{repeat}` met de turtle"
        explanation: "Meerdere regels samen herhalen"
        example: "Bijvoorbeeld: een vierkant maken"
        demo_code: |-
            {repeat} 4 {times}
                {turn} 90
                {forward} 50
    -   example: 'Example: draw a square'
        name: '`{repeat}` with turtle'
        explanation: '{repeat} multiple lines'
        demo_code: "{repeat} 4 {times}\n    {turn} 90\n    {forward} 50"
9:
    start_code: |-
        {repeat} 3 {times}
            eten = {ask} 'Wat wil je bestellen?'
            {if} eten {is} pizza
                {print} 'lekker'
            {else}
                {print} 'pizza is lekkerder'
    intro_text: |
        In dit level kun je niet alleen meerdere regels gebruiken bij `{if}` en `{repeat}`, maar je kunt ze ook nog eens in elkaar zetten!
        In het voorbeeldje zie je een `{if}` commando in een `{repeat}` commando staan. Andersom mag het ook en een {if} mag ook in een `{if}` en een `{repeat}` in een `{repeat}`.
        Probeer het maar eens!

        ## Voorbeeld Hedy code
        ```
        {repeat} 3 {times}
            eten = {ask} 'Wat wil je bestellen?'
            {if} eten {is} pizza
                {print} 'lekker'
            {else}
                {print} 'pizza is lekkerder'
        ```

    commands:
    -   name: "`{if}` met meerdere regels"
        explanation: "Het antwoord van een som vragen met `{ask}` en kijken of het goed is. Nu printen we twee regels uit."
        example: "Bijvoorbeeld: antwoord = {ask} 'Hoeveel is 10 plus 10?'"
        demo_code: |-
            antwoord = {ask} 'Hoeveel is 10 plus 10?'
            {if} antwoord {is} 20
                {print} 'Goedzo!'
                {print} 'Het antwoord was inderdaad ' antwoord
            {else}
                {print} 'Foutje'
                {print} 'Het antwoord moest zijn 20'
    -   name: "`{repeat}` met de turtle"
        explanation: "Meerdere regels samen herhalen"
        example: "Bijvoorbeeld: een vierkant maken"
        demo_code: |-
            {repeat} 4 {times}
                {turn} 90
                {forward} 50
10:
    start_code: |-
        dieren {is} hond, kat, papegaai
        {for} dier {in} dieren
          {print} dier ' is een leuk dier!'
    intro_text: |
        In dit level leren we een nieuwe code, de code `for`. Met `for` kun je alle dingen in een lijstje gebruiken.
        `{for}` mag meerdere regels gebruiken, net zoals de `{repeat}` {and} `{if}`, dus alle regels eronder moeten met spaties beginnen.

        ## Voorbeeld Hedy code
        ```
        dieren {is} hond, kat, papegaai
        {for} dier {in} dieren
          {print} dier ' is een leuk dier!'
        ```
    commands:
    -   name: "{for} met een lijst"
        explanation: "Alle dingen in een lijstje printen "
        example: "Bijvoorbeeld: {for} dier {in} dieren"
        demo_code: |-
            dieren {is} hond, kat, papegaai
            {for} dier {in} dieren
              {print} dier
    -   explanation: 'print all things in a list '
        example: 'Example: {for} animal {in} animals'
        demo_code: "animals {is} dog, cat, blobfish\n{for} animal {in} animals\n  {print} 'I love ' animal"
        name: '{for} with a list'
11:
    start_code: |-
        {for} i {in} {range} 1 {to} 10
            {print} i
        {print} 'Wie niet weg is is gezien'
    intro_text: We gaan nu een extra vorm van de `{for}` toevoegen! Je mag ook `{for} i {in} {range} 1 {to} 5` typen in plaats van `{repeat} 5 {times}`. Het leuke is dat je die variabele `i` ook in je programma kan gebruiken! Je moet nog steeds alle regels die herhaald worden inspringen (dat betekent dat ze moeten beginnen met vier spaties)

    commands:
    -   name: "{for} met i"
        explanation: "`{for}` met getallen"
        example: "{for} i {in} {range} 1 {to} 10"
        demo_code: |
            {for} i {in} {range} 1 {to} 10
                {print} i
            {print} 'Wie niet weg is is gezien'
    -   example: "Example: answer = {ask} 'What is 5 plus 5?'"
        demo_code: "answer = {ask} 'What is 5 plus 5?'\n{if} answer {is} 10\n    {print} 'Well done!'\n    {print} 'Indeed, the answer was ' answer\nelse\n    {print} 'Oops!'\n    {print} 'The answer is 10'"
        name: '{ask}'
        explanation: ask for the answer to a sum and check if it is correct. We can now print 2 lines.
12:
    start_code: |-
        {print} 'kommagetallen gaan met een punt!'
        {print} 2.5 + 2.5
    intro_text: |
        ## Kommagetallen
        Tot nu toe mocht je nog geen kommagetallen gebruiken zoals bijv anderhalf, maar nu wel!
        Let wel heel goed op... kommagetallen gaan op de computer met een punt en niet met een komma.
        ```
        {print} 'Kommagetallen gaan met een punt!'
        {print} 2.5 + 2.5
        ```

        ## Tekst moet altijd met aanhalingstekens
        Nu we verder zijn met programmeren moet je ook weten dat tekst altijd tussen aanhalingstekens hoort. Ook in de `=`.
        Hierdoor kun je meerdere woorden opslaan in je variabele.
        De variabele zelf hoeft uiteraard geen aanhalingstekens. We bedoelen immers niet het woordje 'naam'.
        ```
        naam = 'Hedy de Robot'
        {print} 'Hallo ' naam
        ```
        ## Tekst moet ook in lijstjes met aanhalingstekens
        Ook bij lijstjes gebruik je nu aanhalingstekens. Let op: elk item op je lijstje moet los tussen aanhalingstekens staan!
        Hierdoor kun je nu ook twee woorden opslaan als 1 item op je lijstje, bijvoorbeeld 'Iron Man'.

        ```
        superhelden = 'Spiderman', 'Batman', 'Iron Man'
        {print} superhelden {at} {random}
        ```
        ## Tekst moet ook aanhalingstekens na een `{if}` commando
        ```
        naam = {ask} 'Wie ben jij?'
        {if} naam = 'Hedy de Robot'
            {print} 'Hoi!'
        ```
        ## Getallen hoeven geen aanhalingstekens
        Alleen bij tekst gebruik je aanhalingstekens, bij getallen dus niet:
        ```
        score = 25
        {print} 'Jij hebt ' score ' gehaald!'
        ```

    commands:
    -   name: "assign text"
        explanation: "Tekst met aanhalingstekens na ="
        example: "naam = 'Hedy'"
        demo_code: |
            naam = 'Hedy de Robot'
            {print} 'Hallo ' naam
    -   name: "quotes {in} list"
        explanation: "Een lijstje maken met aanhalingstekens"
        example: "name = 'Hedy', 'Felienne'"
        demo_code: |
            superhelden = 'Iron Man', 'Batman', 'Superman'
            {print} superhelden {at} {random}
    -   name: "quotes after {if} comparison"
        explanation: "Tekst met aanhalingstekens na {if}"
        example: "naam = 'Hedy'"
        demo_code: |
            naam = {ask} 'Wie ben jij?'
            {if} naam = 'Hedy'
                {print} 'Hoi!'
    -   name: "float directly"
        explanation: "Kommagetallen"
        example: "{print} 2.5 + 2.5"
        demo_code: |
            {print} 'Rekenen maar!'
            {print} 'Tweeënhalf plus tweeënhalf is...'
            {print} 2.5 + 2.5

13:
    start_code: |-
        naam = {ask} 'hoe heet jij?'
        leeftijd = {ask} 'hoe oud ben jij?'
        {if} naam {is} 'Hedy' {and} leeftijd {is} 2
            {print} 'Jij bent de echte Hedy!'
    intro_text: "We gaan nu `{and}` en `{or}` gebruiken! Als je twee dingen wilt checken hoef je niet meer twee {if}jes in elkaar te doen maar kan je nu `{and}` gebruiken. Beide dingen in de `{if}` moeten waar zijn als je een `{and}` gebruikt. We kunnen ook `{or}` gebruiken. Daarbij moet er één van de twee waar zijn."
    commands:
    -   name: "{and}"
        explanation: "`{and}` is dus en. Beide dingen links en rechts van de `{and}` moeten waar zijn."
        example: "{if} 3+2 {is} 5 {and} 2+2 {is} 4"
        demo_code: |-
            antwoord1 = {ask} 'Hoeveel is 3+2?'
            antwoord2 = {ask} 'Hoeveel is 2+2?'
            {if} antwoord1 {is} 5 {and} antwoord2 {is} 4
                {print} 'beide antwoorden zijn goed!'
            {else}
                {print} 'Minimaal 1 antwoord is fout!'
    -   name: "{or}"
        explanation: "`{or}` is dus of. Minimaal 1 van de 2 tussen de `{or}` moet goed zijn. Allebei goed mag ook."
        example: "{if} 3+2 {is} 5 {or} 2+2 {is} 4"
        demo_code: |-
            antwoord1 = {ask} 'Hoeveel is 3+2?'
            antwoord2 = {ask} 'Hoeveel is 2+2?'
            {if} antwoord1 {is} 5 {or} antwoord2 {is} 4
                {print} 'Je hebt minimaal 1 antwoord goed!'
            {else}
                {print} 'Beide antwoorden zijn fout!'



14:
    start_code: |-
        leeftijd = {ask} 'Hoe oud ben jij?'
        {if} leeftijd < 13
            {print} 'Dan ben je jonger dan ik!'
        {else}
            {print} 'Dan ben je ouder dan ik!'
    intro_text: |
        We gaan nieuwe tekens leren, je kent ze misschien wel van rekenen/wiskunde, `<` en `>`.
        De `<` kijkt of het eerste getal kleiner is dan de tweede. Bijvoorbeeld met `leeftijd < 12` kun je kijken of `leeftijd` kleiner is dan 12.
        Als je wil kijken of een getal kleiner of even groot is dan een ander getal, kun je `<=` gebruiken. Bijvoorbeeld `leeftijd <= 11`.
        De `>` kijkt of iets groter is dan het tweede getal. Bijvoorbeeld met `punten > 10` kun je kijken of `punten` groter is dan 10.
        Als je wil kijken of een getal groter of even groot is als een ander getal, kun je `>=` gebruiken. Bijvoorbeeld `punten >= 11`.

        Je gebruikt de vergelijkingen in de `{if}`, zo:

        ```
        leeftijd = {ask} 'Hoe oud ben jij?'
        {if} leeftijd < 12
                {print} 'Dan ben je jonger dan ik!'
        ```

        Als je iets precies wilt vergelijken, mag je dat nu doen met twee {is}jes. Zo doen de meeste programmeertalen dat:
        ```
        name = {ask} 'Hoe heet jij?'
        {if} name == 'Hedy'
            {print} 'Jij bent cool!'
        ```

        Je kan ook vergelijken of iets *niet* hetzelfde is met `!=`. Zo:
        ```
        name = {ask} 'Hoe heet jij?'
        {if} name != 'Hedy'
            {print} 'Jij bent Hedy niet'
        ```

    commands:
    -   name: "Kleiner"
        explanation: "De `<` kijkt of het eerste getal kleiner is dan het tweede getal."
        example: "Bijvoorbeeld: leeftijd < 13"
        demo_code: |-
            leeftijd = {ask} 'Hoe oud ben jij?'
            {if} leeftijd < 13
                {print} 'Dan ben je jonger dan ik!'
    -   name: "Groter"
        explanation: "De `>` kijkt of het eerste getal groter is dan het tweede getal"
        example: "Bijvoorbeeld: leeftijd > 13"
        demo_code: |-
            leeftijd = {ask} 'Hoe oud ben jij?'
            {if} leeftijd > 13
                {print} 'Dan ben je ouder dan ik!'

    -   name: Gelijk
        explanation: "We gebruiken `==` om te kijken of twee dingen hetzelfde zijn"
        example: "Bijv. antwoord == 25"
        demo_code: |-
            answer = {ask} 'Wat is 5 * 5?'
            {if} answer == 25
                {print} 'Klopt!'
    -   name: Ongelijk
        explanation: "We gebruiken `!=` om te kijken of twee dingen niet hetzelfde zijn"
        example: "Bijv. antwoord != 25"
        demo_code: |-
            answer = {ask} 'Wat is 5 * 5?'
            {if} answer != 25
                {print} 'Foutje!'

    -   name: "Kleiner of gelijk"
        explanation: "We gebruiken `<=` om te kijken of het eerste getal kleiner of even klein is als het tweede getal"
        example: "Bijvoorbeeld: leeftijd <= 13"
        demo_code: |-
            leeftijd = {ask} 'Hoe oud ben jij?'
            {if} leeftijd <= 12
                {print} 'Dan ben je jonger dan ik!'

    -   name: "Groter of gelijk"
        explanation: "We gebruiken `>=` om te kijken of het eerste getal groter of even groot is als het tweede getal"
        example: "Bijvoorbeeld: leeftijd >= 14"
        demo_code: |-
            leeftijd = {ask} 'Hoe oud ben jij?'
            {if} leeftijd >= 14
                {print} 'Dan ben je ouder dan ik!'

15:
    start_code: |-
        antwoord = 0
        {while} antwoord != 25
            antwoord = {ask} 'Wat is 5 keer 5?'
        {print} 'Goed gedaan!'
    intro_text: |
        Nu gaan we een nieuwe loop leren: De `{while}` loop!
        We gaan door zo lang het statement dat we hebben waar is.
        Vergeet dus niet in de loop de waarde te veranderen.

        Dus bij de voorbeeldcode gaan we door totdat er een goed antwoord is gegeven.
        Als er nooit een goed antwoord wordt gegeven, dan stopt de loop nooit!
    commands:
    -   name: "{while}"
        explanation: "We kunnen dus een `{while}` loop gebruiken"
        example: "Bijvoorbeeld: {while} antwoord {is} != 25"
        demo_code: |-
            antwoord = 0
            {while} antwoord != 25
                antwoord = {ask} 'Wat is 5 keer 5?'
            {print} 'Goed gedaan!'
    -   name: "Smaller {while}"
        explanation: "We kunnen een `{while}` loop ook gebruiken met `<` en `>`."
        example: "Bijvoorbeeld: {while} tel < 3"
        demo_code: |-
            tel = 1
            {while} tel < 3
                {print} 'Dit is de ' tel 'e keer'
                tel = tel + 1
            {print} 'We zijn klaar'

16:
    start_code: |-
        fruit = ['appel', 'banaan', 'kers']
        {print} fruit
    intro_text: |-
        We zijn aangekomen bij de laatste paar Hedy levels. We komen dus steeds dichter bij echte Pythoncodes.
        In dit level gaan we leren hoe je lijsten maakt op de Pythonmanier. Dat werkt met vierkante haakjes zetten om lijstjes, dat zijn deze: `[` en `]`.
        Als we woorden in de lijst willen zetten, moeten we om de woorden ook enkele aanhalingstekens zetten. Bij getallen hoeft dat niet.
        We kunnen in dit level ook met een getal plekken in lijstjes aanwijzen.

        ## Voorbeeld Hedy code
        ```
        vrienden = ['Ahmed', 'Ben', 'Cayden']
        geluksgetallen = [15, 18, 6]
        {for} i {in} {range} 1 {to} 3
           {print} 'het geluksgetal van ' vrienden[i]
           {print} 'is ' geluksgetallen[i]
        ```
    commands:
    -   name: "Haakjes om lijstjes"
        explanation: "Lijstjes met vierkante haken!"
        example: "Bijvoorbeeld: fruit = ['appel', 'banaan', 'kers']"
        demo_code: |-
            fruit = ['appel', 'banaan', 'kers']
            {print} fruit
    -   name: "Pak iets uit een lijst"
        explanation: "Om een item uit een lijst te krijgen gebruiken we [nummer] dus met fruit[1] krijg je de eerste fruit uit de lijst !"
        example: "Bijvoorbeeld: eerstefruit = fruit[1]"
        demo_code: |-
            fruit = ['banaan', 'appel', 'kers']
            eerstefruit = fruit[1]
            {print} eerstefruit
    -   name: "Pak een random item uit een lijst"
        explanation: "Om een random item uit een lijst te pakken, gebruiken we [random]. Dus fruit[random] {is} pak een random fruit uit de lijst!"
        example: "Bijvoorbeeld: randomfruit = fruit[random]"
        demo_code: |-
            fruit = ['banaan', 'appel', 'kers']
            randomfruit = fruit[random]
            {print} randomfruit 


17:
    start_code: |-
        {for} i {in} {range} 1 {to} 10:
            {print} i
        {print} 'Wie niet weg is is gezien'
    intro_text: |-
        Nu veranderen we nog een klein stukje dat te maken heeft met het inspringen. Elke keer dat we gaan inspringen moeten we een `:` bij de regel ervoor zetten.

        Daarnaast kun je in dit level een nieuw commando gebruiken `{elif}`. `{elif}` is de afkorting van {else} en {if} en zorgt ervoor dat je 3 (of meer!) opties kunt maken.
        Kijk maar...
        ```
        prijzen = ['1 miljoen euro', 'een appeltaart', 'niets']
        jouw_prijs = prijzen[random]
        {print} 'Jij wint ' jouw_prijs
        {if} jouw_prijs == '1 miljoen euro' :
            {print} 'Joepie! Je bent rijk!'
        {elif} jouw_prijs == 'een appeltaart' :
            {print} 'Lekker! Een appeltaart!'
        {else}:
            {print} 'Volgende keer beter..'
        ```
    commands:
    -   name: "elif"
        explanation: "`{elif}`."
        example: "{elif} a {is} 5:"
        demo_code: |-
            a = 2
            {if} a == 1:
                {print} 'a is 1'
            {elif} a == 2:
                {print} 'a is 2'
            {else}:
                {print} 'a is niet 1 of 2'
    -   name: "{for} met :"
        explanation: "Bij `for` moet je dus een `:` er achter zetten!"
        example: "{for} i {in} {range} 1 {to} 10:"
        demo_code: |-
            {for} i {in} {range} 1 {to} 10:
                {print} i
            {print} 'Wie niet weg is is gezien'
    -   name: "{if} met :"
        explanation: "We moeten hetzelfde doen met al onze `{if}` statements"
        example: "{if} kleur {is} groen:"
        demo_code: |-
            kleur = {ask} 'Wat vind jij de mooiste kleur?'
            {if} kleur == groen:
                {print} 'Jouw kleur is groen'
            {else}:
                {print} 'Jouw kleur is zeker niet groen'
18:
    start_code: |-
        naam = 'Hedy'
        {print}('ik heet ', naam)
    intro_text: |-
        We zijn aangekomen bij echte Pythoncode! Dat betekent wel dat we vanaf nu ronde haakjes moeten gebruiken bij {print} en bij {range}.
        Zo gaat dat:

        ```
        {print}('ik heet Hedy!')
        ```

        Wil je meerdere dingen printen? Dan moeten daar steeds komma's tussen.

        ```
        naam = 'Hedy'
        {print}('ik heet ', naam)
        ```


    commands:
    -   name: "{print}"
        explanation: "Bij `{print}` moet je haakjes gebruiken"
        example: "{print}"
        demo_code: |-
            {print}('hallo!')
    -   name: "{print} met var"
        explanation: "Bij `{print}` moet je haakjes gebruiken en komma's als je meerdere dingen {print}"
        example: "{print}"
        demo_code: |-
            naam = 'Hedy'
            {print}('ik heet', naam)

#21:
#    start_code: |-
#        {print}('Hoeveel is 5+3?')
#        antwoord = 5+3
#        {print}('antwoord {is} nu:')
#        {print}(antwoord)
#        {if} antwoord == 8:
#            {print}('Dat {is} goed!')
#        {else}:
#            {print}('Helaas dat {is} fout!')
#    intro_text: "Nu veranderen we {is} in `=` en `==`. Je gebruikt `=` als je iets een getal wilt maken. Als je bijvoorbeeld antwoord 8 wilt maken zeg je antwoord = 8. `==` gebruik je om te kijken of twee dingen hetzelfde zijn."
#    commands:
#    -   name: "Vergelijken"
#        explanation: "Als we gaan vergelijken gebruiken we dus ==. 5+3 == 8 kijkt dus of 5+3 gelijk {is} aan 8"
#        example: "Bijvoorbeeld: 5+3 == 8"
#        demo_code: |-
#            {if} 5+3 == 8:
#                {print}('5+3 {is} inderdaad 8')
#            {else}:
#                {print}('Dit wordt niet ge{print} want 5+3 {is} 8!')
#    -   name: "Waarde geven"
#        explanation: "Als we willen zeggen dat een variabele genaamd antwoord 8 is, dan doen we antwoord = 8."
#        example: "Bijvoorbeeld: antwoord = 8"
#        demo_code: |-
#            {print}('Hoeveel is 5+3?')
#            antwoord = 5+3
#            {print}('antwoord {is} nu:')
#            {print}(antwoord)
#    -   name: "Vergelijken en waarde geven"
#        explanation: "Als we gaan vergelijken gebruiken we dus `==`. Als we een waarde geven dan gebruiken we `=`. "
#        example: "Bijvoorbeeld: antwoord == 8, antwoord = 8"
#        demo_code: |-
#            {print}('Hoeveel is 5+3?')
#            antwoord = 5+3
#            {print}('antwoord {is} nu:')
#            {print}(antwoord)
#            {if} antwoord == 8:
#                {print}('Dat {is} goed!')
#            {else}:
#                {print}('Helaas dat {is} fout!')<|MERGE_RESOLUTION|>--- conflicted
+++ resolved
@@ -38,17 +38,10 @@
             {forward} 25
             {turn} {left}
             {forward} 25
-<<<<<<< HEAD
             {turn} {right}
-    example_code: "## Example code\n```\n{print} Hello!\n{print} Welcome to Hedy!\n```\n"
-    intro_text_2: "You can also ask for input and repeat it back with an `{echo}` command.\nTry the code to your left again.\n\nDon't know what to create? In the next tabs you will find ideas for programs to build.\n"
-    example_code_2: "## Example code\n```\n{ask} What is your name?\n{echo} hello\n```\n"
-=======
-            {turn} right
     example_code: "## Voorbeeldcode\n```\n{print} Hello!\n{print} Welcome to Hedy!\n```\n"
     intro_text_2: "\n Je kunt ook een vraag stellen met `{ask}` en het antwoord laten herhalen met `{echo}`.\n Weet je niet wat wil wilt maken? In de volgende tabjes staan opdrachten om te proberen.\n"
     example_code_2: "## Voorbeeldcode\n```\n{ask} What is your name?\n{echo} hello\n```\n"
->>>>>>> 039d3b83
 2:
     intro_text: |
         In level 2 leren we iets nieuws. Je kunt een woord een naam geven met `{is}`. Je kunt daarna in je code overal naam gebruiken. Dat wordt dan vervangen door Hedy. Zo:
