1:
    intro_text: |
        Welkom bij Hedy! In Level 1 kun je de commando's `print`, `ask` en `echo` gebruiken.

        Links in jouw scherm staan alle commando's van Level 1.

        Druk op de blauwe knop en de code wordt alvast voor jou getypt!

        Probeer de code dan zelf met de groene 'Voer de code uit' knop onder het linker programmeerveld.

        Weet je niet wat wil wilt maken? In de volgende tabjes staan opdrachten om te proberen.

    start_code: "print hallo wereld!"
    commands:
    -   name: "print"
        explanation: "Iets printen met `print`."
        example: "Bijvoorbeeld: print Hallo welkom bij Hedy!"
        demo_code: "print Hallo welkom bij Hedy!"
    -   name: "ask"
        explanation: "Iets vragen met `ask`."
        example: "Bijvoorbeeld: ask Wat is je lievelingskleur?"
        demo_code: "ask Wat is je lievelingskleur?"
    -   name: "echo"
        explanation: "Iets herhalen dat is ingetypt met `echo`."
        example: "Bijvoorbeeld: echo dus je lievelingskleur is"
        demo_code: |-
            ask Wat is je lievelingskleur?
            echo dus je lievelingskleur is
    -   name: "forward"
        explanation: "Een lijn trekken met `forward`."
        example: "Bijvoorbeeld: forward 100"
        demo_code: "forward 100"
    -   name: "turn"
        explanation: "De teken-schildpad draaien met `turn`"
        example: "Bijvoorbeeld: turn"
        demo_code: |-
            forward 25
            turn left
            forward 25
            turn right
2:
    intro_text: |
        In level 2 leren we iets nieuws. Je kunt een woord een naam geven met `is`. Je kunt daarna in je code overal naam gebruiken. Dat wordt dan vervangen door Hedy. Zo:

        ```
        naam is Hedy
        print hallo naam
        ```

        De `ask` is in level 2 ook veranderd, het antwoord sla je ook op met een naam:

        ```
        antwoord is ask Hoe heet jij?
        ```

        Print werkt nog zoals in Level 1, en echo heb je niet meer nodig.

        In level 2 kan je ook een lijstje maken. Uit de lijst kun je dan iets willekeurigs kiezen. Dat doe je met `at random` (je zegt: et ren-dom).

        Je vindt alle codes van level 2 weer in de linkerbalk. Ook zijn er weer tabjes met opdrachten.
    start_code: "print hallo wereld!"
    commands:
    -   name: "is"
        explanation: "Een woord een naam geven met `is`. Je mag de naam zelf kiezen."
        example: "Bijvoorbeeld: voornaam is Hedy."
        demo_code: |-
            voornaam is Hedy
            print ik heet voornaam
    -   name: "is - turtle"
        explanation: "Een getal een naam geven met `is`. Je mag de naam zelf kiezen."
        example: "Bijvoorbeeld: hoek is 90."
        demo_code: |-
            hoek is 90
            turn hoek
            forward 100
    -   name: "ask"
        explanation: "Iets vragen met `ask`. Maar let op! Je moet je antwoord een naam geven met `is`."
        example: "Bijvoorbeeld: kleur is ask Wat is je lievelingskleur?"
        demo_code: |-
            kleur is ask Wat is je lievelingskleur?
            print Jouw favoriet is dus kleur
    -   name: "kies_random"
        explanation: "Iets willekeurigs uit een groep woorden kiezen met `at` en `random`."
        example: "Bijvoorbeeld: dieren is hond, kat, kangoeroe."
        demo_code: |-
            dieren is hond, kat, kangoeroe
            print dieren at random
3:
    start_code: "print 'hallo wereld'"
    intro_text: |
        In level 3 zijn `ask` en `print` nu anders.

        Je moet tekst die je letterlijk wilt printen tussen aanhalingstekens zetten.

        Dat is handig, want nu kan je alle woorden printen die je maar wilt. Ook de woorden die je hebt gebruikt om iets in op te slaan met `is`.

        De meeste programmeertalen gebruiken ook aanhalingstekens bij het printen, dus we komen zo al een stapje dichterbij echt programmeren!

        ## Opdrachten worden steeds moeilijker
        Je vindt de commando's weer links, en opdrachten in de volgende tabjes. De opdrachten worden in de opeenvolgende tabjes nu steeds iets moeilijker.
        Begin dus links met het verhaal, en werk zo door om steeds meer uitgedaagd te worden.

    commands:
    -   name: "print"
        explanation: "Iets letterlijk printen met `print`."
        example: "Bijvoorbeeld: print 'Hallo welkom bij Hedy.'"
        demo_code: "print 'Hallo welkom bij Hedy'"
    -   name: "is"
        explanation: "Een stukje tekst een naam geven met `is` en printen zonder aanhalingstekens"
        example: "Bijvoorbeeld: naam is Hedy."
        demo_code: |-
            naam is Hedy
            print 'ik heet ' naam
    -   name: "ask"
        explanation: "Iets vragen met `ask`"
        example: "Bijvoorbeeld: kleur is ask 'Wat is je lievelingskleur?'"
        demo_code: |-
            kleur is ask 'Wat is je lievelingskleur?'
            print 'Jouw favoriet is dus ' kleur
4:
    start_code: |-
        naam is ask 'hoe heet jij?'
        if naam is Hedy print 'leuk' else print 'minder leuk!'
    intro_text: |
        `ask` en `print` werken nog zoals in level 3.

        In level 4 is er iets nieuws, de `if`! If is Engels voor als. Met de `if` kun je een keuze maken tussen twee verschillende opties.

        ## Voorbeeld Hedy Code
        ```
        naam is ask 'hoe heet jij?'
        if naam is Hedy print 'leuk' else print 'minder leuk!'
        ```

        Deze code print leuk als je Hedy als naam invoert, en minder leuk als je iets anders invoert.

        Je mag `if` ook combineren met `in`, om te kijken of iets in een lijst zit.

        ## Voorbeeld Hedy Code
        ```
        mooie_kleuren is geel, rood
        kleur is ask 'Wat is jouw lievelingskleur?'
        if kleur in mooie_kleuren print 'mooi' else print 'meh!'
        ```

        Deze code print mooi als je geel of rood antwoordt, en anders meh!

        ## Tip
        Soms wordt code met een `if` erg lang en past het niet meer goed in het tekstvlak. Je mag dan een enter gebruiken en de code over twee regels verdelen. Begin dan de tweede regel met een `else`:
        ```
        naam is ask 'hoe heet jij?'
        if naam is Hedy print 'leuk'
        else print 'minder leuk!'
        ```

        ## Opdrachten worden steeds moeilijker

        Ook in level 4 worden de opdrachten in de tabjes steeds iets moeilijker. Doe ze dus van links naar rechts.
    commands:
    -   name: "if"
        explanation: "Een keuze maken met `if`"
        example: "Bijvoorbeeld: if kleur is groen print 'mooi!' else print 'niet zo mooi'"
        demo_code: |-
            kleur is ask 'Wat is je lievelingskleur?'
            if kleur is groen print 'mooi!' else print 'niet zo mooi'
    -   name: "if met turtle"
        explanation: "Een keuze maken met `if`"
        example: "Bijvoorbeeld: if antwoord is ver forward 100 else forward 5"
        demo_code: |-
            antwoord is ask 'Hoe ver moet ik lopen?'
            if antwoord is ver forward 100 else forward 5
5:
    start_code: "print '5 keer 5 is ' 5 * 5"
    intro_text: |
        `ask`, `print` en `if` werken nog zoals in level 4.
        Maar in Level 5 is er iets nieuws, je kunt nu ook rekenen.

        De plus is makkelijk, die schrijf je zoals bij rekenen: `5 + 5` bijvoorbeeld. De min gaat ook goed, dat is `5 - 5`.

        De keer is een beetje anders, want er zit namelijk geen keer op je toetsenbord. Zoek maar eens, die is er echt niet!
        Daarom doen we de keer met het sterretje boven de 8: `5 * 5`. Lees dat maar als "5 keer 5", dan onthoud je het het makkeljkst.
        ## Voorbeeld Hedy code
        ```
        print '5 plus 5 is ' 5 + 5
        print '5 min 5 is ' 5 - 5
        print '5 keer 5 is ' 5 * 5
        ```
    commands:
    -   name: "print"
        explanation: "Iets letterlijk printen met `print`."
        example: "Bijvoorbeeld: print '5 keer 5 is ' 5 * 5"
        demo_code: "print '5 keer 5 is ' 5 * 5"
    -   name: "`ask` en `if` samen met rekenen"
        explanation: "Het antwoord van een som vragen met `ask` en kijken of het goed is."
        example: "Bijvoorbeeld: antwoord is ask 'Hoeveel is 10 plus 10?'"
        demo_code: |-
            antwoord is ask 'Hoeveel is 10 plus 10?'
            if antwoord is 20 print 'Goedzo!' else print 'Foutje'
    -   name: "`ask` en `if` turtle"
        explanation: "De gebruiker vragen hoeveel hoeken hij wil"
        example: "Bijvoorbeeld: hoeken is ask 'hoeveel hoeken krijgt dit figuur?'"
        demo_code: |-
            hoeken is ask 'Hoeveel hoeken krijgt dit figuur?'
            hoek is 360 / hoeken
            forward 50
6:
    start_code: "repeat 3 times print 'Hedy is leuk!'"
    intro_text: |
        `ask`, `print` en `if` werken nog zoals in level 4 en 5.
        Maar in Level 6 is er iets nieuws: de `repeat`.
        Met `repeat` kun je codes een aantal keer herhalen.

        ## Voorbeeld Hedy code
        ```
        repeat 3 times print 'Hedy is leuk!'
        ```
    commands:
    -   name: "repeat"
        explanation: "Iets herhalen met `repeat`."
        example: "Bijvoorbeeld: repeat 3 times print 'Hedy is leuk!'"
        demo_code: |-
            repeat 3 times print 'Hedy is leuk!'
    -   name: "repeat - turtle"
        explanation: "Een regel code herhalen met `repeat`."
        example: "Bijvoorbeeld: repeat 3 times forward 10"
        demo_code: |-
            repeat 3 times forward 10
7:
    start_code: |-
        repeat 5 times
            print 'Hallo allemaal'
            print 'Dit wordt allemaal 5 keer herhaald'
    intro_text: |
        `ask` en `print` werken nog zoals eerst, maar `if` en `repeat` zijn nu veranderd!
        Je kunt nu meerdere regels samen herhalen. Dan moet je de regels die herhaald worden wel inspringen,
        dat betekent dat ze moeten beginnen met vier spaties.
        Ook als je maar één regel wilt herhalen moet je inspringen!
        ## Voorbeeld Hedy code
        ```
        repeat 5 times
            print 'Hallo allemaal'
            print 'Dit wordt allemaal 5 keer herhaald'
        ```

    commands:
    -   name: "`if` met meerdere regels"
        explanation: "Het antwoord van een som vragen met `ask` en kijken of het goed is. Nu printen we twee regels uit."
        example: "Bijvoorbeeld: antwoord is ask 'Hoeveel is 10 plus 10?'"
        demo_code: |-
            antwoord is ask 'Hoeveel is 10 plus 10?'
            if antwoord is 20
                print 'Goedzo!'
                print 'Het antwoord was inderdaad ' antwoord
            else
                print 'Foutje'
                print 'Het antwoord moest zijn 20'
    -   name: "`repeat` met de turtle"
        explanation: "Meerdere regels samen herhalen"
        example: "Bijvoorbeeld: een vierkant maken"
        demo_code: |-
            repeat 4 times
                turn 90
                forward 50
8:
    start_code: |-
        repeat 3 times
            eten is ask 'Wat wil je bestellen?'
            if eten is pizza
                print 'lekker'
            else
                print 'pizza is lekkerder'
    intro_text: |
        In dit level kun je niet alleen meerdere regels gebruiken bij `if` en `repeat`, maar je kunt ze ook nog eens in elkaar zetten!
        In het voorbeeldje zie je een if commando in een repeat commando staan. Andersom mag het ook en een if mag ook in een if en een repeat in een repeat.
        Probeer het maar eens!

        ## Voorbeeld Hedy code
        ```
        repeat 3 times
            eten is ask 'Wat wil je bestellen?'
            if eten is pizza
                print 'lekker'
            else
                print 'pizza is lekkerder'
        ```

    commands:
    -   name: "`if` met meerdere regels"
        explanation: "Het antwoord van een som vragen met `ask` en kijken of het goed is. Nu printen we twee regels uit."
        example: "Bijvoorbeeld: antwoord is ask 'Hoeveel is 10 plus 10?'"
        demo_code: |-
            antwoord is ask 'Hoeveel is 10 plus 10?'
            if antwoord is 20
                print 'Goedzo!'
                print 'Het antwoord was inderdaad ' antwoord
            else
                print 'Foutje'
                print 'Het antwoord moest zijn 20'
    -   name: "`repeat` met de turtle"
        explanation: "Meerdere regels samen herhalen"
        example: "Bijvoorbeeld: een vierkant maken"
        demo_code: |-
            repeat 4 times
                turn 90
                forward 50
9:
    start_code: |-
        dieren is hond, kat, papegaai
        for dier in dieren
          print dier ' is een leuk dier!'
    intro_text: |
        In dit level leren we een nieuwe code, de code `for`. Met `for` kun je alle dingen in een lijstje gebruiken.
        `for` mag meerdere regels gebruiken, net zoals de `repeat` and `if`, dus alle regels eronder moeten met spaties beginnen.

        ## Voorbeeld Hedy code
        ```
        dieren is hond, kat, papegaai
        for dier in dieren
          print dier ' is een leuk dier!'
        ```
    commands:
    -   name: "for met een lijst"
        explanation: "Alle dingen in een lijstje printen "
        example: "Bijvoorbeeld: for dier in dieren"
        demo_code: |-
            dieren is hond, kat, papegaai
            for dier in dieren
              print dier
10:
    start_code: |-
        for i in range 1 to 10
            print i
        print 'Wie niet weg is is gezien'
    intro_text: We gaan nu een extra vorm van de `for` toevoegen! Je mag ook `for i in range 1 to 5` typen in plaats van `repeat 5 times`. Het leuke is dat je die variabele `i` ook in je programma kan gebruiken! Je moet nog steeds alle regels die herhaald worden inspringen (dat betekent dat ze moeten beginnen met vier spaties)

    commands:
    -   name: "for met i"
        explanation: "`for` met getallen"
        example: "for i in range 1 to 10"
        demo_code: |
            for i in range 1 to 10
                print i
            print 'Wie niet weg is is gezien'
11:
    start_code: |-
        print 'kommagetallen gaan met een punt!'
        print 2.5 + 2.5
    intro_text: |
        Tot nu toe mocht je nog geen kommagetallen gebruiken zoals bijv anderhalf, maar nu wel!
        Let wel heel goed op... kommagetallen gaan op de computer met een punt en niet met een komma.

        ## Voorbeeld Hedy code
        ```
        print 'Kommagetallen gaan met een punt!'
        print 2.5 + 2.5
        ```

        ## Tekst moet altijd met aanhalingstekens
        Nu we verder zijn met programmeren moet je ook weten dat tekst altijd tussen aanhalingstekens hoort. Ook in de `is`.

        ```
        naam is 'Hedy'
        print 'Hallo ' naam
        ```

        Maar, zoals je ziet gaan variabelen, zoals naam, wel zonder aanhalingstekens. We bedoelen immers niet het woordje 'naam'.

        Alleen bij getallen gebruik je geen aanhalingstekens in de `is`:
        ```
        score is 25
        print 'Jij hebt ' score ' gehaald!'
        ```



    commands:
    -   name: "assign text"
        explanation: "Opslaan van tekst met is"
        example: "naam is 'Hedy'"
        demo_code: |
            naam is 'Hedy'
            print 'Hallo ' naam
    -   name: "float directly"
        explanation: "Een som met kommagetallen"
        example: "print 2.5 + 2.5"
        demo_code: |
            print 'Rekenen maar!'
            print 'Tweeenhalf plus tweeenhalf is...'
            print 2.5 + 2.5
    -   name: "float in var"
        explanation: "Een som met kommagetallen opslaan"
        example: "antwoord is 2.5 + 2.5"
        demo_code: |
            antwoord is 2.5 + 2.5
            print 'Rekenen maar!'
            print 'Tweeenhalf plus tweeenhalf is...'
            print antwoord

12:
    start_code: |-
        leeftijd is ask 'Hoe oud ben jij?'
        if leeftijd < 13
            print 'Dan ben je jonger dan ik!'
        else
            print 'Dan ben je ouder dan ik!'
    intro_text: "We gaan nieuwe tekens leren, je kent ze misschien wel van rekenen/wiskunde, `<` en `>`. De `<` kijkt of het eerste getal kleiner is dan de tweede zoals `4 < 5`. De `>` kijkt of iets groter is dan het tweede getal zoals `6 > 5`."
    commands:
    -   name: "Kleiner"
        explanation: "De `<` kijkt dus of het eerste getal kleiner is dan het tweede getal. Als je wilt kijken of een variabele kleiner is dan 15 gebruik je `variabele < 15`"
        example: "Bijvoorbeeld: leeftijd < 13"
        demo_code: |-
            leeftijd is ask 'Hoe oud ben jij?'
            if leeftijd < 13
                print 'Dan ben je jonger dan ik!'
    -   name: "Groter"
        explanation: "De `>` kijkt dus of het eerste getal groter is dan het tweede getal. Als je wilt kijken of een variabele groter is dan 15 gebruik je `variabele > 15`"
        example: "Bijvoorbeeld: leeftijd > 13"
        demo_code: |-
            leeftijd is ask 'Hoe oud ben jij?'
            if leeftijd > 13
                print 'Dan ben je ouder dan ik!'
13:
    start_code: |-
        antwoord is 0
        while antwoord != 25
            antwoord is ask 'Wat is 5 keer 5?'
        print 'Goed gedaan!'
    intro_text: "Nu gaan we een nieuwe loop leren: De `while` loop! We gaan door zo lang het statement dat we hebben waar is! Dus bij de voorbeeldcode gaan we door totdat er een goed antwoord is gegeven. Als er nooit een goed antwoord wordt gegeven, dan stopt de loop nooit!"
    commands:
    -   name: "While"
        explanation: "We kunnen dus een `while` loop gebruiken"
        example: "Bijvoorbeeld: while antwoord is != 25"
        demo_code: |-
            antwoord is 0
            while antwoord != 25
                antwoord is ask 'Wat is 5 keer 5?'
            print 'Goed gedaan!'
    -   name: "Smaller while"
        explanation: "We kunnen een `while` loop ook gebruiken met `<` en `>`. Let wel op dat je het getal ooit groter maakt. Anders ga je de loop nooit uit"
        example: "Bijvoorbeeld: while tel < 3"
        demo_code: |-
            tel is 1
            while tel < 3
                print 'Dit is de ' tel 'e keer'
                tel is tel + 1
            print 'We zijn klaar'

14:
    start_code: |-
        fruit is ['appel', 'banaan', 'kers']
        print fruit 
    intro_text: |-
        We zijn aangekomen bij de laatste paar Hedy levels. We komen dus steeds dichter bij echte Pythoncodes.
        In dit level gaan we leren hoe je lijsten maakt op de Pythonmanier. dat werkt met vierkante haakjes zetten om lijstjes, dat zijn deze: [ en ].
        Als we woorden in de lijst willen zetten, moeten we om de woorden ook enkele aanhalingstekens zetten. Bij getallen hoeft dat niet.
        We kunnen in dit level ook met een getal plekken in lijstjes aanwijzen.

        #Voorbeeld Hedy code
        ```
        vrienden is ['Ahmed', 'Ben', 'Cayden']
        geluksgetallen is [15, 18, 6]
        for i in range 1 to 3
           print 'het geluksgetal van ' vrienden[i]
           print 'is ' geluksgetallen[i]
        ```

    commands:
    -   name: "Haakjes om lijstjes"
        explanation: "We gaan nu haakjes om lijstjes heen zetten! Let ook op de enkele aanhalingstekens om items in het lijstje!"
        example: "Bijvoorbeeld: fruit is ['appel', 'banaan', 'kers']"
        demo_code: |-
            fruit is ['appel', 'banaan', 'kers']
            print fruit 
    -   name: "Pak iets uit een lijst"
        explanation: "Om een item uit een lijst te krijgen gebruiken we [nummer] dus met fruit[1] krijg je de eerste fruit uit de lijst !"
        example: "Bijvoorbeeld: eerstefruit is fruit[1]"
        demo_code: |-
            fruit is ['banaan', 'appel', 'kers']
            eerstefruit is fruit[1]
            print eerstefruit 
    -   name: "Pak een random item uit een lijst"
        explanation: "Om een random item uit een lijst te pakken, gebruiken we [random]. Dus fruit[random] is pak een random fruit uit de lijst!"
        example: "Bijvoorbeeld: randomfruit is fruit[random]"
        demo_code: |-
            fruit is ['banaan', 'appel', 'kers']
            randomfruit is fruit[random]
            print randomfruit 
<<<<<<< HEAD
#15:
#    start_code: |-
#        je_bent_er_nog is False
#        ben_je_er_nog is input('ben je er nog? ja of nee?')
#        if ben_je_er_nog is ja:
#            je_bent_er_nog is True
#        antwoord is input('Wat is 5*5?')
#        if je_bent_er_nog is True and antwoord is 25:
#            print('Je hebt ja gezegd en een goed antwoord gegeven!')
#    intro_text: "We gaan nu `and` en `or` gebruiken! Als je 2 dingen wilt checken hoef je niet meer 2 ifjes in elkaar te doen maar kan je nu `and` gebruiken. Beide dingen in de if moeten waar zijn als je een `and` gebruikt. We kunnen ook `or` gebruiken. Daarbij moet er 1 van de twee waar zijn."
#    commands:
#    -   name: "And"
#        explanation: "`And` is dus en. Beide dingen links en rechts van de `and` moeten waar zijn."
#        example: "if 3+2 is 5 and 2+2 is 4"
#        demo_code: |-
#            antwoord1 is input('hoeveel is 3+2?')
#            antwoord2 is input('hoeveel is 2+2?')
#            if antwoord1 is 5 and antwoord2 is 4:
#                print('beide antwoorden zijn goed!')
#            else:
#                print('Minimaal 1 antwoord is fout!')
#    -   name: "Or"
#        explanation: "`Or` is dus of. Minimaal 1 van de 2 tussen de `or` moet goed zijn. Allebei goed mag ook."
#        example: "if 3+2 is 5 or 2+2 is 4"
#        demo_code: |-
#            antwoord1 is input('hoeveel is 3+2?')
#            antwoord2 is input('hoeveel is 2+2?')
#            if antwoord1 is 5 or antwoord2 is 4:
#                print('Je hebt minimaal 1 antwoord goed!')
#            else:
#                print('Beide antwoorden zijn fout!')
#16:
#    start_code: |-
#        # Dit is een programma die een aantal sommen gaat vragen
#        for i in range(1, 10):
#            # We gaan de tafel van 5 vragen
#            antwoord is input('Hoeveel is ' i ' keer 5?')
#            # We kijken of de som gelijk is aan het antwoord
#            goed_antwoord is i * 5
#            if antwoord is goed_antwoord:
#                print(antwoord ' is goed')
#            else:
#                print('Dat is fout, het moet zijn: ' i*5)
#    intro_text: "Als je grotere programma's maakt dan heb je ook een manier nodig om bij te houden wat welk stukje code doet. Hiervoor gebruiken we comments. Een comment ziet er het volgende uit:\n `# dit is een comment`. Alles dat na de # wordt geschreven is dus onzichtbaar voor de code"
#    commands:
#    -   name: "Comment"
#        explanation: "We kunnen overal waar we willen comments plaatsen."
#        example: "# Dit is een comment"
#        demo_code: |-
#            # Dit programma print hallo
#            # Het is gemaakt in Hedy
#            # Het doet eigenlijk verder niets!
#            print('hallo!')
#20:
#    start_code: |-
#        fruit is ['appel', 'banaan', 'kers']
#        for i in range(1, 3):
#            print(fruit[i])
#    intro_text: "We kunnen ook alles van de lijst bekijken. Omdat er drie dingen in zitten, pakken we de for loop van 1 tot 3. Nu printen we alles uit wat in de lijst zit."
#    commands:
#    -   name: "Lengte van een lijst"
#        explanation: "Met `length` kan je zien hoe groot een lijst is. Hier is length bijvoorbeeld 3 want we hebben 3 dingen in de lijst"
#        example: "length(fruit)"
#        demo_code: |-
#            fruit is ['appel', 'banaan', 'kers']
#            print('lengte van de lijst is ' length(fruit))
#            for i in range(1, length(fruit)):
#                print(fruit[i])
=======



17:
    start_code: |-
        for i in range 1 to 10:
            print i
        print 'Wie niet weg is is gezien'
    intro_text: "Nu veranderen we nog een klein stukje dat te maken heeft met het inspringen. Elke keer dat we gaan inspringen moeten we een : bij de regel ervoor zetten."
    commands:
    -   name: "for met :"
        explanation: "Bij `for` moet je dus een `:` er achter zetten!"
        example: "for i in range 1 to 10:"
        demo_code: |-
            for i in range 1 to 10:
                print i
            print 'wie niet weg is is gezien'
    -   name: "if met :"
        explanation: "We moeten hetzelfde doen met al onze `if` statements"
        example: "if kleur is groen:"
        demo_code: |-
            kleur is ask 'Wat vind jij de mooiste kleur?'
            if kleur is groen:
                print 'Jouw kleur is groen'
            else:
                print 'Jouw kleur is zeker niet groen'
    -   name: "elif"
        explanation: "Verder is er een nieuw commando dat je mag gebruiken: `elif`. `elif` is eigenlijk else if. Je kijkt dus eerst naar `if` en als die niet waar is dan probeer je `elif` en als die niet waar is dan ga je naar de `else`."
        example: "elif a is 5:"
        demo_code: |-
            a is 2
            if a is 1:
                print 'a is 1'
            elif a is 2:
                print 'a is 2'
            else:
                print 'a is niet 1 of 2'
18:
    start_code: |-
        naam is 'Hedy'
        print('ik heet', naam)
    intro_text: |-
        We zijn aangekomen bij echte Pythoncode! Dat betekent wel dat we vanaf nu ronde haakjes moeten gebruiken bij print en bij range.
        Zo gaat dat:

        ```
        print('ik heet Hedy!')
        ```

        Wil je meerdere dingen printen? Dan moeten daar steeds komma's tussen.

        ```
        naam is 'Hedy'
        print('ik heet', naam)
        ```


    commands:
    -   name: "print"
        explanation: "Bij `print` moet je haakjes gebruiken"
        example: "print"
        demo_code: |-
            print('hallo!')
    -   name: "print met var"
        explanation: "Bij `print` moet je haakjes gebruiken en komma's als je meerdere dingen print"
        example: "print"
        demo_code: |-
            naam is 'Hedy'
            print('ik heet', naam)

>>>>>>> 51f2fe68
#21:
#    start_code: |-
#        print('Hoeveel is 5+3?')
#        antwoord = 5+3
#        print('antwoord is nu:')
#        print(antwoord)
#        if antwoord == 8:
#            print('Dat is goed!')
#        else:
#            print('Helaas dat is fout!')
#    intro_text: "Nu veranderen we is in `=` en `==`. Je gebruikt `=` als je iets een getal wilt maken. Als je bijvoorbeeld antwoord 8 wilt maken zeg je antwoord = 8. `==` gebruik je om te kijken of twee dingen hetzelfde zijn."
#    commands:
#    -   name: "Vergelijken"
#        explanation: "Als we gaan vergelijken gebruiken we dus ==. 5+3 == 8 kijkt dus of 5+3 gelijk is aan 8"
#        example: "Bijvoorbeeld: 5+3 == 8"
#        demo_code: |-
#            if 5+3 == 8:
#                print('5+3 is inderdaad 8')
#            else:
#                print('Dit wordt niet geprint want 5+3 is 8!')
#    -   name: "Waarde geven"
#        explanation: "Als we willen zeggen dat een variabele genaamd antwoord 8 is, dan doen we antwoord = 8."
#        example: "Bijvoorbeeld: antwoord = 8"
#        demo_code: |-
#            print('Hoeveel is 5+3?')
#            antwoord = 5+3
#            print('antwoord is nu:')
#            print(antwoord)
#    -   name: "Vergelijken en waarde geven"
#        explanation: "Als we gaan vergelijken gebruiken we dus `==`. Als we een waarde geven dan gebruiken we `=`. "
#        example: "Bijvoorbeeld: antwoord == 8, antwoord = 8"
#        demo_code: |-
#            print('Hoeveel is 5+3?')
#            antwoord = 5+3
#            print('antwoord is nu:')
#            print(antwoord)
#            if antwoord == 8:
#                print('Dat is goed!')
#            else:
#                print('Helaas dat is fout!')<|MERGE_RESOLUTION|>--- conflicted
+++ resolved
@@ -54,10 +54,6 @@
         ```
 
         Print werkt nog zoals in Level 1, en echo heb je niet meer nodig.
-
-        In level 2 kan je ook een lijstje maken. Uit de lijst kun je dan iets willekeurigs kiezen. Dat doe je met `at random` (je zegt: et ren-dom).
-
-        Je vindt alle codes van level 2 weer in de linkerbalk. Ook zijn er weer tabjes met opdrachten.
     start_code: "print hallo wereld!"
     commands:
     -   name: "is"
@@ -79,13 +75,25 @@
         demo_code: |-
             kleur is ask Wat is je lievelingskleur?
             print Jouw favoriet is dus kleur
+3:
+    intro_text: |
+        In level 3 kan je ook een lijstje maken. Uit de lijst kun je dan iets willekeurigs kiezen. Dat doe je met `at random` (je zegt: et ren-dom).
+
+        ```
+        dieren is hond, kat, kangoeroe
+        print dieren at random
+        ```
+
+        Je vindt alle codes van level 2 weer in de linkerbalk. Ook zijn er weer tabjes met opdrachten.
+    start_code: "print hallo wereld!"
+    commands:
     -   name: "kies_random"
         explanation: "Iets willekeurigs uit een groep woorden kiezen met `at` en `random`."
         example: "Bijvoorbeeld: dieren is hond, kat, kangoeroe."
         demo_code: |-
             dieren is hond, kat, kangoeroe
             print dieren at random
-3:
+4:
     start_code: "print 'hallo wereld'"
     intro_text: |
         In level 3 zijn `ask` en `print` nu anders.
@@ -117,7 +125,7 @@
         demo_code: |-
             kleur is ask 'Wat is je lievelingskleur?'
             print 'Jouw favoriet is dus ' kleur
-4:
+5:
     start_code: |-
         naam is ask 'hoe heet jij?'
         if naam is Hedy print 'leuk' else print 'minder leuk!'
@@ -169,7 +177,7 @@
         demo_code: |-
             antwoord is ask 'Hoe ver moet ik lopen?'
             if antwoord is ver forward 100 else forward 5
-5:
+6:
     start_code: "print '5 keer 5 is ' 5 * 5"
     intro_text: |
         `ask`, `print` en `if` werken nog zoals in level 4.
@@ -203,7 +211,7 @@
             hoeken is ask 'Hoeveel hoeken krijgt dit figuur?'
             hoek is 360 / hoeken
             forward 50
-6:
+7:
     start_code: "repeat 3 times print 'Hedy is leuk!'"
     intro_text: |
         `ask`, `print` en `if` werken nog zoals in level 4 en 5.
@@ -225,7 +233,7 @@
         example: "Bijvoorbeeld: repeat 3 times forward 10"
         demo_code: |-
             repeat 3 times forward 10
-7:
+8:
     start_code: |-
         repeat 5 times
             print 'Hallo allemaal'
@@ -261,7 +269,7 @@
             repeat 4 times
                 turn 90
                 forward 50
-8:
+9:
     start_code: |-
         repeat 3 times
             eten is ask 'Wat wil je bestellen?'
@@ -303,7 +311,7 @@
             repeat 4 times
                 turn 90
                 forward 50
-9:
+10:
     start_code: |-
         dieren is hond, kat, papegaai
         for dier in dieren
@@ -326,7 +334,7 @@
             dieren is hond, kat, papegaai
             for dier in dieren
               print dier
-10:
+11:
     start_code: |-
         for i in range 1 to 10
             print i
@@ -341,7 +349,7 @@
             for i in range 1 to 10
                 print i
             print 'Wie niet weg is is gezien'
-11:
+12:
     start_code: |-
         print 'kommagetallen gaan met een punt!'
         print 2.5 + 2.5
@@ -396,7 +404,38 @@
             print 'Tweeenhalf plus tweeenhalf is...'
             print antwoord
 
-12:
+13:
+    start_code: |-
+        naam is ask 'hoe heet jij?'
+        leeftijd is ask 'hoe oud ben jij?'
+        if naam is 'Hedy' and leeftijd is 2
+            print 'Jij bent de echte Hedy!'
+    intro_text: "We gaan nu `and` en `or` gebruiken! Als je twee dingen wilt checken hoef je niet meer twee ifjes in elkaar te doen maar kan je nu `and` gebruiken. Beide dingen in de `if` moeten waar zijn als je een `and` gebruikt. We kunnen ook `or` gebruiken. Daarbij moet er één van de twee waar zijn."
+    commands:
+    -   name: "And"
+        explanation: "`And` is dus en. Beide dingen links en rechts van de `and` moeten waar zijn."
+        example: "if 3+2 is 5 and 2+2 is 4"
+        demo_code: |-
+            antwoord1 is ask 'hoeveel is 3+2?'
+            antwoord2 is ask 'hoeveel is 2+2?'
+            if antwoord1 is 5 and antwoord2 is 4
+                print 'beide antwoorden zijn goed!'
+            else
+                print 'Minimaal 1 antwoord is fout!'
+    -   name: "Or"
+        explanation: "`Or` is dus of. Minimaal 1 van de 2 tussen de `or` moet goed zijn. Allebei goed mag ook."
+        example: "if 3+2 is 5 or 2+2 is 4"
+        demo_code: |-
+            antwoord1 is ask 'hoeveel is 3+2?'
+            antwoord2 is ask 'hoeveel is 2+2?'
+            if antwoord1 is 5 or antwoord2 is 4
+                print 'Je hebt minimaal 1 antwoord goed!'
+            else
+                print 'Beide antwoorden zijn fout!'
+
+
+
+14:
     start_code: |-
         leeftijd is ask 'Hoe oud ben jij?'
         if leeftijd < 13
@@ -419,7 +458,8 @@
             leeftijd is ask 'Hoe oud ben jij?'
             if leeftijd > 13
                 print 'Dan ben je ouder dan ik!'
-13:
+
+15:
     start_code: |-
         antwoord is 0
         while antwoord != 25
@@ -445,7 +485,7 @@
                 tel is tel + 1
             print 'We zijn klaar'
 
-14:
+16:
     start_code: |-
         fruit is ['appel', 'banaan', 'kers']
         print fruit 
@@ -485,76 +525,6 @@
             fruit is ['banaan', 'appel', 'kers']
             randomfruit is fruit[random]
             print randomfruit 
-<<<<<<< HEAD
-#15:
-#    start_code: |-
-#        je_bent_er_nog is False
-#        ben_je_er_nog is input('ben je er nog? ja of nee?')
-#        if ben_je_er_nog is ja:
-#            je_bent_er_nog is True
-#        antwoord is input('Wat is 5*5?')
-#        if je_bent_er_nog is True and antwoord is 25:
-#            print('Je hebt ja gezegd en een goed antwoord gegeven!')
-#    intro_text: "We gaan nu `and` en `or` gebruiken! Als je 2 dingen wilt checken hoef je niet meer 2 ifjes in elkaar te doen maar kan je nu `and` gebruiken. Beide dingen in de if moeten waar zijn als je een `and` gebruikt. We kunnen ook `or` gebruiken. Daarbij moet er 1 van de twee waar zijn."
-#    commands:
-#    -   name: "And"
-#        explanation: "`And` is dus en. Beide dingen links en rechts van de `and` moeten waar zijn."
-#        example: "if 3+2 is 5 and 2+2 is 4"
-#        demo_code: |-
-#            antwoord1 is input('hoeveel is 3+2?')
-#            antwoord2 is input('hoeveel is 2+2?')
-#            if antwoord1 is 5 and antwoord2 is 4:
-#                print('beide antwoorden zijn goed!')
-#            else:
-#                print('Minimaal 1 antwoord is fout!')
-#    -   name: "Or"
-#        explanation: "`Or` is dus of. Minimaal 1 van de 2 tussen de `or` moet goed zijn. Allebei goed mag ook."
-#        example: "if 3+2 is 5 or 2+2 is 4"
-#        demo_code: |-
-#            antwoord1 is input('hoeveel is 3+2?')
-#            antwoord2 is input('hoeveel is 2+2?')
-#            if antwoord1 is 5 or antwoord2 is 4:
-#                print('Je hebt minimaal 1 antwoord goed!')
-#            else:
-#                print('Beide antwoorden zijn fout!')
-#16:
-#    start_code: |-
-#        # Dit is een programma die een aantal sommen gaat vragen
-#        for i in range(1, 10):
-#            # We gaan de tafel van 5 vragen
-#            antwoord is input('Hoeveel is ' i ' keer 5?')
-#            # We kijken of de som gelijk is aan het antwoord
-#            goed_antwoord is i * 5
-#            if antwoord is goed_antwoord:
-#                print(antwoord ' is goed')
-#            else:
-#                print('Dat is fout, het moet zijn: ' i*5)
-#    intro_text: "Als je grotere programma's maakt dan heb je ook een manier nodig om bij te houden wat welk stukje code doet. Hiervoor gebruiken we comments. Een comment ziet er het volgende uit:\n `# dit is een comment`. Alles dat na de # wordt geschreven is dus onzichtbaar voor de code"
-#    commands:
-#    -   name: "Comment"
-#        explanation: "We kunnen overal waar we willen comments plaatsen."
-#        example: "# Dit is een comment"
-#        demo_code: |-
-#            # Dit programma print hallo
-#            # Het is gemaakt in Hedy
-#            # Het doet eigenlijk verder niets!
-#            print('hallo!')
-#20:
-#    start_code: |-
-#        fruit is ['appel', 'banaan', 'kers']
-#        for i in range(1, 3):
-#            print(fruit[i])
-#    intro_text: "We kunnen ook alles van de lijst bekijken. Omdat er drie dingen in zitten, pakken we de for loop van 1 tot 3. Nu printen we alles uit wat in de lijst zit."
-#    commands:
-#    -   name: "Lengte van een lijst"
-#        explanation: "Met `length` kan je zien hoe groot een lijst is. Hier is length bijvoorbeeld 3 want we hebben 3 dingen in de lijst"
-#        example: "length(fruit)"
-#        demo_code: |-
-#            fruit is ['appel', 'banaan', 'kers']
-#            print('lengte van de lijst is ' length(fruit))
-#            for i in range(1, length(fruit)):
-#                print(fruit[i])
-=======
 
 
 
@@ -625,7 +595,6 @@
             naam is 'Hedy'
             print('ik heet', naam)
 
->>>>>>> 51f2fe68
 #21:
 #    start_code: |-
 #        print('Hoeveel is 5+3?')
