1:
    intro_text: |
        Welkom bij Hedy! In Level 1 kun je de commando's `print`, `ask` en `echo` gebruiken.

        Links in jouw scherm staan alle commando's van Level 1.

        Druk op de blauwe knop en de code wordt alvast voor jou getypt!

        Probeer de code dan zelf met de groene 'Voer de code uit' knop onder het linker programmeerveld.

        Weet je niet wat wil wilt maken? In de volgende tabjes staan opdrachten om te proberen.

    start_code: "print hallo wereld!"
    commands:
    -   name: "print"
        explanation: "Iets printen met `print`."
        example: "Bijvoorbeeld: print Hallo welkom bij Hedy!"
        demo_code: "print Hallo welkom bij Hedy!"
    -   name: "ask"
        explanation: "Iets vragen met `ask`."
        example: "Bijvoorbeeld: ask Wat is je lievelingskleur?"
        demo_code: "ask Wat is je lievelingskleur?"
    -   name: "echo"
        explanation: "Iets herhalen dat is ingetypt met `echo`."
        example: "Bijvoorbeeld: echo dus je lievelingskleur is"
        demo_code: |-
            ask Wat is je lievelingskleur?
            echo dus je lievelingskleur is
    -   name: "forward"
        explanation: "Een lijn trekken met `forward`."
        example: "Bijvoorbeeld: forward 100"
        demo_code: "forward 100"
    -   name: "turn"
        explanation: "De teken-schildpad draaien met `turn`"
        example: "Bijvoorbeeld: turn"
        demo_code: |-
            forward 25
            turn left
            forward 25
            turn right
2:
    intro_text: |
        In level 2 leren we iets nieuws. Je kunt een woord een naam geven met `is`. Je kunt daarna in je code overal naam gebruiken. Dat wordt dan vervangen door Hedy. Zo:

        ```
        naam is Hedy
        print hallo naam
        ```

<<<<<<< HEAD
        En de `ask` is in level 2 veranderd, het antwoord sla je ook op met een naam:
=======
        De `ask` is in level 2 ook veranderd, het antwoord sla je ook op met een naam:
>>>>>>> b9830804

        ```
        antwoord is ask Hoe heet jij?
        ```

        Print werkt nog zoals in Level 1, en echo heb je niet meer nodig.

        In level 2 kan je ook een lijstje maken. Uit de lijst kun je dan iets willekeurigs kiezen. Dat doe je met `at random` (je zegt: et ren-dom).

        Je vindt alle codes van level 2 weer in de linkerbalk. Ook zijn er weer tabjes met opdrachten.
    start_code: "print hallo wereld!"
    commands:
    -   name: "is"
        explanation: "Een woord een naam geven met `is`. Je mag de naam zelf kiezen."
        example: "Bijvoorbeeld: voornaam is Hedy."
        demo_code: |-
            voornaam is Hedy
            print ik heet voornaam
    -   name: "is - turtle"
        explanation: "Een getal een naam geven met `is`. Je mag de naam zelf kiezen."
        example: "Bijvoorbeeld: hoek is 90."
        demo_code: |-
            hoek is 90
            turn hoek
            forward 100
    -   name: "ask"
        explanation: "Iets vragen met `ask`. Maar let op! Je moet je antwoord een naam geven met `is`."
        example: "Bijvoorbeeld: kleur is ask Wat is je lievelingskleur?"
        demo_code: |-
            kleur is ask Wat is je lievelingskleur?
            print Jouw favoriet is dus kleur
    -   name: "kies_random"
        explanation: "Iets willekeurigs uit een groep woorden kiezen met `at` en `random`."
        example: "Bijvoorbeeld: dieren is hond, kat, kangoeroe."
        demo_code: |-
            dieren is hond, kat, kangoeroe
            print dieren at random
3:
    start_code: "print 'hallo wereld'"
    intro_text: |
<<<<<<< HEAD
        In level 3 zijn print `ask` en `print` nu anders.
=======
        In level 3 zijn `ask` en `print` nu anders.
>>>>>>> b9830804

        Je moet tekst die je letterlijk wilt printen tussen aanhalingstekens zetten.

        Dat is handig, want nu kan je alle woorden printen die je maar wilt. Ook de woorden die je hebt gebruikt om iets in op te slaan met `is`.

        De meeste programmeertalen gebruiken ook aanhalingstekens bij het printen, dus we komen zo al een stapje dichterbij echt programmeren!

        ## Opdrachten worden steeds moeilijker
        Je vindt de commando's weer links, en opdrachten in de volgende tabjes. De opdrachten worden in de opeenvolgende tabjes nu steeds iets moeilijker.
        Begin dus links met het verhaal, en werk zo door om steeds meer uitgedaagd te worden.

    commands:
    -   name: "print"
        explanation: "Iets letterlijk printen met `print`."
        example: "Bijvoorbeeld: print 'Hallo welkom bij Hedy.'"
        demo_code: "print 'Hallo welkom bij Hedy'"
    -   name: "is"
        explanation: "Een stukje tekst een naam geven met `is` en printen zonder aanhalingstekens"
        example: "Bijvoorbeeld: naam is Hedy."
        demo_code: |-
            naam is Hedy
            print 'ik heet ' naam
    -   name: "ask"
        explanation: "Iets vragen met `ask`"
        example: "Bijvoorbeeld: kleur is ask 'Wat is je lievelingskleur?'"
        demo_code: |-
            kleur is ask 'Wat is je lievelingskleur?'
            print 'Jouw favoriet is dus ' kleur
4:
    start_code: |-
        naam is ask 'hoe heet jij?'
        if naam is Hedy print 'leuk' else print 'minder leuk!'
    intro_text: |
        `ask` en `print` werken nog zoals in level 3.

        In level 4 is er iets nieuws, de `if`! If is Engels voor als. Met de `if` kun je een keuze maken tussen twee verschillende opties.

        ## Voorbeeld Hedy Code
        ```
        naam is ask 'hoe heet jij?'
        if naam is Hedy print 'leuk' else print 'minder leuk!'
        ```

        Deze code print leuk als je Hedy als naam invoert, en minder leuk als je iets anders invoert.

<<<<<<< HEAD
        ## Tip
        Soms wordt code met een `if` erg lang en past het niet meer goed in het tekstvlak. Je mag dan een enter gebruiken en de code over twee regels verdelen. Begin dan de tweede regel met een `else`:
        ```
        naam is ask 'hoe heet jij?'
        if naam is Hedy print 'leuk'
        else print 'minder leuk!'
        ```

        ## Opdrachten worden steeds moeilijker

        Ook in level 4 worden de opdrachten in de tabjes steeds iets moeilijker. Doe ze dus van links naar rechts.
    commands:
    -   name: "print"
        explanation: "Iets letterlijk printen met `print`."
        example: "Bijvoorbeeld: print 'Hallo welkom bij Hedy.'"
        demo_code: "print 'Hallo welkom bij Hedy'"
    -   name: "ask"
        explanation: "Iets vragen met `ask`."
        example: "Bijvoorbeeld: kleur is ask 'Wat is je lievelingskleur?'"
        demo_code: |-
            kleur is ask 'Wat is je lievelingskleur?'
            print 'Jouw favoriet is dus ' kleur
    -   name: "if"
        explanation: "Een keuze maken met `if`"
        example: "Bijvoorbeeld: if kleur is groen print 'mooi!' else print 'niet zo mooi'"
        demo_code: |-
            kleur is ask 'Wat is je lievelingskleur?'
            if kleur is groen print 'mooi!' else print 'niet zo mooi'
5:
    start_code: "repeat 3 times print 'Hedy is leuk!'"
    intro_text: |
        `ask`, `print` en `if` werken nog zoals in level 4.
        Maar in Level 5 is er iets nieuws: de `repeat`.
        Met `repeat` kun je codes een aantal keer herhalen.
=======
        Je mag `if` ook combineren met `in`, om te kijken of iets in een lijst zit.

        ## Voorbeeld Hedy Code
        ```
        mooie_kleuren is geel, rood
        kleur is ask 'Wat is jouw lievelingskleur?'
        if kleur in mooie_kleuren print 'mooi' else print 'meh!'
        ```
>>>>>>> b9830804

        Deze code print mooi als je geel of rood antwoordt, en anders meh!

        ## Tip
        Soms wordt code met een `if` erg lang en past het niet meer goed in het tekstvlak. Je mag dan een enter gebruiken en de code over twee regels verdelen. Begin dan de tweede regel met een `else`:
        ```
        naam is ask 'hoe heet jij?'
        if naam is Hedy print 'leuk'
        else print 'minder leuk!'
        ```

        ## Opdrachten worden steeds moeilijker

        Ook in level 4 worden de opdrachten in de tabjes steeds iets moeilijker. Doe ze dus van links naar rechts.
    commands:
<<<<<<< HEAD
    -   name: "print"
        explanation: "Iets letterlijk printen met `print`."
        example: "Bijvoorbeeld: print 'Hallo welkom bij Hedy.'"
        demo_code: "print 'Hallo welkom bij Hedy'"
    -   name: "ask"
        explanation: "Iets vragen met `ask`."
        example: "Bijvoorbeeld: kleur is ask 'Wat is je lievelingskleur?'"
        demo_code: |-
            kleur is ask 'Wat is je lievelingskleur?'
            print 'Jouw favoriet is dus ' kleur
=======
>>>>>>> b9830804
    -   name: "if"
        explanation: "Een keuze maken met `if`"
        example: "Bijvoorbeeld: if kleur is groen print 'mooi!' else print 'niet zo mooi'"
        demo_code: |-
            kleur is ask 'Wat is je lievelingskleur?'
            if kleur is groen print 'mooi!' else print 'niet zo mooi'
<<<<<<< HEAD
    -   name: "repeat"
        explanation: "Iets herhalen met `repeat`."
        example: "Bijvoorbeeld: repeat 3 times print 'Hey die is leuk!'"
        demo_code: |-
            repeat 3 times print 'Hey die is leuk!'
    -   name: "`repeat` en `if`"
        explanation: "`repeat` en `if` samen"
        example: "Bijvoorbeeld: if kleur is groen repeat 3 times print 'mooi!' else repeat 5 times print 'niet zo mooi'"
        demo_code: |-
            kleur is ask 'Wat is je lievelingskleur?'
            if kleur is groen repeat 3 times print 'mooi!' else repeat 5 times print 'niet zo mooi'
6:
=======
    -   name: "if met turtle"
        explanation: "Een keuze maken met `if`"
        example: "Bijvoorbeeld: if antwoord is ver forward 100 else forward 5"
        demo_code: |-
            antwoord is ask 'Hoe ver moet ik lopen?'
            if antwoord is ver forward 100 else forward 5
5:
>>>>>>> b9830804
    start_code: "print '5 keer 5 is ' 5 * 5"
    intro_text: |
        `ask`, `print` en `if` werken nog zoals in level 4.
        Maar in Level 5 is er iets nieuws, je kunt nu ook rekenen.

        De plus is makkelijk, die schrijf je zoals bij rekenen: `5 + 5` bijvoorbeeld. De min gaat ook goed, dat is `5 - 5`.

        De keer is een beetje anders, want er zit namelijk geen keer op je toetsenbord. Zoek maar eens, die is er echt niet!
        Daarom doen we de keer met het sterretje boven de 8: `5 * 5`. Lees dat maar als "5 keer 5", dan onthoud je het het makkeljkst.
        ## Voorbeeld Hedy code
        ```
        print '5 plus 5 is ' 5 + 5
        print '5 min 5 is ' 5 - 5
        print '5 keer 5 is ' 5 * 5
        ```
    commands:
    -   name: "print"
        explanation: "Iets letterlijk printen met `print`."
        example: "Bijvoorbeeld: print '5 keer 5 is ' 5 * 5"
        demo_code: "print '5 keer 5 is ' 5 * 5"
    -   name: "`ask` en `if` samen met rekenen"
        explanation: "Het antwoord van een som vragen met `ask` en kijken of het goed is."
        example: "Bijvoorbeeld: antwoord is ask 'Hoeveel is 10 plus 10?'"
        demo_code: |-
            antwoord is ask 'Hoeveel is 10 plus 10?'
            if antwoord is 20 print 'Goedzo!' else print 'Foutje'
    -   name: "`ask` en `if` turtle"
        explanation: "De gebruiker vragen hoeveel hoeken hij wil"
        example: "Bijvoorbeeld: hoeken is ask 'hoeveel hoeken krijgt dit figuur?'"
        demo_code: |-
            hoeken is ask 'Hoeveel hoeken krijgt dit figuur?'
            hoek is 360 / hoeken
            forward 50
6:
    start_code: "repeat 3 times print 'Hedy is leuk!'"
    intro_text: |
        `ask`, `print` en `if` werken nog zoals in level 4 en 5.
        Maar in Level 6 is er iets nieuws: de `repeat`.
        Met `repeat` kun je codes een aantal keer herhalen.

        ## Voorbeeld Hedy code
        ```
        repeat 3 times print 'Hedy is leuk!'
        ```
    commands:
    -   name: "repeat"
        explanation: "Iets herhalen met `repeat`."
        example: "Bijvoorbeeld: repeat 3 times print 'Hedy is leuk!'"
        demo_code: |-
<<<<<<< HEAD
            antwoord is ask 'Hoeveel is 5 keer 10'
            if antwoord is 50 repeat 3 times print 'goedzo!' else repeat 5 times print 'niet goed!'
=======
            repeat 3 times print 'Hedy is leuk!'
    -   name: "repeat - turtle"
        explanation: "Een regel code herhalen met `repeat`."
        example: "Bijvoorbeeld: repeat 3 times forward 10"
        demo_code: |-
            repeat 3 times forward 10
>>>>>>> b9830804
7:
    start_code: |-
        repeat 5 times
            print 'Hallo allemaal'
            print 'Dit wordt allemaal 5 keer herhaald'
    intro_text: |
        `ask` en `print` werken nog zoals eerst, maar `if` en `repeat` zijn nu veranderd!
        Je kunt nu meerdere regels samen herhalen. Dan moet je de regels die herhaald worden wel inspringen,
        dat betekent dat ze moeten beginnen met vier spaties.
        Ook als je maar één regel wilt herhalen moet je inspringen!
        ## Voorbeeld Hedy code
        ```
        repeat 5 times
            print 'Hallo allemaal'
            print 'Dit wordt allemaal 5 keer herhaald'
        ```

    commands:
    -   name: "`if` met meerdere regels"
        explanation: "Het antwoord van een som vragen met `ask` en kijken of het goed is. Nu printen we twee regels uit."
        example: "Bijvoorbeeld: antwoord is ask 'Hoeveel is 10 plus 10?'"
        demo_code: |-
            antwoord is ask 'Hoeveel is 10 plus 10?'
            if antwoord is 20
                print 'Goedzo!'
                print 'Het antwoord was inderdaad ' antwoord
            else
                print 'Foutje'
                print 'Het antwoord moest zijn 20'
    -   name: "`repeat` met de turtle"
        explanation: "Meerdere regels samen herhalen"
        example: "Bijvoorbeeld: een vierkant maken"
        demo_code: |-
            repeat 4 times
                turn 90
                forward 50
8:
    start_code: |-
        repeat 3 times
            eten is ask 'Wat wil je bestellen?'
            if eten is pizza
                print 'lekker'
            else
                print 'pizza is lekkerder'
    intro_text: |
        In dit level kun je niet alleen meerdere regels gebruiken bij `if` en `repeat`, maar je kunt ze ook nog eens in elkaar zetten!
        In het voorbeeldje zie je een if commando in een repeat commando staan. Andersom mag het ook en een if mag ook in een if en een repeat in een repeat.
        Probeer het maar eens!

        ## Voorbeeld Hedy code
        ```
<<<<<<< HEAD
        kleur is ask 'Wat is je lievelingskleur?'
        if kleur is groen
            repeat 3 times
                print 'mooi!'
        else
            repeat 5 times
                print 'niet zo mooi'
=======
        repeat 3 times
            eten is ask 'Wat wil je bestellen?'
            if eten is pizza
                print 'lekker'
            else
                print 'pizza is lekkerder'
>>>>>>> b9830804
        ```

    commands:
    -   name: "`if` met meerdere regels"
        explanation: "Het antwoord van een som vragen met `ask` en kijken of het goed is. Nu printen we twee regels uit."
        example: "Bijvoorbeeld: antwoord is ask 'Hoeveel is 10 plus 10?'"
        demo_code: |-
            antwoord is ask 'Hoeveel is 10 plus 10?'
            if antwoord is 20
                print 'Goedzo!'
                print 'Het antwoord was inderdaad ' antwoord
            else
                print 'Foutje'
                print 'Het antwoord moest zijn 20'
    -   name: "`repeat` met de turtle"
        explanation: "Meerdere regels samen herhalen"
        example: "Bijvoorbeeld: een vierkant maken"
        demo_code: |-
<<<<<<< HEAD
            kleur is ask 'Wat is je lievelingskleur?'
            if kleur is groen
                repeat 3 times
                    print 'mooi!'
            else
                repeat 5 times
                    print 'niet zo mooi'
8:
=======
            repeat 4 times
                turn 90
                forward 50
9:
    start_code: |-
        dieren is hond, kat, papegaai
        for dier in dieren
          print dier ' is een leuk dier!'
    intro_text: |
        In dit level leren we een nieuwe code, de code `for`. Met `for` kun je alle dingen in een lijstje gebruiken.
        `for` mag meerdere regels gebruiken, net zoals de `repeat` and `if`, dus alle regels eronder moeten met spaties beginnen.

        ## Voorbeeld Hedy code
        ```
        dieren is hond, kat, papegaai
        for dier in dieren
          print dier ' is een leuk dier!'
        ```
    commands:
    -   name: "for met een lijst"
        explanation: "Alle dingen in een lijstje printen "
        example: "Bijvoorbeeld: for dier in dieren"
        demo_code: |-
            dieren is hond, kat, papegaai
            for dier in dieren
              print dier
10:
>>>>>>> b9830804
    start_code: |-
        for i in range 1 to 10
            print i
        print 'Wie niet weg is is gezien'
<<<<<<< HEAD
    intro_text: "We gaan nu `repeat` veranderen in `for`! Je typt nu `for i in range 1 to 5`, in plaats van `repeat 5 times`. Het leuke is dat je die variabele `i` ook in je programma kan gebruiken! Je moet nog steeds alle regels die herhaald worden inspringen (dat betekent dat ze moeten beginnen met vier spaties)"
=======
    intro_text: We gaan nu een extra vorm van de `for` toevoegen! Je mag ook `for i in range 1 to 5` typen in plaats van `repeat 5 times`. Het leuke is dat je die variabele `i` ook in je programma kan gebruiken! Je moet nog steeds alle regels die herhaald worden inspringen (dat betekent dat ze moeten beginnen met vier spaties)

>>>>>>> b9830804
    commands:
    -   name: "for met i"
        explanation: "`for` met getallen"
        example: "for i in range 1 to 10"
        demo_code: |
            for i in range 1 to 10
                print i
            print 'Wie niet weg is is gezien'
<<<<<<< HEAD
8-1:
    start_code: "for teller is 1 to 5\n    print teller"
    intro_text:
        "We gaan nu `repeat` veranderen in `for`! Je typt nu `for teller is 1 to 5`, in plaats van `repeat 5 times`. Het leuke is dat je die variabele `teller` ook in je programma kan gebruiken! Je moet nog steeds alle regels die herhaald worden inspringen (dat betekent dat ze moeten beginnen met vier spaties)"
        
    commands:
    -   name: "repeat vervangen met for"
        explanation: "We vervangen `repeat` met `for` en voegen een range toe"
        example: "for teller is 1 to 5"
        demo_code: "for teller is 1 to 5\n    print teller"
    -   explanation: "Het antwoord van een som vragen met `ask` en kijken of het goed is. Nu printen we twee regels uit."
        example: "Example: antwoord is ask 'Wat is 5 plus 5?'"
        demo_code: |-
            antwoord is ask 'Wat is 5 plus 5?'
            if antwoord is 10
                print 'Goed zo!'
                print 'Het antwoord was inderdaad ' antwoord
            else
                print 'Oeps!'
                print 'Het antwoord is 10'
9:
=======
11:
>>>>>>> b9830804
    start_code: |-
        print 'kommagetallen gaan met een punt!'
        print 2.5 + 2.5
    intro_text: |
        Tot nu toe mocht je nog geen kommagetallen gebruiken zoals bijv anderhalf, maar nu wel!
        Let wel heel goed op... kommagetallen gaan op de computer met een punt en niet met een komma.

        ## Voorbeeld Hedy code
        ```
        print 'Kommagetallen gaan met een punt!'
        print 2.5 + 2.5
        ```

        ## Tekst moet altijd met aanhalingstekens
        Nu we verder zijn met programmeren moet je ook weten dat tekst altijd tussen aanhalingstekens hoort. Ook in de `is`.

        ```
        naam is 'Hedy'
        print 'Hallo ' naam
        ```

        Maar, zoals je ziet gaan variabelen, zoals naam, wel zonder aanhalingstekens. We bedoelen immers niet het woordje 'naam'.

        Alleen bij getallen gebruik je geen aanhalingstekens in de `is`:
        ```
        score is 25
        print 'Jij hebt ' score ' gehaald!'
        ```



    commands:
    -   name: "assign text"
        explanation: "Opslaan van tekst met is"
        example: "naam is 'Hedy'"
        demo_code: |
            naam is 'Hedy'
            print 'Hallo ' naam
    -   name: "float directly"
        explanation: "Een som met kommagetallen"
        example: "print 2.5 + 2.5"
        demo_code: |
            print 'Rekenen maar!'
            print 'Tweeenhalf plus tweeenhalf is...'
            print 2.5 + 2.5
    -   name: "float in var"
        explanation: "Een som met kommagetallen opslaan"
        example: "antwoord is 2.5 + 2.5"
        demo_code: |
            antwoord is 2.5 + 2.5
            print 'Rekenen maar!'
            print 'Tweeenhalf plus tweeenhalf is...'
            print antwoord

12:
    start_code: |-
        leeftijd is ask 'Hoe oud ben jij?'
        if leeftijd < 13
            print 'Dan ben je jonger dan ik!'
        else
            print 'Dan ben je ouder dan ik!'
    intro_text: "We gaan nieuwe tekens leren, je kent ze misschien wel van rekenen/wiskunde, `<` en `>`. De `<` kijkt of het eerste getal kleiner is dan de tweede zoals `4 < 5`. De `>` kijkt of iets groter is dan het tweede getal zoals `6 > 5`."
    commands:
    -   name: "Kleiner"
        explanation: "De `<` kijkt dus of het eerste getal kleiner is dan het tweede getal. Als je wilt kijken of een variabele kleiner is dan 15 gebruik je `variabele < 15`"
        example: "Bijvoorbeeld: leeftijd < 13"
        demo_code: |-
            leeftijd is ask 'Hoe oud ben jij?'
            if leeftijd < 13
                print 'Dan ben je jonger dan ik!'
    -   name: "Groter"
        explanation: "De `>` kijkt dus of het eerste getal groter is dan het tweede getal. Als je wilt kijken of een variabele groter is dan 15 gebruik je `variabele > 15`"
        example: "Bijvoorbeeld: leeftijd > 13"
        demo_code: |-
            leeftijd is ask 'Hoe oud ben jij?'
            if leeftijd > 13
                print 'Dan ben je ouder dan ik!'
13:
    start_code: |-
        antwoord is 0
        while antwoord != 25
            antwoord is ask 'Wat is 5 keer 5?'
        print 'Goed gedaan!'
    intro_text: "Nu gaan we een nieuwe loop leren: De `while` loop! We gaan door zo lang het statement dat we hebben waar is! Dus bij de voorbeeldcode gaan we door totdat er een goed antwoord is gegeven. Als er nooit een goed antwoord wordt gegeven, dan stopt de loop nooit!"
    commands:
    -   name: "While"
        explanation: "We kunnen dus een `while` loop gebruiken"
        example: "Bijvoorbeeld: while antwoord is != 25"
        demo_code: |-
            antwoord is 0
            while antwoord != 25
                antwoord is ask 'Wat is 5 keer 5?'
            print 'Goed gedaan!'
    -   name: "Smaller while"
        explanation: "We kunnen een `while` loop ook gebruiken met `<` en `>`. Let wel op dat je het getal ooit groter maakt. Anders ga je de loop nooit uit"
        example: "Bijvoorbeeld: while tel < 3"
        demo_code: |-
            tel is 1
            while tel < 3
                print 'Dit is de ' tel 'e keer'
                tel is tel + 1
            print 'We zijn klaar'

14:
    start_code: |-
        fruit is ['appel', 'banaan', 'kers']
        print fruit 
    intro_text: "Nu gaan we vierkante haakjes zetten om lijstjes! We moeten nu ook enkele aanhalingstekens (') om items in lijstjes zetten!"
    commands:
    -   name: "Haakjes om lijstjes"
        explanation: "We gaan nu haakjes om lijstjes heen zetten! Let ook op de enkele aanhalingstekens om items in het lijstje!"
        example: "Bijvoorbeeld: fruit is ['appel', 'banaan', 'kers']"
        demo_code: |-
            fruit is ['appel', 'banaan', 'kers']
            print fruit 
    -   name: "Pak iets uit een lijst"
        explanation: "Om een item uit een lijst te krijgen gebruiken we [nummer] dus met fruit[1] krijg je de eerste fruit uit de lijst !"
        example: "Bijvoorbeeld: eerstefruit is fruit[1]"
        demo_code: |-
            fruit is ['banaan', 'appel', 'kers']
            eerstefruit is fruit[1]
            print eerstefruit 
    -   name: "Pak een random item uit een lijst"
        explanation: "Om een random item uit een lijst te pakken, gebruiken we [random]. Dus fruit[random] is pak een random fruit uit de lijst!"
        example: "Bijvoorbeeld: randomfruit is fruit[random]"
        demo_code: |-
            fruit is ['banaan', 'appel', 'kers']
            randomfruit is fruit[random]
            print randomfruit 
#15:
#    start_code: |-
#        je_bent_er_nog is False
#        ben_je_er_nog is input('ben je er nog? ja of nee?')
#        if ben_je_er_nog is ja:
#            je_bent_er_nog is True
#        antwoord is input('Wat is 5*5?')
#        if je_bent_er_nog is True and antwoord is 25:
#            print('Je hebt ja gezegd en een goed antwoord gegeven!')
#    intro_text: "We gaan nu `and` en `or` gebruiken! Als je 2 dingen wilt checken hoef je niet meer 2 ifjes in elkaar te doen maar kan je nu `and` gebruiken. Beide dingen in de if moeten waar zijn als je een `and` gebruikt. We kunnen ook `or` gebruiken. Daarbij moet er 1 van de twee waar zijn."
#    commands:
#    -   name: "And"
#        explanation: "`And` is dus en. Beide dingen links en rechts van de `and` moeten waar zijn."
#        example: "if 3+2 is 5 and 2+2 is 4"
#        demo_code: |-
#            antwoord1 is input('hoeveel is 3+2?')
#            antwoord2 is input('hoeveel is 2+2?')
#            if antwoord1 is 5 and antwoord2 is 4:
#                print('beide antwoorden zijn goed!')
#            else:
#                print('Minimaal 1 antwoord is fout!')
#    -   name: "Or"
#        explanation: "`Or` is dus of. Minimaal 1 van de 2 tussen de `or` moet goed zijn. Allebei goed mag ook."
#        example: "if 3+2 is 5 or 2+2 is 4"
#        demo_code: |-
#            antwoord1 is input('hoeveel is 3+2?')
#            antwoord2 is input('hoeveel is 2+2?')
#            if antwoord1 is 5 or antwoord2 is 4:
#                print('Je hebt minimaal 1 antwoord goed!')
#            else:
#                print('Beide antwoorden zijn fout!')
#16:
#    start_code: |-
#        # Dit is een programma die een aantal sommen gaat vragen
#        for i in range(1, 10):
#            # We gaan de tafel van 5 vragen
#            antwoord is input('Hoeveel is ' i ' keer 5?')
#            # We kijken of de som gelijk is aan het antwoord
#            goed_antwoord is i * 5
#            if antwoord is goed_antwoord:
#                print(antwoord ' is goed')
#            else:
#                print('Dat is fout, het moet zijn: ' i*5)
#    intro_text: "Als je grotere programma's maakt dan heb je ook een manier nodig om bij te houden wat welk stukje code doet. Hiervoor gebruiken we comments. Een comment ziet er het volgende uit:\n `# dit is een comment`. Alles dat na de # wordt geschreven is dus onzichtbaar voor de code"
#    commands:
#    -   name: "Comment"
#        explanation: "We kunnen overal waar we willen comments plaatsen."
#        example: "# Dit is een comment"
#        demo_code: |-
#            # Dit programma print hallo
#            # Het is gemaakt in Hedy
#            # Het doet eigenlijk verder niets!
#            print('hallo!')
#20:
#    start_code: |-
#        fruit is ['appel', 'banaan', 'kers']
#        for i in range(1, 3):
#            print(fruit[i])
#    intro_text: "We kunnen ook alles van de lijst bekijken. Omdat er drie dingen in zitten, pakken we de for loop van 1 tot 3. Nu printen we alles uit wat in de lijst zit."
#    commands:
#    -   name: "Lengte van een lijst"
#        explanation: "Met `length` kan je zien hoe groot een lijst is. Hier is length bijvoorbeeld 3 want we hebben 3 dingen in de lijst"
#        example: "length(fruit)"
#        demo_code: |-
#            fruit is ['appel', 'banaan', 'kers']
#            print('lengte van de lijst is ' length(fruit))
#            for i in range(1, length(fruit)):
#                print(fruit[i])
#21:
#    start_code: |-
#        print('Hoeveel is 5+3?')
#        antwoord = 5+3
#        print('antwoord is nu:')
#        print(antwoord)
#        if antwoord == 8:
#            print('Dat is goed!')
#        else:
#            print('Helaas dat is fout!')
#    intro_text: "Nu veranderen we is in `=` en `==`. Je gebruikt `=` als je iets een getal wilt maken. Als je bijvoorbeeld antwoord 8 wilt maken zeg je antwoord = 8. `==` gebruik je om te kijken of twee dingen hetzelfde zijn."
#    commands:
#    -   name: "Vergelijken"
#        explanation: "Als we gaan vergelijken gebruiken we dus ==. 5+3 == 8 kijkt dus of 5+3 gelijk is aan 8"
#        example: "Bijvoorbeeld: 5+3 == 8"
#        demo_code: |-
#            if 5+3 == 8:
#                print('5+3 is inderdaad 8')
#            else:
#                print('Dit wordt niet geprint want 5+3 is 8!')
#    -   name: "Waarde geven"
#        explanation: "Als we willen zeggen dat een variabele genaamd antwoord 8 is, dan doen we antwoord = 8."
#        example: "Bijvoorbeeld: antwoord = 8"
#        demo_code: |-
#            print('Hoeveel is 5+3?')
#            antwoord = 5+3
#            print('antwoord is nu:')
#            print(antwoord)
#    -   name: "Vergelijken en waarde geven"
#        explanation: "Als we gaan vergelijken gebruiken we dus `==`. Als we een waarde geven dan gebruiken we `=`. "
#        example: "Bijvoorbeeld: antwoord == 8, antwoord = 8"
#        demo_code: |-
#            print('Hoeveel is 5+3?')
#            antwoord = 5+3
#            print('antwoord is nu:')
#            print(antwoord)
#            if antwoord == 8:
#                print('Dat is goed!')
#            else:
#                print('Helaas dat is fout!')

#colon:
#    start_code: |-
#        for i in range 1 to 10:
#            print i
#        print 'Wie niet weg is is gezien'
#    intro_text: "Nu veranderen we nog een klein stukje dat te maken heeft met het inspringen. Elke keer dat we gaan inspringen moeten we een : bij de regel ervoor zetten."
#    commands:
#    -   name: "for met :"
#        explanation: "Bij `for` moet je dus een `:` er achter zetten!"
#        example: "for i in range 1 to 10:"
#        demo_code: |-
#            for i in range 1 to 10:
#                print i
#            print 'wie niet weg is is gezien'
#    -   name: "if met :"
#        explanation: "We moeten hetzelfde doen met al onze `if` statements"
#        example: "if kleur is groen:"
#        demo_code: |-
#            kleur is groen
#            if kleur is groen:
#                print 'De kleur is groen'
#            else:
#                print 'De kleur is niet groen'
#    -   name: "(Optioneel) elif"
#        explanation: "Verder is er een nieuw commando dat je mag gebruiken: `elif`. `elif` is eigenlijk else if. Je kijkt dus eerst naar `if` en als die niet waar is dan probeer je `elif` en als die niet waar is dan ga je naar de `else`."
#        example: "elif a is 5:"
#        demo_code: |-
#            a is 2
#            if a is 1:
#                print 'a is 1'
#            elif a is 2:
#                print 'a is 2'
#            else:
#                print 'a is niet 1 of 2'<|MERGE_RESOLUTION|>--- conflicted
+++ resolved
@@ -47,11 +47,7 @@
         print hallo naam
         ```
 
-<<<<<<< HEAD
-        En de `ask` is in level 2 veranderd, het antwoord sla je ook op met een naam:
-=======
         De `ask` is in level 2 ook veranderd, het antwoord sla je ook op met een naam:
->>>>>>> b9830804
 
         ```
         antwoord is ask Hoe heet jij?
@@ -92,11 +88,7 @@
 3:
     start_code: "print 'hallo wereld'"
     intro_text: |
-<<<<<<< HEAD
-        In level 3 zijn print `ask` en `print` nu anders.
-=======
         In level 3 zijn `ask` en `print` nu anders.
->>>>>>> b9830804
 
         Je moet tekst die je letterlijk wilt printen tussen aanhalingstekens zetten.
 
@@ -142,7 +134,17 @@
 
         Deze code print leuk als je Hedy als naam invoert, en minder leuk als je iets anders invoert.
 
-<<<<<<< HEAD
+        Je mag `if` ook combineren met `in`, om te kijken of iets in een lijst zit.
+
+        ## Voorbeeld Hedy Code
+        ```
+        mooie_kleuren is geel, rood
+        kleur is ask 'Wat is jouw lievelingskleur?'
+        if kleur in mooie_kleuren print 'mooi' else print 'meh!'
+        ```
+
+        Deze code print mooi als je geel of rood antwoordt, en anders meh!
+
         ## Tip
         Soms wordt code met een `if` erg lang en past het niet meer goed in het tekstvlak. Je mag dan een enter gebruiken en de code over twee regels verdelen. Begin dan de tweede regel met een `else`:
         ```
@@ -155,86 +157,12 @@
 
         Ook in level 4 worden de opdrachten in de tabjes steeds iets moeilijker. Doe ze dus van links naar rechts.
     commands:
-    -   name: "print"
-        explanation: "Iets letterlijk printen met `print`."
-        example: "Bijvoorbeeld: print 'Hallo welkom bij Hedy.'"
-        demo_code: "print 'Hallo welkom bij Hedy'"
-    -   name: "ask"
-        explanation: "Iets vragen met `ask`."
-        example: "Bijvoorbeeld: kleur is ask 'Wat is je lievelingskleur?'"
-        demo_code: |-
-            kleur is ask 'Wat is je lievelingskleur?'
-            print 'Jouw favoriet is dus ' kleur
     -   name: "if"
         explanation: "Een keuze maken met `if`"
         example: "Bijvoorbeeld: if kleur is groen print 'mooi!' else print 'niet zo mooi'"
         demo_code: |-
             kleur is ask 'Wat is je lievelingskleur?'
             if kleur is groen print 'mooi!' else print 'niet zo mooi'
-5:
-    start_code: "repeat 3 times print 'Hedy is leuk!'"
-    intro_text: |
-        `ask`, `print` en `if` werken nog zoals in level 4.
-        Maar in Level 5 is er iets nieuws: de `repeat`.
-        Met `repeat` kun je codes een aantal keer herhalen.
-=======
-        Je mag `if` ook combineren met `in`, om te kijken of iets in een lijst zit.
-
-        ## Voorbeeld Hedy Code
-        ```
-        mooie_kleuren is geel, rood
-        kleur is ask 'Wat is jouw lievelingskleur?'
-        if kleur in mooie_kleuren print 'mooi' else print 'meh!'
-        ```
->>>>>>> b9830804
-
-        Deze code print mooi als je geel of rood antwoordt, en anders meh!
-
-        ## Tip
-        Soms wordt code met een `if` erg lang en past het niet meer goed in het tekstvlak. Je mag dan een enter gebruiken en de code over twee regels verdelen. Begin dan de tweede regel met een `else`:
-        ```
-        naam is ask 'hoe heet jij?'
-        if naam is Hedy print 'leuk'
-        else print 'minder leuk!'
-        ```
-
-        ## Opdrachten worden steeds moeilijker
-
-        Ook in level 4 worden de opdrachten in de tabjes steeds iets moeilijker. Doe ze dus van links naar rechts.
-    commands:
-<<<<<<< HEAD
-    -   name: "print"
-        explanation: "Iets letterlijk printen met `print`."
-        example: "Bijvoorbeeld: print 'Hallo welkom bij Hedy.'"
-        demo_code: "print 'Hallo welkom bij Hedy'"
-    -   name: "ask"
-        explanation: "Iets vragen met `ask`."
-        example: "Bijvoorbeeld: kleur is ask 'Wat is je lievelingskleur?'"
-        demo_code: |-
-            kleur is ask 'Wat is je lievelingskleur?'
-            print 'Jouw favoriet is dus ' kleur
-=======
->>>>>>> b9830804
-    -   name: "if"
-        explanation: "Een keuze maken met `if`"
-        example: "Bijvoorbeeld: if kleur is groen print 'mooi!' else print 'niet zo mooi'"
-        demo_code: |-
-            kleur is ask 'Wat is je lievelingskleur?'
-            if kleur is groen print 'mooi!' else print 'niet zo mooi'
-<<<<<<< HEAD
-    -   name: "repeat"
-        explanation: "Iets herhalen met `repeat`."
-        example: "Bijvoorbeeld: repeat 3 times print 'Hey die is leuk!'"
-        demo_code: |-
-            repeat 3 times print 'Hey die is leuk!'
-    -   name: "`repeat` en `if`"
-        explanation: "`repeat` en `if` samen"
-        example: "Bijvoorbeeld: if kleur is groen repeat 3 times print 'mooi!' else repeat 5 times print 'niet zo mooi'"
-        demo_code: |-
-            kleur is ask 'Wat is je lievelingskleur?'
-            if kleur is groen repeat 3 times print 'mooi!' else repeat 5 times print 'niet zo mooi'
-6:
-=======
     -   name: "if met turtle"
         explanation: "Een keuze maken met `if`"
         example: "Bijvoorbeeld: if antwoord is ver forward 100 else forward 5"
@@ -242,7 +170,6 @@
             antwoord is ask 'Hoe ver moet ik lopen?'
             if antwoord is ver forward 100 else forward 5
 5:
->>>>>>> b9830804
     start_code: "print '5 keer 5 is ' 5 * 5"
     intro_text: |
         `ask`, `print` en `if` werken nog zoals in level 4.
@@ -292,17 +219,12 @@
         explanation: "Iets herhalen met `repeat`."
         example: "Bijvoorbeeld: repeat 3 times print 'Hedy is leuk!'"
         demo_code: |-
-<<<<<<< HEAD
-            antwoord is ask 'Hoeveel is 5 keer 10'
-            if antwoord is 50 repeat 3 times print 'goedzo!' else repeat 5 times print 'niet goed!'
-=======
             repeat 3 times print 'Hedy is leuk!'
     -   name: "repeat - turtle"
         explanation: "Een regel code herhalen met `repeat`."
         example: "Bijvoorbeeld: repeat 3 times forward 10"
         demo_code: |-
             repeat 3 times forward 10
->>>>>>> b9830804
 7:
     start_code: |-
         repeat 5 times
@@ -354,22 +276,12 @@
 
         ## Voorbeeld Hedy code
         ```
-<<<<<<< HEAD
-        kleur is ask 'Wat is je lievelingskleur?'
-        if kleur is groen
-            repeat 3 times
-                print 'mooi!'
-        else
-            repeat 5 times
-                print 'niet zo mooi'
-=======
         repeat 3 times
             eten is ask 'Wat wil je bestellen?'
             if eten is pizza
                 print 'lekker'
             else
                 print 'pizza is lekkerder'
->>>>>>> b9830804
         ```
 
     commands:
@@ -388,16 +300,6 @@
         explanation: "Meerdere regels samen herhalen"
         example: "Bijvoorbeeld: een vierkant maken"
         demo_code: |-
-<<<<<<< HEAD
-            kleur is ask 'Wat is je lievelingskleur?'
-            if kleur is groen
-                repeat 3 times
-                    print 'mooi!'
-            else
-                repeat 5 times
-                    print 'niet zo mooi'
-8:
-=======
             repeat 4 times
                 turn 90
                 forward 50
@@ -425,17 +327,12 @@
             for dier in dieren
               print dier
 10:
->>>>>>> b9830804
     start_code: |-
         for i in range 1 to 10
             print i
         print 'Wie niet weg is is gezien'
-<<<<<<< HEAD
-    intro_text: "We gaan nu `repeat` veranderen in `for`! Je typt nu `for i in range 1 to 5`, in plaats van `repeat 5 times`. Het leuke is dat je die variabele `i` ook in je programma kan gebruiken! Je moet nog steeds alle regels die herhaald worden inspringen (dat betekent dat ze moeten beginnen met vier spaties)"
-=======
     intro_text: We gaan nu een extra vorm van de `for` toevoegen! Je mag ook `for i in range 1 to 5` typen in plaats van `repeat 5 times`. Het leuke is dat je die variabele `i` ook in je programma kan gebruiken! Je moet nog steeds alle regels die herhaald worden inspringen (dat betekent dat ze moeten beginnen met vier spaties)
 
->>>>>>> b9830804
     commands:
     -   name: "for met i"
         explanation: "`for` met getallen"
@@ -444,31 +341,7 @@
             for i in range 1 to 10
                 print i
             print 'Wie niet weg is is gezien'
-<<<<<<< HEAD
-8-1:
-    start_code: "for teller is 1 to 5\n    print teller"
-    intro_text:
-        "We gaan nu `repeat` veranderen in `for`! Je typt nu `for teller is 1 to 5`, in plaats van `repeat 5 times`. Het leuke is dat je die variabele `teller` ook in je programma kan gebruiken! Je moet nog steeds alle regels die herhaald worden inspringen (dat betekent dat ze moeten beginnen met vier spaties)"
-        
-    commands:
-    -   name: "repeat vervangen met for"
-        explanation: "We vervangen `repeat` met `for` en voegen een range toe"
-        example: "for teller is 1 to 5"
-        demo_code: "for teller is 1 to 5\n    print teller"
-    -   explanation: "Het antwoord van een som vragen met `ask` en kijken of het goed is. Nu printen we twee regels uit."
-        example: "Example: antwoord is ask 'Wat is 5 plus 5?'"
-        demo_code: |-
-            antwoord is ask 'Wat is 5 plus 5?'
-            if antwoord is 10
-                print 'Goed zo!'
-                print 'Het antwoord was inderdaad ' antwoord
-            else
-                print 'Oeps!'
-                print 'Het antwoord is 10'
-9:
-=======
 11:
->>>>>>> b9830804
     start_code: |-
         print 'kommagetallen gaan met een punt!'
         print 2.5 + 2.5
