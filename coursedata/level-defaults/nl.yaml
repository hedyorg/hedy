--- conflicted
+++ resolved
@@ -8,12 +8,6 @@
         Probeer de code dan zelf met de groene 'Voer de code uit' knop onder het linker programmeerveld.
 
     start_code: "{print} hallo wereld!"
-<<<<<<< HEAD
-    example_code: "## Voorbeeldcode\n```\n{print} Hallo!\n{print} Welkom bij Hedy!\n```\n"
-    intro_text_2: "\n Je kunt ook een vraag stellen met `{ask}` en het antwoord laten herhalen met `{echo}`.\n Weet je niet wat wil wilt maken? In de volgende tabjes staan opdrachten om te proberen.\n"
-    example_code_2: "## Voorbeeldcode\n```\n{ask} Hoe heet je?\n{echo} hallo\n```\n"
-    intro_text_3: "Laten we beginnen! Weet je niet wat je wilt maken? In de volgende tabjes vind je ideeën voor programma's die je kunt maken.\n"
-=======
     commands:
     -   name: "{print}"
         explanation: "Iets printen met `{print}`."
@@ -62,7 +56,6 @@
         ```
     intro_text_3: |
         Laten we beginnen! Weet je niet wat je wilt maken? In de volgende tabjes vind je ideeën voor programma's die je kunt maken.
->>>>>>> c111db6e
 2:
     intro_text: |
         ## Variabelen
@@ -94,13 +87,6 @@
         {print} groen!
         ```
     start_code: "{print} hallo wereld!"
-<<<<<<< HEAD
-    example_code: "## Example code\n```\nname {is} Hedy\nage {is} 15\n{print} name is age years old\n```\n"
-    intro_text_2: "`{print}` still works the same, but the `{ask}` command has changed. You need to use a variable in the `{ask}` command as well. It looks like this:\n"
-    example_code_2: "```\nanswer {is} {ask} What is your name?\n{print} Hello answer\n```\n"
-    intro_text_3: "Another new command in this level is `{sleep}`, which pauses your program for a second. If you type a number behind the {sleep} command, the program pauses for that amount of seconds.\n"
-    example_code_3: "```\n{print} My favorite colour is...\n{sleep} 2\n{print} green!\n```\n"
-=======
     commands:
     -   name: "{is}"
         explanation: "Een woord een naam geven met `{is}`. Je mag de naam zelf kiezen."
@@ -130,11 +116,11 @@
         demo_code: |-
             kleur {is} {ask} Wat is je lievelingskleur?
             {print} Jouw favoriet is dus kleur
->>>>>>> c111db6e
 3:
     intro_text: |
         ## Maak een lijstje!
         In level 3 kan je ook een lijstje maken. Uit de lijst kun je dan iets willekeurigs kiezen. Dat doe je met `{at} {random}` (je zegt: et ren-dom).
+
     example_code: |
         ## Voorbeeld Hedy Code
 
@@ -142,9 +128,11 @@
         dieren {is} hond, kat, kangoeroe
         {print} dieren {at} {random}
         ```
+
     intro_text_2: |
         Je kunt in dit level ook dingen aan een lijstje toevoegen met het commando `{add}`.
         Daarnaast kun je dingen van het lijstje verwijderen. Dat doe je met `{remove}`.
+
     example_code_2: |4
 
         ## Voorbeeld Hedy Code
@@ -155,6 +143,25 @@
         {print} taarten {at} {random}
         ```
     start_code: "{print} hallo wereld!"
+    commands:
+    -   name: "kies_random"
+        explanation: "Iets willekeurigs uit een groep woorden kiezen met `{at}` en `{random}`."
+        example: "Bijvoorbeeld: dieren {is} hond, kat, kangoeroe."
+        demo_code: |-
+            dieren {is} hond, kat, kangoeroe
+            {print} dieren {at} {random}
+    -   name: "Toevoegen"
+        explanation: "Voeg iets toe aan een lijst"
+        example: "Voorbeeld: {add} hond {to_list} dieren"
+        demo_code: |-
+            dieren {is} kat, koe
+            {add} hond {to_list} dieren
+    -   name: "Verwijderen"
+        explanation: "Verwijder iets van een lijst"
+        example: "Voorbeeld: {remove} hond {from} dieren"
+        demo_code: |-
+            dieren {is} hond, kat, koe
+            {remove} hond {from} dieren
 4:
     start_code: "{print} 'hallo wereld'"
     intro_text: |
@@ -166,14 +173,6 @@
         Dat is handig, want nu kan je alle woorden printen die je maar wilt. Ook de woorden die je hebt gebruikt om iets in op te slaan met `{is}`.
 
         De meeste programmeertalen gebruiken ook aanhalingstekens bij het printen, dus we komen zo al een stapje dichterbij echt programmeren!
-<<<<<<< HEAD
-
-        ## Opdrachten worden steeds moeilijker
-        Je vindt de commando's weer links, en opdrachten in de volgende tabjes. De opdrachten worden in de opeenvolgende tabjes nu steeds iets moeilijker.
-        Begin dus links met het verhaal, en werk zo door om steeds meer uitgedaagd te worden.
-    intro_text_2: "## Adventures are getting more and more difficult\nThe adventures are now getting more and more difficult in the successive tabs.\nSo it is best to start on the left with the story, and work to the right, in order to be challenged more and more.\n"
-    example_code: "## Example Hedy code\n```\nprint 'You need to use quotation marks from now on!'\nanswer is ask 'What do we need to use from now on?'\nprint 'We need to use ' answer\n```\n"
-=======
     commands:
     -   name: "{print}"
         explanation: "Iets letterlijk printen met `{print}`."
@@ -203,7 +202,6 @@
         {print} 'We gebruiken ' antwoord
         ```
 
->>>>>>> c111db6e
 5:
     start_code: |-
         naam {is} {ask} 'hoe heet jij?'
@@ -239,27 +237,6 @@
         kleur {is} {ask} 'Wat is jouw lievelingskleur?'
         {if} kleur {in} mooie_kleuren {print} 'mooi' {else} {print} 'meh!'
         ```
-<<<<<<< HEAD
-
-        Deze code print mooi als je geel of rood antwoordt, en anders meh!
-
-        ## Tip
-        Soms wordt code met een `{if}` erg lang en past het niet meer goed in het tekstvlak. Je mag dan een enter gebruiken en de code over twee regels verdelen. Begin dan de tweede regel met een `{else}`:
-        ```
-        naam {is} {ask} 'hoe heet jij?'
-        {if} naam {is} Hedy {print} 'leuk'
-        {else} {print} 'minder leuk!'
-        ```
-
-        ## Opdrachten worden steeds moeilijker
-
-        Ook in level 5 worden de opdrachten in de tabjes steeds iets moeilijker. Doe ze dus van links naar rechts.
-    example_code: "## Example Hedy Code\n```\nname {is} {ask} 'what is your name?'\n{if} name {is} Hedy {print} 'nice' {else} {print} 'boo!'\n```\n"
-    intro_text_3: "## Lists\nWhen we want to check if something is in a list, we can now use the `{in}` command.\nThis code prints pretty! if you choose green or yellow, and meh otherwise.\n"
-    example_code_3: "```\npretty_colors {is} green, yellow\ncolor {is} {ask} 'What is your favorite color?'\n{if} color {in} pretty_colors {print} 'pretty!'\n{else} {print} 'meh'\n```\n"
-    intro_text_2: "Sometimes code with an `{if}` gets really long and does not fit on the line well. <br> You may also divide the code over two lines, starting the second line at the `{else}` like this:\n"
-    example_code_2: "```\nname {is} {ask} 'what is your name?'\n{if} name {is} Hedy {print} 'nice'\n{else} {print} 'boo!'\n```\n"
-=======
     commands:
     -   name: "{if}"
         explanation: "Een keuze maken met `{if}`"
@@ -285,7 +262,6 @@
         example: "Voorbeeld: {if} kleur {in} mooie_kleuren {print} 'mooi!' {else} {print} 'bah'"
         name: '{in}'
         demo_code: "mooie_kleuren {is} groen, geel\nkleur {is} {ask} 'Wat {is} je lievelingskleur?'\n{if} kleur {in} mooie_kleuren {print} 'mooi!' {else} {print} 'bah'"
->>>>>>> c111db6e
 6:
     start_code: "{print} '5 keer 5 is ' 5 * 5"
     intro_text: |
@@ -310,12 +286,6 @@
         naam = Hedy
         antwoord = 5 + 12
         ```
-<<<<<<< HEAD
-
-    example_code: "## Example Hedy code\n```\n{print} '5 plus 5 is ' 5 + 5\n{print} '5 minus 5 is ' 5 - 5\n{print} '5 {times} 5 is ' 5 * 5\n```\n"
-    intro_text_2: "We also make a change in storing a word in a variable! You may now use `=` instead of  `{is}` when we store a name or a number in a variable, like this:\n"
-    example_code_2: "```\nname = Hedy\nanswer = 20 + 4\n```\n"
-=======
     commands:
     -   name: "{print}"
         explanation: "Iets letterlijk printen met `{print}`"
@@ -334,7 +304,6 @@
             hoeken = {ask} 'Hoeveel hoeken krijgt dit figuur?'
             hoek = 360 / hoeken
             {forward} 50
->>>>>>> c111db6e
 7:
     start_code: "{repeat} 3 {times} {print} 'Hedy is leuk!'"
     intro_text: |
@@ -346,9 +315,6 @@
         ```
         {repeat} 3 {times} {print} 'Hedy is leuk!'
         ```
-<<<<<<< HEAD
-    example_code: "## Example Hedy code\n```\n{repeat} 3 {times} {print} 'Hedy {is} leuk!'\n```\n"
-=======
     commands:
     -   name: "{repeat}"
         explanation: "Iets herhalen met `{repeat}`."
@@ -368,7 +334,6 @@
         explanation: repeat a line of code with `{repeat}`.
         example: 'Example: {repeat} 3 {times} {forward} 10'
         demo_code: '{repeat} 3 {times} {forward} 10'
->>>>>>> c111db6e
 8:
     start_code: |-
         {repeat} 5 {times}
@@ -386,9 +351,6 @@
             {print} 'Hallo allemaal'
             {print} 'Dit wordt allemaal 5 keer herhaald'
         ```
-<<<<<<< HEAD
-    example_code: "## Example Hedy code\n```\n{repeat} 5 {times}\n    {print} 'Hello everyone'\n    {print} 'This is all repeated 5 times'\n```\n"
-=======
 
     commands:
     -   name: "`{if}` met meerdere regels"
@@ -413,7 +375,6 @@
         name: '`{repeat}` with turtle'
         explanation: '{repeat} multiple lines'
         demo_code: "{repeat} 4 {times}\n    {turn} 90\n    {forward} 50"
->>>>>>> c111db6e
 9:
     start_code: |-
         {repeat} 3 {times}
@@ -437,9 +398,6 @@
             {else}
                 {print} 'pizza is lekkerder'
         ```
-<<<<<<< HEAD
-    example_code: "## Example Hedy code\n```\n{repeat} 3 {times}\n    food = {ask} 'What do you want?'\n    {if} food {is} pizza\n        {print} 'nice!'\n    else\n        {print} 'pizza is better'\n```\n"
-=======
 
     commands:
     -   name: "`{if}` met meerdere regels"
@@ -460,7 +418,6 @@
             {repeat} 4 {times}
                 {turn} 90
                 {forward} 50
->>>>>>> c111db6e
 10:
     start_code: |-
         dieren {is} hond, kat, papegaai
@@ -477,9 +434,6 @@
         {for} dier {in} dieren
           {print} dier ' is een leuk dier!'
         ```
-<<<<<<< HEAD
-    example_code: "## Example Hedy code\n```\nanimals {is} dog, cat, blobfish\n{for} animal {in} animals\n  {print} 'I love ' animal\n```\n"
-=======
     commands:
     -   name: "{for} met een lijst"
         explanation: "Alle dingen in een lijstje printen "
@@ -492,16 +446,11 @@
         example: 'Example: {for} animal {in} animals'
         demo_code: "animals {is} dog, cat, blobfish\n{for} animal {in} animals\n  {print} 'I love ' animal"
         name: '{for} with a list'
->>>>>>> c111db6e
 11:
     start_code: |-
         {for} i {in} {range} 1 {to} 10
             {print} i
         {print} 'Wie niet weg is is gezien'
-<<<<<<< HEAD
-    intro_text: We gaan nu een extra vorm van de `{for}` toevoegen! Je mag ook `{for} i {in} {range} 1 {to} 5` typen in plaats van `{repeat} 5 {times}`. Het leuke is dat je die variabele `i` ook in je programma kan gebruiken! Je moet nog steeds alle regels die herhaald worden inspringen (dat betekent dat ze moeten beginnen met vier spaties)
-    example_code: "## Example Hedy code\n```\nfor counter in range 1 to 5\n    print counter\n```\n"
-=======
     intro_text: |
         ## Lussen!
         We gaan nu een extra vorm van de `{for}` toevoegen! Je mag ook `{for} i {in} {range} 1 {to} 5` typen in plaats van `{repeat} 5 {times}`. Het leuke is dat je die variabele `i` ook in je programma kan gebruiken! Je moet nog steeds alle regels die herhaald worden inspringen (dat betekent dat ze moeten beginnen met vier spaties)
@@ -523,7 +472,6 @@
         demo_code: "answer = {ask} 'What is 5 plus 5?'\n{if} answer {is} 10\n    {print} 'Well done!'\n    {print} 'Indeed, the answer was ' answer\nelse\n    {print} 'Oops!'\n    {print} 'The answer is 10'"
         name: '{ask}'
         explanation: ask for the answer to a sum and check if it is correct. We can now print 2 lines.
->>>>>>> c111db6e
 12:
     start_code: |-
         {print} 'kommagetallen gaan met een punt!'
@@ -574,19 +522,6 @@
         score = 25
         {print} 'Jij hebt ' score ' gehaald!'
         ```
-<<<<<<< HEAD
-    example_code_5: "```\nscore = 25\n{print} 'You got ' score\n```\n"
-    intro_text_4: "**All text after `{if}` comparisons need quotation marks too**\n"
-    example_code: "## Example Hedy code\n```\n{print} 'Two and a half plus two and a half is...'\n{print} 2.5 + 2.5\n```\n"
-    intro_text_2: "**All texts need to be in quotation marks**\nFor this level on you will also have to use quotation marks when storing a text with `=`:\n"
-    example_code_2: "```\nname = 'Hedy the Robot'\n{print} 'Hello ' name\n```\n"
-    intro_text_3: "**All items in lists need quotation marks too**\nLists are texts, so they need quotation marks too. Mind that each single item on the list has quotation marks.\nThis allows you to save two words as 1 item on the list, for example 'Iron Man'.\n"
-    example_code_3: "```\nsuperheroes = 'Spiderman', 'Batman', 'Iron Man'\n{print} superheroes {at} {random}\n```\n"
-    example_code_4: "```\nname = {ask} 'What is your name?'\n{if} name = 'Hedy the Robot'\n    {print} 'Hi there!'\n```\n"
-    intro_text_5: "**Numbers don't need quotation marks**\nFor numbers, you do not use quotation marks in the `=`:\n"
-    example_code_6: "```\na = 'Hello '\nb = 'world!'\nprint a + b\n```\n"
-    intro_text_6: "**Maths with words** In this level it is also allowed to use the + sign with texts. For example:\n"
-=======
     intro_text_6: |
         **Rekenen met woorden**
         In dit level kun je het + teken ook gebruiken met woorden. Zoals het voorbeeld hier:
@@ -625,17 +560,12 @@
             {print} 'Tweeënhalf plus tweeënhalf is...'
             {print} 2.5 + 2.5
 
->>>>>>> c111db6e
 13:
     start_code: |-
         naam = {ask} 'hoe heet jij?'
         leeftijd = {ask} 'hoe oud ben jij?'
         {if} naam {is} 'Hedy' {and} leeftijd {is} 2
             {print} 'Jij bent de echte Hedy!'
-<<<<<<< HEAD
-    intro_text: "We gaan nu `{and}` en `{or}` gebruiken! Als je twee dingen wilt checken hoef je niet meer twee {if}jes in elkaar te doen maar kan je nu `{and}` gebruiken. Beide dingen in de `{if}` moeten waar zijn als je een `{and}` gebruikt. We kunnen ook `{or}` gebruiken. Daarbij moet er één van de twee waar zijn."
-    example_code: "```\nname = ask 'what is your name?'\nage = ask 'what is your age?'\nif name is 'Hedy' and age is 2\n    print 'You are the real Hedy!'\n```\n"
-=======
     intro_text: |
         ## En... Of?
         We gaan nu `{and}` en `{or}` gebruiken! Als je twee dingen wilt checken hoef je niet meer twee {if}jes in elkaar te doen maar kan je nu `{and}` gebruiken. Beide dingen in de `{if}` moeten waar zijn als je een `{and}` gebruikt. We kunnen ook `{or}` gebruiken. Daarbij moet er één van de twee waar zijn.
@@ -671,7 +601,6 @@
 
 
 
->>>>>>> c111db6e
 14:
     start_code: |-
         leeftijd = {ask} 'Hoe oud ben jij?'
@@ -710,13 +639,6 @@
         {if} name != 'Hedy'
             {print} 'Jij bent Hedy niet'
         ```
-<<<<<<< HEAD
-    example_code: "## Example Hedy Code\n```\nage = {ask} 'How old are you?'\n{if} age > 12\n    {print} 'You are older than I am!'\n```\n"
-    intro_text_2: "From this level on, if you want to compare exactly, you can use two equal signs. This is what most programming languages do:\n"
-    example_code_2: "```\nname = {ask} 'What is your name?'\n{if} name == 'Hedy'\n    {print} 'You are coo!'\n```\n"
-    intro_text_3: "You can also compare if something is *not* equal to something else using `!=` like this:\n"
-    example_code_3: "```\nname = {ask} 'What is your name?'\n{if} name != 'Hedy'\n    {print} 'You are not Hedy'\n```\n"
-=======
 
     commands:
     -   name: "Kleiner"
@@ -765,7 +687,6 @@
             {if} leeftijd >= 14
                 {print} 'Dan ben je ouder dan ik!'
 
->>>>>>> c111db6e
 15:
     start_code: |-
         antwoord = 0
@@ -780,9 +701,6 @@
 
         Dus bij de voorbeeldcode gaan we door totdat er een goed antwoord is gegeven.
         Als er nooit een goed antwoord wordt gegeven, dan stopt de loop nooit!
-<<<<<<< HEAD
-    example_code: "## Example Hedy code\n```\nanswer = 0\nwhile answer != 25\n    answer = ask 'What is 5 times 5?'\nprint 'A correct answer has been given'\n```\n"
-=======
     commands:
     -   name: "{while}"
         explanation: "We kunnen dus een `{while}` loop gebruiken"
@@ -811,7 +729,6 @@
         {print} 'Goed gedaan!'
         ```
 
->>>>>>> c111db6e
 16:
     start_code: |-
         fruit = ['appel', 'banaan', 'kers']
@@ -831,9 +748,6 @@
            {print} 'het geluksgetal van ' vrienden[i]
            {print} 'is ' geluksgetallen[i]
         ```
-<<<<<<< HEAD
-    example_code: "## Example Hedy Code\n```\nfriends = ['Ahmed', 'Ben', 'Cayden']\nlucky_numbers = [15, 18, 6]\n{for} i {in} {range} 1 {to} 3\n    {print} 'the lucky number of ' friends[i]\n    {print} 'is ' lucky_numbers[i]\n```\n"
-=======
     commands:
     -   name: "Haakjes om lijstjes"
         explanation: "Lijstjes met vierkante haken!"
@@ -857,7 +771,6 @@
             {print} randomfruit 
 
 
->>>>>>> c111db6e
 17:
     start_code: |-
         {for} i {in} {range} 1 {to} 10:
@@ -869,20 +782,6 @@
 
         Daarnaast kun je in dit level een nieuw commando gebruiken `{elif}`. `{elif}` is de afkorting van {else} en {if} en zorgt ervoor dat je 3 (of meer!) opties kunt maken.
         Kijk maar...
-<<<<<<< HEAD
-        ```
-        prijzen = ['1 miljoen euro', 'een appeltaart', 'niets']
-        jouw_prijs = prijzen[{random}]
-        {print} 'Jij wint ' jouw_prijs
-        {if} jouw_prijs == '1 miljoen euro' :
-            {print} 'Joepie! Je bent rijk!'
-        {elif} jouw_prijs == 'een appeltaart' :
-            {print} 'Lekker! Een appeltaart!'
-        {else}:
-            {print} 'Volgende keer beter..'
-        ```
-
-=======
     commands:
     -   name: "elif"
         explanation: "`{elif}`."
@@ -911,7 +810,6 @@
                 {print} 'Jouw kleur is groen'
             {else}:
                 {print} 'Jouw kleur is zeker niet groen'
->>>>>>> c111db6e
 18:
     start_code: |-
         naam = 'Hedy'
@@ -920,19 +818,6 @@
         ## Het laatste level!
         We zijn aangekomen bij echte Pythoncode! Dat betekent wel dat we vanaf nu ronde haakjes moeten gebruiken bij {print} en bij {range}.
         Zo gaat dat:
-<<<<<<< HEAD
-
-        ```
-        {print}('ik heet Hedy!')
-        ```
-
-        Wil je meerdere dingen printen? Dan moeten daar steeds komma's tussen.
-
-        ```
-        naam = 'Hedy'
-        {print}('ik heet ', naam)
-        ```
-=======
     commands:
     -   name: "{print}"
         explanation: "Bij `{print}` moet je haakjes gebruiken"
@@ -985,5 +870,4 @@
 #            {if} antwoord == 8:
 #                {print}('Dat {is} goed!')
 #            {else}:
-#                {print}('Helaas dat {is} fout!')
->>>>>>> c111db6e
+#                {print}('Helaas dat {is} fout!')