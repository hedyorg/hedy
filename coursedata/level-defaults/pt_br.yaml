--- conflicted
+++ resolved
@@ -38,8 +38,6 @@
         ```
 
         A impressão ainda funciona como no nível 1 e você não precisa mais de um ultrassom.
-<<<<<<< HEAD
-=======
     start_code: "print olá mundo!"
     commands:
     -   name: "is"
@@ -62,32 +60,18 @@
         animais is cachorro, gato, canguru
         print animais at random
         ```
->>>>>>> 51f2fe68
-
-        No nível 2, você também pode fazer uma lista. Você pode então escolher qualquer coisa da lista. Você faz isso com `at random` (você diz: et ren-dom).
-
-        Você encontrará todos os códigos do nível 2 na barra esquerda. Também existem guias com atribuições.
+
+
+        Você encontrará todos os códigos do nível 3 na barra esquerda. Também existem guias com atribuições.
     start_code: "print olá mundo!"
     commands:
-    -   name: "is"
-        explanation: "Dê um nome para uma palavra para usar no programa com `is`."
-        example: "Exemplo: nome is Hedy."
-        demo_code: |-
-            nome is Hedy
-            print bem-vindo(a) nome
-    -   name: "ask"
-        explanation: "Pergunte algo com `ask`. Cuidado! Você precisa dar à resposta um nome com `is`."
-        example: "Exemplo: cor is ask Qual a sua cor favorita?"
-        demo_code: |-
-            cor is ask Qual a sua cor favorita?
-            print cor é a sua favorita!
     -   name: "choose_random"
         explanation: "Escolha uma palavra aleatória para formar um grupo com `at` e `random`"
         example: "Exemplo: animais is cachorro, gato, canguru."
         demo_code: |-
             animais is cachorro, gato, canguru
             print animais at random
-3:
+4:
     start_code: "print 'Olá mundo'"
     intro_text: |
         `ask` e` print` mudam no nível 3.
@@ -118,7 +102,7 @@
         demo_code: |-
             cor is ask 'Qual a sua cor favorita?'
             print cor ' é a sua favorita!'
-4:
+5:
     start_code: |-
         nome is ask 'qual o seu nome?'
         if nome is Hedy print 'legal!' else print 'não tão legal'
@@ -173,7 +157,7 @@
             cores_bonitas is amarelo, verde
             cor is ask 'Qual sua cor favorita?'
             if cor in cores_bonitas print 'bonita!' else print 'certo'
-5:
+6:
     start_code: "print '5 vezes 5 é ' 5 * 5"
     intro_text: |
         `ask`,` print` e `if` ainda funcionam como no nível 4.
@@ -210,7 +194,7 @@
             angles is ask 'How many angles?'
             angle is 360 / angles
             forward 50
-6:
+7:
     start_code: "repeat 3 times print 'Hedy é divertido!'"
     intro_text: |
         Os comandos `ask`, `print` e `if` funcionam exatamente como no nível 4 e 5.
@@ -242,7 +226,7 @@
         example: "Example: repeat 3 times forward 10"
         demo_code: |-
             repeat 3 times forward 10
-7:
+8:
     start_code: |-
         repeat 5 times
             print 'Olá galera'
@@ -275,7 +259,7 @@
             else
                 print 'Opa!'
                 print 'A resposta é 10'
-8:
+9:
     start_code: |-
         repeat 3 times
             comida is ask 'O que você deseja?'
@@ -318,7 +302,7 @@
             repeat 4 times
                 turn 90
                 forward 50
-9:
+10:
     start_code: |-
         animais is dog, cat, blobfish
         for animal in animais
@@ -346,7 +330,7 @@
             animais is dog, cat, blobfish
             for animal in animais
               print 'I love ' animal
-10:
+11:
     start_code: |-
         for contador in range 1 to 5
             print contador
@@ -358,7 +342,7 @@
         demo_code: |-
             for contador in range 1 to 5
                 print contador
-11:
+12:
     start_code: |-
         print 'números decimais agora precisam de um ponto'
         print 2.5 + 2.5
@@ -398,127 +382,34 @@
             print 'Dois e meios mais dois e meio são...'
             print resposta
 
-12:
-    start_code: |-
-        idade is ask 'Quantos anos você tem?'
-        if idade < 13
-            print 'Você é mais novo(a) do que eu!'
-        else
-            print 'Você é mais velho(a) do que eu!'
-    intro_text: "Vamos aprender mais coisas novas! Você pode já ter aprendido sobre elas em Matemática: o `<` e o `>`. O `<` verifica se o primeiro número é menor que o segundo, como `4 < 5`. O `>` verifica se o primeiro número é maior que o segundo, como `6 > 5`."
-    commands:
-    -   name: "Menor"
-        explanation: "Usamos o `<` para verificar se o primeiro número é menor que o segundo número. Por exemplo, se quisermos saber se uma variável é menor que 15, usamos `variavel < 15`"
-        example: "Por exemplo: idade < 13"
-        demo_code: |-
-            idade is ask 'Quantos anos você tem?'
-            if idade < 13
-                print 'Você é mais novo(a) do que eu!'
-    -   name: "Maior"
-        explanation: "Usamos `>` para verificar se o primeiro número é maior que o segundo número. Por exemplo, se quisermos saber se uma variável é maior do que 15, usamos `variavel > 15`."
-        example: "Por exemplo: idade > 13"
-        demo_code: |-
-            idade is ask 'Quantos anos você tem?'
-            if idade > 13
-                print 'Você é mais velho(a) do que eu!'
 13:
     start_code: |-
-<<<<<<< HEAD
-        resultado is 0
-        while resposta_certa is Falso:
-            resultado is ask 'Quanto é 5 vezes 5?'
-        print 'Foi dada uma boa resposta'
-    intro_text: |-
-        Vamos aprender um ciclo novo, o ciclo `while`! Continuamos o
-        ciclo enquanto a instrução for verdadeira/válida! Portanto,
-        no exemplo de código, continuamos até ser dada a resposta
-        certa. Se a resposta correta nunca for dada, o ciclo nunca
-        acaba!
-=======
         nome is ask 'qual o seu nome?'
         idade is ask 'qual sua idade?'
         if nome is 'Hedy' and idade is 2
             print 'Você é realmente Hedy!'
     intro_text: "Agora vamos aprender `and` e `or`! Se você quiser verificar duas instruções, não é necessário usar dois `if` porque você pode usar `and` e `or`. Se você usar `and`, ambas as instruções, à esquerda e à direita do `and` têm de ser verdadeiras. Podemos também utilizar `or`. Neste caso, apenas uma das instruções tem de ser verdadeira."
->>>>>>> 51f2fe68
-    commands:
-    -   name: "While booleano"
-        explanation: "Podemos usar o ciclo `while` com `Verdadeiro` e `Falso`."
-        example: "Exemplo: while resposta_certa is Falso"
-        demo_code: |-
-            resultado is 0
-            while resposta_certa is Falso:
-                resultado is ask 'Quanto é 5 vezes 5?'
-            print 'Foi dada uma boa resposta'
-    -   name: "while menor"
-        explanation: |-
-            Também podemos utilizar o ciclo `while` com `<` e `>`. Mas
-            cuidado, é preciso mudar o número para que ciclo termine.
-            Aqui nós fazemos isso com `contagem is contagem + 1`.
-        example: "Por exemplo: while contagem < 3"
-        demo_code: |-
-            contagem is 1
-            while contagem < 3
-                print 'Fazemos isto mais ' 3 - contagem ' vezes.'
-                contagem is contagem + 1
-            print 'Acabamos!'
-
-14:
-    start_code: |-
-        fruta is ['maçã', 'banana', 'cereja']
-        print fruta 
-    intro_text: "Vamos colocar as listas entre colchetes! Também vamos ter de colocar cada elemento da lista entre aspas simples ('). "
-    commands:
-    -   explanation: "Vamos colocar as listas entre colchetes! Também vamos ter de colocar cada elemento da lista entre aspas simples (')."
-        example: "Por exemplo: fruta is ['maçã', 'banana', 'cereja']"
-        demo_code: |-
-            fruta is ['maçã', 'banana', 'cereja']
-            print fruta 
-    -   name: "Obtém um elemento da lista."
-        explanation: "Para obter um elemento da lista usamos [número] onde fruta[1] significa: obtenha a primeira fruta da lista!"
-        example: "Por exemplo: primeirafruta is fruta[1]"
-        demo_code: |-
-            fruta is ['banana', 'maçã', 'cereja']
-            primeirafruta is fruta[1]
-            print primeirafruta 
-    -   name: "Obtém um elemento aleatório da lista."
-        explanation: "Para obter um elemento aleatório da lista usamos [random], pelo que, fruta[random] significa: obtém uma fruta ao calhas da lista!"
-        example: "For example: randomfruit is fruit[random]"
-        demo_code: |-
-            fruta is ['banana', 'maçã', 'cereja']
-            qualquerfruta is fruta[random]
-            print qualquerfruta 
-#15:
-#    start_code: |-
-#        ainda_esta_aqui is Falso
-#        resposta_ainda_esta_aqui is input('Você ainda está aqui? sim ou não?')
-#        if resposta_ainda_esta_aqui is sim:
-#            ainda_esta_aqui is Verdadeiro
-#        resultado is input('Quanto é 5*5?')
-#        if ainda_esta_aqui is Verdadeiro and resultado is 25:
-#            print('Você disse sim e respondeu corretamente!')
-#    intro_text: "Agora vamos aprender `and` e `or`! Se você quiser verificar duas instruções, não é necessário usar dois `if` porque você pode usar `and` e `or`. Se você usar `and`, ambas as instruções, à esquerda e à direita do `and` têm de ser verdadeiras. Podemos também utilizar `or`. Neste caso, apenas uma das instruções tem de ser verdadeira."
-#    commands:
-#    -   name: "And"
-#        explanation: "Ambas as instruções (à esquerda e à direita do `and`) têm de ser verdadeiras."
-#        example: "if 3+2 is 5 and 2+2 is 4"
-#        demo_code: |-
-#            resposta1 is input('Quanto é 3+2?')
-#            resposta2 is input('Quanto é 2+2?')
-#            if resposta1 is 5 and resposta2 is 4:
-#                print('Ambas as respostas estão corretas!')
-#            else:
-#                print('Pelo menos uma resposta está errada!')
-#    -   name: "Or"
-#        explanation: "Pelo menos uma das instruções à esquerda e à direita do `or`, tem de estar correta. Se ambas estiverem corretas, também não tem problema."
-#        example: "if 3+2 is 5 or 2+2 is 4"
-#        demo_code: |-
-#            resposta1 is input('Quanto é 3+2?')
-#            resposta2 is input('Quanto é 2+2?')
-#            if resposta1 is 5 or resposta2 is 4:
-#                print('Pelo menos uma resposta está correta!')
-#            else:
-#                print('Ambas as respostas estão erradas!')
+    commands:
+    -   name: "And"
+        explanation: "Ambas as instruções (à esquerda e à direita do `and`) têm de ser verdadeiras."
+        example: "if 3+2 is 5 and 2+2 is 4"
+        demo_code: |-
+            resposta1 is ask 'Quanto é 3+2?'
+            resposta2 is ask 'Quanto é 2+2?'
+            if resposta1 is 5 and resposta2 is 4
+                print 'Ambas as respostas estão corretas!'
+            else
+                print 'Pelo menos uma resposta está errada!'
+    -   name: "Or"
+        explanation: "Pelo menos uma das instruções à esquerda e à direita do `or`, tem de estar correta. Se ambas estiverem corretas, também não tem problema."
+        example: "if 3+2 is 5 or 2+2 is 4"
+        demo_code: |-
+            resposta1 is ask 'Quanto é 3+2?'
+            resposta2 is ask 'Quanto é 2+2?'
+            if resposta1 is 5 or resposta2 is 4
+                print 'Pelo menos uma resposta está correta!'
+            else
+                print 'Ambas as respostas estão erradas!'
 #16:
 #    start_code: |-
 #        # Este é um programa que vai perguntar algumas questões de Matemática
@@ -615,39 +506,6 @@
 #                print('Está certo!')
 #            else:
 #                print('Não, está errado!')
-<<<<<<< HEAD
-#colon:
-#    start_code: |-
-#        for i in range 1 to 10:
-#            print i
-#        print 'Preparados ou não, aqui vou eu!'
-#    intro_text: "Agora vamos mudar um pouco as coisas com a indentação. Cada vez que precisarmos de indentação, temos de colocar `:` na linha antes da indentação."
-#    commands:
-#    -   explanation: "Quando usamos um `for`, temos de colocar `:` após a instrução `for`!"
-#        example: "for i in range 1 to 10:"
-#        demo_code: |-
-#            for i in range 1 to 12:
-#                print i
-#            print 'Preparados ou não, aqui vou eu!'
-#    -   explanation: "Precisamos fazer a mesma coisa para todas as instruções `if`."
-#        example: "if cor is verde:'"
-#        demo_code: |-
-#            cor is verde
-#            if cor is verde:
-#                print 'A cor é verde.'
-#            else:
-#                print 'A cor não é verde.'
-#    -   explanation: "Vamos mostrar um novo comando que pode ser usado: `elif`. `elif` significa \"else if\". Começamos por verificar se o `if` é verdadeiro, se não for o caso, verificamos em seguida o `elif`, e se esse também não for verdadeiro, avançamos para o `else`."
-#        example: "elif a is 5:"
-#        demo_code: |-
-#            a is 2
-#            if a is 1:
-#                print 'a é 1'
-#            elif a is 2:
-#                print 'a é 2'
-#            else:
-#                print 'a não é 1 nem 2'
-=======
 14:
     start_code: |-
         idade is ask 'Quantos anos você tem?'
@@ -760,5 +618,4 @@
             elif a is 2:
                 print 'a é 2'
             else:
-                print 'a não é 1 nem 2'
->>>>>>> 51f2fe68
+                print 'a não é 1 nem 2'