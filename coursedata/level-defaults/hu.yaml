1:
    intro_text: |+
        Üdvözlünk a Hedynél! Az első szinten a `print`, `ask` és `echo` parancsokat használhatod.

        A baloldali sávban az 1. szint összes parancsát láthatod.

        Nyomd meg a kék gombot és a kód megjelenik a programozási ablakban!

        Próbáld ki a kódot a 'Kód futtatása' gomb megnyomásával a bal oldali programozási
        ablak alatt.

        Nem tudod mit is csinálj? A következő füleken találsz néhány ötletet.

    start_code: "print Helló világ!"
    commands:
    -   name: "print"
        explanation: "Írass ki valamit vele: `print`."
        example: "Példa: print Szia, üdvözlünk a Hedynél!"
        demo_code: "print Szia, üdvözlünk a Hedynél!"
    -   name: "ask"
        explanation: "Kérdezz valamit vele: `ask`."
        example: "ask 'Mi a kedvenc színed?'"
        demo_code: "ask 'Mi a kedvenc színed?'"
    -   name: "echo"
        explanation: "Ismételj valamit: `echo`."
        example: "Példa: echo a kedvenc színed "
        demo_code: |-
            ask Mi a kedvenc színed?
            echo a kedvenc színed 
    -   name: forward
        explanation: Rajzolj egy vonalat a `forward` utasítással.
        example: 'Példa: forward 100'
        demo_code: forward 100
    -   name: turn
        explanation: Fordulj a rajzoló teknőssel a `turn` utasítással
        example: 'Példa: turn'
        demo_code: |-
            forward 25
            turn left
            forward 25
            turn right
2:
    intro_text: |
        A 2. szinten valami újat tanulunk. El tudsz nevezni egy szót az 'is' utasítással.

        Ha azt a kódot írod, hogy 'nev is Hedy' akkor a nev (nem használunk ékezetet) szót
        mindenhol használhatod a kódodban és a Hedy értéket kapja.

        Jegyezd meg: 'ask' megváltozott, egy szó segítségével elmentheted a választ, mint itt:
        ```
        valasz is ask Mi a neved?
        ```

        A print utasítás úgy működik, mint az 1. szinten, de az echo utasításra már nem lesz
        szükséged.

        A 2. szinten készíthetsz listát is. Kérheted a számítógépet, hogy véletlenszerűen
        válasszon valamit a listából. Ezt az `at random` utasítással teheted meg.

        A baloldali sávban a 2. szint összes parancsát láthatod. A következő füleken különböző
        feladatokat találsz.
    start_code: "print Helló világ!"
    commands:
    -   name: "is"
        explanation: "Az `is` használatához adj egy nevet (ne legyen benne ékezet) a szónak, amit ki akarsz íratni."
        example: "Példa: nev is Hedy."
        demo_code: |-
            nev is Hedy
            print szia nev
    -   name: "ask"
        explanation: "Kérdezz valami az `ask` utasítással. Vigyázz! A válaszodnak nevet kell adnod az `is` segítségével."
        example: "Példa: szin is ask Mi a kedvenc színed?"
        demo_code: |-
            szin is ask Mi a kedvenc színed?
            print szin a kedvenc színed!
    -   name: "choose_random"
        explanation: "Válassz egy véletlen szót egy csoportból az `at` és `random` utasítással."
        example: "Példa: állatok is kutya, macska, kenguru."
        demo_code: |-
            állatok is kutya, macska, kenguru
            print állatok at random
    -   name: choose_random
        explanation: Válassz véletlenszerűen egy szót az `at` és a `random` utasításokkal
        example: 'Példa: allatok is kutya, cica, kenguru.'
        demo_code: |-
            allatok is kutya, cica, kenguru
            print allatok at random
3:
    start_code: "print 'Helló világ'"
    intro_text: |-
<<<<<<< HEAD
        ask` ugyanolyan, a 3. szinten, mint eddig, de `print` most más lesz.
=======
        `ask` ugyanolyan, a 3. szinten, mint eddig, de `print` most más lesz.
>>>>>>> b9830804

        Amit ki akarsz íratni, idézőjelbe kell tenned.

        Ez hasznos, mert most már mindent kiírathatsz, amit csak akarsz. Az 'is' utasítással
        definiálhatod azt a szót, amiben a szöveget tárolod.

        A legtöbb programozási nyelv idézőjelet (szimpla idézőjel, más néven aposztróf) használ
        a kiíratáshoz, így egy kicsit közelebb kerülünk az igazi programozáshoz.

        ## A feladatok egyre nehezebbek lesznek. 
        Most is megtalálod a parancsokat a baloldalon, a feladatokat pedig a füleken. A feladatok egyre nehezebbé válnak az egymást követő füleken. A legjobb, ha a baloldalon kezded a feladatokat a történettel és így haladsz jobbra a nagyobb kihívást jelentő feladatok felé.
    commands:
    -   name: "print"
        explanation: "Kiíratás idézőjelekkel"
        example: "Példa: print Szia, üdvözlünk a Hedy-nél.'"
        demo_code: "print 'Szia, üdvözlünk a Hedy-nél.'"
    -   name: "is"
        explanation: "Adj nevet a szövegnek és írasd ki `print`segítségével idézőjelek nélkül"
        example: "Példa: nev is Hedy."
        demo_code: |-
            nev is Hedy
            print 'A nevem ' nev
    -   name: "ask"
        explanation: "Kérdezz valamit `ask`segítségével."
        example: "Példa: szin is ask Mi a kedvenc színed?"
        demo_code: |
            szin is ask 'Mi a kedvenc színed?'
            print szin ' a kedvenc színed !'
4:
    start_code: |-
        nev is ask 'Hogy hívnak?'
        if nev is Hedy print 'klassz!' else print 'ajaj'
    intro_text: |-
        `ask` és `print` ugyanúgy működnek, mint a 3. szinten. A 4. szinten hozzájön az `if`
        parancs! Az 'if' paranccsal két különböző lehetőség között választhatsz.

        ## Hedy Code példa

        ```
        nev is ask mi a neved?
        if nev is Hedy print 'klassz' else print 'úhh'
        ```
        Ez a kód kiírja, hogy klassz, ha a Hedy nevet adod meg névként, és úhh-t, ha valami
        mást írsz be.

        ## A feladatok egyre nehezebbek lesznek.

        A feladatok a 4. szinten a füleken egyre nehezebbek lesznek. Csináld őket balról jobbra
        haladva.
    commands:
    -   name: "print"
        explanation: "Pontos kiíratás idézójelekkel."
        example: "Példa: print 'Szia, üdvözlünk a Hedy-nél.'"
        demo_code: "print 'Szia, üdvözlünk a Hedy-nél.'"
    -   name: "ask"
        explanation: "Kérdezz valamit az `ask`utasítással."
        example: "Példa: szin is ask Mi a kedvenc színed?"
        demo_code: |-
            szin is ask Mi a kedvenc színed?
            print szin ' a kedvenced!'
    -   name: "if"
        explanation: "Válassz az `if` utasítással"
        example: "Példa: if szin is zöld print 'szép!' else print 'csúnya'"
        demo_code: |-
            szin is ask Mi a kedvenc színed?
            if szin is zöld print 'szép!' else print 'csúnya'
    -   name: if utasítás a teknőssel
        explanation: Válassz az `if` utasítással
        example: 'Példa: if valasz is messze forward 100 else forward 5'
        demo_code: |-
            valasz is ask 'Milyen messze menjek?'
            if valasz is messze forward 100 else forward 5
5:
    start_code: "print '5-ször 5 az ' 5 * 5"
    intro_text: |-
        `ask`, `print` és `if` még mindig ugyanolyanok, mint a 4. szinten.
        De a 5. szinten jön valami új, tudsz majd számolni.

        Az összeadás könnyű, ugyanúgy írod, mint a matekban: `5+5`. A kivonás is jól működik,
        így írjuk: `5-5`

        A szorzás egy kicsit különbözik, ugyanis nincs szorzásjel a billentyűzeten. Nézd meg,
        tényleg nincs! Ezért használjuk a *-t: `5*5`. Olvasd ezt "5-ször 5-nek", így könnyen
        megjegyzed.
        ## Hedy Code példa
        ```
        print '5 plusz 5 egyenlő ' 5 + 5
        print '5 mínusz 5 egyenlő ' 5 - 5
        print '5 ször 5 egyenlő ' 5 * 5
        ```
    commands:
    -   name: "print"
        explanation: " Pontos kiíratás aposztrófokkal "
        example: "Példa: print '5-ször 5 az ' 5 * 5"
        demo_code: "print '5-ször 5 az ' 5 * 5"
    -   name: "`ask` és `if` számolásokkal"
        explanation: "Kérdezz egy számolást és ellenőrizd, hogy jó-e."
        example: "Példa: valasz is ask Mennyi 10+10?"
        demo_code: |-
            valasz is ask 'Mennyi 10+10?'
            if valasz is 20 print 'Igen!' else print 'Hoppá'
    -   name: "`ask` és `if` teknős"
        explanation: "Kérdezd meg a felhasználót mennyi szöget akar"
        example: "Example: szogek is ask 'Hány szög?'"
        demo_code: |-
            szogek is ask 'Hány szög?'
            szog is 360 / szogek
            forward 50
6:
    start_code: "repeat 3 times print 'A Hedy szórakoztató!'"
    intro_text: |
        	
        `ask`, `print` és `if` ugyanúgy működik mint a 4. és az 5. szinten szinten.
        De az 6. szinten megjelenik a `repeat` parancs. A ‘repeat’ utasítást parancsok
        ismételt végrehajtásánál lehet használni.

        ## Hedy code példa
        ```
        repeat 3 times print 'A Hedy vicces'
        ```
    commands:
    -   name: "print"
        explanation: "Pontos kiíratás idézójelekkel."
        example: "Példa: print Szia, üdvözlünk a Hedy-nél.'"
        demo_code: "print 'Szia, üdvözlünk a Hedy-nél.'"
    -   name: "ask"
        explanation: "Kérdezz valamit az `ask`utasítással."
        example: "Példa: szin is ask Mi a kedvenc színed?"
        demo_code: |-
            szin is ask 'Mi a kedvenc színed?'
            print szin ' a kedvenced!'
    -   name: "if"
        explanation: "Készíts elágazást az `if` utasítással"
        example: "Példa: if szin is zöld print 'szép!' else print 'csúnya'"
        demo_code: |-
            szin is ask 'Mi a kedvenc színed?'
            if szin is zöld print 'szép!' else print 'csúnya'
    -   name: "repeat - teknős"
        explanation: "Ismétej meg egy kódsort `repeat` utasítással."
        example: "Példa: repeat 3 times forward 10"
        demo_code: |-
            repeat 3 times forward 10
7:
    start_code: |-
        repeat 5 times
            print 'Sziasztok'
            print 'Ez 5-szor lett kiírva'
    intro_text: |-
        `ask` és `print` még mindig úgy működik, ahogyan ismered. De az `if` és a `repeat` utasítások megváltoztak!
        Most különböző utasítások egy csoportját futtathatod egyszerre, de behúzással
        tagolnod kell a kódot.
        Ez azt jelenti, hogy négy szóközt kell tennünk a sor elejére. Ez akkor is érvényes, ha csak
        egy sor blokkját akarod létrehozni.

        ## Hedy Code példa
        ```
        repeat 5 times
          print 'Sziasztok'
          print 'Ez 5-ször ismétlődik'
        ```
    commands:
    -   name: "print"
        explanation: "Írass ki valamit. Ne felejts el a posztrófot használni a helyes kiíratáshoz."
        example: "Példa: print '5-ször 5 az ' 5 * 5"
        demo_code: "print '5-ször 5 az ' 5 * 5"
    -   name: "`if` több sorral"
        explanation: "Kérdezz egy műveletet és ellenőrizd, hogy jó-e a válasz. Most két sort fogunk kiíratni."
        example: " Példa: valasz is ask Mennyi 5 + 5?"
        demo_code: |-
            valasz is ask 'Mennyi 5 + 5?'
            if valasz is 10
                print 'Nagyszerű!'
                print 'Valóban a válasz ' valasz
            else
                print 'Hoppá!'
                print 'A válasz 10'
8:
    start_code: |-
        repeat 3 times
            food is ask 'What do you want?'
            if food is 'pizza'
                print 'nice!'
            else
                print 'pizza is better'
    intro_text: |
        In this level you can not only use multiple lines with `if` and `repeat`, but you can also put them together!
        In the example you see an `if` command within a `repeat` command. It is also allowed the other way around, and an `if` is also allowed in an `if` and a `repeat` in a `repeat`.
        Give it a try!

        ## Example Hedy code
        ```
        repeat 3 times
            food is ask 'What do you want?'
            if food is 'pizza'
                print 'nice!'
            else
                print 'pizza is better'
        ```

    commands:
    -   name: "`if` with multiple lines"
        explanation: "The answer of a sum of questions with 'ask' and see if it is correct. Now we print out two lines."
        example: "Example: answer is ask 'What is 20 plus 20?'"
        demo_code: |-
            answer is ask 'What is 20 plus 20?'
            if answer is 20
                print 'Well done!!'
                print 'The answer is indeed' answer
            else
                print 'Wrong'
                print 'The answer is 20'
    -   name: "`repeat` and turtle"
        explanation: "Repeat multiple lines"
        example: "Example: create a square"
        demo_code: |-
            repeat 4 times
                turn 90
                forward 50
9:
    start_code: |-
        animals is dog, cat, blobfish
        for animal in animals
          print 'I love ' animal
    intro_text: |
        In this level we learn a new code called `for`. With `for` you can make a list and use all elements.
        `for` creates a block, like `repeat` and `if` so all lines in the block need to start with spaces.

        ## Example Hedy code
        ```
        animals is dog, cat, blobfish
        for animal in animals
          print 'I love ' animal
        ```
    commands:
    -   name: "print"
        explanation: "Print something. Remember to use a quotation mark for literal printing."
        example: "Example: print '5 times 5 is ' 5 * 5"
        demo_code: "print '5 times 5 is ' 5 * 5"
    -   name: "for with a list"
        explanation: "print all things in a list "
        example: "Example: for dier in dieren"
        demo_code: |-
            animals is dog, cat, blobfish
            for animal in animals
              print 'I love ' animal
10:
    start_code: |-
        for i in range 1 to 10
            print i
        print 'Aki bújt, aki nem, megyek!'
    intro_text: "`print` ugyanúgy működik, mint eddig, de a `repeat` utasítást `for` helyettesíti! `for i in range 1 to 5` utasításokat fogod használni, `repeat 5 times` helyett. Használhatsz `i` -t is a programban! Ne felejts el behúzásokat használni a `for` és `if` utasítások után (ez azt jelenti, hogy egy sort négy szóközzel kell kezdned) "
    commands:
    -   name: "repeat"
        explanation: "a `repeat` utasítást `for` utasítással helyettesítjük "
        example: "for i in range 1 to 10"
        demo_code: |
            for i in range 1 to 10
              print i
            print 'Aki bújt, aki nem, megyek!'
    -   explanation: Kérdezz rá egy összegre, és ellenőrizd, hogy helyes -e. Most 2 sort írathatunk ki.
        example: |-
            	
            Példa: valasz is ask 'Mennyi 5+5?'
        demo_code: |-
            valasz is ask 'Mennyi 5+5?'
            if valasz is 10
                print 'Jól van!'
                print 'Valóban, a válasz ez volt ' valasz
            else
                print 'Juj!'
                print 'A válasz 10'
        name: ask
11:
    start_code: |-
        print 'decimal numbers now need to use a dot'
        print 2.5 + 2.5
    intro_text: |
        So far, Hedy did not allow for decimal numbers like 1.5, but now we do allow that. Note that cmputers use the . for decimal numbers.

        For this level on you will also have to use quotation marks when storing a text with `is`:

        ```
        name is 'Hedy'
        print 'Hello ' name
        ```

        For numbers, you do not use quotation marks in the `is`:
        ```
        score is 25
        print 'You got ' score
        ```
# Marleen, deze tekst hierboven en commands hieronder moet voor Engels nog uitgebreid worden (zoals bij Nederlands)
    # jaja hermans, ik ben al bezig!
    commands:
    -   name: "float directly"
        explanation: "Calculation with decimals"
        example: "print 2.5 + 2.5"
        demo_code: |
            print 'Calculate away!'
            print 'Two and a half plus two and a half is...'
            print 2.5 + 2.5
    -   name: "float in var"
        explanation: "Storing a calculation with decimals"
        example: "antwoord is 2.5 + 2.5"
        demo_code: |
            answer is 2.5 + 2.5
            print 'Calculate away!'
            print 'Two and a half plus two and a half is...'
            print answer

12:
    start_code: |
        kor is ask 'Hány éves vagy?'
        if kor < 13:
         print 'Fiatalabb vagy nálam!'
        else
         print 'Idősebb vagy nálam!'
    intro_text: |
        További új elemeket fogunk megtanulni! Lehet, hogy már a matematikából ismered
        ezeket a jeleket, a `<` és a `>`. A `<` ellenőrzi, hogy az első szám kisebb-e, mint a
        második, például `4 < 5`. A `>` ellenőrzi, hogy az első szám nagyobb-e, mint a
        második, például `6 > 5`.
    commands:
    -   name: Kisebb
        explanation: |
            A `<` ellenőrzi, hogy az első szám kisebb-e, mint a második. Például, ha le akarjuk
            ellenőrizni, hogy valtozo kisebb-e, mint 15, akkor `valtozo< 15` utasítást használjuk.
        example: |
            Például: kor<13
        demo_code: |
            kor is ask 'Hány éves vagy?'
            if kor < 13
             print 'Fiatalabb vagy, mint én!'
    -   name: Nagyobb
        explanation: |
            A `>` ellenőrzi, hogy az első szám nagyobb-e, mint a második. Például, ha le akarjuk
            ellenőrizni, hogy valtozo nagyobb-e, mint 15, akkor `valtozo>15` utasítást használjuk.
        example: |
            Például: kor>13
        demo_code: |
            kor is ask 'Hány éves vagy?'
            if kor < 13
             print 'Idősebb vagy, mint én!'
13:
    start_code: |-
        valasz is 0
        while jo_valasz != 25
          valasz is ask 'Mennyi 5-ször 5?'
        print 'A helyes válasz megadásra került'
    intro_text: |
        Tanulni fogunk egy új ciklust, a `while` ciklust! Addig folytatjuk a ciklust, amíg az állítás
        igaz / érvényes! Tehát a példakódnál addig folytatjuk, amíg meg nem adják a helyes
        választ. Ha soha nem adják meg a helyes választ, akkor a ciklus soha nem ér véget!
    commands:
    -   name: |
            Logikai amíg
        explanation: A `while` ciklust `True` és `False` segítségével használhatjuk.
        example: |
            while jo_valasz is False
        demo_code: |
            valasz is 0
            while jo_valasz != 25
              valasz is ask 'Mennyi 5-ször 5?'
            print 'A helyes válasz megadásra került'
    -   name: |
            Kisebb amíg
        explanation: |-
            Használhatjuk a `while` ciklust a `<` és `>` karakterekkel is. Légy óvatos, meg kell
            változtatnod a számot, hogy a ciklus véget érjen. Ezt úgy tesszük, hogy a szam
            változó értéke szam + 1 lesz.
        example: 'For example: while szam < 3'
        demo_code: |
            szam is 1
            while szam < 3
              print 'Ezt ' 3 - szam ' alkalommal ismételjük'
              szam is szam + 1
            print 'Készen vagyunk'

14:
    start_code: |-
        gyumolcs is ['alma', 'banán', 'cseresznye']
        print gyumolcs 
    intro_text: "Listáknál szögletes zárójelet fogunk használni! A lista egyes elemeit aposztrófok (') közé tesszük. "
    commands:
    -   name: "Szögletes zárójel listák körül"
        explanation: " Listáknál szögletes zárójelet fogunk használni! A lista egyes elemeit aposztrófok (') közé tesszük."
        example: "Példa: gyumolcs is ['alma', 'banán', 'cseresznye']"
        demo_code: |-
            gyumolcs is ['alma', 'banán', 'cseresznye']
            print gyumolcs 
    -   name: "Vegyünk ki egy elemet a listából"
        explanation: "Egy elem kivételéhez egy [szám] jelölést használunk, pédául a gyumolcs[1] azt jelenti, hogy az első elemet kapjuk meg a gyumolcs nevű listából!"
        example: "Példa: elsogyumolcs is gyumolcs[1]"
        demo_code: |-
            gyumolcs is ['alma', 'banán', 'cseresznye']
            elsogyumolcs is gyumolcs[1]
            print gyumolcs 
    -   name: "Elem véletlenszerű kiválasztása listából"
        explanation: " Véletlenszerű elem kiválasztása listából a [random] utasítással történik, például gyumolcs[random] utasítás azt jelenti, hogy véletlenszerűen kapjuk vissza a gyümölcs nevű lista egyik elemét!"
        example: "Példa: veletlengyumolcs is gyumolcs[random]"
        demo_code: |-
            gyumolcs is ['alma', 'banán', 'cseresznye']
            veletlengyumolcs is gyumolcs[random]
            print veletlengyumolcs 
#15:
#    start_code: |
#        meg_itt_vagy is False
#        itt_vagy_meg is input('Itt vagy még? igen vagy nem?')
#        if itt_vagy_meg is True:
#         meg_itt_vagy is True
#        valasz is input('What is 5*5?')
#        if meg_itt_vagy is True and valasz is 25:
#         print('azt mondtad, hogy igen és ez a helyes válasz')
#    intro_text: |
#        Most megtanuljuk `and` és ` or` kifejezések használatát! Ha két állítást szeretnél
#        ellenőrizni, akkor nem kell kettő `if` utasítást használnod, használhatod az `and` és
#        az  `or` parancsokat. Ha az `and` parancsot használod, akkor az `and` bal és jobb
#        oldalán mindkét állításnak igaznak kell lennie. Használhatjuk az `or` kifejezést is.
#        Ekkor csak egy állításnak kell helyesnek lennie.
#    commands:
#    -   name: És
#        explanation: |
#            Mindkét állításnak (az `and` bal és jobb oldalán) igaznak kell lenni.
#        example: |
#            if 3+2 is 5 and 2+2 is 4
#        demo_code: |-
#            valasz1 is input('Mennyi 3+2?')
#            valasz2 is input('Mennyi 2+2?')
#            if valasz1 is 5 and valasz2 is 4:
#             print('Mindkét válasz helyes')
#            else:
#             print('Legalább egy válasz hibás!')
#    -   name: Vagy
#        explanation: |
#            `Or` Az `or` jobb vagy baloldalán legalább az egyik válasznak igaznak kell lenni, ha
#            mindkettő igaz, az is jó.
#        example: if 3+2 is 5 or 2+2 is 4
#        demo_code: |-
#            valasz1 is input('Mennyi 3+2?')
#            valasz2 is input('Mennyi 2+2?')
#            if valasz1 is 5 or valasz2 is 4:
#             print('Legalább egy válasz helyes!')
#            else:
#             print('Mindkét válasz hibás!')
#16:
#    start_code: |-
#        # Ez egy olyan program amely néhány matematikai kérdést fog feltenni
#        for i in range(1, 10):
#            # Ki fogjuk kérdezni az 5 ös szorzótáblát
#            valasz is input('Mennyi ' i ' szorozva 5-tel?')
#            # Leellenőrizzük hogy a valasz megegyezik-e a mi eredményünkkel
#            helyes_valasz is i * 5
#            if valasz is helyes_valasz:
#                print(valasz ' helyes')
#            else:
#                print ('Ez hibás, feltételezem ennyi: ' i*5)
#    intro_text: |-
#        Ha nagyobb programokat készítesz, meg kell találnod a módját, hogy emlékezz
#        arra, melyik kódrészlet mit csinál. Ehhez megjegyzéseket használunk. Egy
#        megjegyzés a következőképpen néz ki:
#         "# Ez egy megjegyzés". A # után minden láthatatlan lesz a kód számára
#    commands:
#    -   name: Megjegyzés
#        explanation: |
#            Oda teszünk megjegyzést, ahova csak akarunk.
#        example: |
#            #Ez egy megjegyzés
#        demo_code: |
#            # Ez a program kiírja hogy szia
#            # Ez Hedy-ben készült
#            # Ez nem csinál mást mint kiírja Szia
#            print('szia!')
#20:
#    start_code: |-
#        gyumolcs is ['alma', 'banán', 'cseresznye']
#        for i in range(1, 3):
#            print(gyumolcs[i])
#    intro_text: A for ciklussal egy listában is mindent láthatunk. Mivel a listában három dolog van, a ciklust 1-től 3-ig vesszük. Most mindent kiíratunk a ciklusban.
#    commands:
#    -   name: Lista hossza
#        explanation: A `length` utasítással láthatjuk a lista méretét. A példában szereplő lista hossza 3, mert három dolog van a listában
#        example: length(lista)
#        demo_code: |-
#            gyumolcs is ['alma', 'banán', 'cseresznye']
#            print('a lista hossza ' length(gyumolcs))
#            for i in range(1, length(gyumolcs)):
#                print(gyumolcs[i])
#21:
#    start_code: |-
#        print('Mennyi 5+3?')
#        valasz = 5+3
#        print('a válasz:')
#        print(valasz)
#        if valasz == 8:
#            print('Ez helyes')
#        else:
#            print('Ó nem, ez hibás!')
#    intro_text: 'Most megváltoztatjuk a következőt: "=" és "==". A "=" kifejezést akkor használjuk, ha értéket szeretnénk hozzárendelni egy változóhoz. Ha 8 -at szeretnél rendelni az valasz nevű változóhoz, akkor valasz = 8. `==` jelet akkor használjuk, ha azt akarjuk látni, hogy két dolog ugyanaz-e.'
#    commands:
#    -   name: Összehasonlítás
#        explanation: Ha összehasonlítani akarunk, akkor a == jelet használjuk. 5+3 == 8 ellenőrzi, hogy az 5+3 egyenlő -e 8 -cal
#        example: 'Például: 5+3 == 8'
#        demo_code: |-
#            if 5+3 == 8:
#                print('5+3 valóban 8')
#            else:
#                print('Ezt nem íratjuk ki, mert az 5+3 az 8!')
#    -   name: Érték hozzárendelése
#        explanation: Ha azt akarjuk mondani, hogy a valasz nevű változó értéke 8, akkor a valasz = 8 utasítást használjuk.
#        example: |-
#            Például: valasz = 8
#        demo_code: |-
#            print('Mennyi 5+3?')
#            valasz = 5+3
#            print('a válasz most:')
#            print(valasz)
#    -   name: Összehasonlítás és érték hozzárendelése
#        explanation: Ha két értéket akarunk összehasonlítani, akkor a "==" jelet használjuk. Ha változót akarunk hozzárendelni, akkor a "=" karaktert használjuk.
#        example: 'Például: 5+3 == 8, valasz=8'
#        demo_code: |-
#            print('Mennyi 5+3?')
#            valasz = 5+3
#            print('a válasz:')
#            print(valasz)
#            if valasz == 8:
#                print('Ez helyes')
#            else:
#                print('Ó nem, ez hibás!')
#colon:
#    start_code: |-
#        for i in range 1 to 10:
#            print i
#        print 'Aki bújt, aki nem, megyek!'
#    intro_text: "Most egy kicsit meg fogjuk változtatni a behúzást. Minden alkalommal, amikor behúzást használunk, az előző sor végére`:` jelet teszünk."
#    commands:
#    -   name: "for ezzel:"
#        explanation: "Ha a `for` utasítást használjuk, egy  `:`-ot teszünk a `for` utasítás végére!"
#        example: "for i in range 1 to 10:"
#        demo_code: |-
#            for i in range 1 to 12:
#                print i
#            print 'Aki bújt, aki nem, megyek!'
#    -   name: "if ezzel:"
#        explanation: "Ugyanúgy kell eljárnunk `if` állítás esetén"
#        example: "if szin is zöld:'"
#        demo_code: |-
#            szin is zöld
#            if szin is zöld:
#                print 'a szín zöld'
#            else:
#                print 'A szin nem zöld'
#    -   name: "(Optional) elif"
#        explanation: "Mutatunk neked egy új utasítást, amit ezután használhatsz: `elif`. Az `elif` azt jelenti \"else if\". Először leellenőrizzük hogy `if` helyes-e, ha nem helyes, megnézzük az `elif` feltételt és ha ez sem helyes, akkor `else` utasításhoz megyünk."
#        example: "elif a is 5:"
#        demo_code: |-
#            a is 2
#            if a is 1:
#                print 'a értéke 1'
#            elif a is 2:
#                print 'a értéke 2'
#            else:
#                print 'a értéke nem 1 vagy 2'<|MERGE_RESOLUTION|>--- conflicted
+++ resolved
@@ -88,11 +88,7 @@
 3:
     start_code: "print 'Helló világ'"
     intro_text: |-
-<<<<<<< HEAD
-        ask` ugyanolyan, a 3. szinten, mint eddig, de `print` most más lesz.
-=======
         `ask` ugyanolyan, a 3. szinten, mint eddig, de `print` most más lesz.
->>>>>>> b9830804
 
         Amit ki akarsz íratni, idézőjelbe kell tenned.
 
