--- conflicted
+++ resolved
@@ -53,12 +53,6 @@
 
         A print utasítás úgy működik, mint az 1. szinten, de az echo utasításra már nem lesz
         szükséged.
-
-        A 2. szinten készíthetsz listát is. Kérheted a számítógépet, hogy véletlenszerűen
-        válasszon valamit a listából. Ezt az `at random` utasítással teheted meg.
-
-        A baloldali sávban a 2. szint összes parancsát láthatod. A következő füleken különböző
-        feladatokat találsz.
     start_code: "print Helló világ!"
     commands:
     -   name: "is"
@@ -73,14 +67,6 @@
         demo_code: |-
             szin is ask Mi a kedvenc színed?
             print szin a kedvenc színed!
-<<<<<<< HEAD
-    -   name: "choose_random"
-        explanation: "Válassz egy véletlen szót egy csoportból az `at` és `random` utasítással."
-        example: "Példa: állatok is kutya, macska, kenguru."
-        demo_code: |-
-            állatok is kutya, macska, kenguru
-            print állatok at random
-=======
 3:
     intro_text: |
         A 3. szinten készíthetsz listát is. Kérheted a számítógépet, hogy véletlenszerűen
@@ -95,14 +81,13 @@
         feladatokat találsz.
     start_code: "print Helló világ!"
     commands:
->>>>>>> fd14bea9
     -   name: choose_random
         explanation: Válassz véletlenszerűen egy szót az `at` és a `random` utasításokkal
         example: 'Példa: allatok is kutya, cica, kenguru.'
         demo_code: |-
             allatok is kutya, cica, kenguru
             print allatok at random
-3:
+4:
     start_code: "print 'Helló világ'"
     intro_text: |-
         `ask` ugyanolyan, a 3. szinten, mint eddig, de `print` most más lesz.
@@ -134,7 +119,7 @@
         demo_code: |
             szin is ask 'Mi a kedvenc színed?'
             print szin ' a kedvenc színed !'
-4:
+5:
     start_code: |-
         nev is ask 'Hogy hívnak?'
         if nev is Hedy print 'klassz!' else print 'ajaj'
@@ -178,7 +163,7 @@
         demo_code: |-
             valasz is ask 'Milyen messze menjek?'
             if valasz is messze forward 100 else forward 5
-5:
+6:
     start_code: "print '5-ször 5 az ' 5 * 5"
     intro_text: |-
         `ask`, `print` és `if` még mindig ugyanolyanok, mint a 4. szinten.
@@ -214,7 +199,7 @@
             szogek is ask 'Hány szög?'
             szog is 360 / szogek
             forward 50
-6:
+7:
     start_code: "repeat 3 times print 'A Hedy szórakoztató!'"
     intro_text: |
         	
@@ -248,7 +233,7 @@
         example: "Példa: repeat 3 times forward 10"
         demo_code: |-
             repeat 3 times forward 10
-7:
+8:
     start_code: |-
         repeat 5 times
             print 'Sziasztok'
@@ -282,7 +267,7 @@
             else
                 print 'Hoppá!'
                 print 'A válasz 10'
-8:
+9:
     start_code: |-
         repeat 3 times
             food is ask 'What do you want?'
@@ -324,7 +309,7 @@
             repeat 4 times
                 turn 90
                 forward 50
-9:
+10:
     start_code: |-
         animals is dog, cat, blobfish
         for animal in animals
@@ -351,7 +336,7 @@
             animals is dog, cat, blobfish
             for animal in animals
               print 'I love ' animal
-10:
+11:
     start_code: |-
         for i in range 1 to 10
             print i
@@ -378,7 +363,7 @@
                 print 'Juj!'
                 print 'A válasz 10'
         name: ask
-11:
+12:
     start_code: |-
         print 'decimal numbers now need to use a dot'
         print 2.5 + 2.5
@@ -416,140 +401,43 @@
             print 'Two and a half plus two and a half is...'
             print answer
 
-12:
+13:
     start_code: |
-        kor is ask 'Hány éves vagy?'
-        if kor < 13:
-         print 'Fiatalabb vagy nálam!'
-        else
-         print 'Idősebb vagy nálam!'
-    intro_text: |
-        További új elemeket fogunk megtanulni! Lehet, hogy már a matematikából ismered
-        ezeket a jeleket, a `<` és a `>`. A `<` ellenőrzi, hogy az első szám kisebb-e, mint a
-        második, például `4 < 5`. A `>` ellenőrzi, hogy az első szám nagyobb-e, mint a
-        második, például `6 > 5`.
-    commands:
-    -   name: Kisebb
+        name is ask 'what is your name?'
+        leeftijd is ask 'what is your age?'
+        if name is 'Hedy' and age is 2
+            print 'You are the real Hedy!'
+    intro_text: |
+        Most megtanuljuk `and` és ` or` kifejezések használatát! Ha két állítást szeretnél
+        ellenőrizni, akkor nem kell kettő `if` utasítást használnod, használhatod az `and` és
+        az  `or` parancsokat. Ha az `and` parancsot használod, akkor az `and` bal és jobb
+        oldalán mindkét állításnak igaznak kell lennie. Használhatjuk az `or` kifejezést is.
+        Ekkor csak egy állításnak kell helyesnek lennie.
+    commands:
+    -   name: És
         explanation: |
-            A `<` ellenőrzi, hogy az első szám kisebb-e, mint a második. Például, ha le akarjuk
-            ellenőrizni, hogy valtozo kisebb-e, mint 15, akkor `valtozo< 15` utasítást használjuk.
+            Mindkét állításnak (az `and` bal és jobb oldalán) igaznak kell lenni.
         example: |
-            Például: kor<13
-        demo_code: |
-            kor is ask 'Hány éves vagy?'
-            if kor < 13
-             print 'Fiatalabb vagy, mint én!'
-    -   name: Nagyobb
+            if 3+2 is 5 and 2+2 is 4
+        demo_code: |-
+            valasz1 is ask 'Mennyi 3+2?'
+            valasz2 is ask 'Mennyi 2+2?'
+            if valasz1 is 5 and valasz2 is 4
+             print 'Mindkét válasz helyes'
+            else
+             print 'Legalább egy válasz hibás!'
+    -   name: Vagy
         explanation: |
-            A `>` ellenőrzi, hogy az első szám nagyobb-e, mint a második. Például, ha le akarjuk
-            ellenőrizni, hogy valtozo nagyobb-e, mint 15, akkor `valtozo>15` utasítást használjuk.
-        example: |
-            Például: kor>13
-        demo_code: |
-            kor is ask 'Hány éves vagy?'
-            if kor < 13
-             print 'Idősebb vagy, mint én!'
-13:
-    start_code: |-
-        valasz is 0
-        while jo_valasz != 25
-          valasz is ask 'Mennyi 5-ször 5?'
-        print 'A helyes válasz megadásra került'
-    intro_text: |
-        Tanulni fogunk egy új ciklust, a `while` ciklust! Addig folytatjuk a ciklust, amíg az állítás
-        igaz / érvényes! Tehát a példakódnál addig folytatjuk, amíg meg nem adják a helyes
-        választ. Ha soha nem adják meg a helyes választ, akkor a ciklus soha nem ér véget!
-    commands:
-    -   name: |
-            Logikai amíg
-        explanation: A `while` ciklust `True` és `False` segítségével használhatjuk.
-        example: |
-            while jo_valasz is False
-        demo_code: |
-            valasz is 0
-            while jo_valasz != 25
-              valasz is ask 'Mennyi 5-ször 5?'
-            print 'A helyes válasz megadásra került'
-    -   name: |
-            Kisebb amíg
-        explanation: |-
-            Használhatjuk a `while` ciklust a `<` és `>` karakterekkel is. Légy óvatos, meg kell
-            változtatnod a számot, hogy a ciklus véget érjen. Ezt úgy tesszük, hogy a szam
-            változó értéke szam + 1 lesz.
-        example: 'For example: while szam < 3'
-        demo_code: |
-            szam is 1
-            while szam < 3
-              print 'Ezt ' 3 - szam ' alkalommal ismételjük'
-              szam is szam + 1
-            print 'Készen vagyunk'
-
-14:
-    start_code: |-
-        gyumolcs is ['alma', 'banán', 'cseresznye']
-        print gyumolcs 
-    intro_text: "Listáknál szögletes zárójelet fogunk használni! A lista egyes elemeit aposztrófok (') közé tesszük. "
-    commands:
-    -   name: "Szögletes zárójel listák körül"
-        explanation: " Listáknál szögletes zárójelet fogunk használni! A lista egyes elemeit aposztrófok (') közé tesszük."
-        example: "Példa: gyumolcs is ['alma', 'banán', 'cseresznye']"
-        demo_code: |-
-            gyumolcs is ['alma', 'banán', 'cseresznye']
-            print gyumolcs 
-    -   name: "Vegyünk ki egy elemet a listából"
-        explanation: "Egy elem kivételéhez egy [szám] jelölést használunk, pédául a gyumolcs[1] azt jelenti, hogy az első elemet kapjuk meg a gyumolcs nevű listából!"
-        example: "Példa: elsogyumolcs is gyumolcs[1]"
-        demo_code: |-
-            gyumolcs is ['alma', 'banán', 'cseresznye']
-            elsogyumolcs is gyumolcs[1]
-            print gyumolcs 
-    -   name: "Elem véletlenszerű kiválasztása listából"
-        explanation: " Véletlenszerű elem kiválasztása listából a [random] utasítással történik, például gyumolcs[random] utasítás azt jelenti, hogy véletlenszerűen kapjuk vissza a gyümölcs nevű lista egyik elemét!"
-        example: "Példa: veletlengyumolcs is gyumolcs[random]"
-        demo_code: |-
-            gyumolcs is ['alma', 'banán', 'cseresznye']
-            veletlengyumolcs is gyumolcs[random]
-            print veletlengyumolcs 
-#15:
-#    start_code: |
-#        meg_itt_vagy is False
-#        itt_vagy_meg is input('Itt vagy még? igen vagy nem?')
-#        if itt_vagy_meg is True:
-#         meg_itt_vagy is True
-#        valasz is input('What is 5*5?')
-#        if meg_itt_vagy is True and valasz is 25:
-#         print('azt mondtad, hogy igen és ez a helyes válasz')
-#    intro_text: |
-#        Most megtanuljuk `and` és ` or` kifejezések használatát! Ha két állítást szeretnél
-#        ellenőrizni, akkor nem kell kettő `if` utasítást használnod, használhatod az `and` és
-#        az  `or` parancsokat. Ha az `and` parancsot használod, akkor az `and` bal és jobb
-#        oldalán mindkét állításnak igaznak kell lennie. Használhatjuk az `or` kifejezést is.
-#        Ekkor csak egy állításnak kell helyesnek lennie.
-#    commands:
-#    -   name: És
-#        explanation: |
-#            Mindkét állításnak (az `and` bal és jobb oldalán) igaznak kell lenni.
-#        example: |
-#            if 3+2 is 5 and 2+2 is 4
-#        demo_code: |-
-#            valasz1 is input('Mennyi 3+2?')
-#            valasz2 is input('Mennyi 2+2?')
-#            if valasz1 is 5 and valasz2 is 4:
-#             print('Mindkét válasz helyes')
-#            else:
-#             print('Legalább egy válasz hibás!')
-#    -   name: Vagy
-#        explanation: |
-#            `Or` Az `or` jobb vagy baloldalán legalább az egyik válasznak igaznak kell lenni, ha
-#            mindkettő igaz, az is jó.
-#        example: if 3+2 is 5 or 2+2 is 4
-#        demo_code: |-
-#            valasz1 is input('Mennyi 3+2?')
-#            valasz2 is input('Mennyi 2+2?')
-#            if valasz1 is 5 or valasz2 is 4:
-#             print('Legalább egy válasz helyes!')
-#            else:
-#             print('Mindkét válasz hibás!')
+            `Or` Az `or` jobb vagy baloldalán legalább az egyik válasznak igaznak kell lenni, ha
+            mindkettő igaz, az is jó.
+        example: if 3+2 is 5 or 2+2 is 4
+        demo_code: |-
+            valasz1 is ask 'Mennyi 3+2?'
+            valasz2 is ask 'Mennyi 2+2?'
+            if valasz1 is 5 or valasz2 is 4
+             print 'Legalább egy válasz helyes!'
+            else
+             print 'Mindkét válasz hibás!'
 #16:
 #    start_code: |-
 #        # Ez egy olyan program amely néhány matematikai kérdést fog feltenni
@@ -667,4 +555,98 @@
 #            elif a is 2:
 #                print 'a értéke 2'
 #            else:
-#                print 'a értéke nem 1 vagy 2'+#                print 'a értéke nem 1 vagy 2'
+14:
+    start_code: |
+        kor is ask 'Hány éves vagy?'
+        if kor < 13
+         print 'Fiatalabb vagy nálam!'
+        else
+         print 'Idősebb vagy nálam!'
+    intro_text: |
+        További új elemeket fogunk megtanulni! Lehet, hogy már a matematikából ismered
+        ezeket a jeleket, a `<` és a `>`. A `<` ellenőrzi, hogy az első szám kisebb-e, mint a
+        második, például `4 < 5`. A `>` ellenőrzi, hogy az első szám nagyobb-e, mint a
+        második, például `6 > 5`.
+    commands:
+    -   name: Kisebb
+        explanation: |
+            A `<` ellenőrzi, hogy az első szám kisebb-e, mint a második. Például, ha le akarjuk
+            ellenőrizni, hogy valtozo kisebb-e, mint 15, akkor `valtozo< 15` utasítást használjuk.
+        example: |
+            Például: kor<13
+        demo_code: |
+            kor is ask 'Hány éves vagy?'
+            if kor < 13
+             print 'Fiatalabb vagy, mint én!'
+    -   name: Nagyobb
+        explanation: |
+            A `>` ellenőrzi, hogy az első szám nagyobb-e, mint a második. Például, ha le akarjuk
+            ellenőrizni, hogy valtozo nagyobb-e, mint 15, akkor `valtozo>15` utasítást használjuk.
+        example: |
+            Például: kor>13
+        demo_code: |
+            kor is ask 'Hány éves vagy?'
+            if kor < 13
+             print 'Idősebb vagy, mint én!'
+15:
+    start_code: |-
+        valasz is 0
+        while jo_valasz != 25
+          valasz is ask 'Mennyi 5-ször 5?'
+        print 'A helyes válasz megadásra került'
+    intro_text: |
+        Tanulni fogunk egy új ciklust, a `while` ciklust! Addig folytatjuk a ciklust, amíg az állítás
+        igaz / érvényes! Tehát a példakódnál addig folytatjuk, amíg meg nem adják a helyes
+        választ. Ha soha nem adják meg a helyes választ, akkor a ciklus soha nem ér véget!
+    commands:
+    -   name: |
+            Logikai amíg
+        explanation: A `while` ciklust `True` és `False` segítségével használhatjuk.
+        example: |
+            while jo_valasz is False
+        demo_code: |
+            valasz is 0
+            while jo_valasz != 25
+              valasz is ask 'Mennyi 5-ször 5?'
+            print 'A helyes válasz megadásra került'
+    -   name: |
+            Kisebb amíg
+        explanation: |-
+            Használhatjuk a `while` ciklust a `<` és `>` karakterekkel is. Légy óvatos, meg kell
+            változtatnod a számot, hogy a ciklus véget érjen. Ezt úgy tesszük, hogy a szam
+            változó értéke szam + 1 lesz.
+        example: 'For example: while szam < 3'
+        demo_code: |
+            szam is 1
+            while szam < 3
+              print 'Ezt ' 3 - szam ' alkalommal ismételjük'
+              szam is szam + 1
+            print 'Készen vagyunk'
+
+16:
+    start_code: |-
+        gyumolcs is ['alma', 'banán', 'cseresznye']
+        print gyumolcs 
+    intro_text: "Listáknál szögletes zárójelet fogunk használni! A lista egyes elemeit aposztrófok (') közé tesszük. "
+    commands:
+    -   name: "Szögletes zárójel listák körül"
+        explanation: " Listáknál szögletes zárójelet fogunk használni! A lista egyes elemeit aposztrófok (') közé tesszük."
+        example: "Példa: gyumolcs is ['alma', 'banán', 'cseresznye']"
+        demo_code: |-
+            gyumolcs is ['alma', 'banán', 'cseresznye']
+            print gyumolcs 
+    -   name: "Vegyünk ki egy elemet a listából"
+        explanation: "Egy elem kivételéhez egy [szám] jelölést használunk, pédául a gyumolcs[1] azt jelenti, hogy az első elemet kapjuk meg a gyumolcs nevű listából!"
+        example: "Példa: elsogyumolcs is gyumolcs[1]"
+        demo_code: |-
+            gyumolcs is ['alma', 'banán', 'cseresznye']
+            elsogyumolcs is gyumolcs[1]
+            print gyumolcs 
+    -   name: "Elem véletlenszerű kiválasztása listából"
+        explanation: " Véletlenszerű elem kiválasztása listából a [random] utasítással történik, például gyumolcs[random] utasítás azt jelenti, hogy véletlenszerűen kapjuk vissza a gyümölcs nevű lista egyik elemét!"
+        example: "Példa: veletlengyumolcs is gyumolcs[random]"
+        demo_code: |-
+            gyumolcs is ['alma', 'banán', 'cseresznye']
+            veletlengyumolcs is gyumolcs[random]
+            print veletlengyumolcs 