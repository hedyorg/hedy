--- conflicted
+++ resolved
@@ -8,22 +8,12 @@
     -   explanation: "Kuliza mtumiaji achapishe kitu, tumia neno `ask`."
         example: "Mfano: ask Unaitwa nani?"
         demo_code: "ask Unaitwa nani?"
-<<<<<<< HEAD
-      -
-        explanation: "Rudia kuchapisha kitu kwa kutumia neno `echo`."
-        example: "Mfano: echo Sawa Kumbe unaitwa..."
-        demo_code: "ask Unaitwa nani?\necho Sawa, Kumbe unaitwa..."
-  2:
-    intro_text: "ask` na `print` mabadiliko katika kiwango cha 3. Hizi mabadiliko, kinamaanisha neno `echo` haitakiwi tena kuchapisha maneno. Kwanzia hii kiwango, unaweza kutumia maneno zifuatao:"
-    start_code: "print salamu, dunia!"
-=======
     -   explanation: "Rudia kuchapisha kitu kwa kutumia neno `echo`."
         example: "Mfano: echo Sawa Kumbe unaitwa "
         demo_code: "ask Unaitwa nani?\necho Sawa, Kumbe unaitwa "
 2:
     intro_text: "`ask` na `print` mabadiliko katika kiwango cha 3. Hizi mabadiliko, kinamaanisha neno `echo` haitakiwi tena kuchapisha maneno. Kwanzia hii kiwango, unaweza kutumia maneno zifuatao:"
     start_code: "print salamu dunia!"
->>>>>>> b9830804
     commands:
     -   explanation: "Tumia neno `is` kuvipa vitu majina yao"
         example: "Mfano: nchi is Tanzani."
@@ -44,35 +34,16 @@
     -   explanation: "Vipa jina sentensi au neno na zichapishe bila kutumia fungua semi na funga semi."
         example: "Mfano: jina is Juma."
         demo_code: "jina is Juma\nprint 'Naitwa ' jina"
-<<<<<<< HEAD
-      -
-        explanation: "Uliza maswali kwa kutumia neno `ask`."
-        example: "Mfano: mji is ask 'Unaishi wapi?'"
-        demo_code: "mji is ask 'Unaishi wapi?'\nprint mji ', ndo ninapoishi pia.'"
-  4:
-=======
     -   explanation: "Uliza maswali kwa kutumia neno `ask`."
         example: "Mfano: mji is ask 'Unaishi wapi?'"
         demo_code: "mji is ask 'Unaishi wapi?'\nprint mji ', ndo ninapoishi pia.'"
 4:
->>>>>>> b9830804
     start_code: "lugha is ask Lugha ya taifi ni kipi?\nif lugha is Kiswahili print 'umepatia!' else print 'umekosea'"
     intro_text: "`ask` na `print` zitabaki kama tulivio zitumia kiwango cha tatu. Kiwango cha nne tutasoma jinsi ya kitumia neno `if`."
     commands:
     -   explanation: "Tumia fungua semi na funga semi ya aina '' ukitumia `print`"
         example: "Mfano: print 'Jambo!! Karibu Hedy.'"
         demo_code: "print 'Jambo!! Karibu Hedy.'"
-<<<<<<< HEAD
-      -
-        explanation: "Uliza maswali kwa kutumia neno `ask`."
-        example: "Mfano: mji is ask 'Unaishi wapi?'"
-        demo_code: "mji is ask 'Unaishi wapi?'\nprint mji ', ndo ninapoishi pia.'"
-      -
-        explanation: "Fanya uamuzi kwa kutumia neno `if`"
-        example: "Mfano: if gari is Nissan print 'Ni gari' else print 'sio gari'"
-        demo_code: "jibu is ask 'Unapenda nchi yako?'\nif jibu is ndio print 'vizuri sana!' else print 'Uzalendo ni muhimu'"
-  5:
-=======
     -   explanation: "Uliza maswali kwa kutumia neno `ask`."
         example: "Mfano: mji is ask 'Unaishi wapi?'"
         demo_code: "mji is ask 'Unaishi wapi?'\nprint mji ', ndo ninapoishi pia.'"
@@ -97,44 +68,12 @@
             angle is 360 / angles
             forward 50
 6:
->>>>>>> b9830804
     start_code: "repeat 3 times print 'Hedy ni furaha!'"
     intro_text: "Matumizi ya `ask`, `print` na `if` zinabaki kama ziliwio. Ila kwa kiwango cha tano, tutasoma neno `repeat`. Neno `repeat` kinatumika kurudia utekelezaji mara nyingi."
     commands:
     -   explanation: "Tumia fungua semi na funga semi ya aina '' ukitumia `print`"
         example: "Mfano: print 'Jambo! karibu Hedy.'"
         demo_code: "print 'Jambo! karibu Hedy.'"
-<<<<<<< HEAD
-      -
-        explanation: "Uliza maswali kwa kutumia neno `ask`."
-        example: "Mfano: mji is ask 'Unaishi wapi?'"
-        demo_code: "mji is ask 'Unaishi wapi?'\nprint mji ', ndo ninapoishi pia.'"
-      -
-        explanation: "Fanya uamuzi kwa kutumia neno `if`"
-        example: "Mfano: if gari is Nissan print 'Ni gari' else print 'sio gari'"
-        demo_code: "jibu is ask 'Unapenda nchi yako?'\nif jibu is ndio print 'vizuri sana!' else print 'Uzalendo ni muhimu'"
-      -
-        explanation: "`repeat` na `if` zinaweza kutumika kwapamoja"
-        example: "Mfano: if rangi is kijani repeat 3 times print 'nzuri!' else repeat 5 times print 'meh'"
-        demo_code: "rangi is ask 'Rangi ambayo unapenda ni kipi?'\nif rangi is kijani repeat 3 times print 'vizuri sana!' else repeat 5 times print 'meh'"
-  6:
-    start_code: "print '5 mara 5 ni sawa sawa na ' 5 * 5"
-    intro_text: "Matumizi ya `ask`, `print`, `if` na `repeat` zitabaki kama kawaida. Kwa kiwango cha sita, tuta soma jinsi ya tufanya hesabu."
-    commands:
-      -
-        explanation: "Tumia fungua semi na funga semi ya aina ''"
-        example: "Mfano: print '5 mara 5 ni sawa sawa na ' 5 * 5"
-        demo_code: "print '5 mara 5 ni sawa sawa na ' 5 * 5"
-      -
-        explanation: "Uliza maswali ya hesabu na hakikisha majibu yako sahihi."
-        example: "Mfano: answer is ask '10 jumlisha 10 ni sawa sawa na?'"
-        demo_code: "jibu is ask '10 jumlisha 10 ni sawa sawa na?'\nif jibu is 20 print 'Sahihi!' else print 'Sio Sahihi'"
-      -
-        explanation: "Matumizi ya `repeat` na `if` pamoja"
-        example: "Mfano: if jibu is 50 repeat 3 times print 'Sahihi!' else repeat 5 times print 'Sio Sahihi!'"
-        demo_code: "jibu is ask '10 mara 5 in sawa sawa na?'\nif jibu is 50 repeat 3 times print 'Sahihi!' else repeat 5 times print 'Sio Sahihi!'"
-  7:
-=======
     -   explanation: "Uliza maswali kwa kutumia neno `ask`."
         example: "Mfano: mji is ask 'Unaishi wapi?'"
         demo_code: "mji is ask 'Unaishi wapi?'\nprint mji ', ndo ninapoishi pia.'"
@@ -147,40 +86,12 @@
         demo_code: |-
             repeat 3 times forward 10
 7:
->>>>>>> b9830804
     start_code: "repeat 5 times\n    print 'Jambu!! rafiki'\n    print 'Hii itachapishwa kwenye skrini mara 5'"
     intro_text: "ask na print zinatumika kama tulivio zitumia kwenye kiwango cha sita. Ila matumizi ya if na repeat zimebadilika! Sasa unaweza kutekeleza kikundi cha code kwa pamoja, ila utatakiwa kuweka ujazo(indent). Kinamaanisha utaweka nafasi(space) mara nne ukianza ukiandika kwenye mstari. Utafanya hivyo ataukiandika kikundi(block) cha code ata kama ni mstari moja tu. Kama utatumia if na repeat, utatakiwa ujazo kila kikundi(block) cha code. Rejea mfano zifuatazo kwa maelezo zaid!"
     commands:
     -   explanation: "Kuchapisha kitu. Kumbuka kutumia fungua semi na funga semi cha aina ya ''."
         example: "Mfano: print '5 mara 5 ni sawa sawa na ' 5 * 5"
         demo_code: "print '5 mara 5 ni sawa sawa na ' 5 * 5"
-<<<<<<< HEAD
-      -
-        explanation: "Uliza jibu ya kujumlisha numberi na kuhakikisha jibu iko sahihi. Sasa tunaweza kuchapisha(print) mstari mbili kwa pamoja."
-        example: "Mfano: jibu is ask '5 jumlisha 5 ni sawa sawa na?'"
-        demo_code: "jibu is ask '5 jumlisha 5 ni sawa sawa na?'\nif jibu is 10\n    print 'Vizuri sana!'\n    print 'Kwakweli, jibu ilikuwa ' jibu\nelse\n    print 'Sio sahihi!'\n    print 'Jibu ilikuwa 10'"
-      -
-        explanation: "Kutumia `if` na `repeat` kwa pamoja"
-        example: "Mfano: if rangi is kijani repeat 3 times print 'mzuri!' else repeat 5 times print 'meh'"
-        demo_code: "rangi is ask 'Rangi ambayo unapenda ni kipi?'\nif rangi is kijani\n    repeat 3 times\n        print 'mzuri!'\nelse\n    repeat 5 times\n        print 'meh'"
-  8:
-    start_code: "for i in range 1 to 10\n    print i\nprint 'Tayari au la, nakuja!'"
-    intro_text:
-      "`print` kinatumika kama kawaida ila `repeat` kimebadilishwa kuwa `for`!
-      kwa sasa na kuendilea utatumia `for i in range 1 to 5`, badala ya `repeat 5 times`. Unawezakutumia  `i` kwenye mpango(program) yako!
-      Kumbuka ujazo baada ya kutumia neno `for` na `if` (Ikimaanisha kutumia nafasi(space) mara nne kwa kila sentsensi)"
-    commands:
-           -
-             explanation: "Tumatumia `for` badala ya `repeat`"
-             example: "for i in range 1 to 10"
-             demo_code: |
-               for i in range 1 to 10
-                 print i
-               print 'Tayari au la, nakuja!'
-  9:
-    start_code: "for i in range 1 to 10:\n    print i\nprint 'Tayari au la, nakuja!'"
-    intro_text: "Sasa tutabadiliasha mfumo kidogo kuhusu ujazo(indent) mstari. Kama utaka ujazo kwenye mstari, tutatakiwa kutumia `:` kwenye mstari kinacho tokea kabla ya mstari ambapo tutaweka ujazo(indentataion)."
-=======
     -   explanation: "Uliza jibu ya kujumlisha numberi na kuhakikisha jibu iko sahihi. Sasa tunaweza kuchapisha(print) mstari mbili kwa pamoja."
         example: "Mfano: jibu is ask '5 jumlisha 5 ni sawa sawa na?'"
         demo_code: "jibu is ask '5 jumlisha 5 ni sawa sawa na?'\nif jibu is 10\n    print 'Vizuri sana!'\n    print 'Kwakweli, jibu ilikuwa ' jibu\nelse\n    print 'Sio sahihi!'\n    print 'Jibu ilikuwa 10'"
@@ -199,7 +110,6 @@
         for animal in animals
           print 'I love ' animal
         ```
->>>>>>> b9830804
     commands:
     -   name: "print"
         explanation: "Print something. Remember to use a quotation mark for literal printing."
