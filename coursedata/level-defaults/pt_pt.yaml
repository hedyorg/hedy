--- conflicted
+++ resolved
@@ -35,10 +35,6 @@
         ```
 
         `print` funciona tal e qual como no nível 1 e já não precisas de usar `echo`.
-
-        No nível 2 também podes criar uma lista. Podes fazer o computador escolher algo aleatório (ou seja, uma coisa ao calhas) dessa lista. Fazes isso utilizando 'at random'.
-
-        Encontras todos os códigos do nível 2 na barra esquerda. Temos também separadores com tarefas.
     start_code: "print Olá mundo!"
     commands:
     -   explanation: "Atribui um nome a uma palavra, para utilizares no programa usando `is`."
@@ -51,12 +47,24 @@
         demo_code: |-
             cor is ask Qual é a tua cor favorita?
             print cor é a tua favorita!
+3:
+    intro_text: |
+        No nível 3 também podes criar uma lista. Podes fazer o computador escolher algo aleatório (ou seja, uma coisa ao calhas) dessa lista. Fazes isso utilizando 'at random'.
+
+        ```
+        animais is cão, gato, canguru
+        print animais at random
+        ```
+
+        Encontras todos os códigos do nível 3 na barra esquerda. Temos também separadores com tarefas.
+    start_code: "print Olá mundo!"
+    commands:
     -   explanation: "Escolhe uma palavra aleatória de um grupo de palavras usando `at` e `random`."
         example: "Exemplo: animais is cão, gato, canguru."
         demo_code: |-
             animais is cão, gato, canguru
             print animais at random
-3:
+4:
     start_code: "print 'Olá mundo!'"
     intro_text: |
         `ask` funciona no nível 3 tal como funcionava no nível 2, mas `print` está diferente agora.
@@ -84,7 +92,7 @@
         demo_code: |-
             cor is ask 'Qual é a tua cor favorita?'
             print cor ' é a tua favorita!'
-4:
+5:
     start_code: |-
         nome is ask Como te chamas?
         if nome is Hedy print 'Fixe!' else print 'pff'
@@ -118,7 +126,7 @@
         demo_code: |-
             cor is ask Qual é a tua cor favorita?
             if cor is verde print 'Linda!' else print 'pff'
-5:
+6:
     start_code: "print '5 vezes 5 é ' 5 * 5"
     intro_text: |
         `ask`, `print` e `if` ainda funcionam como nos nível 4.
@@ -152,7 +160,7 @@
             angles is ask 'How many angles?'
             angle is 360 / angles
             forward 50
-6:
+7:
     start_code: "repeat 3 times print 'Hedy é divertida!'"
     intro_text: |
         `ask`, `print` e `if` funcionam, exactamente, como acontecia no nível 4 e 5.
@@ -181,7 +189,7 @@
         demo_code: |-
             repeat 3 times forward 10
 
-7:
+8:
     start_code: |-
         repeat 5 times
             print 'Olá amigos!'
@@ -212,7 +220,7 @@
             else
                 print 'Oops!'
                 print 'A resposta certa é 10'
-8:
+9:
     start_code: |-
         repeat 3 times
             food is ask 'What do you want?'
@@ -254,7 +262,7 @@
             repeat 4 times
                 turn 90
                 forward 50
-9:
+10:
     start_code: |-
         animals is dog, cat, blobfish
         for animal in animals
@@ -281,7 +289,7 @@
             animals is dog, cat, blobfish
             for animal in animals
               print 'I love ' animal
-10:
+11:
     start_code: "for counter in range 1 to 5\n    print counter"
     intro_text: "`print` funciona na mesma mas o `repeat` agora é substituído por `for`! Podes agora escrever `for counter in range 1 to 5` e usar `counter` no teu programa. Experimenta para veres o que acontece! Lembra-te de usar a indentação a seguir às instruções `for` e `if` (Isto significa começar uma frase com quatro espaços)."
     commands:
@@ -299,7 +307,7 @@
             else
                 print 'Oops!'
                 print 'A resposta certa é 10'
-11:
+12:
     start_code: |-
         print 'decimal numbers now need to use a dot'
         print 2.5 + 2.5
@@ -337,112 +345,34 @@
             print 'Two and a half plus two and a half is...'
             print answer
 
-12:
-    start_code: |-
-        idade is ask 'Quantos anos tens?'
-        if idade < 13
-            print 'És mais novo(a) do que eu!'
-        else
-            print 'És mais velho(a) do que eu!'
-    intro_text: "Vamos aprender mais coisas novas! Podes já ter aprendido sobre elas na Matemática, o `<` e `>`. O `<` verifica se o primeiro número é menor que o segundo, como `4 < 5`. O `>` verifica se o primeiro número é maior que o segundo, como `6 > 5`."
-    commands:
-    -   name: "Menor"
-        explanation: "Usamos o `<` para verificar se o primeiro número é menor que o segundo número. Por exemplo, se queremos saber se uma variável é menor que 15, usamos `variavel < 15`"
-        example: "Por exemplo: idade < 13"
-        demo_code: |-
-            idade is ask 'Quantos anos tens?'
-            if idade < 13
-                print 'És mais novo(a) do que eu!'
-    -   name: "Maior"
-        explanation: "Usamos `>` para verificar se o primeiro número é maior que o segundo número. Por exemplo, se queres saber se uma variável é maior do que 15, usamos, utilizamos `variavel > 15`."
-        example: "Por exemplo: idade > 13"
-        demo_code: |-
-            idade is ask 'Quantos anos tens?'
-            if idade > 13
-                print 'És mais velho(a) do que eu!'
-
 13:
     start_code: |-
-        resultado is 0
-        while resultado != 25:
-            resultado is ask 'Quanto é 5 vezes 5?'
-        print 'Foi dada a resposta correcta.'
-    intro_text: "Vamos aprender um ciclo novo, o ciclo `while`! Continuamos o ciclo enquanto a instrução for verdadeira/válida! Portanto, no exemplo de código, continuamos até ser dada a resposta certa. Se a resposta correcta nunca for dada, o ciclo nunca acaba!"
-    commands:
-    -   name: "Booleano while"
-        explanation: "Podemos usar o ciclo `while` com `Verdadeiro` e `Falso`."
-        example: "Exemplo: while resposta_certa is Falso"
-        demo_code: |-
-            resultado is 0
-            while resultado != 25:
-                resultado is ask 'Quanto é 5 vezes 5?'
-            print 'Foi dada a resposta correcta.'
-    -   name: "while menor"
-        explanation: "Também podemos utilizar o ciclo `while` com `<` e `>`. Mas cuidado, tens de mudar o número para que ciclo termine. Fazemos isso agora com contagem is contagem + 1."
-        example: "Por exemplo: while count < 3"
-        demo_code: |-
-            contagem is 1
-            while contagem < 3
-                print 'Fazemos isto mais ' 3 - contagem ' vezes.'
-                contagem is contagem + 1
-            print 'Acabamos!'
-
-14:
-    start_code: |-
-        fruta is ['maçã', 'banana', 'cereja']
-        print fruta 
-    intro_text: "Vamos colocar as listas entre parênteses rectos! Também vamos ter de colocar cada elemento da lista entre aspas simples ('). "
-    commands:
-    -   explanation: "Vamos colocar as listas entre parênteses rectos! Também vamos ter de colocar cada elemento da lista entre aspas simples (')."
-        example: "Por exemplo: fruta is ['maçã', 'banana', 'cereja']"
-        demo_code: |-
-            fruta is ['maçã', 'banana', 'cereja']
-            print fruta 
-    -   name: "Obtém um elemento da lista."
-        explanation: "Para obter um elemento da lista usamos [número], pelo que, fruta[1] significa: obtém a primeira fruta da lista!"
-        example: "Por exemplo: primeirafruta is fruta[1]"
-        demo_code: |-
-            fruta is ['banana', 'maçã', 'cereja']
-            primeirafruta is fruta[1]
-            print primeirafruta 
-    -   name: "Obtém um elemento aleatório da lista."
-        explanation: "Para obter um elemento aleatório da lista usamos [random], pelo que, fruta[random] significa: obtém uma fruta ao calhas da lista!"
-        example: "For example: randomfruit is fruit[random]"
-        demo_code: |-
-            fruta is ['banana', 'maçã', 'cereja']
-            qualquerfruta is fruta[random]
-            print qualquerfruta 
-#15:
-#    start_code: |-
-#        ainda_estas_aqui is Falso
-#        resposta_ainda_estas_aqui is input('Ainda está aqui? sim ou não?')
-#        if resposta_ainda_estas_aqui is sim:
-#            ainda_estas_aqui is Verdadeiro
-#        resultado is input('Quanto é 5*5?')
-#        if ainda_estas_aqui is Verdadeiro and resultado is 25:
-#            print('Disseste sim e respondeste certo!')
-#    intro_text: "Vamos agora aprender `and` e `or`! Se queres verificar duas instruções, não precisas de usar dois `if` mas podes usar `and` e `or`. Se utilizares `and`, ambas as instruções, à esquerda e à direita do `and` têm de ser verdadeiras. Podemos também utilizar `or`. Neste caso, apenas uma das instruções tem de ser verdadeira."
-#    commands:
-#    -   name: "And"
-#        explanation: "Ambas as instruções (à esquerda e à direita do `and`) têm de ser correctas."
-#        example: "if 3+2 is 5 and 2+2 is 4"
-#        demo_code: |-
-#            resultado1 is input('Quanto é 3+2?')
-#            resultado2 is input('Quanto é 2+2?')
-#            if resultado1 is 5 and resultado2 is 4:
-#                print('Ambas as respostas estão certas!')
-#            else:
-#                print('Pelo menos uma resposta está errada!')
-#    -   name: "Or"
-#        explanation: "`or` Pelo menos uma das instruções à esquerda e à direita do `or`, tem de estar correcta. Se ambas estiverem correctas, também não tem problema."
-#        example: "if 3+2 is 5 or 2+2 is 4"
-#        demo_code: |-
-#            resultado1 is input('Quanto é 3+2?')
-#            resultado2 is input('Quanto é 2+2?')
-#            if resultado1 is 5 or resultado2 is 4:
-#                print('Pelo menos uma resposta está correcta!')
-#            else:
-#                print('Ambas as respostas estão erradas!')
+        name is ask 'what is your name?'
+        leeftijd is ask 'what is your age?'
+        if name is 'Hedy' and age is 2
+            print 'You are the real Hedy!'
+    intro_text: "Vamos agora aprender `and` e `or`! Se queres verificar duas instruções, não precisas de usar dois `if` mas podes usar `and` e `or`. Se utilizares `and`, ambas as instruções, à esquerda e à direita do `and` têm de ser verdadeiras. Podemos também utilizar `or`. Neste caso, apenas uma das instruções tem de ser verdadeira."
+    commands:
+    -   name: "And"
+        explanation: "Ambas as instruções (à esquerda e à direita do `and`) têm de ser correctas."
+        example: "if 3+2 is 5 and 2+2 is 4"
+        demo_code: |-
+            resultado1 is ask 'Quanto é 3+2?'
+            resultado2 is ask 'Quanto é 2+2?'
+            if resultado1 is 5 and resultado2 is 4
+                print 'Ambas as respostas estão certas!'
+            else
+                print 'Pelo menos uma resposta está errada!'
+    -   name: "Or"
+        explanation: "`or` Pelo menos uma das instruções à esquerda e à direita do `or`, tem de estar correcta. Se ambas estiverem correctas, também não tem problema."
+        example: "if 3+2 is 5 or 2+2 is 4"
+        demo_code: |-
+            resultado1 is ask 'Quanto é 3+2?'
+            resultado2 is ask 'Quanto é 2+2?'
+            if resultado1 is 5 or resultado2 is 4
+                print 'Pelo menos uma resposta está correcta!'
+            else
+                print 'Ambas as respostas estão erradas!'
 #16:
 #    start_code: |-
 #        # Este é um programa que vai colocar algumas questões de Matemática
@@ -542,39 +472,6 @@
 #            for i in range(0, 10):
 #                print(i)
 #            print('Preparados ou não, aqui vou eu!')
-<<<<<<< HEAD
-#colon:
-#    start_code: |-
-#        for i in range 1 to 10:
-#            print i
-#        print 'Preparados ou não, aqui vou eu!'
-#    intro_text: "Agora vamos mudar um pouco as coisas com a indentação. Cada vez que precisarmos de indentação, temos de colocar `:` na linha antes da indentação."
-#    commands:
-#    -   explanation: "Quando usamos um `for`, temos de colocar `:` a seguir à instrução `for`!"
-#        example: "for i in range 1 to 10:"
-#        demo_code: |-
-#            for i in range 1 to 12:
-#                print i
-#            print 'Preparados ou não, aqui vou eu!'
-#    -   explanation: "Precisamos de fazer a mesma coisa para todas as intruções `if`."
-#        example: "if cor is verde:'"
-#        demo_code: |-
-#            cor is verde
-#            if cor is verde:
-#                print 'A cor é verde.'
-#            else:
-#                print 'A cor não é verde.'
-#    -   explanation: "Vamos-te mostrar um novo comando que podes usar: `elif`. `elif` significa \"else if\". Começamos por verificar se o `if` é verdadeiro, se não for esse o caso, verificamos em seguida o `elif`, e se esse também não for verdadeiro, avançamos para o `else`."
-#        example: "elif a is 5:"
-#        demo_code: |-
-#            a is 2
-#            if a is 1:
-#                print 'a é 1'
-#            elif a is 2:
-#                print 'a é 2'
-#            else:
-#                print 'a não é 1 nem 2'
-=======
 14:
     start_code: |-
         idade is ask 'Quantos anos tens?'
@@ -680,5 +577,4 @@
             elif a is 2:
                 print 'a é 2'
             else:
-                print 'a não é 1 nem 2'
->>>>>>> 51f2fe68
+                print 'a não é 1 nem 2'