1:
    intro_text: |
        欢迎来到海迪!你可以使用在第1级学习内容中的命令print, ask 和 echo.

        在左边的命令栏里，你可以看到第1级学习内容中的所有的命令.

        按下蓝色的按钮, 代码就会为你打出来!

        使用左边编程栏下的绿色 “运行代码” 按钮, 你可以尝试运行这段代码.

        不知道自己想要创建些什么？你也许能在下面的内容里面找到灵感. 

    start_code: "print 你好世界!"
    commands:
    -   explanation: "Print的意思是打印,用print可以打印一些东西."
        example: "例如: print 你好欢迎来到Hedy!"
        demo_code: "print 你好欢迎来到 Hedy!"
    -   explanation: "Ask的意思是提问, 用ask可以提出一些问题."
        example: "例如: ask 你最喜欢的颜色是什么?"
        demo_code: "ask 你最喜欢的颜色是什么?"
    -   explanation: "echo的意思是回声, 用echo可以重复执行某一任务."
        example: "例如: echo 你最喜欢的颜色是什么 "
        demo_code: |-
            ask 你最喜欢的颜色是什么?
            echo 你最喜欢的颜色是什么 
2:
    intro_text: |
        在第2级学习内容中,我们会学习新的内容. 你可以用`is`来命名一个词.

        如果你使用代码 `name is 海迪`, 你可以在程序的任何地方使用name这个词,并且name这个词会被'海迪'这个词所取代.

        注意: ask已被改变, 你可以命名这个问题的答案并保存, 就像这样:

        ```
        answer is ask 你的名字是什么?
        ```

        Print 的使用方法仍旧如同在第1级中一样, 不过你不再需要echo了.

        在第2级你也可以创建一个列表. 你可以让计算机从列表中随机选择一些东西. 你可以用`at random`来完成这个任务.

        你可以在左边的命令栏里面找到第2级学习内容的所有命令. 还有作业题目栏.
    start_code: "print 你好世界!"
    commands:
    -   explanation: "`is`的意思是\"是\", 用来给一个词命名以便在程序中使用"
        example: "Example: name is 海迪."
        demo_code: |-
            name is 海迪
            print 欢迎 name
    -   explanation: "Ask的意思是提问, 用`ask`可以提出一些问题. 注意! 现在你需要用 `is`给问题的答案命名."
        example: "例如: color is ask 你最喜欢的颜色是什么?"
        demo_code: |-
            color is ask 你最喜欢的颜色是什么?
            print color 是我最喜欢的颜色!
    -   explanation: "用`at` and `random`可以从一组词汇中随机选择一个词"
        example: "例如: animals is 狗, 猫, 袋鼠."
        demo_code: |-
            animals is 狗, 猫, 袋鼠
            print animals at random
3:
    start_code: "print '你好世界'"
    intro_text: |
        在第3级目标中`ask`的使用方法仍旧如同在第2级中一样, 但是现在 `print` 的使用方法有所不同了.

         你需要在你想要打印的内容前后两边加上单引号.

         这很有用,因为现在你可以打印所有你想要打印的词汇了. 你也可以打印那些用 `is`命名并保存的词汇.

         大多数编程语言在打印时也使用引号，所以我们也距离真正的编程更近了一步!

         ## 作业题会越来越难
         你会发现左边的命令栏又出现了, 而作业则标题栏下方. 现在的作业题会逐渐变得越来越难.
         所以最好从左边的"故事"开始, 然后按照左往右的顺序做题, 逐渐接受越来越大的挑战.
    commands:
    -   explanation: "Print的意思是打印, 可以用来打印单引号里面的内容"
        example: "例如: print 你好欢迎来到海迪.'"
        demo_code: "print '你好欢迎来到海迪.'"
    -   explanation: "给一段文本命名并不带单引号打印`print` 出这段文本"
        example: "例如: name is 海迪."
        demo_code: |-
            name is 海迪
            print '我的名字是 ' name
    -   explanation: "Ask的意思是提问, 用 `ask`提出问题."
        example: "例如: color is ask '你最喜欢的颜色是什么?'"
        demo_code: |-
            color is ask '你最喜欢的颜色是什么?'
            print color ' 是你最喜欢的颜色!'
4:
    start_code: |-
        name is ask 你的名字是什么?
        if name is 海迪 print '酷!' else print '呵呵'
    intro_text: |
        `ask` 和` print` 的使用方法和在第3级目标里面一样.

         在第4级目标里面增加了新的内容,  `if`条件语句! 用`if` 你可以在两个不同的选项中进行选择.

         ## 海迪代码范例
         ```
         name is ask 你的名字是什么?
         if name is 海迪 print '赞' else print '嘁!'
         ```

         如果你输入的名字是'海迪'那么这段代码运行的结果就是打印出'赞'这个字. 如果你输入的名字不是海迪而是其他词汇,那么这段代码运行的结果就是打印出'嘁'这个字.

         ## 作业题越来越难了

         第4级学习内容中作业题的难度也是逐渐增加的,所以最好按照左往右的顺序做题.
    commands:
    -   explanation: "Print的意思是打印, 用print打印的内容前后两边都要用单引号标注清楚"
        example: "例如: print '你好欢迎来到海迪.'"
        demo_code: "print '你好欢迎来到海迪.'"
    -   explanation: "Ask的意思是提问，用`ask`可以提出问题."
        example: "例如: color is ask '你最喜欢的颜色是什么?'"
        demo_code: |-
            color is ask '你最喜欢的颜色是什么?'
            print color ' 是你最喜欢的颜色!'
    -   explanation: "用`if-else`条件语句进行选择"
        example: "例如: if color is 绿色 print '漂亮!' else print '呵呵'"
        demo_code: |-
            color is ask '你最喜欢的颜色是什么?'
            if color is 绿色 print '漂亮!' else print '呵呵'
5:
    start_code: "print '5乘以5 is ' 5 * 5"
    intro_text: |
        ask提问, print打印, if-else条件语句和r循环语句在这一级目标中的使用方法与在第4级和第5级目标里面一样.
        但是第6级学习内容里面增加了一些新的内容, 现在你可以计算啦.

        在第6级的学习内容里面增加了新的代码,你现在可以用代码进行计算了.

        加法运算很简单, 和你在数学课上学的加法运算的知识很类似, 例如''5加5记做 `5 + 5`. 减法运算也很简单, 例如'5减5'记做 `5 - 5`.

        乘法运算有点不同, 因为键盘上面没有乘法符号. 你可以找一下, 确实没有!
        这就是为什么我们要把数字8上面的星号当做乘法符号: `5 * 5`. 读作5乘以5,你会很容易记住它.
        ## 海迪代码范例
        ```
        print '5加5等于 ' 5 + 5
        print '5减5等于 ' 5 - 5
        print '5乘以5等于 ' 5 * 5
        ```
    commands:
    -   explanation: "Print的意思是打印，现在打印内容的前后两边都需要用单引号标注清楚."
        example: "例如: print '5乘以5等于 ' 5 * 5"
        demo_code: "print '5乘以5等于 ' 5 * 5"
    -   explanation: "用ask提问计算题的答案然后用if-else条件语句检查答案是否正确。."
        example: "例如: answer is ask 10加10等于几?"
        demo_code: |-
            answer is ask '10加10等于几?'
            if answer is 20 print '做得好!' else print '糟糕,算错啦'
    -   name: "`ask` and `if` turtle"
        explanation: "Ask the user how many angles they want"
        example: "Example: angles is ask 'How many angles?'"
        demo_code: |-
            angles is ask 'How many angles?'
            angle is 360 / angles
            forward 50
6:
    start_code: "repeat 3 times print '海迪很好玩!'"
    intro_text: |
        `ask`, `print` 和 `if-else条件语句` 的使用方法和在第4级里面一样.
        但是在第5级的学习内容里面增加了repeat循环命令. Repeat循环语句可以用来多次执行一段代码.
        ## Voorbeeld 海迪 代码
        ```
        repeat 3 times print '海迪很好玩!'
        ```
    commands:
    -   explanation: "Print的意思是打印，可以用print打印的内容前后两边都要用单引号标注清楚."
        example: "例如: print '你好欢迎来到海迪.'"
        demo_code: "print '你好欢迎来到海迪.'"
    -   explanation: "Ask的意思是提问，用`ask`提出问题."
        example: "例如: color is ask 你最喜欢的颜色是什么?"
        demo_code: |-
            color is ask '你最喜欢的颜色是什么?'
            print color ' is your favorite!'
    -   explanation: "Make a choice with `if`"
        example: "Example: if color is green print 'pretty!' else print 'meh'"
        demo_code: |-
            color is ask '你最喜欢的颜色是什么?'
            if color is green print 'pretty!' else print 'meh'
    -   explanation: "`repeat` and `if` combined"
        example: "Example: if color is green repeat 3 times print 'pretty!' else repeat 5 times print 'meh'"
        demo_code: |-
            color is ask '你最喜欢的颜色是什么?'
            if color is 绿色 repeat 3 times print '漂亮!' else repeat 5 times print '呵呵'

7:
    start_code: |-
        repeat 5 times
            print '大家好'
            print '这段话将被打印5次'
    intro_text: |
        `ask` 和 `print` 的使用方法依旧保持不变. 但是 `if-else`条件语句 和 `repeat`循环语句已经改变了!
        你现在可以执行一组代码, 但你必须使用缩进.
        这意味着必须首行缩进四个空格. 当你想要创建只有一行的代码块的时候这一点也适用.

        ## 海迪代码范例
        ```
        repeat 5 times
            print '大家好'
            print '这一切都要重复5次'
        ```
    commands:
    -   explanation: "用print打印一些内容. 记得在打印内容的前后两边都用单引号标注清楚."
        example: "Example: print '5乘以5等于 ' 5 * 5"
        demo_code: "print '5乘以5等于 ' 5 * 5"
    -   explanation: "使用ask提问加法运算的答案然后检查答案是否正确. 我们现在可以打印两行代码了."
        example: "例如: answer is ask 5加5等于几?"
        demo_code: |-
            answer is ask '5加5等于几?'
            if answer is 10
                print '做得好!'
                print '的确, 答案就是 ' answer
            else
                print '糟糕!'
                print '答案就是 10'
8:
    start_code: |-
        repeat 3 times
            food is ask 'What do you want?'
            if food is 'pizza'
                print 'nice!'
            else
                print 'pizza is better'
    intro_text: |
        In this level you can not only use multiple lines with `if` and `repeat`, but you can also put them together!
        In the example you see an `if` command within a `repeat` command. It is also allowed the other way around, and an `if` is also allowed in an `if` and a `repeat` in a `repeat`.
        Give it a try!

        ## Example Hedy code
        ```
        repeat 3 times
            food is ask 'What do you want?'
            if food is 'pizza'
                print 'nice!'
            else
                print 'pizza is better'
        ```

    commands:
    -   name: "`if` with multiple lines"
        explanation: "The answer of a sum of questions with 'ask' and see if it is correct. Now we print out two lines."
        example: "Example: answer is ask 'What is 20 plus 20?'"
        demo_code: |-
            answer is ask 'What is 20 plus 20?'
            if answer is 20
                print 'Well done!!'
                print 'The answer is indeed' answer
            else
                print 'Wrong'
                print 'The answer is 20'
    -   name: "`repeat` and turtle"
        explanation: "Repeat multiple lines"
        example: "Example: create a square"
        demo_code: |-
            repeat 4 times
                turn 90
                forward 50
9:
    start_code: |-
        animals is dog, cat, blobfish
        for animal in animals
          print 'I love ' animal
    intro_text: |
        In this level we learn a new code called `for`. With `for` you can make a list and use all elements.
        `for` creates a block, like `repeat` and `if` so all lines in the block need to start with spaces.

        ## Example Hedy code
        ```
        animals is dog, cat, blobfish
        for animal in animals
          print 'I love ' animal
        ```
    commands:
    -   name: "print"
        explanation: "Print something. Remember to use a quotation mark for literal printing."
        example: "Example: print '5 times 5 is ' 5 * 5"
        demo_code: "print '5 times 5 is ' 5 * 5"
    -   name: "for with a list"
        explanation: "print all things in a list "
        example: "Example: for dier in dieren"
        demo_code: |-
            animals is dog, cat, blobfish
            for animal in animals
              print 'I love ' animal
10:
    start_code: |-
        for i in range 1 to 10
            print i
        print 'Ready or not, here I come!'
    intro_text: "`print` (打印)的使用方法照旧不变但是`repeat` (重复或循环)现在被`for`(循环)所代替! 你要用 `for i in range 1 to 5`, 代替`repeat 5 times`. 你也可以在你的程序中使用 `i`! 记住在`for`和 `if` 语句后使用缩进(这意味着以四个空格开始一个句子)"
    commands:
    -   explanation: "我们用`for`循环语句代替`repeat`循环语句"
        example: "for i in range 1 to 10"
        demo_code: |
            for i in range 1 to 10
              print i
            print '无论你是否准备好了，我都会来的!'

<<<<<<< HEAD
12:
=======
13:
    start_code: |-
        name is ask 'what is your name?'
        leeftijd is ask 'what is your age?'
        if name is 'Hedy' and age is 2
            print 'You are the real Hedy!'
    intro_text: "我们将要学习 `and` (且)和 `or`(或)! 如果你想判断两个语句，你不需要使用两个if，但可以使用`and`(且)和`or`(或). 如果你要用`and`那么'and`的左边和右边的两个语句都需要为真. 我们也可以使用`or'那么'or`的左边和右边的两个语句中只需要有一个语句是正确的."
    commands:
    -   name: "And(且)"
        explanation: "'and`的左边和右边的两个语句都必须是正确的."
        example: "if 3+2 is 5 and 2+2 is 4"
        demo_code: |-
            answer1 is ask '3+2等于几?'
            answer2 is ask '2+2等于几?'
            if answer1 is 5 and answer2 is 4
                print '这两个答案都正确!'
            else
                print '至少有一个答案是错的!'
    -   name: "Or(或)"
        explanation: " 在`or`(或)的左右两边两个语句中, 至少有一个是正确的，如果两个都是正确的，也是可以的."
        example: "if 3+2 is 5 or 2+2 is 4"
        demo_code: |-
            answer1 is ask '3+2等于几?'
            answer2 is ask '2+2等于几?'
            if answer1 is 5 or answer2 is 4
                print '至少有一个答案是正确的!'
            else
                print '这两个答案都是错的!'
#16:
#    start_code: |-
#        # 这是一个要问几个数学问题的程序
#        for i in range(1,10):
#            # 我们将要问一些有关五五乘法表的问题
#            answer is input('' i ' 乘以 5等于几?')
#            # 我们判断答案是否正确
#            correct_answer is i * 5
#            if answer is correct_answer:
#                print(answer ' 是正确的')
#            else:
#                print('错了, 应该是: ' i*5)
#    intro_text: "当你在编写更大的程序时, 你将需要找到一种方法来记住每一段代码的作用. 我们使用 comments(注释)来实现这一点. 注释的格式如下:\n ` # 这是一个注释`. 在 # 后面的所有内容对代码来说都是不可见的."
#    commands:
#    -   name: "Comment注释"
#        explanation: "我们可以把注释放在任何我们想放的地方."
#        example: "# 这是一个注释"
#        demo_code: |-
#            # 这段代码是为了打印你好
#            # 这是用海迪编写的
#            # 除了打印 "你好"，它什么也没做
#            print('你好!')
#
14:
>>>>>>> 51f2fe68
    start_code: |-
        age is ask '你今年几岁了?'
        if age < 13
            print '你比我年纪小!'
        else
            print '你比我年纪大!'
    intro_text: "我们将要学习更多新的内容! 你可能在数学课上已经学过这些内容了, 那就是小于号 `<` 和大于号 `>`. 小于号 `<` 用来判断第一个数字是否小于第二个数字, 比如 `4 < 5`. 大于号`>` 用来判断c第一个数字是否大于第二个数字, 比如 `6 > 5`."
    commands:
    -   name: "Smaller 小于"
        explanation: "我们用小于号 `<` 用来判断第一个数字是否小于第二个数字. 例如，如果我们想要知道变量(variable)是否小于15，那么我们就可以用 `variable < 15`"
        example: "例如: age < 13"
        demo_code: |-
            age is ask '你今年几岁了?'
            if age < 13
                print '你比我年纪小!'
    -   name: "Bigger 大于"
        explanation: "我们用大于号`>` 用来判断第一个数字是否大于第二个数字. 例如如果我们想要知道变量(variable)是否大于15, 那么我就可以用 `variable > 15`"
        example: "例如: age > 13"
        demo_code: |-
            age is ask '你今年几岁了?'
            if age > 13
                print '你比我年纪大!'
13:
    start_code: |-
        answer is 0
        while correct_answer != 25
            answer is ask '5乘以5等于几?'
        print '已经给出了一个很好的答案'
    intro_text: "我们将要学习一个新的循环, 就是`while` 循环! 只要语句为真/有效，我们就不停的执行循环语句! 因此在范例代码中, 我们一直不停的执行循环语句直到一个正确的答案被给出. 如果正确答案一直没有被给出, 这个循环语句就不会结束!"
    commands:
    -   name: "布尔 while循环语句"
        explanation: "我们可以将`while` 循环语句和`True` 和 `False`一起使用"
        example: "例如: while correct_answer is False"
        demo_code: |-
            answer is 0
            while correct_answer != 25
                answer is ask '5乘以5等于几?'
            print '已经给出了一个很好的答案'
    -   name: "Smaller while (直到小于)"
        explanation: "我们也可以将`while` 循环语句和小于号 `<` 和大于号 `>`一起使用. 注意, 你需要改变数字以便循环结束. 我们现在是用count is count + 1 来达到这个目的."
        example: "例如: while count < 3"
        demo_code: |-
            count is 1
            while count < 3
                print '我们计算 ' 3 - count ' 的次数更多了'
                count is count + 1
            print '我们完成啦'
14:
    start_code: |-
        fruit is ['苹果', '香蕉', '樱桃']
        print fruit 
    intro_text: "我们现在要把列表(list)的内容用中括号括起来！我们现在也需要把列表里面的每一个元素都用单引号(')标示清楚."
    commands:
    -   explanation: "我们现在要把列表(list)的内容用中括号括起来！我们现在也需要把列表里面的每一个元素都用单引号(')标示清楚."
        example: "例如: fruit is ['苹果', '香蕉', '樱桃']"
        demo_code: |-
            fruit is ['苹果', '香蕉', '樱桃']
            print fruit 
    -   name: "从一个列表中检索元素"
        explanation: "我们用[数字]从一个列表中检索元素，因此 fruit[1] 的意思就是从列表fruit中检索第一个元素t!"
        example: "例如: firstfruit is fruit[1]"
        demo_code: |-
            fruit is ['香蕉', '苹果', '樱桃']
            firstfruit is fruit[1]
            print firstfruit 
    -   name: "从一个列表中随机选择元素"
        explanation: "我们用[random] 从一个列表中随机选择元素，因此fruit[random]的意思是从列表fruit中随机选择一个水果!"
        example: "例如: randomfruit is fruit[random]"
        demo_code: |-
            fruit is ['香蕉', '苹果', '樱桃']
            randomfruit is fruit[random]
            print randomfruit 
<<<<<<< HEAD
#15:
#    start_code: |-
#        you_are_still_here is False
#        are_you_still_here is input('你还在这里吗? 是 或 不是?')
#        if are_you_still_here is yes:
#            you_are_still_here is True
#        answer is input('5*5等于几?')
#        if you_are_still_here is True and answer is 25:
#            print('你说yes，并给出了一个很好的答案')
#    intro_text: "我们将要学习 `and` (且)和 `or`(或)! 如果你想判断两个语句，你不需要使用两个if，但可以使用`and`(且)和`or`(或). 如果你要用`and`那么'and`的左边和右边的两个语句都需要为真. 我们也可以使用`or'那么'or`的左边和右边的两个语句中只需要有一个语句是正确的."
#    commands:
#    -   name: "And(且)"
#        explanation: "'and`的左边和右边的两个语句都必须是正确的."
#        example: "if 3+2 is 5 and 2+2 is 4"
#        demo_code: |-
#            answer1 is input('3+2等于几?')
#            answer2 is input('2+2等于几?')
#            if answer1 is 5 and answer2 is 4:
#                print('这两个答案都正确!')
#            else:
#                print('至少有一个答案是错的!')
#    -   name: "Or(或)"
#        explanation: " 在`or`(或)的左右两边两个语句中, 至少有一个是正确的，如果两个都是正确的，也是可以的."
#        example: "if 3+2 is 5 or 2+2 is 4"
#        demo_code: |-
#            answer1 is input('3+2等于几?')
#            answer2 is input('2+2等于几?')
#            if answer1 is 5 or answer2 is 4:
#                print('至少有一个答案是正确的!')
#            else:
#                print('这两个答案都是错的!')
#16:
#    start_code: |-
#        # 这是一个要问几个数学问题的程序
#        for i in range(1,10):
#            # 我们将要问一些有关五五乘法表的问题
#            answer is input('' i ' 乘以 5等于几?')
#            # 我们判断答案是否正确
#            correct_answer is i * 5
#            if answer is correct_answer:
#                print(answer ' 是正确的')
#            else:
#                print('错了, 应该是: ' i*5)
#    intro_text: "当你在编写更大的程序时, 你将需要找到一种方法来记住每一段代码的作用. 我们使用 comments(注释)来实现这一点. 注释的格式如下:\n ` # 这是一个注释`. 在 # 后面的所有内容对代码来说都是不可见的."
#    commands:
#    -   name: "Comment注释"
#        explanation: "我们可以把注释放在任何我们想放的地方."
#        example: "# 这是一个注释"
#        demo_code: |-
#            # 这段代码是为了打印你好
#            # 这是用海迪编写的
#            # 除了打印 "你好"，它什么也没做
#            print('你好!')
#
#colon:
#    start_code: |-
#        for i in range 1 to 10:
#            print i
#        print '无论你是否准备好了，我都会来的!'
#    intro_text: "现在我们将对缩进进行一些改变. 每当我们需要用缩进时, 我们都需要在缩进前的那一行使用冒号`:` ."
#    commands:
#    -   explanation: "当我们使用`for`循环语句的时候， 我们需要在 `for`循环语句后面加一个冒号`:` !"
#        example: "for i in range 1 to 10:"
#        demo_code: |-
#            for i in range 1 to 12:
#                print i
#            print '无论你是否准备好了，我都会来的!'
#    -   explanation: "我们需要对所有的 `if`条件语句做同样的处理."
#        example: "if colour is 绿色:'"
#        demo_code: |-
#            colour is 绿色
#            if colour is 绿色:
#                print 'The colour 是绿色'
#            else:
#                print 'The colour 不是绿色'
#    -   explanation: "我们将向你展示一个允许你使用的新命令: `elif`. `elif` 的意思是否则如果 \"else if\". 我们首先判断 `if`条件是否正确, 如果这个条件不正确, 那我们就判断 `elif` 条件是否正确，如果这个条件也不正确, 那我们就执行 `else`语句."
#        example: "elif a is 5:"
#        demo_code: |-
#            a is 2
#            if a is 1:
#                print 'a 是 1'
#            elif a is 2:
#                print 'a 是 2'
#            else:
#                print 'a 既不是1也不是2'
=======
17:
    start_code: |-
        for i in range 1 to 10:
            print i
        print '无论你是否准备好了，我都会来的!'
    intro_text: "现在我们将对缩进进行一些改变. 每当我们需要用缩进时, 我们都需要在缩进前的那一行使用冒号`:` ."
    commands:
    -   explanation: "当我们使用`for`循环语句的时候， 我们需要在 `for`循环语句后面加一个冒号`:` !"
        example: "for i in range 1 to 10:"
        demo_code: |-
            for i in range 1 to 12:
                print i
            print '无论你是否准备好了，我都会来的!'
    -   explanation: "我们需要对所有的 `if`条件语句做同样的处理."
        example: "if colour is 绿色:'"
        demo_code: |-
            colour is '绿色'
            if colour is 绿色:
                print 'The colour 是绿色'
            else:
                print 'The colour 不是绿色'
    -   explanation: "我们将向你展示一个允许你使用的新命令: `elif`. `elif` 的意思是否则如果 \"else if\". 我们首先判断 `if`条件是否正确, 如果这个条件不正确, 那我们就判断 `elif` 条件是否正确，如果这个条件也不正确, 那我们就执行 `else`语句."
        example: "elif a is 5:"
        demo_code: |-
            a is 2
            if a is 1:
                print 'a 是 1'
            elif a is 2:
                print 'a 是 2'
            else:
                print 'a 既不是1也不是2'
>>>>>>> 51f2fe68
<|MERGE_RESOLUTION|>--- conflicted
+++ resolved
@@ -35,11 +35,7 @@
         answer is ask 你的名字是什么?
         ```
 
-        Print 的使用方法仍旧如同在第1级中一样, 不过你不再需要echo了.
-
-        在第2级你也可以创建一个列表. 你可以让计算机从列表中随机选择一些东西. 你可以用`at random`来完成这个任务.
-
-        你可以在左边的命令栏里面找到第2级学习内容的所有命令. 还有作业题目栏.
+        `print` 的使用方法仍旧如同在第1级中一样, 不过你不再需要`echo`了.
     start_code: "print 你好世界!"
     commands:
     -   explanation: "`is`的意思是\"是\", 用来给一个词命名以便在程序中使用"
@@ -52,12 +48,24 @@
         demo_code: |-
             color is ask 你最喜欢的颜色是什么?
             print color 是我最喜欢的颜色!
+3:
+    intro_text: |
+        在第3级你也可以创建一个列表. 你可以让计算机从列表中随机选择一些东西. 你可以用`at random`来完成这个任务.
+
+        ```
+        animals is 狗, 猫, 袋鼠
+        print animals at random
+        ```
+
+        你可以在左边的命令栏里面找到第2级学习内容的所有命令. 还有作业题目栏.
+    start_code: "print 你好世界!"
+    commands:
     -   explanation: "用`at` and `random`可以从一组词汇中随机选择一个词"
         example: "例如: animals is 狗, 猫, 袋鼠."
         demo_code: |-
             animals is 狗, 猫, 袋鼠
             print animals at random
-3:
+4:
     start_code: "print '你好世界'"
     intro_text: |
         在第3级目标中`ask`的使用方法仍旧如同在第2级中一样, 但是现在 `print` 的使用方法有所不同了.
@@ -85,7 +93,7 @@
         demo_code: |-
             color is ask '你最喜欢的颜色是什么?'
             print color ' 是你最喜欢的颜色!'
-4:
+5:
     start_code: |-
         name is ask 你的名字是什么?
         if name is 海迪 print '酷!' else print '呵呵'
@@ -119,7 +127,7 @@
         demo_code: |-
             color is ask '你最喜欢的颜色是什么?'
             if color is 绿色 print '漂亮!' else print '呵呵'
-5:
+6:
     start_code: "print '5乘以5 is ' 5 * 5"
     intro_text: |
         ask提问, print打印, if-else条件语句和r循环语句在这一级目标中的使用方法与在第4级和第5级目标里面一样.
@@ -153,7 +161,7 @@
             angles is ask 'How many angles?'
             angle is 360 / angles
             forward 50
-6:
+7:
     start_code: "repeat 3 times print '海迪很好玩!'"
     intro_text: |
         `ask`, `print` 和 `if-else条件语句` 的使用方法和在第4级里面一样.
@@ -182,7 +190,7 @@
             color is ask '你最喜欢的颜色是什么?'
             if color is 绿色 repeat 3 times print '漂亮!' else repeat 5 times print '呵呵'
 
-7:
+8:
     start_code: |-
         repeat 5 times
             print '大家好'
@@ -212,7 +220,7 @@
             else
                 print '糟糕!'
                 print '答案就是 10'
-8:
+9:
     start_code: |-
         repeat 3 times
             food is ask 'What do you want?'
@@ -254,7 +262,7 @@
             repeat 4 times
                 turn 90
                 forward 50
-9:
+10:
     start_code: |-
         animals is dog, cat, blobfish
         for animal in animals
@@ -281,7 +289,7 @@
             animals is dog, cat, blobfish
             for animal in animals
               print 'I love ' animal
-10:
+11:
     start_code: |-
         for i in range 1 to 10
             print i
@@ -295,9 +303,6 @@
               print i
             print '无论你是否准备好了，我都会来的!'
 
-<<<<<<< HEAD
-12:
-=======
 13:
     start_code: |-
         name is ask 'what is your name?'
@@ -350,7 +355,6 @@
 #            print('你好!')
 #
 14:
->>>>>>> 51f2fe68
     start_code: |-
         age is ask '你今年几岁了?'
         if age < 13
@@ -373,7 +377,7 @@
             age is ask '你今年几岁了?'
             if age > 13
                 print '你比我年纪大!'
-13:
+15:
     start_code: |-
         answer is 0
         while correct_answer != 25
@@ -398,7 +402,7 @@
                 print '我们计算 ' 3 - count ' 的次数更多了'
                 count is count + 1
             print '我们完成啦'
-14:
+16:
     start_code: |-
         fruit is ['苹果', '香蕉', '樱桃']
         print fruit 
@@ -423,93 +427,6 @@
             fruit is ['香蕉', '苹果', '樱桃']
             randomfruit is fruit[random]
             print randomfruit 
-<<<<<<< HEAD
-#15:
-#    start_code: |-
-#        you_are_still_here is False
-#        are_you_still_here is input('你还在这里吗? 是 或 不是?')
-#        if are_you_still_here is yes:
-#            you_are_still_here is True
-#        answer is input('5*5等于几?')
-#        if you_are_still_here is True and answer is 25:
-#            print('你说yes，并给出了一个很好的答案')
-#    intro_text: "我们将要学习 `and` (且)和 `or`(或)! 如果你想判断两个语句，你不需要使用两个if，但可以使用`and`(且)和`or`(或). 如果你要用`and`那么'and`的左边和右边的两个语句都需要为真. 我们也可以使用`or'那么'or`的左边和右边的两个语句中只需要有一个语句是正确的."
-#    commands:
-#    -   name: "And(且)"
-#        explanation: "'and`的左边和右边的两个语句都必须是正确的."
-#        example: "if 3+2 is 5 and 2+2 is 4"
-#        demo_code: |-
-#            answer1 is input('3+2等于几?')
-#            answer2 is input('2+2等于几?')
-#            if answer1 is 5 and answer2 is 4:
-#                print('这两个答案都正确!')
-#            else:
-#                print('至少有一个答案是错的!')
-#    -   name: "Or(或)"
-#        explanation: " 在`or`(或)的左右两边两个语句中, 至少有一个是正确的，如果两个都是正确的，也是可以的."
-#        example: "if 3+2 is 5 or 2+2 is 4"
-#        demo_code: |-
-#            answer1 is input('3+2等于几?')
-#            answer2 is input('2+2等于几?')
-#            if answer1 is 5 or answer2 is 4:
-#                print('至少有一个答案是正确的!')
-#            else:
-#                print('这两个答案都是错的!')
-#16:
-#    start_code: |-
-#        # 这是一个要问几个数学问题的程序
-#        for i in range(1,10):
-#            # 我们将要问一些有关五五乘法表的问题
-#            answer is input('' i ' 乘以 5等于几?')
-#            # 我们判断答案是否正确
-#            correct_answer is i * 5
-#            if answer is correct_answer:
-#                print(answer ' 是正确的')
-#            else:
-#                print('错了, 应该是: ' i*5)
-#    intro_text: "当你在编写更大的程序时, 你将需要找到一种方法来记住每一段代码的作用. 我们使用 comments(注释)来实现这一点. 注释的格式如下:\n ` # 这是一个注释`. 在 # 后面的所有内容对代码来说都是不可见的."
-#    commands:
-#    -   name: "Comment注释"
-#        explanation: "我们可以把注释放在任何我们想放的地方."
-#        example: "# 这是一个注释"
-#        demo_code: |-
-#            # 这段代码是为了打印你好
-#            # 这是用海迪编写的
-#            # 除了打印 "你好"，它什么也没做
-#            print('你好!')
-#
-#colon:
-#    start_code: |-
-#        for i in range 1 to 10:
-#            print i
-#        print '无论你是否准备好了，我都会来的!'
-#    intro_text: "现在我们将对缩进进行一些改变. 每当我们需要用缩进时, 我们都需要在缩进前的那一行使用冒号`:` ."
-#    commands:
-#    -   explanation: "当我们使用`for`循环语句的时候， 我们需要在 `for`循环语句后面加一个冒号`:` !"
-#        example: "for i in range 1 to 10:"
-#        demo_code: |-
-#            for i in range 1 to 12:
-#                print i
-#            print '无论你是否准备好了，我都会来的!'
-#    -   explanation: "我们需要对所有的 `if`条件语句做同样的处理."
-#        example: "if colour is 绿色:'"
-#        demo_code: |-
-#            colour is 绿色
-#            if colour is 绿色:
-#                print 'The colour 是绿色'
-#            else:
-#                print 'The colour 不是绿色'
-#    -   explanation: "我们将向你展示一个允许你使用的新命令: `elif`. `elif` 的意思是否则如果 \"else if\". 我们首先判断 `if`条件是否正确, 如果这个条件不正确, 那我们就判断 `elif` 条件是否正确，如果这个条件也不正确, 那我们就执行 `else`语句."
-#        example: "elif a is 5:"
-#        demo_code: |-
-#            a is 2
-#            if a is 1:
-#                print 'a 是 1'
-#            elif a is 2:
-#                print 'a 是 2'
-#            else:
-#                print 'a 既不是1也不是2'
-=======
 17:
     start_code: |-
         for i in range 1 to 10:
@@ -540,5 +457,4 @@
             elif a is 2:
                 print 'a 是 2'
             else:
-                print 'a 既不是1也不是2'
->>>>>>> 51f2fe68
+                print 'a 既不是1也不是2'