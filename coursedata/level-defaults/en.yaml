--- conflicted
+++ resolved
@@ -108,12 +108,8 @@
         demo_code: |-
             name is Hedy
             print 'my name is ' name
-<<<<<<< HEAD
-    -   explanation: "Ask something with `ask`."
-=======
     -   name: "ask"
         explanation: "Ask something with `ask`."
->>>>>>> b9830804
         example: "Example: color is ask 'What is your favorite color?'"
         demo_code: |-
             color is ask 'What is your favorite color?'
@@ -135,8 +131,6 @@
 
          This code prints nice if you enter Hedy as a name, and boo! if you enter something else.
 
-<<<<<<< HEAD
-=======
          When we want to check if something is in a list, we can now use `in` between the thing and the list.
 
          ## Example Hedy Code
@@ -148,7 +142,6 @@
 
          This code prints pretty! if you choose green or yellow, and meh otherwise.
 
->>>>>>> b9830804
          ## Tip
          Sometimes code with an `if` gets really long and does not fit on the line well. <br> You may also divide the code over two lines, starting the second line at the `else` like this:
          ```
@@ -166,12 +159,8 @@
         explanation: "Print exactly using quotation marks"
         example: "Example: print 'Hello welcome to Hedy.'"
         demo_code: "print 'Hello welcome to Hedy.'"
-<<<<<<< HEAD
-    -   explanation: "Ask something with `ask`."
-=======
     -   name: "ask"
         explanation: "Ask something with `ask`."
->>>>>>> b9830804
         example: "Example: color is ask 'What is your favorite color?'"
         demo_code: |-
             color is ask 'What is your favorite color?'
@@ -182,73 +171,6 @@
         demo_code: |-
             color is ask 'What is your favorite color?'
             if color is green print 'pretty!' else print 'meh'
-<<<<<<< HEAD
-4-1:
-    start_code: |-
-        animals is dog, cat, bunny
-        animal is ask 'Which animal is your favourite?'
-        if animal in animals print 'Cool!' else print 'Meh'
-    intro_text: |
-        Now that you know how `if` works, let's see what else it can do! Say you want to know if someone likes the same animal as you, but you have more than one animal you like. You can use a list with your favourite animals, ask for someone's favourite animal and check with `in` if their animal is in your list of animals. The example code shows a program that does just that. 
-
-         ## Example Hedy Code
-         ```
-         animals is dog, cat, bunny
-         animal is ask 'Which animal is your favourite?'
-         if animal in animals print 'Cool!' else print 'Meh'
-         ```
-
-         This code prints Cool! if you enter dog, cat or bunny and Meh if you enter something else 
-
-         ## Assignments
-
-         The assignments are the same as in level 4. Try to see if you can use `in` to make even better programs!
-         
-    commands:
-    -   explanation: "Print exactly using quotation marks"
-        example: "Example: print 'Hello welcome to Hedy.'"
-        demo_code: "print 'Hello welcome to Hedy.'"
-    -   explanation: "Ask something with `ask`."
-        example: "Example: color is ask 'What is your favorite color?'"
-        demo_code: |-
-            color is ask 'What is your favorite color?'
-            print color ' is your favorite!'
-    -   explanation: "Compare your answer to a list with `if` and `in`"
-        example: "Example: if color in favourites print 'pretty!' else print 'meh'"
-        demo_code: |-
-            favourites is blue, green, red
-            color is ask 'What is your favorite color?'
-            if color in favourites print 'pretty!' else print 'meh'
-5:
-    start_code: "repeat 3 times print 'Hedy is fun!'"
-    intro_text: |
-        `ask`, `print` and `if` work exactly like they did in Level 4.
-        But Level 5 adds the `repeat` command. Repeat can be used to execute a line of code multiple times.
-        ## Example Hedy code
-        ```
-        repeat 3 times print 'Hedy is fun!'
-        ```
-    commands:
-    -   explanation: "Print exactly using quotation marks"
-        example: "Example: print 'Hello welcome to Hedy.'"
-        demo_code: "print 'Hello welcome to Hedy.'"
-    -   explanation: "Ask something with `ask`."
-        example: "Example: color is ask 'What is your favorite color?'"
-        demo_code: |-
-            color is ask 'What is your favorite color?'
-            print color ' is your favorite!'
-    -   explanation: "Make a choice with `if`"
-        example: "Example: if color is green print 'pretty!' else print 'meh'"
-        demo_code: |-
-            color is ask 'What is your favorite color?'
-            if color is green print 'pretty!' else print 'meh'
-    -   explanation: "`repeat` and `if` combined"
-        example: "Example: if color is green repeat 3 times print 'pretty!' else repeat 5 times print 'meh'"
-        demo_code: |-
-            color is ask 'What is your favorite color?'
-            if color is green repeat 3 times print 'pretty!' else repeat 5 times print 'meh'
-6:
-=======
     -   name: "if with turtle"
         explanation: "Make a choice with `if`"
         example: "Bijvoorbeeld: if answer is far forward 100 else forward 5"
@@ -263,7 +185,6 @@
             color is ask 'What is your favorite color?'
             if color in pretty_colors print 'pretty!' else print 'meh'
 5:
->>>>>>> b9830804
     start_code: "print '5 times 5 is ' 5 * 5"
     intro_text: |
         `ask`, `print` and `if` still work as in level 4.
@@ -284,12 +205,8 @@
         explanation: "Print exactly using quotation marks"
         example: "Example: print '5 times 5 is ' 5 * 5"
         demo_code: "print '5 times 5 is ' 5 * 5"
-<<<<<<< HEAD
-    -   explanation: "Ask for a calculation and check that it is correct."
-=======
     -   name: "ask"
         explanation: "Ask for a calculation and check whether it is correct."
->>>>>>> b9830804
         example: "Example: answer is ask 'What is 10 plus 10?'"
         demo_code: |-
             answer is ask 'What is 10 plus 10?'
@@ -298,10 +215,6 @@
         explanation: "Ask the user how many angles they want"
         example: "Example: angles is ask 'How many angles?'"
         demo_code: |-
-<<<<<<< HEAD
-            product is ask 'What is 10 times 5?'
-            if product is 50 repeat 3 times print 'correct!' else repeat 5 times print 'incorrect!'
-=======
             angles is ask 'How many angles?'
             angle is 360 / angles
             forward 50
@@ -336,7 +249,6 @@
         example: "Example: repeat 3 times forward 10"
         demo_code: |-
             repeat 3 times forward 10
->>>>>>> b9830804
 7:
     start_code: |-
         repeat 5 times
@@ -353,33 +265,13 @@
             print 'Hello everyone'
             print 'This is all repeated 5 times'
         ```
-<<<<<<< HEAD
-        If you combine a repeat and an if, you will need to indent each block. Have a look at the example code for more details!"
-
-         ## Example Hedy code
-         ```
-         color is ask 'What is your favorite color?'
-         if color is green
-             repeat 3 times
-                 print 'beautiful!'
-         else
-             repeat 5 times
-                 print 'not so beautiful'
-         ```
-
-=======
->>>>>>> b9830804
     commands:
     -   name: "print"
         explanation: "Print something. Remember to use a quotation mark for literal printing."
         example: "Example: print '5 times 5 is ' 5 * 5"
         demo_code: "print '5 times 5 is ' 5 * 5"
-<<<<<<< HEAD
-    -   explanation: "Ask for the answer to a sum and check if it is correct. We can now print 2 lines."
-=======
     -   name: "ask"
         explanation: "Ask for the answer to a sum and check if it is correct. We can now print 2 lines."
->>>>>>> b9830804
         example: "Example: answer is ask 'What is 5 plus 5?'"
         demo_code: |-
             answer is ask 'What is 5 plus 5?'
@@ -393,55 +285,6 @@
         explanation: "Repeat multiple lines"
         example: "Example: draw a square"
         demo_code: |-
-<<<<<<< HEAD
-            color is ask 'What is your favorite color?'
-            if color is green
-                repeat 3 times
-                    print 'pretty!'
-            else
-                repeat 5 times
-                    print 'meh'
-8:
-    start_code: "for counter in range 1 to 5\n    print counter"
-    intro_text:
-        "`print` works just the same but the `repeat` is now replaced by `for`!
-        You can now write `for counter in range 1 to 5` and use `counter` in your program. Try it out to see what happens!
-        Remember to use indentations after the `for` and `if` statements (That means starting a sentence with four spaces)"
-    commands:
-    -   name: "for loop"
-        explanation: "We replace `repeat` with `for` and add a range"
-        example: "for counter in range 1 to 5"
-        demo_code: "for counter in range 1 to 5\n    print counter"
-    -   explanation: "Ask for the answer to a sum and check if it is correct. We can now print 2 lines."
-        example: "Example: answer is ask 'What is 5 plus 5?'"
-        demo_code: |-
-            answer is ask 'What is 5 plus 5?'
-            if answer is 10
-                print 'Well done!'
-                print 'Indeed, the answer was ' answer
-            else
-                print 'Oops!'
-                print 'The answer is 10'
-8-1:
-    start_code: "for counter is 1 to 5\n    print counter"
-    intro_text:
-        "`print` works just the same but the `repeat` is now replaced by `for`!
-        You can now write `for counter is 1 to 5` and use `counter` in your program.
-        Try it out to see what happens!
-        Remember to use indentations after the `for` and `if` statements (That means starting a sentence with four spaces)"
-    commands:
-    -   name: "for loop"
-        explanation: "We replace `repeat` with `for` and add a range"
-        example: "for counter is 1 to 5"
-        demo_code: "for counter is 1 to 5\n    print counter"
-    -   explanation: "Ask for the answer to a sum and check if it is correct. We can now print 2 lines."
-        example: "Example: answer is ask 'What is 5 plus 5?'"
-        demo_code: |-
-            answer is ask 'What is 5 plus 5?'
-            if answer is 10
-                print 'Well done!'
-                print 'Indeed, the answer was ' answer
-=======
             repeat 4 times
                 turn 90
                 forward 50
@@ -477,7 +320,6 @@
             if answer is 20
                 print 'Well done!!'
                 print 'The answer is indeed' answer
->>>>>>> b9830804
             else
                 print 'Wrong'
                 print 'The answer is 20'
@@ -641,21 +483,12 @@
         explanation: "To get an item from a list we use [number] so fruit[1] means, get the first fruit from the list!"
         example: "For example: firstfruit is fruit[1]"
         demo_code: |-
-<<<<<<< HEAD
-            age = input('I am 13 years old, how old are you?')
-            if age <= 12:
-                print('You are younger than I am!')
-    -   name: "Larger equal"
-        explanation: "`>=` checks if the number on the left of the `>=` is bigger or equal than the one on the right. So 5 > 5 is not true because 5 is not bigger than 5 but 5 >= 5 is true because 5 is bigger or equal to 5. 4 >= 5 is not true."
-        example: "For example: age >= 12"
-=======
             fruit is ['banana', 'apple', 'cherry']
             firstfruit is fruit[1]
             print firstfruit 
     -   name: "Get a random item from a list"
         explanation: "To get a random item from a list we use [random] so fruit[random] means, get a random fruit from the list!"
         example: "For example: randomfruit is fruit[random]"
->>>>>>> b9830804
         demo_code: |-
             fruit is ['banana', 'apple', 'cherry']
             randomfruit is fruit[random]
