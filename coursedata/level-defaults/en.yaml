1:
  intro_text: |
    Welcome to Hedy! In Level 1 you can use the commands `{print}`, `{ask}` and `{echo}`.

    For example, you can print text to the screen using `{print}`. You can see an example
    code snippet to the left.

    Press the green button in the code block, and the code will be typed for you!
    Try the code yourself with the green 'Run code' button under the programming field.

  example_code: |
    ## Example code
    ```
    {print} Hello!
    {print} Welcome to Hedy!
    ```

  intro_text_2: |
    You can also ask for input and repeat it back with an `{echo}` command.
    Try the code to your left again.

    Don't know what to create? In the next tabs you will find ideas for programs to build.
  example_code_2: |
    ## Example code
    ```
    {ask} What is your name?
    {echo} hello
    ```

  start_code: "{print} hello world!"
  commands:
    - name: "{print}"
      explanation: "{print} something with `{print}`."
      example: "Example: {print} Hello welcome to Hedy!"
      demo_code: "{print} Hello welcome to Hedy!"
    - name: "{ask}"
      explanation: "ask something with `{ask}`."
      example: "Example: {ask} What is your favorite color?"
      demo_code: "{ask} What is your favorite color?"
    - name: "{echo}"
      explanation: "repeat something using `{echo}`."
      example: "Example: {echo} so your favorite color is "
      demo_code: |-
        {ask} What is your favorite color?
        {echo} so your favorite color is
    - name: "{print} emojis"
      explanation: "print an emoji with `{print}`"
      example: "Example: {print} 🙋‍ 🌍 ❗"
      demo_code: "{print} 🙋 🌍 ❗"
    - name: "{forward}"
      explanation: "Draw a line with `{forward}`."
      example: "Example: {forward} 100"
      demo_code: "{forward} 100"
    - name: "{turn}"
      explanation: "turn the drawing turtle with `{turn}`"
      example: "Example: {turn}"
      demo_code: |-
        {forward} 25
        {turn} left
        {forward} 25
        {turn} right
2:
<<<<<<< HEAD
    intro_text: |
        In level 2 we learn something new. You can name a word with `{is}`. You can use name anywhere in your code and it will be replaced by Hedy, like this:

        ```name {is} Hedy
        {print} Hello name
        ```

        Note: `{ask}` has changed, you also save the answer with a name, like this:

        ```
        answer {is} {ask} What is your name?
        ```

        {print} still works as in level 1, and you no longer need `{echo}`.

        Another new command in this level is `{sleep}`, which pauses your program for a second. If you type a number behind the {sleep} command, the program pauses for that amount of seconds.
        ```
        {print} My favorite colour is...
        {sleep} 2
        {print} green!
        ```
    start_code: "{print} hello world!"
    commands:
    -   name: "{is}"
        explanation: "Give a word a name to use in the program using `{is}`. You can choose the name yourself."
        example: "Example: name {is} Hedy."
        demo_code: |-
            name {is} Hedy
            {print} welcome name
    -   name: "{ask}"
        explanation: "ask something with `{ask}`. Beware! You need to give the answer a name with `{is}`."
        example: "Example: color {is} {ask} What is your favorite color?"
        demo_code: |-
            color {is} {ask} What is your favorite color?
            {print} color is your favorite!
    -   name: "{sleep}"
        explanation: "Let Hedy pause for a (couple of) second(s)."
        example: "Example: {sleep} 2 "
        demo_code: |-
            {print} Let me think for one second...
            {sleep}
            {print} Hmm.. I need 3 more seconds...
            {sleep} 3
            {print} Eureka! Ive got it!
    -   explanation: "Give a number a name using `{is}`. You can choose the name yourself."
        example: "Example: angle {is} 90"
        demo_code: |-
            angle {is} 90
            {turn} angle
            {forward} 100
        name: is - turtle
=======
  intro_text: |
    In level 2 we learn something new. You can name a word with `{is}`. You can use name anywhere in your code and it will be replaced by Hedy, like this:

    ```name {is} Hedy
    {print} Hello name
    ```

    Note: `{ask}` has changed, you also save the answer with a name, like this:

    ```
    answer {is} {ask} What is your name?
    ```

    {print} still works as in level 1, and you no longer need `{echo}`.

    Another new command in this level is `{sleep}`, which pauses your program for a second. If you type a number behind the {sleep} command, the program pauses for that amount of seconds.
    ```
    {print} 'My favorite colour is...'
    {sleep} 2
    {print} 'green!'
    ```
  start_code: "{print} hello world!"
  commands:
    - name: "{is}"
      explanation: "Give a word a name to use in the program using `{is}`. You can choose the name yourself."
      example: "Example: name {is} Hedy."
      demo_code: |-
        name {is} Hedy
        {print} welcome name
    - name: "{ask}"
      explanation: "ask something with `{ask}`. Beware! You need to give the answer a name with `{is}`."
      example: "Example: color {is} {ask} What is your favorite color?"
      demo_code: |-
        color {is} {ask} What is your favorite color?
        {print} color is your favorite!
    - name: "{sleep}"
      explanation: "Let Hedy pause for a (couple of) second(s)."
      example: "Example: {sleep} 2 "
      demo_code: |-
        {print} Let me think for one second...
        {sleep}
        {print} Hmm.. I need 3 more seconds...
        {sleep} 3
        {print} Eureka! Ive got it!
    - explanation: "Give a number a name using `{is}`. You can choose the name yourself."
      example: "Example: angle {is} 90"
      demo_code: |-
        angle {is} 90
        {turn} angle
        {forward} 100
      name: is - turtle
>>>>>>> 5ba0b1e8
3:
  intro_text: |
    In level 3 you can also make a list. You can let the computer choose something random from the list. You do that with `{at} {random}`.
    ```
    animals {is} dog, cat, kangaroo
    {print} animals {at} {random}
    ```

    You can also add items to the list with `{add}` and remove items with `{remove}`.
    ```
    animals {is} dog, cat, kangaroo
    {add} penguin {to_list} animals
    {remove} cat {from} animals
    {print} animals {at} {random}
    ```

  start_code: "{print} hello world!"
  commands:
    - name: choose_random
      explanation: Choose a random word from a group with `{at}` and `{random}`
      example: "Example: animals {is} dog, cat, kangaroo."
      demo_code: |-
        animals {is} dog, cat, kangaroo
        {print} animals {at} {random}
    - name: "{add}"
      explanation: "add an item to a list"
      example: "Example: {add} dog {to_list} animals"
      demo_code: |-
        animals {is} cow, cat
        {add} dog {to_list} animals
    - name: "{remove}"
      explanation: "remove an item from a list"
      example: "Example: {remove} dog {from} animals"
      demo_code: |-
        animals {is} cat, dog, cow
        {remove} dog {from} animals
4:
  start_code: "{print} 'Hello world'"
  intro_text: |
    In level 4 `{ask}` and `{print}` have changed.

    You must put text that you want to print between quotation marks.

    This is useful, because now you can print all the words you want. Also the words you used to store something with `{is}`.

    Most programming languages also use quotation marks when printing, so we are also getting a step closer to real programming!

    ## Assignments are getting more and more difficult
    You will find the commands on the left again, and assignments in the following tabs. The assignments are now getting more and more difficult in the successive tabs.
    So it is best to start on the left with the story, and work to the right, in order to be challenged more and more.
  commands:
    - name: "{print}"
      explanation: "print exactly using quotation marks"
      example: "Example: {print} 'Hello welcome to Hedy.'"
      demo_code: "{print} 'Hello welcome to Hedy.'"
    - name: "{is}"
      explanation: "Give a name to some text and `{print}` without quotation marks"
      example: "Example: name {is} Hedy."
      demo_code: |-
        name {is} Hedy
        {print} 'my name is ' name
    - name: "{ask}"
      explanation: "ask something with `{ask}`."
      example: "Example: color {is} {ask} 'What is your favorite color?'"
      demo_code: |-
        color {is} {ask} 'What is your favorite color?'
        {print} color ' is your favorite!'
5:
  start_code: |-
    name {is} {ask} 'what is your name?'
    {if} name {is} Hedy {print} 'cool!' {else} {print} 'meh'
  intro_text: |
    `{ask}` {and} `{print}` still work like they did in level 4.

     In level 5 there is something new, the `{if}`! With the `{if}` you can choose between two different options.

     ## Example Hedy Code
     ```
     name {is} {ask} 'what is your name?'
     {if} name {is} Hedy {print} 'nice' {else} {print} 'boo!'
     ```

     This code prints nice if you enter Hedy as a name, and boo! if you enter something else.

     When we want to check if something is in a list, we can now use `in` between the thing and the list.

     ## Example Hedy Code
     ```
     pretty_colors {is} green, yellow
     color {is} {ask} 'What is your favorite color?'
     {if} color {in} pretty_colors {print} 'pretty!' {else} {print} 'meh'
     ```

     This code prints pretty! if you choose green or yellow, and meh otherwise.

     ## Tip
     Sometimes code with an `{if}` gets really long and does not fit on the line well. <br> You may also divide the code over two lines, starting the second line at the `{else}` like this:
     ```
     name {is} {ask} 'what is your name?'
     {if} name {is} Hedy {print} 'nice'
     {else} {print} 'boo!'
     ```

     ## Assignments are getting more {and} more difficult

     In level 5 too, the assignments in the tabs become more and more difficult. So, do them from left to right.
  commands:
    - name: "{print}"
      explanation: "print exactly using quotation marks"
      example: "Example: {print} 'Hello welcome to Hedy.'"
      demo_code: "{print} 'Hello welcome to Hedy.'"
    - name: "{ask}"
      explanation: "ask something with `{ask}`."
      example: "Example: color {is} {ask} 'What is your favorite color?'"
      demo_code: |-
        color {is} {ask} 'What is your favorite color?'
        {print} color ' {is} your favorite!'
    - name: "{if}"
      explanation: "Make a choice with `{if}`"
      example: "Example: {if} color {is} green {print} 'pretty!' {else} {print} 'meh'"
      demo_code: |-
        color {is} {ask} 'What is your favorite color?'
        {if} color {is} green {print} 'pretty!' {else} {print} 'meh'
    - name: "{if} with turtle"
      explanation: "Make a choice with `{if}`"
      example: "Example: {if} answer {is} far {forward} 100 {else} {forward} 5"
      demo_code: |-
        answer {is} {ask} 'How far should I walk?'
        {if} answer {is} far {forward} 100 {else} {forward} 5
    - name: "{in}"
      explanation: "Check elements with `{in}`"
      example: "Example: {if} color {in} pretty_colors {print} 'pretty!' {else} {print} 'meh'"
      demo_code: |-
        pretty_colors {is} green, yellow
        color {is} {ask} 'What {is} your favorite color?'
        {if} color {in} pretty_colors {print} 'pretty!' {else} {print} 'meh'
6:
  start_code: "{print} '5 times 5 is ' 5 * 5"
  intro_text: |
    `{ask}`, `{print}` and `{if}` still work as in level 5.
     But in level 6 you learn something new: you can now also calculate.

     The plus is easy, you write it like with math: `5 + 5` for example. The minus also works fine, it is `5 - 5`.

     The {times} is a bit different, because there is no {times} symbol on your keyboard. Just search, there really isn't!
     That is why we multiply with the asterisk above 8: `5 * 5`. Read that as "5 times 5" that helps you remember it best.

     ## Example Hedy code
     ```
     {print} '5 plus 5 is ' 5 + 5
     {print} '5 minus 5 is ' 5 - 5
     {print} '5 {times} 5 is ' 5 * 5
     ```

     We also make a change in storing! You may now use `=` instead of  `{is}` when we store a name or a number, like this:

     ```
     name = Hedy
     answer = 20 + 4
     ```

  commands:
    - name: "{print}"
      explanation: "print exactly using quotation marks"
      example: "Example: {print} '5 times 5 is ' 5 * 5"
      demo_code: "{print} '5 times 5 is ' 5 * 5"
    - name: "{ask}"
      explanation: "{ask} for a calculation and check whether it is correct."
      example: "Example: answer {is} {ask} 'What is 10 plus 10?'"
      demo_code: |-
        answer = {ask} 'What is 10 plus 10?'
        {if} answer {is} 20 {print} 'Yes!' {else} {print} 'Oops'
    - name: "`{ask}` {and} `{if}` turtle"
      explanation: "{ask} the user how many angles they want"
      example: "Example: angles {is} {ask} 'How many angles?'"
      demo_code: |-
        angles = {ask} 'How many angles?'
        angle = 360 / angles
        {forward} 50
7:
  start_code: "{repeat} 3 {times} {print} 'Hedy is fun!'"
  intro_text: |
    `{ask}`, `{print}` {and} `{if}` work exactly like they did in level 5 and 6.
    But level 7 adds the `{repeat}` command. {repeat} can be used to execute one line of code multiple times.
    ## Example Hedy code
    ```
    {repeat} 3 {times} {print} 'Hedy {is} fun!'
    ```
  commands:
    - name: "{print}"
      explanation: "print exactly using quotation marks"
      example: "Example: {print} 'Hello welcome to Hedy.'"
      demo_code: "{print} 'Hello welcome to Hedy.'"
    - name: "{ask}"
      explanation: "ask something with `{ask}`."
      example: "Example: color = {ask} 'What is your favorite color?'"
      demo_code: |-
        color = {ask} 'What is your favorite color?'
        {print} color ' is your favorite!'
    - name: "{if}"
      explanation: "Make a choice with `{if}`"
      example: "Example: {if} color {is} green {print} 'pretty!' {else} {print} 'meh'"
      demo_code: |-
        color = {ask} 'What is your favorite color?'
        {if} color {is} green {print} 'pretty!' {else} {print} 'meh'
    - name: "{repeat} - turtle"
      explanation: "repeat a line of code with `{repeat}`."
      example: "Example: {repeat} 3 {times} {forward} 10"
      demo_code: |-
        {repeat} 3 {times} {forward} 10
8:
  start_code: |-
    {repeat} 5 {times}
        {print} 'Hello folks'
        {print} 'This will be printed 5 times'
  intro_text: |
    `{ask}` {and} `{print}` still work as you know them. But `{if}` {and} `{repeat}` have changed!
    You can now execute groups of code together, but you will have to *indent* the code.
    That means putting four spaces at the beginning of the line. You will also have to indent when you just want to create a block of one line.

    ## Example Hedy code
    ```
    {repeat} 5 {times}
        {print} 'Hello everyone'
        {print} 'This is all repeated 5 times'
    ```
  commands:
    - name: "{print}"
      explanation: "print something. Remember to use a quotation mark for literal printing."
      example: "Example: {print} '5 times 5 is ' 5 * 5"
      demo_code: "{print} '5 times 5 is ' 5 * 5"
    - name: "{ask}"
      explanation: "ask for the answer to a sum and check if it is correct. We can now print 2 lines."
      example: "Example: answer {is} {ask} 'What is 5 plus 5?'"
      demo_code: |-
        answer = {ask} 'What is 5 plus 5?'
        {if} answer {is} 10
            {print} 'Well done!'
            {print} 'Indeed, the answer was ' answer
        else
            {print} 'Oops!'
            {print} 'The answer is 10'
    - name: "`{repeat}` with turtle"
      explanation: "{repeat} multiple lines"
      example: "Example: draw a square"
      demo_code: |-
        {repeat} 4 {times}
            {turn} 90
            {forward} 50
9:
  start_code: |-
    {repeat} 3 {times}
        food = {ask} 'What do you want?'
        {if} food {is} 'pizza'
            {print} 'nice!'
        else
            {print} 'pizza is better'
  intro_text: |
    In this level you can not only use multiple lines with `{if}` {and} `{repeat}`, but you can also put them together!
    In the example you see an `{if}` command within a `{repeat}` command. It is also allowed the other way around, and an `{if}` is also allowed in an `{if}` and a `{repeat}` in a `{repeat}`.
    Give it a try!

    ## Example Hedy code
    ```
    {repeat} 3 {times}
        food = {ask} 'What do you want?'
        {if} food {is} 'pizza'
            {print} 'nice!'
        else
            {print} 'pizza is better'
    ```

  commands:
    - name: "`{if}` with multiple lines"
      explanation: "The answer of a sum of questions with '{ask}' and see if it is correct. Now we print out two lines."
      example: "Example: answer = {ask} 'What is 20 plus 20?'"
      demo_code: |-
        answer = {ask} 'What is 20 plus 20?'
        {if} answer {is} 20
            {print} 'Well done!!'
            {print} 'The answer is indeed' answer
        else
            {print} 'Wrong'
            {print} 'The answer is 20'
    - name: "`{repeat}` and turtle"
      explanation: "{repeat} multiple lines"
      example: "Example: create a square"
      demo_code: |-
        {repeat} 4 {times}
            {turn} 90
            {forward} 50
10:
  start_code: |-
    animals {is} dog, cat, blobfish
    {for} animal {in} animals
      {print} 'I love ' animal
  intro_text: |
    In this level we learn a new code called `{for}`. With `{for}` you can make a list and use all elements.
    `{for}` creates a block, like `{repeat}` and `{if}` so all lines in the block need to start with spaces.

    ## Example Hedy code
    ```
    animals {is} dog, cat, blobfish
    {for} animal {in} animals
      {print} 'I love ' animal
    ```
  commands:
    - name: "{print}"
      explanation: "print something. Remember to use a quotation mark for literal printing."
      example: "Example: {print} '5 times 5 is ' 5 * 5"
      demo_code: "{print} '5 times 5 is ' 5 * 5"
    - name: "{for} with a list"
      explanation: "print all things in a list "
      example: "Example: {for} animal {in} animals"
      demo_code: |-
        animals {is} dog, cat, blobfish
        {for} animal {in} animals
          {print} 'I love ' animal
11:
  start_code: |-
    {for} counter {in} {range} 1 {to} 5
        {print} counter
  intro_text: "`{print}` works just the same but the we add a new form of the `{for}`. You can now write `{for} counter {in} {range} 1 {to} 5` and use `counter` in your program. Try it out to see what happens! Remember to use indentations after the `{for}` and `{if}` statements (That means starting a sentence with four spaces)"
  commands:
    - name: "{for} loop"
      explanation: "We can use `{for}` with a {range}"
      example: "for counter {in} {range} 1 {to} 5"
      demo_code: |-
        {for} counter {in} {range} 1 {to} 5
            {print} counter
    - name: "{ask}"
      explanation: "ask for the answer to a sum and check if it is correct. We can now print 2 lines."
      example: "Example: answer = {ask} 'What is 5 plus 5?'"
      demo_code: |-
        answer = {ask} 'What is 5 plus 5?'
        {if} answer {is} 10
            {print} 'Well done!'
            {print} 'Indeed, the answer was ' answer
        else
            {print} 'Oops!'
            {print} 'The answer is 10'
12:
  start_code: |-
    {print} 'decimal numbers now need to use a dot'
    {print} 2.5 + 2.5
  intro_text: |
    ## Decimal numbers
    So far, Hedy did not allow for decimal numbers like 1.5, but now we do allow that. Note that computers use the `.` for decimal numbers.
    ```
    {print} 'Two and a half plus two and a half is...'
    {print} 2.5 + 2.5
    ```
    ## All texts need to be in quotation marks
    For this level on you will also have to use quotation marks when storing a text with `=`:

    ```
    name = 'Hedy the Robot'
    {print} 'Hello ' name
    ```
    ## All items in lists need quotation marks too
    Lists are texts, so they need quotation marks too. Mind that each single item on the list has quotation marks.
    This allows you to save two words as 1 item on the list, for example 'Iron Man'.

    ```
    superheroes = 'Spiderman', 'Batman', 'Iron Man'
    {print} superheroes {at} {random}
    ```
    ## All text after `{if}` comparisons need quotation marks too
    ```
    name = {ask} 'What is your name?'
    {if} name = 'Hedy the Robot'
        {print} 'Hi there!'
    ```
    ## Numbers don't need quotation marks
    {for} numbers, you do not use quotation marks in the `=`:
    ```
    score = 25
    {print} 'You got ' score
    ```
  commands:
    - name: "float directly"
      explanation: "Decimal numbers"
      example: "{print} 2.5 + 2.5"
      demo_code: |
        {print} 'Calculate away!'
        {print} 'Two and a half plus two and a half is...'
        {print} 2.5 + 2.5
    - name: "assign text"
      explanation: "Text with quotation marks after ="
      example: "name = 'Hedy'"
      demo_code: |
        name = 'Hedy the Robot'
        {print} 'Hello ' name
    - name: "quotes after {if} comparison"
      explanation: "Text with quotation marks after {if}"
      example: "name = 'Hedy'"
      demo_code: |
        name = {ask} 'Who are you?'
        {if} name = 'Hedy'
            {print} 'Hi there!'
    - name: "quotes in list"
      explanation: "A list with quotation marks"
      example: "name = 'Hedy', 'Felienne'"
      demo_code: |
        superheroes = 'Iron Man', 'Batman', 'Superman'
        {print} superheroes {at} {random}

13:
  start_code: |-
    name = {ask} 'what is your name?'
    age = {ask} 'what is your age?'
    {if} name {is} 'Hedy' {and} age {is} 2
        {print} 'You are the real Hedy!'
  intro_text: "We are now going to learn `{and}` and `{or}`! If you want to check two statements, you don't have to use two if's but can use `{and}` and `{or}`. If you use `{and}`, both statements, left and right of the `{and}` need to be true. We can also use `{or}`. Then only one statement needs to be correct."
  commands:
    - name: "{and}"
      explanation: "Two parts both need to be correct"
      example: "if 3+2 {is} 5 {and} 2+2 {is} 4"
      demo_code: |-
        answer1 = {ask} 'What is 3+2?'
        answer2 = {ask} 'What is 2+2?'
        {if} answer1 {is} 5 {and} answer2 {is} 4
            {print} 'Both answers are correct!'
        else
            {print} 'At least one answer is wrong!'
    - name: "{or}"
      explanation: "At least 1 of the two parts need to be correct. If both are correct, it is also fine."
      example: "if 3+2 {is} 5 {or} 2+2 {is} 4"
      demo_code: |-
        answer1 = {ask} 'What is 3+2?'
        answer2 = {ask} 'What is 2+2?'
        {if} answer1 {is} 5 {or} answer2 {is} 4
            {print} 'At least one answer is correct!'
        else
            {print} 'Both answers are wrong!'
14:
  start_code: |-
    age = {ask} 'How old are you?'
    {if} age < 13
        {print} 'You are younger than me!'
    else
        {print} 'You are older than me!'
  intro_text: |
    We are going to learn more new items. You might know them already from mathematics, the `<` and `>`.
    The `<` checks if the first number is smaller than the second, for example `age < 12` checks if `age` {is} smaller than 12.
    If you want to check if the first number is smaller or equal to the second, you can use `<=`, for example `age <= 11`.
    The `>` checks if the first number is bigger than the second, for example `points > 10` checks if `points` is larger than 10.
    If you want to check if the first number is bigger or equal to the second, you can use `>=`, for example `points >= 11`.
    You use these comparisons in an `{if}`, like this:
    ```
    age = {ask} 'How old are you?'
    {if} age > 12
        {print} 'You are older than I am!'
    ```

    From this level on, if you want to compare exactly, you can use two equal signs. This is what most programming languages do:
    ```
    name = {ask} 'What is your name?'
    {if} name == 'Hedy'
        {print} 'You are coo!'
    ```

    You can also compare if something is *not* equal to something else using `!=` like this:
    ```
    name = {ask} 'What is your name?'
    {if} name != 'Hedy'
        {print} 'You are not Hedy'
    ```

  commands:
    - name: "Smaller"
      explanation: "We use the `<` to check if the first number is smaller than the second number."
      example: "For example: age < 12"
      demo_code: |-
        age = {ask} 'How old are you?'
        {if} age < 13
            {print} 'You are younger than me!'
    - name: "Bigger"
      explanation: "We use the `>` to check if the first number is bigger than the second number."
      example: "For example: age > 12"
      demo_code: |-
        age = {ask} 'How old are you?'
        {if} age > 13
            {print} 'You are older than me!'
    - name: "Equal"
      explanation: "We use the `==` to check if two things are the same."
      example: "For example: answer == 25"
      demo_code: |-
        answer = {ask} 'What is 5 * 5?'
        {if} answer == 25
            {print} 'That {is} correct!'
    - name: "Not equal"
      explanation: "We use the `!=` to check if two things are not the same. "
      example: "For example: answer != 25"
      demo_code: |-
        answer = {ask} 'What is 5 * 5?'
        {if} answer != 25
            {print} 'That is not correct!'

    - name: "Smaller {or} equal"
      explanation: "We use the `<=` to check if the first number is smaller than or equal to the second number."
      example: "For example: age <= 12"
      demo_code: |-
        age = {ask} 'How old are you?'
        {if} age <= 12
            {print} 'You are younger than me!'

    - name: "Bigger or equal"
      explanation: "We use the `>=` to check if the first number is bigger than or equal to the second number."
      example: "For example: age >= 14"
      demo_code: |-
        age = {ask} 'How old are you?'
        {if} age >= 14
            {print} 'You are older than me!'

15:
  start_code: |-
    answer = 0
    {while} answer != 25
        answer = {ask} 'What is 5 times 5?'
    {print} 'A correct answer has been given'
  intro_text: |
    We are going to learn a new loop, the `{while}` loop! We continue the loop as long as the statement is true.
    So don't forget to change the value in the loop.

    In the example code, we continue until a correct answer has been given.
    If the correct answer is never given, the loop never ends!
  commands:
    - name: "{while}"
      explanation: "We can use the `{while}` loop with not equal"
      example: "Example: {while} correct_answer != 25"
      demo_code: |-
        answer = 0
        {while} answer != 25
            answer = {ask} 'What is 5 times 5?'
        {print} 'A correct answer has been given'
    - name: "Smaller {while}"
      explanation: "We can also use the `{while}` loop with `<` and `>`. "
      example: "For example: {while} count < 3"
      demo_code: |-
        count = 1
        {while} count < 3
            {print} 'We do this ' 3 - count ' more times'
            count = count + 1
        {print} 'We are done'

16:
  start_code: |-
    fruit = ['apple', 'banana', 'cherry']
    {print} fruit
  intro_text: |
    We are going to make lists the Python way, with square brackets around the lists! We also keep the quotation marks around each item like we have learned in previous levels.
    You can use the square brackets as well to point out a place in the lists.

    ```
    friends = ['Ahmed', 'Ben', 'Cayden']
    lucky_numbers = [15, 18, 6]
    {for} i {in} {range} 1 {to} 3
        {print} 'the lucky number of ' friends[i]
        {print} 'is ' lucky_numbers[i]
    ```
  commands:
    - name: "square brackets"
      explanation: "Lists with square brackets"
      example: "For example: fruit = ['apple', 'banana', 'cherry']"
      demo_code: |-
        fruit = ['apple', 'banana', 'cherry']
        {print} fruit
    - name: "Get an item from a list"
      explanation: "To get an item from a list we use [number] so fruit[1] means, get the first fruit from the list!"
      example: "For example: firstfruit = fruit[1]"
      demo_code: |-
        fruit = ['banana', 'apple', 'cherry']
        firstfruit = fruit[1]
        {print} firstfruit
    - name: "Get a random item from a list"
      explanation: "To get a random item from a list we use [random] so fruit[random] means, get a random fruit from the list!"
      example: "For example: random_fruit {is} fruit[random]"
      demo_code: |-
        fruit = ['banana', 'apple', 'cherry']
        random_fruit = fruit[random]
        {print} random_fruit

18:
  start_code: |-
    naam = 'Hedy'
    {print}('My name is ', naam)
  intro_text: |-
    We arrived at real pythoncode! That means we need to use parentheses with {print} and {range} from now on.
    That looks like this:
    ```
    {print}('my name is Hedy!')
    ```
    If you want to print more thant one items, you need to separate them by commas.
    ```
    naam = 'Hedy'
    {print}('my name is ', naam)
    ```
  commands:
    - name: "{print}"
      explanation: "With `{print}` you need to use parentheses"
      example: "{print}"
      demo_code: |-
        {print}('hi!')
    - name: "{print} with var"
      explanation: "With `{print}` you need to use parentheses and commas if you {print} more items"
      example: "{print}"
      demo_code: |-
        naam = 'Hedy'
        {print}('my name is ', naam)

#16:
#    start_code: |-
#        # This {is} a program that {is} going {to_list} {ask} a couple of math questions
#        {for} i {in} {range}(1, 10):
#            # We are going {to_list} {ask} the multiplication table of 5
#            answer {is} {input}('What {is} ' i ' {times} 5?')
#            # We check {if} the answer {is} the same as our sum
#            correct_answer {is} i * 5
#            {if} answer {is} correct_answer:
#                {print}(answer ' {is} correct')
#            else:
#                {print}('That {is} wrong, it {is} supposed {to_list} be: ' i*5)
#    intro_text: |-
#        When you are making bigger programs, you will need {to_list} find a way {to_list} remember what every piece of code does. We use comments {for} this. A comment looks the following:
#         ` # This {is} a comment`. Everything after the # will be invisible {for} the code.
#    commands:
#    -   name: "Comment"
#        explanation: "We can place comments wherever we want."
#        example: "# This {is} a comment"
#        demo_code: |-
#            # This program {print}s Ηello!
#            # It has been made {in} Hedy
#            # It does nothing except {print} Hello!
#            {print}('Ηello!')
#20:
#    start_code: |-
#        fruit = ['apple', 'banana', 'cherry']
#        {for} i {in} {range}(1, 3):
#            {print}(fruit[i])
#    intro_text: "We can also see everything {in} a list with the {for} loop. Because there are three things {in} the list, we take the loop {from} 1 {to_list} 3. Now we {print} everything {in} the loop."
#    commands:
#    -   name: "{length} of list"
#        explanation: "With `{length}` we can see the size of a list. The list {in} the example {is} 3 because there are three things {in} the list"
#        example: "{length}(list)"
#        demo_code: |-
#            fruit = ['apple', 'banana', 'cherry']
#            {print}('{length} of list {is} ' {length}(fruit))
#            {for} i {in} {range}(1, {length}(fruit)):
#                {print}(fruit[i])
#21:
#    start_code: |-
#        {print}('What {is} 5+3?')
#        answer = 5+3
#        {print}('answer {is} now:')
#        {print}(answer)
#        {if} answer == 8:
#            {print}('That {is} correct!')
#        else:
#            {print}('Oh no, that {is} wrong!')
#    intro_text: "Now we are going {to_list} change  `{is}` in{to_list} `=` {and} `==`. We use `=` {if} we want {to_list} assign a value {to_list} a variable. {if} you want {to_list} assign 8 {to_list} the variable called answer, we do answer = 8. `==` we use when we want {to_list} see {if} two things are the same."
#    commands:
#    -   name: "Compare"
#        explanation: "If we want {to_list} compare, we use ==. 5+3 == 8 checks {if} 5+3 equals 8"
#        example: "For example: 5+3 == 8"
#        demo_code: |-
#            {if} 5+3 == 8:
#                {print}('5+3 {is} indeed 8')
#            else:
#                {print}('This will not be {print}ed because 5+3 {is} 8!')
#    -   name: "Assign Value"
#        explanation: "If we want {to_list} say that a variable called answer {is} 8, we do answer = 8."
#        example: "For example: answer = 8"
#        demo_code: |-
#            {print}('What {is} 5+3?')
#            answer = 5+3
#            {print}('answer {is} now:')
#            {print}(answer)
#    -   name: "Compare {and} assign value"
#        explanation: "If we are going {to_list} compare two values, we use `==`. {if} we are going {to_list} assign a variable, we use `=`. "
#        example: "For example: 5+3 == 8, answer = 8"
#        demo_code: |-
#            {print}('What {is} 5+3?')
#            answer = 5+3
#            {print}('answer {is} now:')
#            {print}(answer)
#            {if} answer == 8:
#                {print}('That {is} correct!')
#            else:
#                {print}('No, that {is} wrong!')
17:
  start_code: |-
    {for} i {in} {range} 1 {to} 10:
        {print} i
    {print} 'Ready or not, here I come!'
  intro_text: |
    Now we are going to change a little bit with indentation. Every time that we need an indentation, we need `:` at the line before the indentation.

    In this level you can also use a new command: `{elif}`. `{elif}` is short for {else} {if} and you need it when you you want to make 3 (or more!) options.
    Check it out!
    ```
    prices = ['1 million dollars', 'an apple pie', 'nothing']
    your_price = prices[random]
    {print} 'You win ' your_price
    {if} your_price == '1 million dollars' :
        {print} 'Yeah! You are rich!'
    {elif} your_price == 'an apple pie' :
        {print} 'Lovely, an apple pie!'
    {else}:
        {print} 'Better luck next time..'
    ```

  commands:
    - name: "{elif}"
      explanation: "`{elif}`."
      example: "{elif} a {is} 5:"
      demo_code: |-
        a = 2
        {if} a == 1:
            {print} 'a is 1'
        {elif} a == 2:
            {print} 'a is 2'
        {else}:
            {print} 'a is not 1 or 2'
    - name: "{print}"
      explanation: "When we use a `{for}`, we need to put a `:` behind the `{for}` statement!"
      example: "for i {in} {range} 1 {to} 10:"
      demo_code: |-
        {for} i {in} {range} 1 {to} 12:
            {print} i
        {print} 'Ready or not, here I come!'
    - name: "{if}"
      explanation: "We need to do the same with all of our `{if}` statements"
      example: "if colour {is} green:'"
      demo_code: |-
        colour = {ask} 'What is your favorite color?'
        {if} colour == green:
            {print} 'Your favorite colour is green'
        {else}:
            {print} 'Your favorite colour is not green'<|MERGE_RESOLUTION|>--- conflicted
+++ resolved
@@ -60,59 +60,6 @@
         {forward} 25
         {turn} right
 2:
-<<<<<<< HEAD
-    intro_text: |
-        In level 2 we learn something new. You can name a word with `{is}`. You can use name anywhere in your code and it will be replaced by Hedy, like this:
-
-        ```name {is} Hedy
-        {print} Hello name
-        ```
-
-        Note: `{ask}` has changed, you also save the answer with a name, like this:
-
-        ```
-        answer {is} {ask} What is your name?
-        ```
-
-        {print} still works as in level 1, and you no longer need `{echo}`.
-
-        Another new command in this level is `{sleep}`, which pauses your program for a second. If you type a number behind the {sleep} command, the program pauses for that amount of seconds.
-        ```
-        {print} My favorite colour is...
-        {sleep} 2
-        {print} green!
-        ```
-    start_code: "{print} hello world!"
-    commands:
-    -   name: "{is}"
-        explanation: "Give a word a name to use in the program using `{is}`. You can choose the name yourself."
-        example: "Example: name {is} Hedy."
-        demo_code: |-
-            name {is} Hedy
-            {print} welcome name
-    -   name: "{ask}"
-        explanation: "ask something with `{ask}`. Beware! You need to give the answer a name with `{is}`."
-        example: "Example: color {is} {ask} What is your favorite color?"
-        demo_code: |-
-            color {is} {ask} What is your favorite color?
-            {print} color is your favorite!
-    -   name: "{sleep}"
-        explanation: "Let Hedy pause for a (couple of) second(s)."
-        example: "Example: {sleep} 2 "
-        demo_code: |-
-            {print} Let me think for one second...
-            {sleep}
-            {print} Hmm.. I need 3 more seconds...
-            {sleep} 3
-            {print} Eureka! Ive got it!
-    -   explanation: "Give a number a name using `{is}`. You can choose the name yourself."
-        example: "Example: angle {is} 90"
-        demo_code: |-
-            angle {is} 90
-            {turn} angle
-            {forward} 100
-        name: is - turtle
-=======
   intro_text: |
     In level 2 we learn something new. You can name a word with `{is}`. You can use name anywhere in your code and it will be replaced by Hedy, like this:
 
@@ -164,7 +111,6 @@
         {turn} angle
         {forward} 100
       name: is - turtle
->>>>>>> 5ba0b1e8
 3:
   intro_text: |
     In level 3 you can also make a list. You can let the computer choose something random from the list. You do that with `{at} {random}`.
