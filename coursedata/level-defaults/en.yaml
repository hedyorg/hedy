--- conflicted
+++ resolved
@@ -138,26 +138,6 @@
         example: "Example: if color is green repeat 3 times print 'pretty!' else repeat 5 times print 'meh'"
         demo_code: "color is ask What is your favorite color?\nif color is green\n    repeat 3 times\n        print 'pretty!'\nelse\n    repeat 5 times\n        print 'meh'"
   8:
-<<<<<<< HEAD
-    start_code: "for counter is 1 to 5\n    print counter"
-    intro_text: "Level 8 test"
-    commands:
-      -
-        name: "print"
-        explanation: "Print something. Remember to use a quotation mark for literal printing."
-        example: "Example: print '5 times 5 is ' 5 * 5"
-        demo_code: "print '5 times 5 is ' 5 * 5"
-      -
-        name: "`if` with multiple lines"
-        explanation: "Ask for the answer to a sum and check if it is correct. We can now print 2 lines."
-        example: "Example: answer is ask What is 5 plus 5?"
-        demo_code: "answer is ask What is 5 plus 5?\nif answer is 10\n    print 'Well done!'\n    print 'Indeed, the answer was ' answer\nelse\n    print 'Oops!'\n    print 'The answer is 10'"
-      -
-        name: "for loop"
-        explanation: "for loop explanation"
-        example: "Example: for counter is 1 to 5"
-        demo_code: "for counter is 1 to 5\n    print counter"
-=======
     start_code: "for i in range 1 to 10\n    print i\nprint 'Ready or not, here I come!'"
     intro_text:
       "`print` works just the same but the `repeat` is now replaced by `for`!
@@ -246,5 +226,4 @@
       - name: "Compare and assign value"
         explanation: "If we are going to compare two values, we use ==. If we are going to assign a variable, we use =. "
         example: "For example: 5+3 == 8, answer = 8"
-        demo_code: "print('What is 5+3?')\nanswer = 5+3\nprint('answer is now:')\nprint(answer)\nif answer == 8:\n  print('That is correct!')\nelse:\n  print('No, that is wrong!')"
->>>>>>> 664fe4ba
+        demo_code: "print('What is 5+3?')\nanswer = 5+3\nprint('answer is now:')\nprint(answer)\nif answer == 8:\n  print('That is correct!')\nelse:\n  print('No, that is wrong!')"