1:
    intro_text: |
        Welcome to Hedy! In Level 1 you can use the commands `print`, `ask` and `echo`.

        In the left bar you can see all commands of level 1.

        Press the blue button and the code will be typed for you!

        Try the code yourself with the green 'Run the code' button under the left programming field.

        Don't know what to create? In the next tabs you find some ideas for what to build.
    start_code: "print hello world!"
    commands:
    -   explanation: "Print something with `print`."
        example: "Example: print Hello welcome to Hedy!"
        demo_code: "print Hello welcome to Hedy!"
    -   explanation: "Ask something with `ask`."
        example: "Example: ask What is your favorite color?'"
        demo_code: "ask What is your favorite color?"
    -   explanation: "Repeat something using `echo`."
        example: "Example: echo so your favorite color is..."
        demo_code: |-
            ask What is your favorite color?
            echo so your favorite color is...
2:
    intro_text: |
        In level 2 we learn something new. You can name a word with `is`.

        If you use the code `name is Hedy`, you can use name anywhere in your code and it will be replaced by Hedy.

        Note: `ask` has changed, you also save the answer with a name, like this:

        ```
        answer is ask What is your name?
        ```

        Print still works as in Level 1, and you no longer need `echo`.

        In level 2 you can also make a list. You can have the computer choose something random from the list. You do that with `at random`.

        You find all the codes of level 2 in the left bar. There are also tabs with assignments.
    start_code: "print hello world!"
    commands:
    -   explanation: "Give a word a name to use in the program using `is`"
        example: "Example: name is Hedy."
        demo_code: |-
            name is Hedy
            print welcome name
    -   explanation: "Ask something with `ask`. Beware! You need to give the answer a name with `is`."
        example: "Example: color is ask What is your favorite color?"
        demo_code: |-
            color is ask What is your favorite color?
            print color is your favorite!
    -   explanation: "Choose a random word from a group with `at` and `random`"
        example: "Example: animals is dog, cat, kangaroo."
        demo_code: |-
            animals is dog, cat, kangaroo
            print animals at random
3:
    start_code: "print 'Hello world'"
    intro_text: |
<<<<<<< HEAD
         In level 3` print` and `ask` are different now.
=======
        `ask` works the same in level 3 as it did in level 2, but `print` is different now.
>>>>>>> ef7c0fb6

         You must put text that you want to print between quotation marks.

         This is useful, because now you can print all the words you want. Also the words you used to store something with `is`.

         Most programming languages also use quotation marks when printing, so we are also getting a step closer to real programming!

         ## Assignments are getting more and more difficult
         You will find the commands on the left again, and assignments in the following tabs. The assignments are now getting more and more difficult in the successive tabs.
         So it is best to start on the left with the story, and work to the right, in order to be challenged more and more.
    commands:
    -   explanation: "Print exactly using quotation marks"
        example: "Example: print 'Hello welcome to Hedy.'"
        demo_code: "print 'Hello welcome to Hedy.'"
    -   explanation: "Give a name to some text and `print` without quotation marks"
        example: "Example: name is Hedy."
        demo_code: |-
            name is Hedy
            print 'my name is ' name
    -   explanation: "Ask something with `ask`."
        example: "Example: color is ask 'What is your favorite color?'"
        demo_code: |-
            color is ask 'What is your favorite color?'
            print color ' is your favorite!'
4:
    start_code: |-
        name is ask 'what is your name?'
        if name is Hedy print 'cool!' else print 'meh'
    intro_text: |
        `ask` and` print` still like they did in level 3.

         In level 4 there is something new, the `if`! With the `if` you can choose between two different options.

         ## Example Hedy Code
         ```
         name is ask 'what's your name?'
         if name is Hedy print 'nice' else print 'boo!'
         ```

         This code prints nice if you enter Hedy as a name, and boo! if you enter something else.

         ## Assignments are getting more and more difficult

         Also in level 4 the assignments in the tabs become more and more difficult. So, do them from left to right.
    commands:
    -   explanation: "Print exactly using quotation marks"
        example: "Example: print 'Hello welcome to Hedy.'"
        demo_code: "print 'Hello welcome to Hedy.'"
    -   explanation: "Ask something with `ask`."
        example: "Example: color is ask 'What is your favorite color?'"
        demo_code: |-
            color is ask 'What is your favorite color?'
            print color ' is your favorite!'
    -   explanation: "Make a choice with `if`"
        example: "Example: if color is green print 'pretty!' else print 'meh'"
        demo_code: |-
            color is ask 'What is your favorite color?'
            if color is green print 'pretty!' else print 'meh'
5:
    start_code: "repeat 3 times print 'Hedy is fun!'"
    intro_text: |
        `ask`, `print` and `if` work exactly like they did in Level 4.
        But Level 5 adds the `repeat` command. Repeat can be used to execute a line of code multiple times.
        ## Example Hedy code
        ```
        repeat 3 times print 'Hedy is fun!'
        ```
    commands:
    -   explanation: "Print exactly using quotation marks"
        example: "Example: print 'Hello welcome to Hedy.'"
        demo_code: "print 'Hello welcome to Hedy.'"
    -   explanation: "Ask something with `ask`."
        example: "Example: color is ask 'What is your favorite color?'"
        demo_code: |-
            color is ask 'What is your favorite color?'
            print color ' is your favorite!'
    -   explanation: "Make a choice with `if`"
        example: "Example: if color is green print 'pretty!' else print 'meh'"
        demo_code: |-
            color is ask 'What is your favorite color?'
            if color is green print 'pretty!' else print 'meh'
    -   explanation: "`repeat` and `if` combined"
        example: "Example: if color is green repeat 3 times print 'pretty!' else repeat 5 times print 'meh'"
        demo_code: |-
            color is ask 'What is your favorite color?'
            if color is green repeat 3 times print 'pretty!' else repeat 5 times print 'meh'
6:
    start_code: "print '5 times 5 is ' 5 * 5"
    intro_text: |
        `ask`,` print`, `if` and` repeat` still work as in level 4 and 5.
         But in Level 6 there is something new, you can now also calculate.

         In level 6 new codes are added, you can now start calculating in your code.

         The plus is easy, you write it like with math: `5 + 5` for example. The minus also works fine, it is `5 - 5`.

         The times is a bit different, because there are is no times symbol on your keyboard. Just search, there really isn't!
         That is why we multiply with the asterisk above 8: `5 * 5`. Read that as 5 times 5 then you will remember it the easiest.
         ## Example Hedy code
         ```
         print '5 plus 5 is ' 5 + 5
         print '5 minus 5 is ' 5 - 5
         print '5 times 5 is ' 5 * 5
         ```
    commands:
    -   explanation: "Print exactly using quotation marks"
        example: "Example: print '5 times 5 is ' 5 * 5"
        demo_code: "print '5 times 5 is ' 5 * 5"
    -   explanation: "Ask for a calculation and check that it is correct."
        example: "Example: answer is ask 'What is 10 plus 10?'"
        demo_code: |-
            answer is ask 'What is 10 plus 10?'
            if answer is 20 print 'Yes!' else print 'Oops'
    -   explanation: "`repeat` and `if` combined"
        example: "Example: if product is 50 repeat 3 times print 'correct!' else repeat 5 times print 'incorrect!'"
        demo_code: |-
            product is ask 'What is 10 times 5?'
            if product is 50 repeat 3 times print 'correct!' else repeat 5 times print 'incorrect!'
7:
    start_code: |-
        repeat 5 times
            print 'Hello folks'
            print 'This will be printed 5 times'
    intro_text: |
        `ask` and `print` still work as you know them. But `if` and `repeat` have changed!
        You can now execute groups of code together, but you will have to indent the code.
        That means putting four spaces at the beginning of the line. This also holds when you just want to create a block of one line.

        ## Example Hedy code
        ```
        repeat 5 times
            print 'Hello everyone'
            print 'This is all repeated 5 times'
        ```
        If you combine a repeat and an if, you will need to indent each block. Have a look at the example code for more details!"

         ## Example Hedy code
         ```
         color is ask 'What is your favorite color?'
         if color is green
             repeat 3 times
                 print 'beautiful!'
         else
             repeat 5 times
                 print 'not so beautiful'
         ```

    commands:
    -   explanation: "Print something. Remember to use a quotation mark for literal printing."
        example: "Example: print '5 times 5 is ' 5 * 5"
        demo_code: "print '5 times 5 is ' 5 * 5"
    -   explanation: "Ask for the answer to a sum and check if it is correct. We can now print 2 lines."
        example: "Example: answer is ask 'What is 5 plus 5?'"
        demo_code: |-
            answer is ask 'What is 5 plus 5?'
            if answer is 10
                print 'Well done!'
                print 'Indeed, the answer was ' answer
            else
                print 'Oops!'
                print 'The answer is 10'
    -   explanation: "`if` and `repeat` combined"
        example: "Example: if color is green repeat 3 times print 'pretty!' else repeat 5 times print 'meh'"
        demo_code: |-
            color is ask 'What is your favorite color?'
            if color is green
                repeat 3 times
                    print 'pretty!'
            else
                repeat 5 times
                    print 'meh'
7-1:
    start_code: "for counter is 1 to 5\n    print counter"
    intro_text:
        "`print` works just the same but the `repeat` is now replaced by `for`!
        You can now write `for counter is 1 to 5` and use `counter` in your program.
        Try it out to see what happens!
        Remember to use indentations after the `for` and `if` statements (That means starting a sentence with four spaces)"
    commands:
    -   name: "for loop"
        explanation: "We replace `repeat` with `for` and add a range"
        example: "for counter is 1 to 5"
        demo_code: "for counter is 1 to 5\n    print counter"
    -   explanation: "Ask for the answer to a sum and check if it is correct. We can now print 2 lines."
        example: "Example: answer is ask 'What is 5 plus 5?'"
        demo_code: |-
            answer is ask 'What is 5 plus 5?'
            if answer is 10
                print 'Well done!'
                print 'Indeed, the answer was ' answer
            else
                print 'Oops!'
                print 'The answer is 10'
8:
    start_code: "for counter in range 1 to 5\n    print counter"
    intro_text:
        "`print` works just the same but the `repeat` is now replaced by `for`!
        You can now write `for counter in range 1 to 5` and use `counter` in your program. Try it out to see what happens!
        Remember to use indentations after the `for` and `if` statements (That means starting a sentence with four spaces)"
    commands:
    -   name: "for loop"
        explanation: "We replace `repeat` with `for` and add a range"
        example: "for counter in range 1 to 5"
        demo_code: "for counter in range 1 to 5\n    print counter"
    -   explanation: "Ask for the answer to a sum and check if it is correct. We can now print 2 lines."
        example: "Example: answer is ask 'What is 5 plus 5?'"
        demo_code: |-
            answer is ask 'What is 5 plus 5?'
            if answer is 10
                print 'Well done!'
                print 'Indeed, the answer was ' answer
            else
                print 'Oops!'
                print 'The answer is 10'
9:
    start_code: |-
        for i in range 1 to 10:
            print i
        print 'Ready or not, here I come!'
    intro_text: "Now we are going to change a little bit with indentation. Every time that we need an indentation, we need `:` at the line before the indentation."
    commands:
    -   explanation: "When we use a `for`, we need to put a `:` behind the `for` statement!"
        example: "for i in range 1 to 10:"
        demo_code: |-
            for i in range 1 to 11:
                print i
            print 'Ready or not, here I come!'
    -   explanation: "We need to do the same with all of our `if` statements"
        example: "if colour is green:'"
        demo_code: |-
            colour is green
            if colour is green:
                print 'The colour is green'
            else:
                print 'The colour is not green'
    -   explanation: "We will show you a new command that you are allowed to use: `elif`. `elif` means \"else if\". We start with checking if the `if` is correct, if that one is not true, we check the `elif` and if that one is also not true, we go to the `else`."
        example: "elif a is 5:"
        demo_code: |-
            a is 2
            if a is 1:
                print 'a is 1'
            elif a is 2:
                print 'a is 2'
            else:
                print 'a is not 1 or 2'
10:
    start_code: |-
        for i in range 1 to 3:
            for j in range 1 to 5:
                print 'we are in round: ' i ' and we count: ' j
    intro_text: "From now on, we can repeat a loop more often. In the example we count to 5 and do that 3 times. So we do 3 rounds and count to 5 every time."
    commands:
    -   explanation: "This is an example with the `for` statement"
        demo_code: |-
            for i in range 1 to 3:
                for j in range 1 to 5:
                    print 'we are in round: ' i ' and we count: ' j
    -   explanation: "We can do the same with `if` statements"
        demo_code: |-
            colour is blue
            colourtwo is yellow
            if colour is blue:
                if colourtwo is yellow:
                    print 'Together we make green!'
11:
    start_code: |-
        age is input('What is your age?')
        print('So you have been these ages:')
        for i in range(0, age):
            print(i)
    intro_text: "We are going to use round brackets and we are going to change ask! We change ask into input! With print, input and for we will use round brackets now."
    commands:
    -   explanation: "We are going to use brackets with print now!"
        example: "For example: print('Hello World')"
        demo_code: "print('Hello World')"
    -   explanation: "We remove ask and call it input now. Also we are going to use brackets."
        example: "For example: name is input('What is your name?')"
        demo_code: |-
            name is input('What is your name?')
            print('So your name is ' name)
    -   explanation: "We are now putting brackets around the numbers in the for loop. for i in range (0, 10):"
        example: "For example: for i in range(0, 10):"
        demo_code: |-
            for i in range(0, 10):
                print(i)
            print('Ready or not, here I come')
12:
    start_code: |-
        fruit is ['apple', 'banana', 'cherry']
        print(fruit)
    intro_text: "We are going to put square brackets around lists! Also we now need to put single quotation marks (') around items in lists. "
    commands:
    -   explanation: "We are going to put square brackets around lists! We also need to put ' around items in lists."
        example: "For example: fruit is ['apple', 'banana', 'cherry']"
        demo_code: |-
            fruit is ['apple', 'banana', 'cherry']
            print(fruit)
    -   name: "Get an item from a list"
        explanation: "To get an item from a list we use [number] so fruit[1] means, get the first fruit from the list!"
        example: "For example: firstfruit is fruit[1]"
        demo_code: |-
            fruit is ['banana', 'apple', 'cherry']
            firstfruit is fruit[1]
            print(firstfruit)
    -   name: "Get a random item from a list"
        explanation: "To get a random item from a list we use [random] so fruit[random] means, get a random fruit from the list!"
        example: "For example: randomfruit is fruit[random]"
        demo_code: |-
            fruit is ['banana', 'apple', 'cherry']
            randomfruit is fruit[random]
            print(randomfruit)
13:
    start_code: |-
        you_are_still_here is False
        are_you_still_here is input('Are you still here? yes or no?')
        if are_you_still_here is yes:
            you_are_still_here is True
        if you_are_still_here is True:
            print('Hello!')
        if you_are_still_here is False:
            print('Bye!')
    intro_text: "We are now talking about making a variable `True` or `False`, you can put a variable on `True` and on `False`. You can use this to keep track of a certain answer."
    commands:
    -   name: "Example"
        explanation: "In this example, we use `True` and `False` to keep track of the answer of a question. You can answer 5 times. If the answer is correct, good_answer will be `True`."
        example: "good_answer is `False`"
        demo_code: |-
          for i in range(1, 5):
              good_answer is False
              answer is input('What is 5*5')
              if answer is 25:
                  good_answer is True
              else:
                  good_answer is False
              if good_answer is True:
                  print('That is correct!')
              if good_answer is False:
                  print('That is wrong! ' 5-i ' attempts left')
14:
    start_code: |-
        you_are_still_here is False
        are_you_still_here is input('Are you still here? yes or no?')
        if are_you_still_here is yes:
            you_are_still_here is True
        answer is input('What is 5*5?')
        if you_are_still_here is True and answer is 25:
            print('You said yes and gave a good answer')
    intro_text: "We are now going to learn `and` and `or`! If you want to check two statements, you don't have to use two if's but can use `and` and `or`. If you use `and`, both statements, left and right of the `and` need to be true. We can also use `or`. Then only one statement needs to be correct."
    commands:
    -   name: "And"
        explanation: "Both statements (left and right of the `and`) need to be correct."
        example: "if 3+2 is 5 and 2+2 is 4"
        demo_code: |-
          answer1 is input('What is 3+2?')
          answer2 is input('What is 2+2?')
          if answer1 is 5 and answer2 is 4:
              print('Both answers are correct!')
          else:
              print('At least one answer is wrong!')
    -   name: "Or"
        explanation: "`Or` At least 1 of the two statements left and right of the `or`, needs to be correct, if both are correct, it is also fine."
        example: "if 3+2 is 5 or 2+2 is 4"
        demo_code: |-
          answer1 is input('What is 3+2?')
          answer2 is input('What is 2+2?')
          if answer1 is 5 or answer2 is 4:
              print('At least one answer is correct!')
          else:
              print('Both answers are wrong!')
15:
    start_code: |-
        # This is a program that is going to ask 'a couple of math questions
        for i in range(1, 10):
            # We are going to ask 'the multiplication table of 5
            answer is input('What is ' i ' times 5?')
            # We check if the answer is the same as our sum
            correct_answer is i * 5
            if answer is correct_answer:
                print(answer ' is correct')
            else:
                print('That is wrong, it is supposed to be: ' i*5)
    intro_text: "When you are making bigger programs, you will need to find a way to remember what every piece of code does. We use comments for this. A comment looks the following:\n ` # This is a comment`. Everything after the # will be invisible for the code."
    commands:
    -   name: "Comment"
        explanation: "We can place comments wherever we want."
        example: "# This is a comment"
        demo_code: |-
            # This program prints Ηello!
            # It has been made in Hedy
            # It does nothing except print Hello!
            print('Ηello!')
16:
    start_code: |-
        age is input('How old are you?')
        if age < 12:
            print('You are younger than me!')
        elif age > 12:
            print('You are older than me!')
    intro_text: "We are going to learn more new items! You might know them already from mathematics, the `<` and `>`. The `<` checks if the first number is smaller than the second, like `4 < 5`. The `>` checks if the first number is bigger than the second, like `6 > 5`."
    commands:
    -   name: "Smaller"
        explanation: "We use the `<` to check if the first number is smaller than the second number. For example if we want to see if a variable is smaller than 15, we use `variable < 15`"
        example: "For example: age < 12"
        demo_code: |-
            age is input('How old are you?')
            if age < 12:
                print('You are younger than me!')
    -   name: "Bigger"
        explanation: "We use the `>` to check if the first number is bigger than the second number. For example if we want to see if a variable is bigger than 15, we use `variable > 15`."
        example: "For example: age > 12"
        demo_code: |-
            age is input('How old are you?')
            if age > 12:
                print('You are older than me!')
17:
    start_code: |-
        correct_answer is False
        # we continue until the correct answer has been given!
        while correct_answer is False:
            answer is input('What is 5 times 5?')
            if answer is 25:
                correct_answer is True
                print('A good answer has been given')
    intro_text: "We are going to learn a new loop, the `while` loop! We continue the loop as long as the statement is true/valid! So at the example code, we continue until a correct answer has been given. If the correct answer is never given, the loop never ends!"
    commands:
    -   name: "Boolean while"
        explanation: "We can use the `while` loop with `True` and `False`"
        example: "Example: while correct_answer is False"
        demo_code: |-
            correct_answer is False
            # we continue until the correct answer has been given!
            while correct_answer is False:
                answer is input('What is 5 times 5?')
                if answer is 25:
                    correct_answer is True
                    print('A good answer has been given')
    -   name: "Smaller while"
        explanation: "We can also use the `while` loop with `<` and `>`. Be careful, you need to change the number so the loop ends. We do that with count is count + 1 now."
        example: "For example: while count < 3"
        demo_code: |-
            count is 1
            # we continue until count is 3!
            while count < 3:
                print('We do this ' 3 - count ' more times')
                count is count + 1
            print('We are done')
18:
    start_code: |-
        list is ['first', 'second', 'third']
        secondvalue is list[2]
        print(secondvalue)
    intro_text: "When we have a list, we can take a specific value from the list. If we want the second item from the list, we type `list[2]`."
    commands:
    -   name: "Count"
        explanation: "We can also sum up all values from a list"
        example: "list[1]"
        demo_code: |-
            list is ['1', '2', '3']
            sum is list[1] + list[2]
            sum is sum + list[3]
            # we expect a 6 here
            print(sum)
19:
    start_code: |-
        fruit is ['apple', 'banana', 'cherry']
        for i in range(1, 3):
            print(fruit[i])
    intro_text: "We can also see everyting in a list with the for loop. Because there are three things in the list, we take the loop from 1 to 3. Now we print everything in the loop."
    commands:
    -   name: "Length of list"
        explanation: "With `length` we can see the size of a list. The list in the example is 3 because there are three things in the list"
        example: "length(list)"
        demo_code: |-
            fruit is ['apple', 'banana', 'cherry']
            print('length of list is ' length(fruit))
            for i in range(1, length(fruit)):
                print(fruit[i])
20:
    start_code: |-
        print('What is 5+3?')
        answer = 5+3
        print('answer is now:')
        print(answer)
        if answer == 8:
            print('That is correct!')
        else:
            print('Oh no, that is wrong!')
    intro_text: "Now we are going to change is into `=` and `==`. We use `=` if we want to assign a value to a variable. If you want to assign 8 to the variable called anser, we do answer = 8. `==` we use when we want to see if two things are the same."
    commands:
    -   name: "Compare"
        explanation: "If we want to compare, we use ==. 5+3 == 8 checks if 5+3 equals 8"
        example: "For example: 5+3 == 8"
        demo_code: |-
            if 5+3 == 8:
                print('5+3 is indeed 8')
            else:
                print('This will not be printed because 5+3 is 8!')
    -   name: "Assign Value"
        explanation: "If we want to say that a variable called answer is 8, we do answer = 8."
        example: "For example: answer = 8"
        demo_code: |-
            print('What is 5+3?')
            answer = 5+3
            print('answer is now:')
            print(answer)
    -   name: "Compare and assign value"
        explanation: "If we are going to compare two values, we use `==`. If we are going to assign a variable, we use `=`. "
        example: "For example: 5+3 == 8, answer = 8"
        demo_code: |-
            print('What is 5+3?')
            answer = 5+3
            print('answer is now:')
            print(answer)
            if answer == 8:
                print('That is correct!')
            else:
                print('No, that is wrong!')
21:
    start_code: |-
        country = input('Where do you live?')
        if land != Netherlands:
            print('Cool!')
        else:
            print('I am also from the Netherlands!')
    intro_text: "We are going to learn a new item, the `!=` . The ! means not and the = means equal so != means not equal. For example 5 != 4."
    commands:
    -   name: "Not equal"
        explanation: "If we are checking if two things are not equal, we use `!=`"
        example: "For example: 5+3 != 9"
        demo_code: |-
            number = input('You are not allowed to say 5, what is a cool number?')
            if getal != 5:
                print('Good job!')
            else:
                print('You were not allowed to say 5!')
22:
    start_code: |-
        age = input('I am 12 years old, how old are you?')
        if age <= 11:
            print('You are younger than I am!')
        elif age >= 13:
            print('You are older than I am!')
    intro_text: "We are going to combine < and = now. If we want to see if something is smaller or equal than the second number, we use `<=`. We can also check if something is bigger or equal than the second number with `>=`."
    commands:
    -   name: "Smaller equal"
        explanation: "`<=` checks if the number on the left of the `<=` is smaller or equal than the one on the right. So 5 < 5 is not true because 5 is not smaller than 5 but 5 <= 5 is true because 5 is smaller or equal to 5. 6 <= 5 is not true."
        example: "For example: age <= 12"
        demo_code: |-
            age = input('I am 13 years old, how old are you?')
            if age <= 12:
                print('You are younger than I am!')
    -   name: "Larger equal"
        explanation: "`>=` checks if the number on the left of the `>=` is bigger or equal than the one on the right. So 5 > 5 is not true because 5 is not bigger than 5 but 5 >= 5 is true because 5 is smaller or equal to 5. 4 >= 5 is not true."
        example: "For example: age >= 12"
        demo_code: |-
            age = input('I am 11 years old, how old are you?')
            if age >= 12:
                print('You are older than I am!')<|MERGE_RESOLUTION|>--- conflicted
+++ resolved
@@ -15,7 +15,7 @@
         example: "Example: print Hello welcome to Hedy!"
         demo_code: "print Hello welcome to Hedy!"
     -   explanation: "Ask something with `ask`."
-        example: "Example: ask What is your favorite color?'"
+        example: "Example: ask What is your favorite color?"
         demo_code: "ask What is your favorite color?"
     -   explanation: "Repeat something using `echo`."
         example: "Example: echo so your favorite color is..."
@@ -59,11 +59,7 @@
 3:
     start_code: "print 'Hello world'"
     intro_text: |
-<<<<<<< HEAD
-         In level 3` print` and `ask` are different now.
-=======
         `ask` works the same in level 3 as it did in level 2, but `print` is different now.
->>>>>>> ef7c0fb6
 
          You must put text that you want to print between quotation marks.
 
@@ -84,13 +80,13 @@
             name is Hedy
             print 'my name is ' name
     -   explanation: "Ask something with `ask`."
-        example: "Example: color is ask 'What is your favorite color?'"
-        demo_code: |-
-            color is ask 'What is your favorite color?'
+        example: "Example: color is ask What is your favorite color?"
+        demo_code: |-
+            color is ask What is your favorite color?
             print color ' is your favorite!'
 4:
     start_code: |-
-        name is ask 'what is your name?'
+        name is ask what is your name?
         if name is Hedy print 'cool!' else print 'meh'
     intro_text: |
         `ask` and` print` still like they did in level 3.
@@ -99,7 +95,7 @@
 
          ## Example Hedy Code
          ```
-         name is ask 'what's your name?'
+         name is ask what's your name?
          if name is Hedy print 'nice' else print 'boo!'
          ```
 
@@ -113,14 +109,14 @@
         example: "Example: print 'Hello welcome to Hedy.'"
         demo_code: "print 'Hello welcome to Hedy.'"
     -   explanation: "Ask something with `ask`."
-        example: "Example: color is ask 'What is your favorite color?'"
-        demo_code: |-
-            color is ask 'What is your favorite color?'
+        example: "Example: color is ask What is your favorite color?"
+        demo_code: |-
+            color is ask What is your favorite color?
             print color ' is your favorite!'
     -   explanation: "Make a choice with `if`"
         example: "Example: if color is green print 'pretty!' else print 'meh'"
         demo_code: |-
-            color is ask 'What is your favorite color?'
+            color is ask What is your favorite color?
             if color is green print 'pretty!' else print 'meh'
 5:
     start_code: "repeat 3 times print 'Hedy is fun!'"
@@ -136,19 +132,19 @@
         example: "Example: print 'Hello welcome to Hedy.'"
         demo_code: "print 'Hello welcome to Hedy.'"
     -   explanation: "Ask something with `ask`."
-        example: "Example: color is ask 'What is your favorite color?'"
-        demo_code: |-
-            color is ask 'What is your favorite color?'
+        example: "Example: color is ask What is your favorite color?"
+        demo_code: |-
+            color is ask What is your favorite color?
             print color ' is your favorite!'
     -   explanation: "Make a choice with `if`"
         example: "Example: if color is green print 'pretty!' else print 'meh'"
         demo_code: |-
-            color is ask 'What is your favorite color?'
+            color is ask What is your favorite color?
             if color is green print 'pretty!' else print 'meh'
     -   explanation: "`repeat` and `if` combined"
         example: "Example: if color is green repeat 3 times print 'pretty!' else repeat 5 times print 'meh'"
         demo_code: |-
-            color is ask 'What is your favorite color?'
+            color is ask What is your favorite color?
             if color is green repeat 3 times print 'pretty!' else repeat 5 times print 'meh'
 6:
     start_code: "print '5 times 5 is ' 5 * 5"
@@ -173,14 +169,14 @@
         example: "Example: print '5 times 5 is ' 5 * 5"
         demo_code: "print '5 times 5 is ' 5 * 5"
     -   explanation: "Ask for a calculation and check that it is correct."
-        example: "Example: answer is ask 'What is 10 plus 10?'"
-        demo_code: |-
-            answer is ask 'What is 10 plus 10?'
+        example: "Example: answer is ask What is 10 plus 10?"
+        demo_code: |-
+            answer is ask What is 10 plus 10?
             if answer is 20 print 'Yes!' else print 'Oops'
     -   explanation: "`repeat` and `if` combined"
         example: "Example: if product is 50 repeat 3 times print 'correct!' else repeat 5 times print 'incorrect!'"
         demo_code: |-
-            product is ask 'What is 10 times 5?'
+            product is ask What is 10 times 5?
             if product is 50 repeat 3 times print 'correct!' else repeat 5 times print 'incorrect!'
 7:
     start_code: |-
@@ -202,7 +198,7 @@
 
          ## Example Hedy code
          ```
-         color is ask 'What is your favorite color?'
+         color is ask What is your favorite color?
          if color is green
              repeat 3 times
                  print 'beautiful!'
@@ -216,9 +212,9 @@
         example: "Example: print '5 times 5 is ' 5 * 5"
         demo_code: "print '5 times 5 is ' 5 * 5"
     -   explanation: "Ask for the answer to a sum and check if it is correct. We can now print 2 lines."
-        example: "Example: answer is ask 'What is 5 plus 5?'"
-        demo_code: |-
-            answer is ask 'What is 5 plus 5?'
+        example: "Example: answer is ask What is 5 plus 5?"
+        demo_code: |-
+            answer is ask What is 5 plus 5?
             if answer is 10
                 print 'Well done!'
                 print 'Indeed, the answer was ' answer
@@ -228,7 +224,7 @@
     -   explanation: "`if` and `repeat` combined"
         example: "Example: if color is green repeat 3 times print 'pretty!' else repeat 5 times print 'meh'"
         demo_code: |-
-            color is ask 'What is your favorite color?'
+            color is ask What is your favorite color?
             if color is green
                 repeat 3 times
                     print 'pretty!'
@@ -248,9 +244,9 @@
         example: "for counter is 1 to 5"
         demo_code: "for counter is 1 to 5\n    print counter"
     -   explanation: "Ask for the answer to a sum and check if it is correct. We can now print 2 lines."
-        example: "Example: answer is ask 'What is 5 plus 5?'"
-        demo_code: |-
-            answer is ask 'What is 5 plus 5?'
+        example: "Example: answer is ask What is 5 plus 5?"
+        demo_code: |-
+            answer is ask What is 5 plus 5?
             if answer is 10
                 print 'Well done!'
                 print 'Indeed, the answer was ' answer
@@ -269,9 +265,9 @@
         example: "for counter in range 1 to 5"
         demo_code: "for counter in range 1 to 5\n    print counter"
     -   explanation: "Ask for the answer to a sum and check if it is correct. We can now print 2 lines."
-        example: "Example: answer is ask 'What is 5 plus 5?'"
-        demo_code: |-
-            answer is ask 'What is 5 plus 5?'
+        example: "Example: answer is ask What is 5 plus 5?"
+        demo_code: |-
+            answer is ask What is 5 plus 5?
             if answer is 10
                 print 'Well done!'
                 print 'Indeed, the answer was ' answer
@@ -435,9 +431,9 @@
               print('Both answers are wrong!')
 15:
     start_code: |-
-        # This is a program that is going to ask 'a couple of math questions
+        # This is a program that is going to ask a couple of math questions
         for i in range(1, 10):
-            # We are going to ask 'the multiplication table of 5
+            # We are going to ask the multiplication table of 5
             answer is input('What is ' i ' times 5?')
             # We check if the answer is the same as our sum
             correct_answer is i * 5
