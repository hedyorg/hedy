1:
    intro_text: |
        Καλωσήρθες στη Hedy! Στο επίπεδο 1 μπορείς να χρησιμοποιήσεις τις εντολές `{print}`, `{ask}` και`{echo}`.

        Για παράδειγμα, μπορείς να εμφανίσεις κείμενο στην οθόνη χρησιμοποιώντας την `{print}`. Μπορείς να δεις ένα παράδειγμα 
        με απόσπασμα κώδικα στα αριστερά.

        Πάτησε το πράσινο κουμπί και ο κώδικας θα πληκτρολογηθεί για σένα.
        Δοκίμασε και εσύ τον κώδικα πατώντας το πράσινο κουμπί 'Εκτέλεσε κώδικα' κάτω από το αριστερό προγραμματιστικό πεδίο.
    start_code: 'print γειά σου κόσμε!'
    commands:
    -   name: 'print'
        explanation: 'Εμφάνισε κάτι με την `print`.'
        example: 'Παράδειγμα: print Γεια, καλωσήλθες στη Hedy!'
        demo_code: 'print Γεια, καλωσήλθες στη Hedy!'
    -   name: 'ask'
        explanation: 'Ρώτησε κάτι με την `ask`.'
        example: 'Παράδειγμα: ask Ποιο είναι το αγαπημένο σου χρώμα;'
        demo_code: 'ask Ποιο είναι το αγαπημένο σου χρώμα;'
    -   name: 'echo'
<<<<<<< HEAD
        explanation: 'Eπανάλαβε κάτι χρησιμποιώντας την `{echo}`.'
=======
        explanation: 'Eπανάλαβε κάτι χρησιμοποιώντας την `{echo}`.'
>>>>>>> abd13fb6
        example: 'Παράδειγμα: echo ώστε το αγαπημένο σου χρώμα είναι το '
        demo_code: |-
            {ask} Ποιο είναι το αγαπημένο σου χρώμα;
            {echo} ώστε το αγαπημένο σου χρώμα είναι το
    -   name: '{print} emojis'
        explanation: εμφάνιση ενός emoji με `{print}`
        example: 'Παράδειγμα: {print} 🙋‍ 🌍 ❗'
        demo_code: '{print} 🙋 🌍 ❗'
    -   demo_code: '{forward} 100'
        name: '{forward}'
        explanation: Σχεδίασε μια γραμμή με `{forward}`.
        example: 'Παράδειγμα: {forward} 100'
    -   name: '{turn}'
        explanation: στρίψε την χελώνα που σχεδιάζει με `{turn}`
        example: 'Πααράδειγμα: {turn}'
        demo_code: "{forward} 25\n{turn} left\n{forward} 25\n{turn} right"
    example_code: "## Παράδειγμα κώδικα\n```\n{print} Γεια!\n{print} Καλώς ήρθες στη Hedy!\n```\n"
<<<<<<< HEAD
    intro_text_2: "Μπορείς επίσης να ζητήσεις δεδομένα εισόδου και  να τα επαναλάβεις με μια εντολή  `{echo}`.\nΔοκίμασε τον κώδικα στα αριστερά σου πάλι. \n\nΔεν ξέρεις τι δημιούργησες; \nDon't know what to create? Στις επόμενες καρτέλες θα βρεις ιδέες για προγράμματα προς κατασκευή.\n"
=======
    intro_text_2: "Μπορείς επίσης να ζητήσεις δεδομένα εισόδου και  να τα επαναλάβεις με μια εντολή  `{echo}`.\nΔοκίμασε τον κώδικα στα αριστερά σου πάλι. \n\nΔεν ξέρεις τι δημιούργησες;  Στις επόμενες καρτέλες θα βρεις ιδέες για προγράμματα προς κατασκευή.\n"
>>>>>>> abd13fb6
    example_code_2: "## Παράδειγμα κώδικα\n```\n{ask} Ποιο είναι το όνομά σου;\n{echo} γεια\n```\n"
2:
    intro_text: |
        Στο επίπεδο 2 θα μάθουμε κάτι καινούριο. Μπορείς να ορίσεις μια λέξη με την `is`.  Μπορείς να χρησιμοποιήσεις τη λέξη οπουδήποτε στον κώδικά σου και θα αντικατασταθεί από την Hedy, ως εξής: 
<<<<<<< HEAD

        ```name {is} Χέντι
        {print} Γεια name
        ```

        Σημείωση: Η `ask` έχει αλλάξει, μπορείς να αποθηκεύσεις την απάντηση με ένα όνομα , κάπως έτσι:
        ```
=======

        ```name {is} Χέντι
        {print} Γεια name
        ```

        Σημείωση: Η `ask` έχει αλλάξει, μπορείς να αποθηκεύσεις την απάντηση με ένα όνομα , κάπως έτσι:
        ```
>>>>>>> abd13fb6
        answer {is} {ask} Ποιο είναι το όνομά σου;
        ```

        Η print λειτουργεί όπως και στο επίπεδο 1, και πλέον δεν χρειάζεσαι την `echo`.

        Μια νέα εντολή  σ' αυτό το επίπεδο είναι η `{sleep}`, η οποία σταματάει το πρόγραμμα για ένα δευτερόλεπτο. Αν πλητρολογήσεις έναν αριθμό μετά την εντολή   `{sleep}`, το πρόγραμμα θα σταματήσει για τόσα δευτερόλεπτα όσα ο αριθμός που έθεσες. 
        ```
        {print} Το αγαπημένο μου χρώμα είναι...
        {sleep} 2
        {print} πράσινο!
        ```
    start_code: 'print γεια σου κόσμε!'
    commands:
    -   name: '{is}'
        explanation: 'Δώσε ένα όνομα σε μια λέξη για να τη χρησιμοποιήσεις στο πρόγραμμα χρησιμοποιώντας την `is`. Μπορείς να επιλέξεις ένα  δικό σου όνομα.'
        example: 'Παράδειγμα:  name is Hedy.'
        demo_code: |-
            name is Hedy
            print καλωσήλθες name
    -   name: '{ask}'
        explanation: 'Ρώτησε κάτι με την `ask`. Πρόσεξε! Πρέπει να δώσεις στην απάντηση ένα όνομα με την `is`.'
        example: 'Παράδειγμα: color {is} {ask} Ποιο είναι το αγαπημένο σου χρώμα;'
        demo_code: |-
            color {is} {ask} Ποιο είναι το αγαπημένο σου χρώμα;
            print το color είναι το αγαπημένο σου!
    -   explanation: Ας κάνουμε τη Hedy να σταματήσει για (λίγα) δευτερόλεπτα.
        name: '{sleep}'
        example: 'Παράδειγμα: {sleep} 2 '
        demo_code: "{print} Άσε με να σκεφτώ για ένα δευτερόλεπτο...\n{sleep}\n{print} Χμμ.. Χρειάζομαι ακόμα 3 more δευτερόλεπτα...\n{sleep} 3\n{print} Εύρηκα! Το έχω!"
    -   explanation: Δώσε ένα όνομα σε έναν αριθμό με την  `{is}`. Μπορείς να επιλέξεις ένα δικό σου όνομα.
        example: 'Παράδειγμα: angle {is} 90'
        name: is - turtle
        demo_code: "angle {is} 90\n{turn} angle\n{forward} 100"
3:
    intro_text: |
        Στο επίπεδο 3 μπορείς να δημιουργήσεις μια λίστα. Μπορείς να αφήσεις τον υπολογιστή να επιλέξει κάτι τυχαία από τη λίστα. Αυτό γίνεται με τη χρήση της `at random`.
    start_code: 'print γεια σου κόσμε!'
    commands:
    -   name: 'choose_random'
        explanation: 'Επίλεξε μια τυχαία λέξη από μια ομάδα με τις `{at}` και `{random}`'
        example: 'Παράδειγμα: animals is σκύλος, γάτα, καγκουρό.'
        demo_code: |-
            animals is σκύλος, γάτα, καγκουρό
            print animals at random
    -   name: '{add}'
        explanation: προσθήκη στοιχείου σε μια λίστα
        example: 'Παράδειγμα: {add} σκύλος {to_list} animals'
        demo_code: "animals {is} αγελάδα, γάτα\n{add} σκύλος {to_list} animals"
    -   name: '{remove}'
        explanation: αφαίρεση ενός στοιχείου από τη λίστα
        example: 'Παράδειγμα: {remove} σκύλος {from} animals'
        demo_code: "animals {is} γάτα, σκύλος, αγελάδα\n{remove} σκύλος {from} animals"
    example_code: "## Παράδειγμα κώδικα Hedy \n\n```\nanimals {is} σκύλος, γάτα, καγκουρό\n{print} animals {at} {random}\n```\n"
    intro_text_2: Μπορείς επίσης να προσθέσεις στοιχεία με την `{add}` και να αφαιρέσεις με την `{remove}`.
    example_code_2: "## Example Hedy Code\n\n```\nanimals {is} σκύλος, γάτα, καγκουρό\n{add} πιγκουίνος {to_list} animals\n{remove} γάτα {from} animals\n{print} animals {at} {random}\n```\n"
4:
    start_code: "print 'Γεια σου κόσμε'"
    intro_text: |
        Στο επίπεδο 4  οι εντολές `{ask}` and `{print}` αλλάζουν.
<<<<<<< HEAD

        Πρέπει να περικλείσεις το κείμενο που θέλεις να εμφανίσεις σε εισαγωγικά.

        Αυτό είναι χρήσιμο, επειδή τώρα μπορείς να εμφανίσεις όσες λέξεις θέλεις. Επίσης, τις λέξεις που αποθήκευες με την `{is}`.

        Οι περισσότερες γλώσσες προγραμματισμού χρησιμοποιούν εισαγωγικά όταν εμφανίζουν στην οθόνη, οπότε βρισκόμαστε ένα βήμα πιο κοντά στον πραγματικό προγραμματισμό!

        ## Οι ασκήσεις γίνονται ολοένα και πιο δύσκολες
        Θα βρεις τις εντολές στα αριστερά και πάλι, και τις ασκήσεις στις ακόλουθες καρτέλες. Οι ασκήσεις πλέον γίνονται όλο και πιο δύσκολες στις διαδοχικές καρτέλες. Έτσι, είναι καλύτερα να ξεκινήσεις από τα αριστερά με την ιστορία, και να δουλεύεις στα δεξιά, έτσι ώστε να προσπαθείς όλο και περισσότερο.
=======

        Πρέπει να περικλείσεις το κείμενο που θέλεις να εμφανίσεις σε εισαγωγικά.

        Αυτό είναι χρήσιμο, επειδή τώρα μπορείς να εμφανίσεις όσες λέξεις θέλεις. Επίσης, τις λέξεις που αποθήκευες με την `{is}`.

        Οι περισσότερες γλώσσες προγραμματισμού χρησιμοποιούν εισαγωγικά όταν εμφανίζουν στην οθόνη, οπότε βρισκόμαστε ένα βήμα πιο κοντά στον πραγματικό προγραμματισμό!

        ## Οι ασκήσεις γίνονται ολοένα και πιο δύσκολες
        Θα βρεις τις εντολές στα αριστερά και πάλι, και τις ασκήσεις στις ακόλουθες καρτέλες. Οι ασκήσεις πλέον γίνονται όλο και πιο δύσκολες στις διαδοχικές καρτέλες. 
        Έτσι, είναι καλύτερα να ξεκινήσεις από τα αριστερά με την ιστορία, και να δουλεύεις στα δεξιά, έτσι ώστε να προσπαθείς όλο και περισσότερο.
>>>>>>> abd13fb6
    commands:
    -   name: 'print'
        explanation: 'Εμφάνισε κάτι ακριβώς, χρησιμοποιώντας εισαγωγικά'
        example: "Παράδειγμα: print 'Γειά, καλωσήλθες στη Hedy.'"
        demo_code: "print 'Γειά, καλωσήλθες στη Hedy.'"
    -   name: 'is'
        explanation: 'Δώσε ένα όνομα σε κάποιο κείμενο και εμφάνισε με την `print` χωρίς εισαγωγικά'
        example: 'Παράδειγμα: name is Hedy.'
        demo_code: |-
            name is Hedy
            print 'Το όνομά μου είναι ' name
    -   name: 'ask'
        explanation: 'Ρώτησε κάτι με την `ask`.'
        example: "Example: color is ask 'Ποιό είναι το αγαπημένο σου χρώμα;'"
        demo_code: |-
            color is ask 'Ποιό είναι το αγαπημένο σου χρώμα;?'
            print 'το ' color ' είναι το αγαπημένο σου!'
5:
    start_code: |-
        name is ask 'Ποιό είναι το όνομά σου;'
        if name is Hedy print 'τέλεια!' else print 'έτσι κι έτσι'
    intro_text: |
        Οι `ask` και `print` λειτουργούν ακριβώς όπως στο επίπεδο 4.

        Στο επίπεδο 5 υπάρχει κάτι νέο, η εντολή `if`! Με την `if` μπορείς να διαλέξεις ανάμεσα σε δύο διαφορετικές επιλογές.

        ## Παράδειγμα κώδικα Hedy
        ```
        name {is} {ask} 'ποιο είναι το όνομά σου;'
        {if} name {is} Hedy print 'ωραία' else print 'μπου!'
        ```

        Όταν θέλουμε να ελέγξουμε ότι κάτι είναι μέσα σε μια λίστα, μπορούμε τώρα να χρησιμοποιούμε το `in` ανάμεσα στο πράγμα και τη λίστα.

         ## Παράδειγμα κώδικα Hedy
         ```
         pretty_colors {is} πράσινο, κίτρινο
         color {is} {ask} 'Ποιο είναι το αγαπημένο σου χρώμα;'
         {if} color {in} pretty_colors {print} 'ωραία!' {else} {print} 'μπου'
         ```

        Αυτός ο κώδικας εμφανίζει 'ωραία' αν εισάγεις σαν όνομα το Hedy, και 'μπου!' αν εισάγεις κάτι άλλο.

        ## Υπόδειξη
         Μερικές φορές ο κώδικας με ένα `{if}` γίνεται μακρύς και δεν χωράει στη γραμμή. <br>Μπορεις να χωρίσεις τον κώδικα σε δύο γραμμές, ξεκινώντας τη δεύτερη γραμμή με ένα `{else}`ως εξής:
         ```
         name {is} {ask} 'ποιο είναι το όνομά σου;'
         {if} name {is} Hedy {print} 'ωραία'
         {else} {print} 'μπου!'
         ```
        ## Οι ασκήσεις γίνονται όλο και πιο δύσκολες

        Επίσης στο επίπεδο 5, οι ασκήσεις στις καρτέλες γίνονται ολοένα και πιο δύσκολες. Οπότε καλό θα είναι να τις κάνεις από τα αριστερά προς τα δεξιά.
    commands:
    -   name: 'print'
        explanation: 'Εμφάνισε κάτι ακριβώς, χρησιμοποιώντας εισαγωγικά'
        example: "Παράδειγμα: print 'Γειά, καλωσήλθες στη Hedy.'"
        demo_code: "print 'Γειά, καλωσήλθες στη Hedy.'"
    -   name: 'ask'
        explanation: 'Ρώτησε κάτι με την `ask`.'
        example: "'Example: color is ask 'Ποιό είναι το αγαπημένο σου χρώμα;'"
        demo_code: |-
            color is ask 'Ποιό είναι το αγαπημένο σου χρώμα;'
            print 'το ' color ' είναι το αγαπημένο σου!'
    -   name: 'if'
        explanation: 'Κάνε μια επιλογή με την `if`'
        example: "Παράδειγμα: if color is green print 'όμορφο!' else print 'έτσι κι έτσι'"
        demo_code: |-
            color is ask 'Ποιό είναι το αγαπημένο σου χρώμα;'
            if color is green print 'όμορφο!' else print 'έτσι κι έτσι'
    -   name: '{if} με χελώνα'
        explanation: Κάνε μια επιλογή με `{if}`
        example: 'Παράδειγμα: {if} answer {is} far {forward} 100 {else} {forward} 5'
        demo_code: "answer {is} {ask} 'Πόσο μακρυά πρέπει να περπατήσω;'\n{if} answer {is} far {forward} 100 {else} {forward} 5"
    -   name: '{in}'
        explanation: Έλεγξε τα στοιχεία με `{in}`
        example: "Παράδειγμα: {if} color {in} pretty_colors {print} 'ωραίο!' {else} {print} 'ωχ'"
        demo_code: "pretty_colors {is} πράσινο, κίτρινο\ncolor {is} {ask} 'Ποιο είναι το αγαπημένο σου χρώμα;'\n{if} color {in} pretty_colors {print} 'ωραίο!' {else} {print} 'ωχ'"
6:
    start_code: "print '5 επί 5 ίσον με ' 5 * 5"
    intro_text: |
        Οι `ask`, `print` και `if` είναι ακόμα ίδιες όπως και στο επίπεδο 5.
        Αλλά στο επίπεδο 6 μαθαίνεις κάτι καινούριο: πλέον μπορείς να κάνεις υπολογισμούς.

        Το συν είναι εύκολο, το γράφεις όπως στα μαθηματικά: για παράδειγμα `5+5`. Το πλην επίσης λειτουργεί μια χαρά, έτσι `5-5`.

        Το επί είναι λίγο διαφορετικό, επειδή δεν υπάρχει σύμβολο επί στο πληκτρολόγιό σου. Απλά ψάξε και θα δεις, δεν υπάρχει!
        Αυτός είναι ο λόγος που πολλαπλασιάζουμε με τον αστερίσκο στο πλήκτρο 8: `5 * 5`. Διάβαζε το σαν "5 φορές το 5" για να το θυμάσαι πιο εύκολα.
        ## Παράδειγμα κώδικα Hedy
        ```
        print '5 συν 5 κάνει ' 5 + 5
        print '5 πλην 5 κάνει ' 5 - 5
        print '5 επί 5 κάνει ' 5 * 5
        ```

        Μπορούμε επίσης να κάνουμε μια αλλαγή στην αποθήκευση! Μπορείς τώρα να χρησιμοποιήσεις `=` αντί για`{is}` όταν αποθηκεύεις ένα όνομα ή έναν αριθμό, ως εξής:

         ```
         name = Hedy
         answer = 20 + 4
         ```
    commands:
    -   name: 'print'
        explanation: 'Εμφάνισε κάτι ακριβώς, χρησιμοποιώντας εισαγωγικά'
        example: "Παράδειγμα: print '5 επί 5 ίσον με ' 5 * 5"
        demo_code: "print '5 επί 5 είναι ' 5 * 5"
    -   name: 'Οι `ask` και `if` με υπολογισμούς'
        explanation: 'Ρώτησε σχετικά με έναν υπολογισμό και έλεγξε ότι είναι σωστός.'
        example: "Παράδειγμα: answer = ask 'Πόσο είναι 10 + 10;'"
        demo_code: |-
            answer = ask 'Πόσο είναι 10 + 10;'
            if answer is 20 print 'Ναι!' else print 'Ουπς'
    -   name: "`ask` and `if` turtle"
        explanation: "Ask the user how many angles they want"
        example: "Example: angles = ask 'How many angles?'"
        demo_code: |-
            angles = ask 'How many angles?'
            angle = 360 / angles
            forward 50
7:
    start_code: "repeat 3 times print 'Η Hedy είναι διασκεδαστική!'"
    intro_text: |
        Οι `ask`, `print` και `if` λειτουργούν ακριβώς όπως και στο επίπεδο 5 και 6.
        Όμως, το επίπεδο 7 προσθέτει την εντολή `repeat`. H repeat (επανάληψη) μπορεί να χρησιμοποιηθεί για να εκτελέσουμε μια γραμμή κώδικα πολλές φορές.
        ## Παράδειγμα Κώδικα Hedy
        ```
        repeat 3 times print 'H Hedy είναι διασκεδαστική!'
        ```
    commands:
    -   name: 'print'
        explanation: 'Εμφάνισε κάτι ακριβώς, χρησιμοποιώντας εισαγωγικά'
        example: "Παράδειγμα: print 'Γειά, καλωσήλθες στη Hedy.'"
        demo_code: "print 'Γειά, καλωσήλθες στη Hedy.'"
    -   name: 'ask'
        explanation: 'Ρώτησε κάτι με την `ask`.'
        example: "Παράδειγμα: color = ask 'Ποιο είναι το αγαπημένο σου χρώμα;'"
        demo_code: |-
            color = ask 'Ποιό είναι το αγαπημένο σου χρώμα;?'
            print 'το ' color ' είναι το αγαπημένο σου!'
    -   name: 'if'
        explanation: 'Κάνε μια επιλογή με την `if`'
        example: "Παράδειγμα: if color is green print 'όμορφο!' else print 'έτσι κι έτσι'"
        demo_code: |-
            color = ask 'Ποιό είναι το αγαπημένο σου χρώμα;'
            if color is green print 'όμορφο!' else print 'έτσι κι έτσι'
    -   name: "repeat - turtle"
        explanation: "Repeat a line of code with `repeat`."
        example: "Example: repeat 3 times forward 10"
        demo_code: |-
            repeat 3 times forward 10
8:
    start_code: |-
        repeat 5 times
            print 'Γειά σας παιδιά'
            print 'Αυτό θα εμφανιστεί 5 φορές'
    intro_text: |
        Οι ask και print λειτουργούν ακόμα όπως τις γνωρίζεις. Όμως, οι if και repeat έχουν αλλάξει!
        Τώρα μπορείτε να εκτελείς μαζί ομάδες κώδικα, αλλά θα πρέπει να βάλεις εσοχή στον κώδικα.
        Αυτό σημαίνει να προσθέσεις τέσσερα κενά στην αρχή της γραμμής. Το ίδιο ισχύει όταν θέλεις να δημιουργήσεις ένα μπλοκ μιας γραμμής.

        ## Παράδειγμα κώδικα Hedy
        ```
        repeat 5 times
            print 'Γεια σας'
            print 'Αυτό θα επαναληφθεί 5 φορές'
        ```



    commands:
    -   name: 'print'
        explanation: 'Εμφάνισε κάτι. Θυμήσου να χρησιμοποιήσεις εισαγωγικά για ακριβή εμφάνιση.'
        example: "Παράδειγμα: print '5 επί 5 ίσον με ' 5 * 5"
        demo_code: "print '5 επί 5 ίσον με ' 5 * 5"
    -   name: 'Η `if` με πολλαπλές γραμμές'
        explanation: 'Ρώτησε την απάντηση σε ένα άθροισμα και έλεγξε αν είναι σωστή. Μπορούμε τώρα να εμφανίσουμε 2 γραμμές.'
        example: "'Παράδειγμα: answer = ask 'Πόσο είναι 5 συν 5?'"
        demo_code: |-
            answer = ask 'Πόσο είναι 5 συν 5;'
            if answer is 10
                print 'Μπράβο!'
                print 'Πράγματι, η απάντηση ήταν ' answer
            else
                print 'Ουπς!'
                print 'Η απάντηση είναι 10'
    -   example: 'Παράγειγμα: σχεδίασε ένα τετράγωνο'
        demo_code: "{repeat} 4 {times}\n    {turn} 90\n    {forward} 50"
        name: '`{repeat}` με χελώνα'
        explanation: '{repeat} πολλές γραμμές'
9:
    start_code: |-
        repeat 3 times
            food = ask 'Τι θέλεις;'
            if food is 'πίτσα'
                print 'ωραία!'
            else
                print 'η πίτσα είναι καλύτερη!'
    intro_text: |
        Σ΄αυτό το επίπεδο όχι μόνον μπορείς να χρησιμοποιήσεις πολλές γραμμές στις εντολές `if` and `repeat`, αλλά μπορέις και να τις τοποθετήσεις μαζί! 
        Στο παρακάτω παράδειγμα βλέπεις μια εντολή  `if` μέσα σε μια εντολή `repeat`. Μπορεί να χρησιμοποιηθεί και αντίστροφα, επιτέπεται επίσης και ένα `if` μέσα σε ένα `if` και ένα `repeat` μέσα σε ένα `repeat`.
        Δοκίμασέ το!

        ## Παράδειγμα κώδικα Hedy 
        ```
        repeat 3 times
            food = ask 'Τι θέλεις;'
            if food is 'πίτσα'
                print 'ωραία!'
            else
                print 'η πίτσα είναι καλύτερη!'
        ```

    commands:
    -   name: "`if` with multiple lines"
        explanation: "The answer of a sum of questions with 'ask' and see if it is correct. Now we print out two lines."
        example: "Example: answer = ask 'What is 20 plus 20?'"
        demo_code: |-
            answer = ask 'What is 20 plus 20?'
            if answer is 20
                print 'Well done!!'
                print 'The answer is indeed' answer
            else
                print 'Wrong'
                print 'The answer is 20'
    -   name: "`repeat` and turtle"
        explanation: "Repeat multiple lines"
        example: "Example: create a square"
        demo_code: |-
            repeat 4 times
                turn 90
                forward 50
10:
    start_code: |-
        animals is dog, cat, blobfish
        for animal in animals
          print 'I love ' animal
    intro_text: |
        In this level we learn a new code called `for`. With `for` you can make a list and use all elements.
        `for` creates a block, like `repeat` and `if` so all lines in the block need to start with spaces.

        ## Example Hedy code
        ```
        animals is dog, cat, blobfish
        for animal in animals
          print 'I love ' animal
        ```
    commands:
    -   name: "print"
        explanation: "Print something. Remember to use a quotation mark for literal printing."
        example: "Example: print '5 times 5 is ' 5 * 5"
        demo_code: "print '5 times 5 is ' 5 * 5"
    -   name: "for with a list"
        explanation: "print all things in a list "
        example: "Example: for dier in dieren"
        demo_code: |-
            animals is dog, cat, blobfish
            for animal in animals
              print 'I love ' animal
11:
    start_code: |-
        {for} counter {in} {range} 1 {to} 5
            {print} counter
    intro_text: 'Η `print` λειτουργεί ακριβώς όπως και πριν, όμως η `repeat` τώρα αντικαθίσταται από τη `for`! Θα χρησιμοποιείς `for i in range 1 to 5`, αντί για `repeat 5 times`. Μπορείς επίσης να χρησιμοποιείς το `i` στο πρόγραμμα σου! Θυμήσου να χρησιμοποιείς εσοχές ύστερα από κάθε δήλωση `for` και `if` (Αυτό σημαίνει να ξεκινάς μια πρόταση με 4 κενά)'
    commands:
    -   name: 'repeat'
        explanation: 'αντικαθιστούμε τη `repeat` με τη `for`'
        example: 'for i in range 1 to 10'
        demo_code: |-
            {for} counter {in} {range} 1 {to} 5
                {print} counter
    -   name: '{ask}'
        demo_code: "answer = {ask} 'Πόσο κάνει 5 και 5;'\n{if} answer {is} 10\n    {print} 'Πολύ σωστά!'\n    {print} 'Πράγματι, η απάντηση ήταν  ' answer\nelse\n    {print} 'Λάθος!'\n    {print} 'Η απάντηση είναι 10'"
        explanation: ζήτα μια απάντηση για ένα  άθροισμα  και έλεγξε αν είναι σωστή. Μπορείς τώρα να εμφανίσεις 2 γραμμές.
        example: "Παράδειγμα : answer = {ask} 'Πόσο κάνει 5 και 5;'"
12:
    start_code: |-
        print 'decimal numbers now need to use a dot'
        print 2.5 + 2.5
    intro_text: |
        ## Δεκαδικοί αριθμοί
        Μέχρι τώρα η Hedy δενεπέτρεπε δεκαδικούς αριθμούς όπως 1.5, αλλά δεν θα το επιτρέψουμε πλέον. Σημείωσε ότι οι υπολογιστές χρησιμοποιούν το `.` για τους δεκαδικούς αριθμούς.
        ```
        {print} 'Δύο και μισό συν δύο και μισό είναι...'
        {print} 2.5 + 2.5
        ```
        ## Όλα τα κείμενα πρέπει να βρίσκονται μέσα σε εισαωγικά
        Από αυτό το επίπεδο και μετά πρέπει να χρησιμοποιείς τα εισαγωγικά όταν αποθηκεύεις κείμενο με `=`:

        ```
        name = 'Hedy το Ρομπότ'
        {print} 'Γεια' name
        ```
        ## Όλα τα στοιχέια στις λίστες θέλουν εισαγωγικά επίσης
        Οι λίστες είναι κείμενα, άρα θέλουν επίσης εισαγωγικά. Πρόσεξε ότι κάθε στοιχείο στη λίστα έχει εισαγωγικά. 
        Αυτό σου επιτρέπει να αποθηκέυσεις δυο λέξεις ως ένα στοιχείο, πχ 'Iron Man'.

        ```
        superheroes = 'Spiderman', 'Batman', 'Iron Man'
        {print} superheroes {at} {random}
        ```
        ## Όλο το κείμενο μετά τις συγκρίσεις `{if}` comparisons χρειάζονται επίσης εισαγωγικά
        ```
        name = {ask} 'Ποιο είναι το όνομά σου;'
        {if} name = 'Hedy το Ρομπότ'
            {print} 'Γεια σου!'
        ```
        ## Οι αριθμοί δεν χρειάζονται εισαγωγικά
        Για τους αριθμούς, δεν χρησιμοποιούνται εισαγωγικά στο `=`:
        ```
        score = 25
        {print} 'Έφερες ' score
        ```

    commands:
    -   name: "float directly"
        explanation: "Calculation with decimals"
        example: "print 2.5 + 2.5"
        demo_code: |
            print 'Calculate away!'
            print 'Two and a half plus two and a half is...'
            print 2.5 + 2.5
    -   name: "float in var"
        explanation: "Storing a calculation with decimals"
        example: "antwoord = 2.5 + 2.5"
        demo_code: |
            name = 'Hedy τοΡομπότ'
            {print} 'Γεια ' name

    -   example: name = 'Hedy'
        demo_code: "name = {ask} 'Ποιος είσαι;'\n{if} name = 'Hedy'\n    {print} 'Γεια σου!'\n"
        name: εισαγωγικά μετά μια σύγκριση {if}
        explanation: Κείμενο σε εισαγωγικά μετά το {if}
    -   name: εισαγωγικά σε λίστα
        explanation: Μια λίστα με εισαγωγικά
        demo_code: "superheroes = 'Iron Man', 'Batman', 'Superman'\n{print} superheroes {at} {random}\n"
        example: name = 'Hedy', 'Felienne'
13:
    start_code: |-
        name = ask 'what is your name?'
        leeftijd = ask 'what is your age?'
        if name is 'Hedy' and age is 2
            print 'You are the real Hedy!'
    intro_text: Τώρα θα μάθουμε τα `and` και `or`! Αν θέλεις να ελέγξεις δύο δηλώσεις, δεν χρειάζεται να χρησιμοποίησεις δύο if αλλά μπορείς να χρησιμοποιήσεις τα `and` και `or`. Αν χρησιμοποιήσεις τo `and`, και οι δύο προτάσεις, αριστερά και δεξιά από το `and` θα πρέπει να είναι αληθείς. Μπορούμε επίσης να χρησιμοποιήσουμε το `or`. Τότε, μόνο μια πρόταση χρειάζεται να είναι αληθής.
    commands:
    -   name: Και
        explanation: Και οι δύο προτάσεις (αριστερά και δεξιά από το `and`) πρέπει να είναι αληθείς.
        example: if 3+2 is 5 and 2+2 is 4
        demo_code: |-
            answer1 = ask 'Πόσο κάνει 3+2;'
            answer2 = ask 'Πόσο κάνει 2+2;'
            if answer1 is 5 and answer2 is 4
                print 'Και οι δύο απαντήσεις είναι σωστές!'
            else
                print 'Τουλάχιστον μια απάντηση είναι λανθασμένη!'
    -   name: Ή
        explanation: '`Or` Τουλάχιστον 1 από τις προτάσεις αριστερά και δεξιά από το `or`, οφείλει να είναι αληθής, αν και οι δύο είναι σωστές και αυτό είναι μια χαρά.'
        example: if 3+2 is 5 or 2+2 is 4
        demo_code: |-
            answer1 = ask 'Πόσο κάνει 3+2;'
            answer2 = ask 'Πόσο κάνει 2+2;'
            if answer1 is 5 or answer2 is 4
                print 'Τουλάχιστον μία απάντηση είναι σωστή!'
            else
                print 'Και οι δύο απαντήσεις είναι λανθασμένες!'
#16:
#    start_code: |-
#        # Αυτό είναι ένα πρόγραμμα που θα ρωτήσεις κάποιες ερωτήσεις μαθηματικών
#        for i in range(1,10):
#            # Θα ρωτήσουμε τον πίνακα πολλαπλασιασμού του 5
#            answer is input('Πόσο κάνει ' i ' φορές το 5?')
#            # Ελέγχουμε αν η απάντηση είναι ίδια με το άθροισμά μας
#            correct_answer is i * 5
#            if answer is correct_answer:
#                print(answer ' είναι σωστό')
#            else:
#                print('Αυτό είναι λάθος, θα έπρεπε να είναι: ' i*5)
#    intro_text: |-
#        Όταν κάνεις μεγαλύτερα προγράμματα, θα πρέπει να βρεις έναν τρόπο να θυμάσαι τί κάνει κάθε κομμάτι κώδικα. Για αυτόν το σκοπό χρησιμοποιούμε τα σχόλια. Ένα σχόλιο μοιάζει κάπως έτσι:
#        ` # Αυτό είναι ένα σχόλιο`.
#        Οτιδήποτε μετά το # θα είναι αόρατο για τον κώδικα.
#    commands:
#    -   name: Σχόλιο
#        explanation: Μπορούμε να τοποθετήσουμε σχόλια όπου θέλουμε
#        example: '# Αυτό είναι ένα σχόλιο'
#        demo_code: |-
#            # Αυτό το πρόγραμμα εμφανίζει γειά
#            # Δημιουργήθηκε με τη Hedy
#            # Δεν κάνει τίποτα άλλο εκτός από το να εμφανίζει Γειά
#            print('γειά!')
14:
    start_code: |-
        age = ask 'Πόσο χρονών είσαι;'
        if age < 13
            print 'Είσαι νεότερη από εμένα!'
        else
            print 'Είσαι μεγαλύτερη από εμένα!'
    intro_text: "Θα μάθουμε μερικά ακόμα νέα πράγματα! Ίσως να τα γνωρίζεις ήδη από τα μαθηματικά, τα `<` και `>`. \nΤο `<` ελέγχει αν ο πρώτος αριθμός είναι μικρότερος από τον δεύτερο, πχ `age < 12` ελέγχει αν το  `age` είναι μικρότερο από  12.\nΑν θέλεις να ελέγξεις αν ο πρώτος αριθμός είναι μικρότερος ή ίσος από τον δεύτερο, μπορείς να χρησιμοποιήσεις  `<=`, πχ`age <= 11`.\nΤο `>` ελέγχει αν ο πρώτος αριθμός είναι μεγαλύτερος από τον δεύτερο, πχ `points > 10` ελέγχει αν `points` είναι μεγαλύτερο  από 10.\nΑν θέλεις να ελέγξεις αν ο πρώτος αριθμός είναι μεγαλύτερος ή ίσος από τον δεύτερο, μπορείς να χρησιμοποιήσεις`>=`, πχ `points >= 11`.\nΧρησιμοποιείς αυτές τις συγκρίσεις μέσα σε ένα  `{if}`, ως εξής: \n```\nage = {ask} 'Πόσων ετών είσαι;'\n{if} age > 12\n    {print} 'Είσαι μεγαλύτερος από μένα!'\n```\n\nΑπό υτό το επίπεδο και μετά, αν θέλεις να συγκρίνεις ακριβώς, μπορείς να χρησιμοποιείς 2 σύμβολα ίσον. Αυτό είναι που κάνουν και οι περισσότερες γλώσσες προγραμματισμού: \n```\nname = {ask} 'Ποιο είναι το όνομά σου;'\n{if} name == 'Hedy'\n    {print} 'Είσαι τέλεια!'\n```\n\nΜπορείς επίσηςνα συγκρίνεις αν κάτι *δεν* έιναι ίσο με κάτι 'αλλο χρησιμοποιώντας το `!=`ως εξής:\n```\nname = {ask} 'Ποιο είναι το όνομά σου;'\n{if} name != 'Hedy'\n    {print} 'Δεν είσαι η Hedy'\n```\n"
    commands:
    -   name: Μικρότερο
        explanation: Χρησιμοποιούμε το `<` για να ελέγξουμε αν ο πρώτος αριθμός είναι μικρότερος από το δεύτερο αριθμό. Για παράδειγμα, αν θέλουμε να δούμε αν μια μεταβλητή είναι μικρότερη από 15, χρησιμοποιούμε `variable < 15`
        example: 'Για παράδειγμα: age < 13'
        demo_code: |-
            age = ask 'Πόσο χρονών είσαι;'
            if age < 13
                print 'Είσαι νεότερη από εμένα!'
    -   name: Μεγαλύτερο
        explanation: Χρησιμοποιούμε το `>` για να ελέγξουμε αν ο πρώτος αριθμός είναι μεγαλύτερος από το δεύτερο αριθμό. Για παράδειγμα, αν θέλουμε να δούμε αν μια μεταβλητή είναι μεγαλύτερη από 15, χρησιμοποιούμε `variable > 15`
        example: 'Για παράδειγμα: age > 13'
        demo_code: |-
            age = ask 'Πόσο χρονών είσαι;'
            if age > 13
                print 'Είσαι μεγαλύτερη από εμένα!'
    -   name: Ισότητα
        explanation: Χρησιμοποιούμε το σύμβολο  `==` για να ελέγξουμε αν 2 πράματα είναι ίδια.
        example: 'Για παράδειγμα: answer == 25'
        demo_code: "answer = {ask} 'Πόσο κάνει 5 x 5;'\n{if} answer == 25\n    {print} 'Πολύ σωστά!'"
    -   explanation: 'Χρησιμοποιούμε το σύμβολο  `!=` για να ελέγξουμε αν δυο πράγματα δεν είναι ίδια. '
        name: Ανισότητα
        example: 'Για παράδειγμα: answer != 25'
        demo_code: "answer = {ask} 'Πόσο κάνει 5 x 5;'\n{if} answer != 25\n    {print} 'Δεν είναι σωστό!'"
    -   demo_code: "age = {ask} 'How old are you?'\n{if} age <= 12\n    {print} 'You are younger than me!'"
        explanation: We use the `<=` to check if the first number is smaller than or equal to the second number.
        example: 'For example: age <= 12'
        name: Μικρότερο ή ίσο
    -   name: Bigger or equal
        explanation: We use the `>=` to check if the first number is bigger than or equal to the second number.
        example: 'For example: age >= 14'
        demo_code: "age = {ask} 'How old are you?'\n{if} age >= 14\n    {print} 'You are older than me!'"
15:
    start_code: |-
        answer = 0
        while answer != 25
            answer = ask 'Πόσο κάνει 5 φορές το 5;'
        print 'Δόθηκε η σωστή απάντηση'
    intro_text: "Θα μάθουμε ένα νέο βρόχο, το βρόχο `while`! Συνεχίζουμε το βρόχο για όσο η πρόταση είναι αληθής/ορθή! \nΜην ξεχάσεις να αλλάξεις την τιμή στον βρόχο.\n\nΈτσι στο παράδειγμα του κώδικα, συνεχίζουμε ώσπου να δοθεί μια σωστή απάντηση. \nΑν δε δοθεί ποτέ η σωστή απάντηση, ο βρόχος δε θα σταματήσει ποτέ!\n"
    commands:
    -   name: Boolean while
        explanation: Μπορούμε να χρησιμοποιήσουμε το βρόχο `while` με το `True` και `False`
        example: 'Παράδειγμα: while correct_answer is False'
        demo_code: |-
            answer = 0
            while answer != 25
                answer = ask 'Πόσο κάνει 5 φορές το 5;'
            print 'Δόθηκε η σωστή απάντηση'
    -   name: Μικρότερο while
        explanation: Μπορούμε επίσης να χρησιμοποιήσουμε το βρόχο `while` με το `<` και το `>`. Προσοχή όμως, θα χρειαστεί να αλλάζετε τον αριθμό ώστε να τελειώσει ο βρόχος. Το κάνουμε αυτό με το count = count + 1.
        example: 'Για παράδειγμα: while count < 3'
        demo_code: |-
            count = 1
            while count < 3
                print 'Το κάνουμε αυτό ' 3 - count ' ακόμα φορές'
                count = count + 1
            print 'Τελειώσαμε'
16:
    start_code: |-
        fruit = ['μήλο', 'μπανάνα', 'κεράσι']
        print fruit 
    intro_text: "Θα κάνουμε λίστες με τον τρόπο που ακολουθεί η Python, με αγκύλες γύρω από τις λίστες! Επίσης διατηρούμε τα εισαγωγικά γύρω από κάθε στοιχείο 'οπως μάθαμε σε προηγούμενα επίπεδα. \nΜπορείς επίσης να χρησιμοποιήσεις τις αγκύλες για να υποδείξεις μια θέση μέσα στις λίστες. \n\n```\nfriends = ['Μαρία', 'Κώστας', 'Αλκμήνη']\nlucky_numbers = [15, 18, 6]\n{for} i {in} {range} 1 {to} 3\n    {print} 'ο τυχερός αριθμός του/της' friends[i]\n    {print} 'είναι' lucky_numbers[i]\n```\n"
    commands:
    -   name: 'Αγκύλες γύρω από λίστες'
        explanation: "Θα βάλουμε αγκύλες γύρω από τις λίστες! Επίσης θα πρέπει να βάλουμε μονά εισαγωγικά (') γύρω από κάθε αντικείμενο στις λίστες."
        example: "Για παράδειγμα: fruit = ['μήλο', 'μπανάνα', 'κεράσι']"
        demo_code: |-
            fruit = ['μήλο', 'μπανάνα', 'κεράσι']
            print fruit 
    -   name: 'Πάρε ένα αντικείμενο από μία λίστα'
        explanation: 'Για να πάρουμε ένα αντικείμενο από μια λίστα χρησιμοποιούμε [αριθμός] έτσι fruit[1] σημαίνει, πάρε το πρώτο φρούτο από τη λίστα!'
        example: 'Για παράδειγμα: firstfruit = fruit[1]'
        demo_code: |-
            fruit = ['μήλο', 'μπανάνα', 'κεράσι']
            firstfruit = fruit[1]
            print firstfruit 
    -   name: 'Πάρε ένα τυχαίο αντικείμενο από μία λίστα'
        explanation: 'Για να πάρουμε ένα τυχαίο αντικείμενο από τη λίστα χρησιμοποιούμε [random] έτσι fruit[random] σημαίνει, πάρε ένα τυχαίο φρούτο από τη λίστα!'
        example: 'Για παράδειγμα: random_fruit = fruit[random]'
        demo_code: |-
            fruit = ['μήλο', 'μπανάνα', 'κεράσι']
            random_fruit = fruit[random]
            print random_fruit
17:
    start_code: |-
        for i in range 1 to 10:
            print i
        print 'Έτοιμοι ή όχι, έρχομαι!'
    intro_text: "Τώρα θα αλλάξουμε λίγο τις εσοχές. Κάθε φορά που χρειαζόμαστε μια εσοχή, χρειαζόμαστε ένα `:` στη γραμμή πριν την εσοχή.\n\nΣ' αυτό το επίπεδο μπορείς επίσηςνα χρησιμοποιήσει ςμια νέα εντολή: `{elif}`. 'Η`{elif}` είναι σύντμηση των {else} {if}  και θα το χρειαστείς όταν θέλεις να έχεις 2 (ή περισσότερες!) επιλογές. \nΔοκίμασέ το!\n\nprices = ['1 εκατομμύριο ευρώ', 'μια μηλόπιτα', 'τίποτα']\nyour_price = prices[random]\n{print} 'Κέρδισες ' your_price\n{if} your_price == '1 εκατομμύριο ευρώ' :\n    {print} 'Είσαι πλούσιος!'\n{elif} your_price == 'μια μηλόπιτα' :\n    {print} 'Ωραιότατα, μια μηλόπιτα!'\n{else}:\n    {print} 'Θα έχεις περισσότερη φορά την επόμενη φορά..'\n```\n"
    commands:
    -   name: 'for με :'
        explanation: 'Όταν χρησιμοποιούμε μια `for`, πρέπει να προσθέσουμε ένα `:` ύστερα από τη δήλωση `for`!'
        example: 'for i in range 1 to 10:'
        demo_code: |-
            a = 2
            {if} a == 1:
                {print} 'a είναι 1'
            {elif} a == 2:
                {print} 'a είναι 2'
            {else}:
                {print} 'a δεν είναι 1 ή 2'
    -   name: 'if με :'
        explanation: 'Θα πρέπει να κάνουμε το ίδιο με όλες μας τις δηλώσεις `if`'
        example: "if color is πράσινο:'"
        demo_code: |-
            {for} i {in} {range} 1 {to} 12:
                {print} i
            {print} 'Έτοιμος ή όχι, έρχομαι!'
    -   name: '(Προαιρετικό) elif'
        explanation: 'Θα σου δείξουμε μια νέα εντολή που επιτρέπεται να χρησιμοποιείς: την `elif`. H `elif` σημαίνει "else if" ( αλλιώς αν ). Θα ξεκινήσουμε ελέγχοντας αν η `if` είναι αληθής. Αν αυτή δεν είναι αληθής, ελέγχουμε την `elif` και αν επίσης δεν είναι αληθής, πηγαίνουμε στην `else`.'
        example: 'elif a is 5:'
        demo_code: |-
            colour = {ask} 'Ποιο είναι το αγαπημένο σου χρώμα;'
            {if} colour == 'πράσινο':
                {print} 'Το αγαπημένο σου χρώμα είναι πράσινο'
            {else}:
                {print} 'Το αγαπημένο σου χρώμα δεν είναι πράσινο'
18:
    start_code: "naam = 'Hedy'\n{print}('My name is ', naam)"
    commands:
    -   name: '{print}'
        example: '{print}'
        explanation: With `{print}` you need to use parentheses
        demo_code: "{print}('hi!')"
    -   demo_code: "naam = 'Hedy'\n{print}('my name is ', naam)"
        name: '{print} with var'
        explanation: With `{print}` you need to use parentheses and commas if you {print} more items
        example: '{print}'
    intro_text: "We arrived at real pythoncode! That means we need to use parentheses with {print} and {range} from now on.\nThat looks like this:\n```\n{print}('my name is Hedy!')\n```\nIf you want to print more thant one items, you need to separate them by commas.\n```\nnaam = 'Hedy'\n{print}('my name is ', naam)\n```"<|MERGE_RESOLUTION|>--- conflicted
+++ resolved
@@ -18,11 +18,7 @@
         example: 'Παράδειγμα: ask Ποιο είναι το αγαπημένο σου χρώμα;'
         demo_code: 'ask Ποιο είναι το αγαπημένο σου χρώμα;'
     -   name: 'echo'
-<<<<<<< HEAD
-        explanation: 'Eπανάλαβε κάτι χρησιμποιώντας την `{echo}`.'
-=======
         explanation: 'Eπανάλαβε κάτι χρησιμοποιώντας την `{echo}`.'
->>>>>>> abd13fb6
         example: 'Παράδειγμα: echo ώστε το αγαπημένο σου χρώμα είναι το '
         demo_code: |-
             {ask} Ποιο είναι το αγαπημένο σου χρώμα;
@@ -40,16 +36,11 @@
         example: 'Πααράδειγμα: {turn}'
         demo_code: "{forward} 25\n{turn} left\n{forward} 25\n{turn} right"
     example_code: "## Παράδειγμα κώδικα\n```\n{print} Γεια!\n{print} Καλώς ήρθες στη Hedy!\n```\n"
-<<<<<<< HEAD
-    intro_text_2: "Μπορείς επίσης να ζητήσεις δεδομένα εισόδου και  να τα επαναλάβεις με μια εντολή  `{echo}`.\nΔοκίμασε τον κώδικα στα αριστερά σου πάλι. \n\nΔεν ξέρεις τι δημιούργησες; \nDon't know what to create? Στις επόμενες καρτέλες θα βρεις ιδέες για προγράμματα προς κατασκευή.\n"
-=======
     intro_text_2: "Μπορείς επίσης να ζητήσεις δεδομένα εισόδου και  να τα επαναλάβεις με μια εντολή  `{echo}`.\nΔοκίμασε τον κώδικα στα αριστερά σου πάλι. \n\nΔεν ξέρεις τι δημιούργησες;  Στις επόμενες καρτέλες θα βρεις ιδέες για προγράμματα προς κατασκευή.\n"
->>>>>>> abd13fb6
     example_code_2: "## Παράδειγμα κώδικα\n```\n{ask} Ποιο είναι το όνομά σου;\n{echo} γεια\n```\n"
 2:
     intro_text: |
         Στο επίπεδο 2 θα μάθουμε κάτι καινούριο. Μπορείς να ορίσεις μια λέξη με την `is`.  Μπορείς να χρησιμοποιήσεις τη λέξη οπουδήποτε στον κώδικά σου και θα αντικατασταθεί από την Hedy, ως εξής: 
-<<<<<<< HEAD
 
         ```name {is} Χέντι
         {print} Γεια name
@@ -57,15 +48,6 @@
 
         Σημείωση: Η `ask` έχει αλλάξει, μπορείς να αποθηκεύσεις την απάντηση με ένα όνομα , κάπως έτσι:
         ```
-=======
-
-        ```name {is} Χέντι
-        {print} Γεια name
-        ```
-
-        Σημείωση: Η `ask` έχει αλλάξει, μπορείς να αποθηκεύσεις την απάντηση με ένα όνομα , κάπως έτσι:
-        ```
->>>>>>> abd13fb6
         answer {is} {ask} Ποιο είναι το όνομά σου;
         ```
 
@@ -125,17 +107,6 @@
     start_code: "print 'Γεια σου κόσμε'"
     intro_text: |
         Στο επίπεδο 4  οι εντολές `{ask}` and `{print}` αλλάζουν.
-<<<<<<< HEAD
-
-        Πρέπει να περικλείσεις το κείμενο που θέλεις να εμφανίσεις σε εισαγωγικά.
-
-        Αυτό είναι χρήσιμο, επειδή τώρα μπορείς να εμφανίσεις όσες λέξεις θέλεις. Επίσης, τις λέξεις που αποθήκευες με την `{is}`.
-
-        Οι περισσότερες γλώσσες προγραμματισμού χρησιμοποιούν εισαγωγικά όταν εμφανίζουν στην οθόνη, οπότε βρισκόμαστε ένα βήμα πιο κοντά στον πραγματικό προγραμματισμό!
-
-        ## Οι ασκήσεις γίνονται ολοένα και πιο δύσκολες
-        Θα βρεις τις εντολές στα αριστερά και πάλι, και τις ασκήσεις στις ακόλουθες καρτέλες. Οι ασκήσεις πλέον γίνονται όλο και πιο δύσκολες στις διαδοχικές καρτέλες. Έτσι, είναι καλύτερα να ξεκινήσεις από τα αριστερά με την ιστορία, και να δουλεύεις στα δεξιά, έτσι ώστε να προσπαθείς όλο και περισσότερο.
-=======
 
         Πρέπει να περικλείσεις το κείμενο που θέλεις να εμφανίσεις σε εισαγωγικά.
 
@@ -146,7 +117,6 @@
         ## Οι ασκήσεις γίνονται ολοένα και πιο δύσκολες
         Θα βρεις τις εντολές στα αριστερά και πάλι, και τις ασκήσεις στις ακόλουθες καρτέλες. Οι ασκήσεις πλέον γίνονται όλο και πιο δύσκολες στις διαδοχικές καρτέλες. 
         Έτσι, είναι καλύτερα να ξεκινήσεις από τα αριστερά με την ιστορία, και να δουλεύεις στα δεξιά, έτσι ώστε να προσπαθείς όλο και περισσότερο.
->>>>>>> abd13fb6
     commands:
     -   name: 'print'
         explanation: 'Εμφάνισε κάτι ακριβώς, χρησιμοποιώντας εισαγωγικά'
