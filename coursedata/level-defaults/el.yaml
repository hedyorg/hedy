1:
    intro_text: |-
        Καλωσήρθες στη Hedy! Στο επίπεδο 1 μπορείς να χρησιμοποιήσεις τις εντολές `print`, `ask`, και `echo`.
        Στην αριστερή μπάρα μπορείς να δεις όλες τις εντολές του επιπέδου 1.

        Πάτησε το μπλε κουμπί και ο κώδικας θα πληκτρολογηθεί για σένα.

        Δοκίμασε και εσύ τον κώδικα πατώντας το πράσινο κουμπί 'Εκτέλεσε τον κώδικα' κάτω από το αριστερό προγραμματιστικό πεδίο.

        Δεν ξέρεις τί να δημιουργήσεις; Στις επόμενες καρτέλες θα βρεις μερικές ιδέες για το τί θα δημιουργήσεις
    start_code: 'print γειά σου κόσμε!'
    commands:
    -   name: 'print'
        explanation: 'Εμφάνισε κάτι με την `print`.'
        example: 'Παράδειγμα: print Γειά, καλωσήλθες στη Hedy!'
        demo_code: 'print Γειά, καλωσήλθες στη Hedy!'
    -   name: 'ask'
        explanation: 'Ρώτησε κάτι με την `ask`.'
        example: 'Παράδειγμα: ask Ποιό είναι το αγαπημένο σου χρώμα;'
        demo_code: 'ask Ποιό είναι το αγαπημένο σου χρώμα;'
    -   name: 'echo'
        explanation: 'Eπανάλαβε κάτι χρησιμποιώντας την `echo`.'
        example: 'Παράδειγμα: echo ώστε το αγαπημένο σου χρώμα είναι το '
        demo_code: |-
            ask Ποιό είναι το αγαπημένο σου χρώμα;
            echo ώστε το αγαπημένο σου χρώμα είναι το 
2:
    intro_text: |-
        Στο επίπεδο 2 θα μάθουμε κάτι καινούριο. Μπορείς να ονοματίσεις μια λέξη με την `is`.
        Αν χρησιμοποιήσεις τον κώδικα `name is  Hedy`, μπορείς να χρησιμοποιήσεις το name οπουδήποτε στον κώδικά σου και αυτό θα αντικατασταθεί από τη λέξη Hedy.

        Σημείωση: Η `ask έχει αλλάξει`, μπορείς να αποθηκεύσεις την απάντηση με ένα όνομα , κάπως έτσι:
        ```
        answer is ask Ποιό είναι το όνομά σου;
        ```

        Η print λειτουργεί όπως και στο επίπεδο 1, και πλέον δεν χρειάζεσαι την `echo`.
    start_code: 'print γειά σου κόσμε!'
    commands:
    -   name: 'is'
        explanation: 'Δώσε ένα όνομα σε μια λέξη για να τη χρησιμοποιήσεις στο πρόγραμμα χρησιμοποιώντας την `is`'
        example: 'Παράδειγμα:  name is Hedy.'
        demo_code: |-
            name is Hedy
            print καλωσήλθες name
    -   name: 'ask'
        explanation: 'Ρώτησε κάτι με την `ask`. Πρόσεξε! Πρέπει να δώσεις στην απάντηση ένα όνομα με την `is`.'
        example: 'Παράδειγμα: color is ask Ποιό είναι το αγαπημένο σου χρώμα;'
        demo_code: |-
            color is ask Ποιό είναι το αγαπημένο σου χρώμα;
            print το color είναι το αγαπημένο σου!
3:
    intro_text: |-
        Στο επίπεδο 3 μπορείς να δημιουργήσεις μια λίστα. Μπορείς να αφήσεις τον υπολογιστή να επιλέξει κάτι τυχαία από τη λίστα. Αυτό γίνεται με τη χρήση της `at random`.

        ```
        animals is σκύλος, γάτα, καγκουρό
        print animals at random
        ```

        Θα βρεις όλον τον κώδικα του επιπέδου 3 στην αριστερή μπάρα. Υπάρχουν επίσης καρτέλες με ασκήσεις.
    start_code: 'print γειά σου κόσμε!'
    commands:
    -   name: 'choose_random'
        explanation: 'Επίλεξε μια τυχαία λέξη από μια ομάδα με τις `at` και `random`'
        example: 'Παράδειγμα: animals is σκύλος, γάτα, καγκουρό.'
        demo_code: |-
            animals is σκύλος, γάτα, καγκουρό
            print animals at random
4:
    start_code: "print 'Γειά σου κόσμε'"
    intro_text: |-
        Αλλαγή `print` και `ask` στο επίπεδο 4.Πρέπει να περικλείσεις το κείμενο που θέλεις να εμφανίσεις σε εισαγωγικά.

        Αυτό είναι χρήσιμο, επειδή τώρα μπορείς να εμφανίσεις όσες λέξεις θέλεις. Επίσης, τις λέξεις που αποθήκευες με την `is`.

        Οι περισσότερες γλώσσες προγραμματισμού χρησιμοποιούν εισαγωγικά όταν εμφανίζουν στην οθόνη, οπότε βρισκόμαστε ένα βημα πιο κοντά στον πραγματικό προγραμματισμό!

        ## Οι ασκήσεις γίνονται ολοένα και πιο δύσκολες
        Θα βρεις τις εντολές στα αριστερά και πάλι, και τις ασκήσεις στις ακόλουθες καρτέλες. Οι ασκήσεις πλέον γίνονται όλο και πιο δύσκολες στις διαδοχικές καρτέλες. Έτσι, είναι καλύτερα να ξεκινήσεις από τα αριστερά με την ιστορία, και να συνεχίσεις προς τα δεξιά για να δυσκολευτείς όλο και περισσότερο.
    commands:
    -   name: 'print'
        explanation: 'Εμφάνισε κάτι ακριβώς, χρησιμοποιώντας εισαγωγικά'
        example: "Παράδειγμα: print 'Γειά, καλωσήλθες στη Hedy.'"
        demo_code: "print 'Γειά, καλωσήλθες στη Hedy.'"
    -   name: 'is'
        explanation: 'Δώσε ένα όνομα σε κάποιο κείμενο και εμφάνισε με την `print` χωρίς εισαγωγικά'
        example: 'Παράδειγμα: name is Hedy.'
        demo_code: |-
            name is Hedy
            print 'Το όνομά μου είναι ' name
    -   name: 'ask'
        explanation: 'Ρώτησε κάτι με την `ask`.'
        example: "Example: color is ask 'Ποιό είναι το αγαπημένο σου χρώμα;'"
        demo_code: |-
            color is ask 'Ποιό είναι το αγαπημένο σου χρώμα;?'
            print 'το ' color ' είναι το αγαπημένο σου!'
5:
    start_code: |-
        name is ask 'Ποιό είναι το όνομά σου;'
        if name is Hedy print 'τέλεια!' else print 'έτσι κι έτσι'
    intro_text: |-
        Οι `ask` και `print` λειτουργούν ακριβώς όπως στο επίπεδο 4.

        Στο επίπεδο 5 υπάρχει κάτι νέο, την εντολή `if`! Με την `if` μπορείς να επιλέξεις ανάμεσα σε δύο διαφορετικές επιλογές.

        ## Παράδειγμα κώδικα Hedy
        ```
        name is ask 'ποιό είναι το όνομά σου;'
        if name is Hedy print 'ωραία' else print 'μπου!'
        ```

        Αυτός ο κώδικας εμφανίζει 'ωραία' αν εισάγεις σαν όνομα το Hedy, και 'μπου!' αν εισάγεις κάτι άλλο.

        ## Οι ασκήσεις γίνονται όλο και πιο δύσκολες
        Επίσης στο επίπεδο 4, οι ασκήσιες στις καρτέλες γίνονται ολοένα και πιο δύσκολες. Οπότε καλό θα είναι να τις κάνεις από τα αριστέρα προς τα δεξιά.
    commands:
    -   name: 'print'
        explanation: 'Εμφάνισε κάτι ακριβώς, χρησιμοποιώντας εισαγωγικά'
        example: "Παράδειγμα: print 'Γειά, καλωσήλθες στη Hedy.'"
        demo_code: "print 'Γειά, καλωσήλθες στη Hedy.'"
    -   name: 'ask'
        explanation: 'Ρώτησε κάτι με την `ask`.'
        example: "'Example: color is ask 'Ποιό είναι το αγαπημένο σου χρώμα;'"
        demo_code: |-
            color is ask 'Ποιό είναι το αγαπημένο σου χρώμα;'
            print 'το ' color ' είναι το αγαπημένο σου!'
    -   name: 'if'
        explanation: 'Κάνε μια επιλογή με την `if`'
        example: "Παράδειγμα: if color is green print 'όμορφο!' else print 'έτσι κι έτσι'"
        demo_code: |-
            color is ask 'Ποιό είναι το αγαπημένο σου χρώμα;'
            if color is green print 'όμορφο!' else print 'έτσι κι έτσι'
6:
    start_code: "print '5 επί 5 ίσον με ' 5 * 5"
    intro_text: |-
        Οι `ask`, `print` και `if` είναι ακόμα ίδιες όπως και στα Επίπεδα 5. Το Επίπεδο 6 προσθέτει κάτι καινούριο...Πλέον μπορείς να κάνεις υπολογισμούς.

        Το σύν είναι εύκολο, το γράφεις όπως στα μαθηματικά: για παράδειγμα `5+5`. Το πλην επίσης λειτουργεί μια χαρά, έτσι `5-5`.

        Το επί είναι λίγο διαφορετικό, επειδή δεν υπάρχει σύμβολο επί στο πληκτρολόγιο σου. Απλά ψάξε και θα δεις, δεν υπάρχει!
        Αυτός είναι ο λόγος που πολλαπλασιάζουμε με τον αστερίσκο στο πλήκτρο 8: `5 * 5`. Διάβαζε το σαν "5 φορές το 5" για να το θυμάσαι πιο εύκολα.
        ## Παράδειγμά κώδικα Hedy
        ```
        print '5 συν 5 κάνει ' 5 + 5
        print '5 πλην 5 κάνει ' 5 - 5
        print '5 επί 5 κάνει ' 5 * 5
        ```
    commands:
    -   name: 'print'
        explanation: 'Εμφάνισε κάτι ακριβώς, χρησιμοποιώντας εισαγωγικά'
        example: "Παράδειγμα: print '5 επί 5 ίσον με ' 5 * 5"
        demo_code: "print '5 επί 5 είναι ' 5 * 5"
    -   name: 'Οι `ask` και `if` με υπολογισμούς'
        explanation: 'Ρώτησε σχετικά με έναν υπολογισμό και έλεγξε ότι είναι σωστός.'
        example: "Παράδειγμα: answer = ask 'Πόσο είναι 10 + 10;'"
        demo_code: |-
            answer = ask 'Πόσο είναι 10 + 10;'
            if answer is 20 print 'Ναι!' else print 'Ουπς'
    -   name: "`ask` and `if` turtle"
        explanation: "Ask the user how many angles they want"
        example: "Example: angles = ask 'How many angles?'"
        demo_code: |-
            angles = ask 'How many angles?'
            angle = 360 / angles
            forward 50
7:
    start_code: "repeat 3 times print 'Η Hedy είναι διασκεδαστική!'"
    intro_text: |-
        Οι `ask`, `print` και `if` λειτουργούν ακριβώς όπως και στο Επίπεδο 5 και 6.
        Όμως, το Επίπεδο 7 προσθέτει την εντολή `repeat`. H Repeat (Επανάληψη) μπορεί να χρησιμποιηθεί για να εκτελέσουμε μια γραμμή κώδικα πολλές φορές.

        ## Παράδειγμα Κώδικα Hedy
        ```
        repeat 3 times print 'H Hedy είναι διασκεδαστική!'
        ```
    commands:
    -   name: 'print'
        explanation: 'Εμφάνισε κάτι ακριβώς, χρησιμοποιώντας εισαγωγικά'
        example: "Παράδειγμα: print 'Γειά, καλωσήλθες στη Hedy.'"
        demo_code: "print 'Γειά, καλωσήλθες στη Hedy.'"
    -   name: 'ask'
        explanation: 'Ρώτησε κάτι με την `ask`.'
        example: "Παράδειγμα: color = ask 'Ποιό είναι το αγαπημένο σου χρώμα;"
        demo_code: |-
            color = ask 'Ποιό είναι το αγαπημένο σου χρώμα;?'
            print 'το ' color ' είναι το αγαπημένο σου!'
    -   name: 'if'
        explanation: 'Κάνε μια επιλογή με την `if`'
        example: "Παράδειγμα: if color is green print 'όμορφο!' else print 'έτσι κι έτσι'"
        demo_code: |-
            color = ask 'Ποιό είναι το αγαπημένο σου χρώμα;'
            if color is green print 'όμορφο!' else print 'έτσι κι έτσι'
    -   name: "repeat - turtle"
        explanation: "Repeat a line of code with `repeat`."
        example: "Example: repeat 3 times forward 10"
        demo_code: |-
            repeat 3 times forward 10
8:
    start_code: |-
        repeat 5 times
            print 'Γειά σας παιδιά'
            print 'Αυτό θα εμφανιστεί 5 φορές'
    intro_text: |-
        Οι ask και print λειτουργούν ακόμα όπως τις γνωρίζετε. Όμως, οι if και repeat έχουν αλλάξει!
        Τώρα μπορείτε να εκτελείτε μαζί ομάδες κώδικα, αλλά θα πρέπει να βάλετε εσοχή στον κώδικα. Αυτό σημαίνει να προσθέσετε τέσσερα κενά στην αρχή της γραμμής. Το ίδιο ισχύει όταν θέλετε να δημιουργήσετε ένα μπλοκ μιας γραμμής.

        ## Παράδειγμα κώδικα Hedy
        ```
        repeat 5 times
            print 'Γειά σας'
            print 'Αυτό θα επαναληφθεί 5 φορές'
        ```



    commands:
    -   name: 'print'
        explanation: 'Εμφάνισε κάτι. Θυμήσου να χρησιμοποιήσεις εισαγωγικά για ακριβή εμφάνιση.'
        example: "Παράδειγμα: print '5 επί 5 ίσον με ' 5 * 5"
        demo_code: "print '5 επί 5 ίσον με ' 5 * 5"
    -   name: 'Η `if` με πολλαπλές γραμμές'
        explanation: 'Ρώτησε την απάντηση σε ένα άθροισμα και έλεγξε αν είναι σωστή. Μπορούμε τώρα να εμφανίσουμε 2 γραμμές.'
        example: "'Παράδειγμα: answer = ask 'Πόσο είναι 5 συν 5?'"
        demo_code: |-
            answer = ask 'Πόσο είναι 5 συν 5;'
            if answer is 10
                print 'Μπράβο!'
                print 'Πράγματι, η απάντηση ήταν ' answer
            else
                print 'Ουπς!'
                print 'Η απάντηση είναι 10'
9:
    start_code: |-
        repeat 3 times
            food = ask 'What do you want?'
            if food is 'pizza'
                print 'nice!'
            else
                print 'pizza is better'
    intro_text: |
        In this level you can not only use multiple lines with `if` and `repeat`, but you can also put them together!
        In the example you see an `if` command within a `repeat` command. It is also allowed the other way around, and an `if` is also allowed in an `if` and a `repeat` in a `repeat`.
        Give it a try!

        ## Example Hedy code
        ```
        repeat 3 times
            food = ask 'What do you want?'
            if food is 'pizza'
                print 'nice!'
            else
                print 'pizza is better'
        ```

    commands:
    -   name: "`if` with multiple lines"
        explanation: "The answer of a sum of questions with 'ask' and see if it is correct. Now we print out two lines."
        example: "Example: answer = ask 'What is 20 plus 20?'"
        demo_code: |-
            answer = ask 'What is 20 plus 20?'
            if answer is 20
                print 'Well done!!'
                print 'The answer is indeed' answer
            else
                print 'Wrong'
                print 'The answer is 20'
    -   name: "`repeat` and turtle"
        explanation: "Repeat multiple lines"
        example: "Example: create a square"
        demo_code: |-
            repeat 4 times
                turn 90
                forward 50
10:
    start_code: |-
        animals is dog, cat, blobfish
        for animal in animals
          print 'I love ' animal
    intro_text: |
        In this level we learn a new code called `for`. With `for` you can make a list and use all elements.
        `for` creates a block, like `repeat` and `if` so all lines in the block need to start with spaces.

        ## Example Hedy code
        ```
        animals is dog, cat, blobfish
        for animal in animals
          print 'I love ' animal
        ```
    commands:
    -   name: "print"
        explanation: "Print something. Remember to use a quotation mark for literal printing."
        example: "Example: print '5 times 5 is ' 5 * 5"
        demo_code: "print '5 times 5 is ' 5 * 5"
    -   name: "for with a list"
        explanation: "print all things in a list "
        example: "Example: for dier in dieren"
        demo_code: |-
            animals is dog, cat, blobfish
            for animal in animals
              print 'I love ' animal
11:
    start_code: |-
        for i in range 1 to 10
            print i
        print 'Έτοιμοι ή όχι, έρχομαι!'
    intro_text: 'Η `print` λειτουργεί ακριβώς όπως και πριν, όμως η `repeat` τώρα αντικαθίσταται από τη `for`! Θα χρησιμοποιείς `for i in range 1 to 5`, αντί για `repeat 5 times`. Μπορείς επίσης να χρησιμοποιείς το `i` στο πρόγραμμα σου! Θυμήσου να χρησιμοποιείς εσοχές ύστερα από κάθε δήλωση `for` και `if` (Αυτό σημαίνει να ξεκινάς μια πρόταση με 4 κενά)'
    commands:
    -   name: 'repeat'
        explanation: 'αντικαθιστούμε τη `repeat` με τη `for`'
        example: 'for i in range 1 to 10'
        demo_code: |
            for i in range 1 to 10
              print i
            print 'Έτοιμοι ή όχι, έρχομαι!'
12:
    start_code: |-
        print 'decimal numbers now need to use a dot'
        print 2.5 + 2.5
    intro_text: |
        So far, Hedy did not allow for decimal numbers like 1.5, but now we do allow that. Note that cmputers use the . for decimal numbers.

        For this level on you will also have to use quotation marks when storing a text with `is`:

        ```
        name = 'Hedy'
        print 'Hello ' name
        ```

        For numbers, you do not use quotation marks in the `is`:
        ```
        score = 25
        print 'You got ' score
        ```
<<<<<<< HEAD

=======
>>>>>>> f4820450
    commands:
    -   name: "float directly"
        explanation: "Calculation with decimals"
        example: "print 2.5 + 2.5"
        demo_code: |
            print 'Calculate away!'
            print 'Two and a half plus two and a half is...'
            print 2.5 + 2.5
    -   name: "float in var"
        explanation: "Storing a calculation with decimals"
        example: "antwoord = 2.5 + 2.5"
        demo_code: |
            answer = 2.5 + 2.5
            print 'Calculate away!'
            print 'Two and a half plus two and a half is...'
            print answer

13:
    start_code: |-
        name = ask 'what is your name?'
        leeftijd = ask 'what is your age?'
        if name is 'Hedy' and age is 2
            print 'You are the real Hedy!'
    intro_text: Τώρα θα μάθουμε τα `and` και `or`! Αν θέλεις να ελέγξεις δύο δηλώσεις, δεν χρειάζεται να χρησιμοποίησεις δύο if αλλά μπορείς να χρησιμοποιήσεις τα `and` και `or`. Αν χρησιμοποιήσεις τo `and`, και οι δύο προτάσεις, αριστερά και δεξιά από το `and` θα πρέπει να είναι αληθείς. Μπορούμε επίσης να χρησιμοποιήσουμε το `or`. Τότε, μόνο μια πρόταση χρειάζεται να είναι αληθής.
    commands:
    -   name: Και
        explanation: Και οι δύο προτάσεις (αριστερά και δεξιά από το `and`) πρέπει να είναι αληθείς.
        example: if 3+2 is 5 and 2+2 is 4
        demo_code: |-
            answer1 = ask 'Πόσο κάνει 3+2;'
            answer2 = ask 'Πόσο κάνει 2+2;'
            if answer1 is 5 and answer2 is 4
                print 'Και οι δύο απαντήσεις είναι σωστές!'
            else
                print 'Τουλάχιστον μια απάντηση είναι λανθασμένη!'
    -   name: Ή
        explanation: '`Or` Τουλάχιστον 1 από τις προτάσεις αριστερά και δεξιά από το `or`, οφείλει να είναι αληθής, αν και οι δύο είναι σωστές και αυτό είναι μια χαρά.'
        example: if 3+2 is 5 or 2+2 is 4
        demo_code: |-
            answer1 = ask 'Πόσο κάνει 3+2;'
            answer2 = ask 'Πόσο κάνει 2+2;'
            if answer1 is 5 or answer2 is 4
                print 'Τουλάχιστον μία απάντηση είναι σωστή!'
            else
                print 'Και οι δύο απαντήσεις είναι λανθασμένες!'
#16:
#    start_code: |-
#        # Αυτό είναι ένα πρόγραμμα που θα ρωτήσεις κάποιες ερωτήσεις μαθηματικών
#        for i in range(1,10):
#            # Θα ρωτήσουμε τον πίνακα πολλαπλασιασμού του 5
#            answer is input('Πόσο κάνει ' i ' φορές το 5?')
#            # Ελέγχουμε αν η απάντηση είναι ίδια με το άθροισμά μας
#            correct_answer is i * 5
#            if answer is correct_answer:
#                print(answer ' είναι σωστό')
#            else:
#                print('Αυτό είναι λάθος, θα έπρεπε να είναι: ' i*5)
#    intro_text: |-
#        Όταν κάνεις μεγαλύτερα προγράμματα, θα πρέπει να βρεις έναν τρόπο να θυμάσαι τί κάνει κάθε κομμάτι κώδικα. Για αυτόν το σκοπό χρησιμοποιούμε τα σχόλια. Ένα σχόλιο μοιάζει κάπως έτσι:
#        ` # Αυτό είναι ένα σχόλιο`.
#        Οτιδήποτε μετά το # θα είναι αόρατο για τον κώδικα.
#    commands:
#    -   name: Σχόλιο
#        explanation: Μπορούμε να τοποθετήσουμε σχόλια όπου θέλουμε
#        example: '# Αυτό είναι ένα σχόλιο'
#        demo_code: |-
#            # Αυτό το πρόγραμμα εμφανίζει γειά
#            # Δημιουργήθηκε με τη Hedy
#            # Δεν κάνει τίποτα άλλο εκτός από το να εμφανίζει Γειά
#            print('γειά!')
14:
    start_code: |-
        age = ask 'Πόσο χρονών είσαι;'
        if age < 13
            print 'Είσαι νεότερη από εμένα!'
        else
            print 'Είσαι μεγαλύτερη από εμένα!'
    intro_text: Θα μάθουμε μερικά ακόμα νέα πράγματα! Ίσως να τα γνωρίζεις ήδη από τα μαθηματικά, τα `<` και `>`. Το `<` ελέγχει αν ο πρώτος αριθμός είναι μικρότερος από το δεύτερο, πχ `4 < 5`. To `>` ελέγχει αν ο πρώτος αριθμός είναι μεγαλύτερος από το δεύτερο, πχ `6 > 5`.
    commands:
    -   name: Μικρότερο
        explanation: Χρησιμοποιούμε το `<` για να ελέγξουμε αν ο πρώτος αριθμός είναι μικρότερος από το δεύτερο αριθμό. Για παράδειγμα, αν θέλουμε να δούμε αν μια μεταβλητή είναι μικρότερη από 15, χρησιμοποιούμε `variable < 15`
        example: 'Για παράδειγμα: age < 13'
        demo_code: |-
            age = ask 'Πόσο χρονών είσαι;'
            if age < 13
                print 'Είσαι νεότερη από εμένα!'
    -   name: Μεγαλύτερο
        explanation: Χρησιμοποιούμε το `>` για να ελέγξουμε αν ο πρώτος αριθμός είναι μεγαλύτερος από το δεύτερο αριθμό. Για παράδειγμα, αν θέλουμε να δούμε αν μια μεταβλητή είναι μεγαλύτερη από 15, χρησιμοποιούμε `variable > 15`
        example: 'Για παράδειγμα: age > 13'
        demo_code: |-
            age = ask 'Πόσο χρονών είσαι;'
            if age > 13
                print 'Είσαι μεγαλύτερη από εμένα!'
15:
    start_code: |-
        answer = 0
        while answer != 25
            answer = ask 'Πόσο κάνει 5 φορές το 5;'
        print 'Δόθηκε η σωστή απάντηση'
    intro_text: Θα μάθουμε ένα νέο βρόχο, το βρόχο `while`! Συνεχίζουμε το βρόχο για όσο η πρόταση είναι αληθής/ορθή! Έτσι στο παράδειγμα κώδικα, συνεχίζουμε ώσπου να δοθεί μια σωστή απάντηση. Αν δε δοθεί ποτέ η σωστή απάντηση, ο βρόχος δε θα σταματήσει ποτέ!
    commands:
    -   name: Boolean while
        explanation: Μπορούμε να χρησιμοποιήσουμε το βρόχο `while` με το `True` και `False`
        example: 'Παράδειγμα: while correct_answer is False'
        demo_code: |-
            answer = 0
            while answer != 25
                answer = ask 'Πόσο κάνει 5 φορές το 5;'
            print 'Δόθηκε η σωστή απάντηση'
    -   name: Μικρότερο while
        explanation: Μπορούμε επίσης να χρησιμοποιήσουμε το βρόχο `while` με το `<` και το `>`. Προσοχή όμως, θα χρειαστεί να αλλάζετε τον αριθμό ώστε να τελειώσει ο βρόχος. Το κάνουμε αυτό με το count is count + 1.
        example: 'Για παράδειγμα: while count < 3'
        demo_code: |-
            count = 1
            while count < 3
                print 'Το κάνουμε αυτό ' 3 - count ' ακόμα φορές'
                count is count + 1
            print 'Τελειώσαμε'
16:
    start_code: |-
        fruit = ['μήλο', 'μπανάνα', 'κεράσι']
        print fruit 
    intro_text: "Θα βάλουμε αγκύλες γύρω από τις λίστες! Επίσης θα πρέπει να βάλουμε μονά εισαγωγικά (') γύρω από κάθε αντικείμενο στις λίστες. "
    commands:
    -   name: 'Αγκύλες γύρω από λίστες'
        explanation: "Θα βάλουμε αγκύλες γύρω από τις λίστες! Επίσης θα πρέπει να βάλουμε μονά εισαγωγικά (') γύρω από κάθε αντικείμενο στις λίστες."
        example: "Για παράδειγμα: fruit = ['μήλο', 'μπανάνα', 'κεράσι']"
        demo_code: |-
            fruit = ['μήλο', 'μπανάνα', 'κεράσι']
            print fruit 
    -   name: 'Πάρε ένα αντικείμενο από μία λίστα'
        explanation: 'Για να πάρουμε ένα αντικείμενο από μια λίστα χρησιμοποιούμε [αριθμός] έτσι fruit[1] σημαίνει, πάρε το πρώτο φρούτο από τη λίστα!'
        example: 'Για παράδειγμα: firstfruit = fruit[1]'
        demo_code: |-
            fruit = ['μήλο', 'μπανάνα', 'κεράσι']
            firstfruit = fruit[1]
            print firstfruit 
    -   name: 'Πάρε ένα τυχαίο αντικείμενο από μία λίστα'
        explanation: 'Για να πάρουμε ένα τυχαίο αντικείμενο από τη λίστα χρησιμοποιούμε [random] έτσι fruit[random] σημαίνει, πάρε ένα τυχαίο φρούτο από τη λίστα!'
        example: 'Για παράδειγμα: randomfruit is fruit[random]'
        demo_code: |-
            fruit = ['μήλο', 'μπανάνα', 'κεράσι']
            randomfruit is fruit[random]
            print randomfruit 
17:
    start_code: |-
        for i in range 1 to 10:
            print i
        print 'Έτοιμοι ή όχι, έρχομαι!'
    intro_text: 'Τώρα θα αλλάξουμε λίγο τις εσοχές. Κάθε φορά που χρειαζόμαστε μια εσοχή, χρειαζόμαστε ένα `:` στη γραμμή πριν την εσοχή.'
    commands:
    -   name: 'for με :'
        explanation: 'Όταν χρησιμοποιούμε μια `for`, πρέπει να προσθέσουμε ένα `:` ύστερα από τη δήλωση `for`!'
        example: 'for i in range 1 to 10:'
        demo_code: |-
            for i in range 1 to 12:
                print i
            print 'Έτοιμοι ή όχι, έρχομαι!'
    -   name: 'if με :'
        explanation: 'Θα πρέπει να κάνουμε το ίδιο με όλες μας τις δηλώσεις `if`'
        example: "if color is πράσινο:'"
        demo_code: |-
            color = ask 'Ποιό είναι το αγαπημένο σου χρώμα;'
            if color is πράσινο:
                print 'To χρώμα είναι πράσινο'
            else:
                print 'Το χρώμα δεν είναι πράσινο'
    -   name: '(Προαιρετικό) elif'
        explanation: 'Θα σου δείξουμε μια νέα εντολή που επιτρέπεται να χρησιμοποιείς: την `elif`. H `elif` σημαίνει "else if" ( αλλιώς αν ). Θα ξεκινήσουμε ελέγχοντας αν η `if` είναι αληθής. Αν αυτή δεν είναι αληθής, ελέγχουμε την `elif` και αν επίσης δεν είναι αληθής, πηγαίνουμε στην `else`.'
        example: 'elif a is 5:'
        demo_code: |-
            a = 2
            if a is 1:
                print 'a is 1'
            elif a is 2:
                print 'το a είναι 2'
            else:
                print 'το a δεν είναι 1 ή 2'<|MERGE_RESOLUTION|>--- conflicted
+++ resolved
@@ -332,10 +332,7 @@
         score = 25
         print 'You got ' score
         ```
-<<<<<<< HEAD
-
-=======
->>>>>>> f4820450
+
     commands:
     -   name: "float directly"
         explanation: "Calculation with decimals"
