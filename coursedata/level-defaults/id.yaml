1:
    intro_text: |-
        Selamat datang di Hedy! Pada level 1 kamu dapat menggunakan perintah `print`, `ask` dan `echo`.

        Pada bagian kiri kamu dapat melihat semua perintah untuk level 1.

        Tekan tombol biru dan kodenya akan dituliskan secara otomatis untukmu!

        Coba jalankan kodenya sendiri dengan menekan tombol 'Run code' di bawah kiri tampilan kode.

        Tidak tahu apa yang mau dibuat? Pada tab-tab berikutnya kamu akan menemukan beberapa ide tentang apa yang bisa dibuat.
    start_code: print halo dunia!
    commands:
    -   explanation: Tampilkan sesuatu dengan `print`.
        example: 'Contoh: print Halo selamat datang di Hedy!'
        demo_code: print Halo selamat datang di Hedy!
    -   explanation: Tanyakan sesuatu dengan `ask`
        example: 'Contoh: ask Apa warna favoritmu?'
        demo_code: ask Apa warna favoritmu?
    -   explanation: Ulangi sesuatu dengan `echo`
        example: 'Contoh: echo maka warna favoritmu adalah '
        demo_code: |-
            ask Apa warna favoritmu?
            echo maka warna favoritmu adalah 
2:
    intro_text: |-
        Pada level 2, kita belajar hal baru. Kamu dapat menamai sebuah kata dengan `is`.

        Jika kamu menggunakan kode `nama is Hedy`, kamu dapat menggunakan 'nama' tersebut dimanapun pada kodemu dan semuanya akan digantikan dengan 'Hedy'.

        Catatan: perintah `ask` sudah diupdate. Kamu juga dapat menyimpan jawaban dari perintah tersebut dengan sebuah nama, seperti ini:
        ```
        jawaban is ask What is your name?
        ```

        `print` tetap berfungsi sama dengan di level 1, dan kamu tidak lagi membutuhkan `echo`.

        Pada level 2 kamu juga dapat membuat list. Kamu dapat meminta komputer memilih sesuatu secara acak dari list tersebut. Kamu dapat melakukan itu dengan `at random`.

        Kamu bisa menemukan semua kode contoh level 2 pada bagian kiri. Ada juga diberikan latihan pada tab-tab diatas.
    start_code: print halo dunia!
    commands:
    -   explanation: Berikan sebuah kata nama untuk digunakan di program dengan menggunakan `is`
        example: 'Contoh: nama is Hedy'
        demo_code: |-
            nama is Hedy
            print selamat datang nama
    -   explanation: Tanyakan sesuatu dengan `ask`. Ingat, kamu harus memberikan jawabannya sebuah nama menggunakan `is`
        example: 'Contoh: warna is ask Apa warna favoritmu?'
        demo_code: |-
            warna is ask Apa warna favoritmu?
            print warna ini kesukaanmu
    -   explanation: Pilih satu kata acak dari kumpulan kata dengan `at` dan `random`
        example: 'Contoh: hewan is anjing, kucing, kangguru'
        demo_code: |-
            hewan is anjing, kucing, kangguru
            print hewan at random
3:
    start_code: print 'Halo dunia'
    intro_text: |-
        Pada level 3 perintah `ask` dan `print` sudah diupdate.

        Kamu harus memasukkan teks yang mau kamu tampilkan diantara tanda kutip satu.

        Ini berguna, karena sekarang kamu bisa menampilkan semua kata yang kamu mau, termasuk kata yang sebelumnya digunakan untuk menyimpan sesuatu dengan `is`.

        Kebanyakan bahasa pemrograman juga menggunakan tanda kutip ketika menampilkan, jadi sebenarnya kita satu langkah lebih dekat dengan pemrograman yang sebenarnya!

        ### Tugas-tugas akan menjadi makin kompleks
        Kamu akan menemukan semua perintah di bagian kiri lagi dan tugas-tugas di tab-tab yang disediakan. Tugas-tugas tersebut sekarang akan menjadi lebih kompleks semakin ke kanan tabnya.
        Jadi adalah baik untuk memulai dari tab tugas paling kiri, dan mengerjakannya satu per satu ke kanan, supaya tantangan yang diberikan setara dengan kemampuan kamu.
    commands:
    -   explanation: Tampilkan sama persis dengan menggunakan tanda kutip
        example: "Contoh: print 'Halo selamat datang di Hedy'"
        demo_code: print 'Halo selamat datang di Hedy'
    -   explanation: Berikan sebuah nama ke sebuah teks dan `print` tanpa tanda kutip
        example: 'Contoh: nama is Hedy'
        demo_code: |-
            nama is Hedy
            print 'nama saya adalah ' nama
    -   explanation: Tanyakan sesuatu dengan `ask`
        example: "Contoh: warna is ask 'Apa warna favoritmu?'"
        demo_code: |-
            warna is ask 'Apa warna favoritmu?'
            print warna ' ini adalah kesukaanmu!'
4:
    start_code: |-
        nama is ask 'siapa nama kamu?'
        if nama is Hedy print 'keren' else print 'boo'
    intro_text: |-
        Perintah `ask` dan `print` tetap sama seperti pada level 3.

        Pada level 4, ada hal baru, `if`! Dengan `if` kamu bisa memilih antara dua pilihan.

        ## Contoh kode Hedy
        ```
        nama is ask 'siapa nama kamu?'
        if nama is Hedy print 'keren' else print 'boo'
        ```

        Kode ini menampilkan keren jika kamu memasukkan Hedy sebagai nama, dan boo jika kamu memasukkan yang lain.

        ## Tips
        Terkadang kode dengan `if` bisa menjadi sangat panjang dan tidak cukup menggunakan satu baris <br> 
        Kamu dapat memisah kodenya menjadi dua baris; baris kedua dimulai dengan `else` seperti ini:
        ```
        nama is ask 'siapa nama kamu?'
        if nama is Hedy print 'keren' 
        else print 'boo'
        ```

        ## Tugas-tugas akan menjadi semakin kompleks

        Pada level 4, tugas-tugas yang ada pada tab-tab terlampir akan menjadi makin kompleks semakin posisi tabnya ke kanan. Jadi, pastikan untuk mengerjakan mulai dari kiri ke kanan.
    commands:
    -   explanation: Tampilkan sama persis dengan menggunakan tanda kutip
        example: "Contoh: print 'Halo selamat datang di Hedy'"
        demo_code: print 'Halo selamat datang di Hedy'
    -   explanation: Tanyakan sesuatu dengan `ask`
        example: "Contoh: warna is ask 'Apa warna favoritmu?'"
        demo_code: |-
            warna is ask 'Apa warna favoritmu?'
            print warna ' ini adalah kesukaanmu!'
    -   explanation: Ambillah sebuah pilihan dengan `if`
        example: "Contoh: if warna is hijau print 'cantik!' else print 'meh!'"
        demo_code: |-
            warna is ask 'Apa warna favorit kamu?'
            if warna is hijau print 'cantik!' else print 'meh!'
5:
    start_code: print '5 kali 5 adalah ' 5 * 5
    intro_text: |-
        `ask`, `print`, dan `if` berfungsi sama persis dengan yang ada pada level 4 dan level 5.
        Tapi di level 6 ada sesuatu yang baru, kamu sekarang bisa melakukan perhitungan matematika.

        Pada level 6, kode baru sudah ditambahkan untuk perhitungan matematika.

        Penambahan itu mudah, kamu menuliskannya persis seperti di matematika: `5 + 5` sebagai contoh. Pengurangan juga mudah dituliskan, seperti `5 - 5`.

        Perkalian sedikit berbeda, karena tidak ada simbol perkalian di keyboard kita. Cobalah cari, ini beneran tidak ada!
        Karenanya kita melakukan perkalian dengan tanda bintang diatas tombol '8': `5 * 5`. Baca itu sebagai 5 kali 5 dan kamu akan lebih mudah mengingatnya.

        ## Contoh kode Hedy
        ```
        print '5 tambah 5 adalah ' 5 + 5
        print '5 kurang 5 adalah ' 5 - 5
        print '5 kali 5 adalah ' 5 * 5
        ```
    commands:
    -   explanation: Tampilkan sama persis menggunakan tanda kutip satu
        example: "Contoh: print '5 kali 5 adalah ' 5 * 5"
        demo_code: print '5 kali 5 adalah ' 5 * 5
    -   explanation: Tanyakan hasil suatu perhitungan dan cek apakah hasilnya benar
        example: "Contoh: jawaban is ask 'Apa hasil dari 10 tambah 10?'"
        demo_code: |-
            jawaban is ask 'Apa hasil dari 10 tambah 10?'
            if jawaban is 20 print 'Yeah!' else print 'Ups'
6:
    start_code: repeat 3 times print 'Hedy itu menyenangkan!'
    intro_text: |-
        `ask`, `print`, dan `if` berfungsi sama persis dengan yang ada pada level 4. 
        Tapi level 5 menambahkan perintah `repeat`. Perintah repeat dapat digunakan untuk menjalankan satu baris kode beberapa kali

        ## Contoh kode Hedy
        ```
        repeat 3 times print 'Hedy itu menyenangkan!'
        ```
    commands:
    -   explanation: Tampilkan sama persis menggunakan tanda kutip satu
        example: "Contoh: print 'Halo selamat datang di Hedy'"
        demo_code: print 'Halo selamat datang di Hedy'
    -   explanation: Tanyakan sesuatu dengan `ask`
        example: "Contoh: warna is ask 'Apa warna favoritmu?'"
        demo_code: |-
            warna is ask 'Apa warna favoritmu?'
            print warna ' adalah warna favoritmu!'
    -   explanation: Ambillah sebuah pilihan dengan `if`
        example: "Contoh: if warna is hijau print 'cantik!' else print 'meh!'"
        demo_code: |-
            warna is ask 'Apa warna favorit kamu?'
            if warna is hijau print 'cantik!' else print 'meh!'
    -   explanation: Gabungan `repeat` dan `if`
        example: "Contoh: if warna is hijau repeat 3 times print 'pretty!' else repeat 5 times print 'meh'"
        demo_code: |-
            warna is ask 'Apa warna favoritmu?'
            if warna is hijau repeat 3 times print 'pretty!' else repeat 5 times print 'meh'
7:
    start_code: |-
        repeat 5 times
            print 'Halo semua'
            print 'Ini akan ditampilkan lima kali'
    intro_text: |-
        `ask` dan `print` tetap berfungsi sama seperti sebelumnya. Tapi `if` dan `repeat` berubah. 
        Kamu sekarang dapat mengeksekusi kumpulan kode secara bersamaan, tapi kamu harus memberikan indentasi pada kode tersebut.
        Indentasi berarti memberikan empat spasi diawal baris. Ini juga berlaku ketika kamu hanya mau mengeksekusi satu baris kode saja.

        ## Contoh kode Hedy
        ```
        repeat 5 times
            print 'halo semua'
            print 'Ini akan ditampilkan lima kali'
        ```

    commands:
    -   explanation: Tampilkan sesuatu. Ingat untuk menggunakan tanda kutip satu jika ingin menampilkan teks sama persis.
        example: "Contoh: print '5 kali 5 adalah ' 5 * 5"
        demo_code: print '5 kali 5 adalah ' 5 * 5
    -   explanation: Tanyakan jawaban dari sebuah penjumlahan dan cek apakah itu benar. Kita sekarang bisa menampilkan dua baris.
        example: "Contoh: jawaban is ask 'Apa hasil dari 5 tambah 5?'"
        demo_code: |-
            jawaban is ask 'Apa hasil dari 5 tambah 5?'
            if jawaban is 10
                print 'Kerja bagus!'
                print 'Betul, jawabannya adalah ' jawaban
            else
                print 'Ups!'
                print 'Jawabannya adalah 10'
8:
    start_code: |-
        repeat 3 times
            makanan is ask 'Apa yang kamu mau?'
            if makanan is 'pizza'
                print 'bagus!'
            else
                print 'pizza lebih enak'
    intro_text: |-
        Pada level ini kamu tidak hanya bisa menggunakan beberapa baris baru untuk  `if` and `repeat`, namun juga dapat menggabungkan mereka!
        Pada contoh kamu lihat sebuah perintah `if` didalam perintah `repeat`. Kamu juga dimungkinkan untuk melakukan sebaliknya, dan `if` juga boleh didalam `if` dan `repeat` didalam `repeat`.
        Cobalah!

        ## Contoh kode Hedy
        ```
        repeat 3 times
            makanan is ask 'Apa yang kamu mau?'
            if makanan is 'pizza'
                print 'bagus!'
            else
                print 'pizza lebih enak'
        ```
    commands:
    -   name: '`if` dengan beberapa baris'
        explanation: Cek apakah jawaban dari penjumlahan yang ditanyakan dengan `ask` benar. Sekarang kita menampilkan dua baris.
        example: "Contoh: jawaban is ask 'Apa hasil dari 20 tambah 20?'"
        demo_code: |-
            jawaban is ask 'Apa hasil dari 20 tambah 20?'
            if jawaban is 20
                print 'Bagus!!'
                print 'Jawabannya betul' jawaban
            else
                print 'Salah'
                print 'Jawabannya adalah 20'
    -   name: '`repeat` dan kura-kura'
        explanation: Ulangi beberapa kali
        example: 'Contoh: buatlah sebuah kotak'
        demo_code: |-
            repeat 4 times
                turn 90
                forward 50
9:
    start_code: |-
        hewanhewan is anjing, kucing, ikan
        for hewan in hewanhewan
          print 'Aku suka ' hewan
    intro_text: |
        Pada level ini kita akan belajar perintah `for`. Dengan `for` kamu dapat membuat sebuah daftar dan mengakses semua isinya.
        `for` membentuk sebuah blok seperti `repeat` dan `if` jadi semua baris untuk aksi harus diawali dengan beberapa spasi.

        ## Contoh kode Hedy
        ```
        hewanhewan is anjing, kucing, ikan
        for hewan in hewanhewan
          print 'Aku suka ' hewan
        ```
    commands:
    -   name: print
        explanation: Menampilkan sesuatu. Ingat untuk menggunakan tanda kutip satu untuk menampilkan teks apa adanya.
        example: "Example: print '5 kali 5 adalah ' 5 * 5"
        demo_code: print '5 kali 5 adalah ' 5 * 5
    -   name: for dengan daftar
        explanation: menampilkan semua barang dari sebuah daftar
        example: 'Contoh: for hewan in hewanhewan'
        demo_code: |-
            hewanhewan is anjing, kucing, ikan
            for hewan in hewanhewan
              print 'Aku suka ' hewan
10:
    start_code: |-
        for pembilang in range 1 to 5
            print pembilang
    intro_text: "`print` berfungsi sama namun `repeat` kali ini diganti dengan `for`! Kamu sekarang dapat menulis `for pembilang in range 1 to 5` dan menggunakan `pembilang` pada program kamu. Cobalah lihat apa yang terjadi! Ingat untuk menggunakan indentasi sesudah perintah `for` dan `if` (Ini artinya mengawali baris dengan empat spasi)."
    commands:
    -   name: Pengulangan `for`
        explanation: Kami mengganti `repeat` dengan `for` dan menambahkan batasan untuk pembilang
        example: for pembilang in range 1 to 5
        demo_code: |-
            for pembilang in range 1 to 5
                print pembilang
    -   explanation: Tanyakan jawaban dari sebuah penjumlahan dan cek apakah itu benar. Kita sekarang bisa menampilkan dua baris.
        example: "Contoh: jawaban is ask 'Apa hasil dari 5 tambah 5?'"
        demo_code: |-
            jawaban is ask 'Apa hasil dari 5 tambah 5?'
            if jawaban is 10
                print 'Kerja bagus!'
                print 'Betul, jawabannya adalah ' jawaban
            else
                print 'Ups!'
                print 'Jawabannya adalah 10'
11:
    start_code: |-
        print 'angka-angka desimal kini harus menggunakan titik'
        print 2.5 + 2.5
    intro_text: |-
        Sejauh ini, Hedy tidak mengijinkan penggunaan angka desimal seperti 1.5, tapi sekarang bisa.
        Perlu diingat bahwa komputer menggunakan titik (.) untuk menandai angka desimal.

        Pada level ini kamu juga perlu menggunakan kutip satu ketika menyimpan teks dengan `is`:

        ```
        nama is 'Hedy'
        print 'Halo ' nama
        ```

        Untuk angka, kamu tidak perlu menggunakan kutip satu untuk `is`:
        ```
        skor is 25
        print 'Kamu mendapatkan ' skor
        ```
    commands:
    -   name: Angka desimal langsung
        explanation: Perhitungan dengan angka desimal
        example: print 2.5 + 2.5
        demo_code: |-
            print 'Hitung langsung!'
            print 'Dua setengah tambah dua setengah adalah...'
            print 2.5 + 2.5
    -   name: desimal di variabel
        explanation: Menyimpan hasil perhitungan desimal
        example: hasil is 2.5 + 2.5
        demo_code: |-
            jawaban is 2.5 + 2.5
            print 'Hitung langsung!'
            print 'Dua setengah tambah dua setengah adalah...'
            print jawaban
12:
    start_code: |-
        umur is ask 'Berapa umur mu?'
        if umur < 13
            print 'Kamu lebih muda daripada aku!'
        else
            print 'Kamu lebih tua daripada aku!'
    intro_text: "Kita akan mulai belajar untuk menggunakan banyak hal baru! Kamu mungkin sudah tahu hal-hal ini dari matematika: simbol `<` dan `>`. Simbol `<` mengecek apakah angka pertama lebih kecil daripada angka kedua, seperti `4 < 5`. Simbol `>` mengecek apakah angka pertama lebih besar daripada angka kedua, seperti `6 > 5`."
    commands:
    -   name: Lebih kecil
        explanation: Kita menggunakan `<` untuk mengecek apakah angka pertama lebih kecil daripada angka kedua. Sebagai contoh jika kita ingin melihat apakah sebuah variabel lebih kecil dari 15, kita menggunakan `variabel < 15`.
        example: 'Sebagai contoh: umur < 12'
        demo_code: |-
            umur is ask 'Berapa umur mu?'
            if umur < 13
                print 'Kamu lebih muda daripada aku!'
    -   name: Lebih besar
        explanation: Kita menggunakan `>` untuk mengecek apakah angka pertama lebih besar daripada angka kedua. Sebagai contoh jika kita ingin melihat apakah sebuah variabel lebih besar dari 15, kita menggunakan `variabel > 15`.
        example: 'Sebagai contoh: umur > 12'
        demo_code: |-
            umur is ask 'Berapa umur mu?'
            if umur > 13
                print 'Kamu lebih tua daripada aku!'
13:
    start_code: |-
        jawaban is 0
        while jawaban != 25
            jawaban is ask 'Apa hasil 5 kali 5?'
        print 'Sebuah jawaban benar telah diberikan'
    intro_text: Kita akan belajar tentang jenis pengulangan baru, pengulangan `while`! Kita akan melakukan pengulangan tersebut terus-menerus selama kondisinya dipenuhi. Jadi di contoh tersebut, kita terus melakukan pengulangan hingga jawaban benar telah diberikan. Jika jawaban benar tidak diberikan, pengulangan tidak akan pernah berakhir!
    commands:
    -   name: Pengulangan while dengan boolean
        explanation: Kita dapat menggunakan pengulangan `while` dengan `True` dan `False`
        example: 'Contoh: while jawaban_benar is False'
        demo_code: |-
            jawaban is 0
            while jawaban != 25
                jawaban is ask 'Apa hasil 5 kali 5?'
            print 'Sebuah jawaban benar telah diberikan'
    -   name: Pengulangan while dengan cakupan lebih kecil
        explanation: Kita dapat juga menggunakan pengulangan `while` dengan `<` dan `>`. Berhati-hatilah, kamu harus mengubah angka yang terlibat agar pengulangan tersebut berakhir. Kita bisa melakukannya dengan `pembilang is pembilang + 1` untuk sekarang.
        example: 'Sebagai contoh: while pembilang < 3'
        demo_code: |-
            pembilang is 1
            while pembilang < 3
                print 'Kita lakukan ini ' 3 - pembilang ' kali lagi'
                pembilang is pembilang + 1
            print 'Kita selesai'

14:
    start_code: |-
        buah is ['apel', 'pisang', 'ceri']
        print buah 
    intro_text: Kita akan menggunakan kurung siku untuk membungkus nilai-nilai didalam list! Kita juga akan membutuhkan tanda kutip satu (') untuk membungkus setiap nilai didalam list.
    commands:
    -   name: Kurung siku
        explanation: Kita akan menggunakan kurung siku untuk membungkus nilai-nilai didalam list! Kita juga akan membutuhkan tanda kutip satu (') untuk membungkus setiap nilai didalam list.
        example: "Sebagai contoh: buah is ['apel', 'pisang', 'ceri']"
        demo_code: |-
            buah is ['apel', 'pisang', 'ceri']
            print buah 
    -   name: Mengambil sebuah nilai dari dalam list
        explanation: Untuk mengambil sebuah nilai dalam list, kita menggunakan [posisi] jadi buah[1] artinya mengambil buah pertama dari dalam list!
        example: 'Sebagai contoh: buahpertama is buah[1]'
        demo_code: |-
            buah is ['apel', 'pisang', 'ceri']
            buahpertama is buah[1]
            print buahpertama 
    -   name: Mengambil sebuah nilai dari dalam list secara acak
        explanation: Untuk mengambil sebuah nilai dalam list secara acak, kita menggunakan [random] jadi buah[random] artinya mengambil buah dari dalam list secara acak!
        example: 'Sebagai contoh: buahacak is buah[random]'
        demo_code: |-
            buah is ['apel', 'pisang', 'ceri']
            buahacak is buah[random]
            print buahacak 
#15:
#    start_code: |-
#        kamu_tetap_di_sini is False
#        apakah_kamu_tetap_disini is input('Apakah kamu tetap disini? ya atau tidak?')
#        if apakah_kamu_tetap_disini is ya:
#            kamu_tetap_di_sini is True
#        jawaban is input('Apa hasil dari 5*5?')
#        if kamu_tetap_di_sini is True and jawaban is 25:
#            print('Kamu menjawab iya dan memberi jawaban yang benar')
#    intro_text: "Kita sekarang akan belajar menggunakan perintah `and` dan `or`! Jika kamu mau mengecek apakah dua kondisi terpenuhi, kamu tidak perlu menggunakan dua `if`. Kamu dapat menggunakan `and` untuk menggabungkan kedua kondisi, sisi kiri dan kanan dari `and` harus terpenuhi keduanya. Kamu dapat menggunakan `or` jika hanya salah satu dari dua kondisi yang perlu dipenuhi. "
#    commands:
#    -   name: And
#        explanation: Kedua kondisi (kiri dan kanan dari perintah `and`) harus bernilai benar
#        example: if 3+2 is 5 and 2+2 is 4
#        demo_code: |-
#            jawaban1 is input('Apa hasil dari 3+2?')
#            jawaban2 is input('Apa hasil dari 2+2?')
#            if jawaban1 is 5 and jawaban2 is 4:
#                print('Kedua jawaban benar!')
#            else:
#                print('Paling tidak salah satu jawaban salah!')
#    -   name: Or
#        explanation: Perintah `or` memastikan bahwa paling tidak satu dari dua kondisi yang diberikan di kiri dan kanan `or` harus terpenuhi. Keduanya terpenuhi pun tidak masalah.
#        example: if 3+2 is 5 or 2+2 is 4
#        demo_code: |-
#            jawaban1 is input('Apa hasil dari 3+2?')
#            jawaban2 is input('Apa hasil dari 2+2?')
#            if jawaban1 is 5 or jawaban2 is 4:
#                print('Paling tidak salah satu jawaban benar!')
#            else:
#                print('Kedua jawaban salah!')
#16:
#    start_code: |-
#        # Ini adalah sebuah program yang akan menanyakan beberapa pertanyaan matematika
#        for i in range(1, 10):
#            # Kita akan mulai menanyakan tabel perkalian 5
#            jawaban is input('Apa hasil dari ' i ' kali 5?')
#            # Kita mengecek apakah jawaban tersebut benar
#            jawaban_benar is i * 5
#            if jawaban is jawaban_benar:
#                print(jawaban ' benar')
#            else:
#                print('Itu salah, seharusnya dijawab: ' i*5)
#    intro_text: 'Ketika kita membuat program yang lebih besar, kita perlu sebuah cara untuk mengingat apa yang dilakukan oleh setiap bagian program. Kita dapat menggunakan komentar untuk ini. Sebuah komentar terlihat sebagai berikut: ` # Ini sebuah komentar`. Apapun yang ada setelah simbol # tidak akan diperhitungkan oleh program.'
#    commands:
#    -   name: Komentar
#        explanation: Kita dapat menggunakan komentar kapanpun kita mau
#        example: '# Ini sebuah komentar'
#        demo_code: |-
#            # Program ini menampilkan Halo!
#            # Ini dibuat di Hedy
#            # Ini tidak melakukan apa-apa selain menampilkan Halo!
#            print('Halo!')
#20:
#    start_code: |-
#        buah is ['apel', 'pisang', 'ceri']
#        for i in range(1, 3):
#            print(buah[i])
#    intro_text: Kita juga bisa melihat semua nilai didalam list dengan pengulangan. Karena ada tiga nilai dalam list, kita melakukan pengulangan dari 1 ke 3. Sekarang kita bisa menampilkan semua nilai didalam sebuah pengulangan.
#    commands:
#    -   name: Ukuran dari list
#        explanation: Dengan `length` kita dapat mengetahui ukuran dari sebuah list. List pada contoh berukuran 3 karena ada tiga nilai didalamnya.
#        example: length(list)
#        demo_code: |-
#            buah is ['apel', 'pisang', 'ceri']
#            print('Ukuran dari sebuah list adalah ' length(buah))
#            for i in range(1, length(buah)):
#                print(buah[i])
#21:
#    start_code: |-
#        print('Apakah hasil 5+3?')
#        jawaban = 5+3
#        print('Jawaban adalah:')
#        print(jawaban)
#        if jawaban == 8:
#            print('Itu benar!')
#        else:
#            print('Oh tidak, jawaban itu salah!')
#    intro_text: Sekarang kita akan mengubah perintah `is` ke `=` dan `==`. Kita menggunakan `=` jika kita ingin mengisi sebuah nilai ke variabel. Jika kamu ingin mengisi 8 ke sebuah variabel bernama `jawaban`, kamu harus menuliskan `jawaban = 8`. Simbol `==` digunakan jika kita ingin mengecek apakah dua nilai sama.
#    commands:
#    -   name: Perbandingan
#        explanation: Jika kita ingin membandingkan, kita menggunakan `==`. Misal `5+3 == 8` mengecek apakah 5+3 sama dengan 8.
#        example: 'Sebagai contoh: 5+3 == 8'
#        demo_code: |-
#            if 5+3 == 8:
#                print('5+3 adalah betul 8')
#            else:
#                print('Ini tidak akan ditambilkan karena 5+3 selalu 8!')
#    -   name: Pengisian nilai
#        explanation: Jika kita ingin mengatakan bahwa sebuah variabel bernama `jawaban` bernilai 8, kita menuliskan `jawaban = 8`.
#        example: 'Sebagai contoh: jawaban = 8'
#        demo_code: |-
#            print('Apa hasil dari 5+3?')
#            jawaban = 5+3
#            print('Jawaban adalah :')
#            print(jawaban)
#    -   name: Perbandingan dan pengisian nilai
#        explanation: Jika kita akan membandingkan dua nilai, kita menggunakan `==`. Jika kita akan mengisi sebuah variabel dengan nilai, kita menggunakan `=`.
#        example: Sebagai contoh, '5+3 == 8' dan 'answer = 8'
#        demo_code: |-
#            print('Apakah hasil dari 5+3?')
#            jawaban = 5+3
#            print('jawaban adalah:')
#            print(jawaban)
#            if jawaban == 8:
#                print('Itu benar!')
#            else:
#                print('Tidak, itu salah!')
#
<<<<<<< HEAD
#colon:
#    start_code: |-
#        for i in range 1 to 10:
#            print i
#        print 'Siap atau tidak, aku datang!'
#    intro_text: Kali ini kita akan menggati proses indentasi sedikit. Setiap kali kita membutuhkan indentasi, kita perlu menambahkan `:` pada akhir baris sebelumnya
#    commands:
#    -   explanation: Ketika kita menggunakan `for`, kita perlu menambahkan `:` diakhir statemen `for`
#        example: 'for i in range 1 to 10:'
#        demo_code: |-
#            for i in range 1 to 10:
#                print i
#            print 'Siap atau tidak, aku datang!'
#    -   explanation: Kita perlu melakukan hal yang sama untuk semua statemen `if`
#        example: 'if warna is hijau:'
#        demo_code: |-
#            warna is hijau
#            if warna is hijau:
#                print 'Warnanya hijau'
#            else:
#                print 'Warnanya bukan hijau'
#    -   explanation: Kami akan memberikan sebuah perintah baru yang bisa kamu pakai:`elif`. `elif` berarti `else if`. Program akan mulai mengecek apakah kondisi di `if` dipenuhi. Jika tidak, program akan mengecek `elif` dan jika tidak memenuhi juga, program akan ke `else`.
#        example: 'elif a is 5:'
#        demo_code: |-
#            a is 2
#            if a is 1:
#                print 'a bernilai 1'
#            elif a is 2:
#                print 'a bernilai 2'
#            else:
#                print 'a bukan bernilai 1 atau 2'
=======
14:
    start_code: |-
        umur is ask 'Berapa umur mu?'
        if umur < 13
            print 'Kamu lebih muda daripada aku!'
        else
            print 'Kamu lebih tua daripada aku!'
    intro_text: "Kita akan mulai belajar untuk menggunakan banyak hal baru! Kamu mungkin sudah tahu hal-hal ini dari matematika: simbol `<` dan `>`. Simbol `<` mengecek apakah angka pertama lebih kecil daripada angka kedua, seperti `4 < 5`. Simbol `>` mengecek apakah angka pertama lebih besar daripada angka kedua, seperti `6 > 5`."
    commands:
    -   name: Lebih kecil
        explanation: Kita menggunakan `<` untuk mengecek apakah angka pertama lebih kecil daripada angka kedua. Sebagai contoh jika kita ingin melihat apakah sebuah variabel lebih kecil dari 15, kita menggunakan `variabel < 15`.
        example: 'Sebagai contoh: umur < 12'
        demo_code: |-
            umur is ask 'Berapa umur mu?'
            if umur < 13
                print 'Kamu lebih muda daripada aku!'
    -   name: Lebih besar
        explanation: Kita menggunakan `>` untuk mengecek apakah angka pertama lebih besar daripada angka kedua. Sebagai contoh jika kita ingin melihat apakah sebuah variabel lebih besar dari 15, kita menggunakan `variabel > 15`.
        example: 'Sebagai contoh: umur > 12'
        demo_code: |-
            umur is ask 'Berapa umur mu?'
            if umur > 13
                print 'Kamu lebih tua daripada aku!'
15:
    start_code: |-
        jawaban is 0
        while jawaban != 25
            jawaban is ask 'Apa hasil 5 kali 5?'
        print 'Sebuah jawaban benar telah diberikan'
    intro_text: Kita akan belajar tentang jenis pengulangan baru, pengulangan `while`! Kita akan melakukan pengulangan tersebut terus-menerus selama kondisinya dipenuhi. Jadi di contoh tersebut, kita terus melakukan pengulangan hingga jawaban benar telah diberikan. Jika jawaban benar tidak diberikan, pengulangan tidak akan pernah berakhir!
    commands:
    -   name: Pengulangan while dengan boolean
        explanation: Kita dapat menggunakan pengulangan `while` dengan `True` dan `False`
        example: 'Contoh: while jawaban_benar is False'
        demo_code: |-
            jawaban is 0
            while jawaban != 25
                jawaban is ask 'Apa hasil 5 kali 5?'
            print 'Sebuah jawaban benar telah diberikan'
    -   name: Pengulangan while dengan cakupan lebih kecil
        explanation: Kita dapat juga menggunakan pengulangan `while` dengan `<` dan `>`. Berhati-hatilah, kamu harus mengubah angka yang terlibat agar pengulangan tersebut berakhir. Kita bisa melakukannya dengan `pembilang is pembilang + 1` untuk sekarang.
        example: 'Sebagai contoh: while pembilang < 3'
        demo_code: |-
            pembilang is 1
            while pembilang < 3
                print 'Kita lakukan ini ' 3 - pembilang ' kali lagi'
                pembilang is pembilang + 1
            print 'Kita selesai'

16:
    start_code: |-
        buah is ['apel', 'pisang', 'ceri']
        print buah 
    intro_text: Kita akan menggunakan kurung siku untuk membungkus nilai-nilai didalam list! Kita juga akan membutuhkan tanda kutip satu (') untuk membungkus setiap nilai didalam list.
    commands:
    -   name: Kurung siku
        explanation: Kita akan menggunakan kurung siku untuk membungkus nilai-nilai didalam list! Kita juga akan membutuhkan tanda kutip satu (') untuk membungkus setiap nilai didalam list.
        example: "Sebagai contoh: buah is ['apel', 'pisang', 'ceri']"
        demo_code: |-
            buah is ['apel', 'pisang', 'ceri']
            print buah 
    -   name: Mengambil sebuah nilai dari dalam list
        explanation: Untuk mengambil sebuah nilai dalam list, kita menggunakan [posisi] jadi buah[1] artinya mengambil buah pertama dari dalam list!
        example: 'Sebagai contoh: buahpertama is buah[1]'
        demo_code: |-
            buah is ['apel', 'pisang', 'ceri']
            buahpertama is buah[1]
            print buahpertama 
    -   name: Mengambil sebuah nilai dari dalam list secara acak
        explanation: Untuk mengambil sebuah nilai dalam list secara acak, kita menggunakan [random] jadi buah[random] artinya mengambil buah dari dalam list secara acak!
        example: 'Sebagai contoh: buahacak is buah[random]'
        demo_code: |-
            buah is ['apel', 'pisang', 'ceri']
            buahacak is buah[random]
            print buahacak 
17:
    start_code: |-
        for i in range 1 to 10:
            print i
        print 'Siap atau tidak, aku datang!'
    intro_text: Kali ini kita akan menggati proses indentasi sedikit. Setiap kali kita membutuhkan indentasi, kita perlu menambahkan `:` pada akhir baris sebelumnya
    commands:
    -   explanation: Ketika kita menggunakan `for`, kita perlu menambahkan `:` diakhir statemen `for`
        example: 'for i in range 1 to 10:'
        demo_code: |-
            for i in range 1 to 10:
                print i
            print 'Siap atau tidak, aku datang!'
    -   explanation: Kita perlu melakukan hal yang sama untuk semua statemen `if`
        example: 'if warna is hijau:'
        demo_code: |-
            warna is 'hijau'
            if warna is hijau:
                print 'Warnanya hijau'
            else:
                print 'Warnanya bukan hijau'
    -   explanation: Kami akan memberikan sebuah perintah baru yang bisa kamu pakai:`elif`. `elif` berarti `else if`. Program akan mulai mengecek apakah kondisi di `if` dipenuhi. Jika tidak, program akan mengecek `elif` dan jika tidak memenuhi juga, program akan ke `else`.
        example: 'elif a is 5:'
        demo_code: |-
            a is 2
            if a is 1:
                print 'a bernilai 1'
            elif a is 2:
                print 'a bernilai 2'
            else:
                print 'a bukan bernilai 1 atau 2'
>>>>>>> 51f2fe68
<|MERGE_RESOLUTION|>--- conflicted
+++ resolved
@@ -35,9 +35,6 @@
 
         `print` tetap berfungsi sama dengan di level 1, dan kamu tidak lagi membutuhkan `echo`.
 
-        Pada level 2 kamu juga dapat membuat list. Kamu dapat meminta komputer memilih sesuatu secara acak dari list tersebut. Kamu dapat melakukan itu dengan `at random`.
-
-        Kamu bisa menemukan semua kode contoh level 2 pada bagian kiri. Ada juga diberikan latihan pada tab-tab diatas.
     start_code: print halo dunia!
     commands:
     -   explanation: Berikan sebuah kata nama untuk digunakan di program dengan menggunakan `is`
@@ -50,12 +47,24 @@
         demo_code: |-
             warna is ask Apa warna favoritmu?
             print warna ini kesukaanmu
+3:
+    intro_text: |-
+        Pada level 3 kamu juga dapat membuat list. Kamu dapat meminta komputer memilih sesuatu secara acak dari list tersebut. Kamu dapat melakukan itu dengan `at random`.
+
+        ```
+        hewan is anjing, kucing, kangguru
+        print hewan at random
+        ```
+
+        Kamu bisa menemukan semua kode contoh level 3 pada bagian kiri. Ada juga diberikan latihan pada tab-tab diatas.
+    start_code: print halo dunia!
+    commands:
     -   explanation: Pilih satu kata acak dari kumpulan kata dengan `at` dan `random`
         example: 'Contoh: hewan is anjing, kucing, kangguru'
         demo_code: |-
             hewan is anjing, kucing, kangguru
             print hewan at random
-3:
+4:
     start_code: print 'Halo dunia'
     intro_text: |-
         Pada level 3 perintah `ask` dan `print` sudah diupdate.
@@ -83,7 +92,7 @@
         demo_code: |-
             warna is ask 'Apa warna favoritmu?'
             print warna ' ini adalah kesukaanmu!'
-4:
+5:
     start_code: |-
         nama is ask 'siapa nama kamu?'
         if nama is Hedy print 'keren' else print 'boo'
@@ -126,7 +135,7 @@
         demo_code: |-
             warna is ask 'Apa warna favorit kamu?'
             if warna is hijau print 'cantik!' else print 'meh!'
-5:
+6:
     start_code: print '5 kali 5 adalah ' 5 * 5
     intro_text: |-
         `ask`, `print`, dan `if` berfungsi sama persis dengan yang ada pada level 4 dan level 5.
@@ -154,7 +163,7 @@
         demo_code: |-
             jawaban is ask 'Apa hasil dari 10 tambah 10?'
             if jawaban is 20 print 'Yeah!' else print 'Ups'
-6:
+7:
     start_code: repeat 3 times print 'Hedy itu menyenangkan!'
     intro_text: |-
         `ask`, `print`, dan `if` berfungsi sama persis dengan yang ada pada level 4. 
@@ -183,7 +192,7 @@
         demo_code: |-
             warna is ask 'Apa warna favoritmu?'
             if warna is hijau repeat 3 times print 'pretty!' else repeat 5 times print 'meh'
-7:
+8:
     start_code: |-
         repeat 5 times
             print 'Halo semua'
@@ -214,7 +223,7 @@
             else
                 print 'Ups!'
                 print 'Jawabannya adalah 10'
-8:
+9:
     start_code: |-
         repeat 3 times
             makanan is ask 'Apa yang kamu mau?'
@@ -255,7 +264,7 @@
             repeat 4 times
                 turn 90
                 forward 50
-9:
+10:
     start_code: |-
         hewanhewan is anjing, kucing, ikan
         for hewan in hewanhewan
@@ -282,7 +291,7 @@
             hewanhewan is anjing, kucing, ikan
             for hewan in hewanhewan
               print 'Aku suka ' hewan
-10:
+11:
     start_code: |-
         for pembilang in range 1 to 5
             print pembilang
@@ -304,7 +313,7 @@
             else
                 print 'Ups!'
                 print 'Jawabannya adalah 10'
-11:
+12:
     start_code: |-
         print 'angka-angka desimal kini harus menggunakan titik'
         print 2.5 + 2.5
@@ -340,112 +349,34 @@
             print 'Hitung langsung!'
             print 'Dua setengah tambah dua setengah adalah...'
             print jawaban
-12:
-    start_code: |-
-        umur is ask 'Berapa umur mu?'
-        if umur < 13
-            print 'Kamu lebih muda daripada aku!'
-        else
-            print 'Kamu lebih tua daripada aku!'
-    intro_text: "Kita akan mulai belajar untuk menggunakan banyak hal baru! Kamu mungkin sudah tahu hal-hal ini dari matematika: simbol `<` dan `>`. Simbol `<` mengecek apakah angka pertama lebih kecil daripada angka kedua, seperti `4 < 5`. Simbol `>` mengecek apakah angka pertama lebih besar daripada angka kedua, seperti `6 > 5`."
-    commands:
-    -   name: Lebih kecil
-        explanation: Kita menggunakan `<` untuk mengecek apakah angka pertama lebih kecil daripada angka kedua. Sebagai contoh jika kita ingin melihat apakah sebuah variabel lebih kecil dari 15, kita menggunakan `variabel < 15`.
-        example: 'Sebagai contoh: umur < 12'
-        demo_code: |-
-            umur is ask 'Berapa umur mu?'
-            if umur < 13
-                print 'Kamu lebih muda daripada aku!'
-    -   name: Lebih besar
-        explanation: Kita menggunakan `>` untuk mengecek apakah angka pertama lebih besar daripada angka kedua. Sebagai contoh jika kita ingin melihat apakah sebuah variabel lebih besar dari 15, kita menggunakan `variabel > 15`.
-        example: 'Sebagai contoh: umur > 12'
-        demo_code: |-
-            umur is ask 'Berapa umur mu?'
-            if umur > 13
-                print 'Kamu lebih tua daripada aku!'
 13:
     start_code: |-
-        jawaban is 0
-        while jawaban != 25
-            jawaban is ask 'Apa hasil 5 kali 5?'
-        print 'Sebuah jawaban benar telah diberikan'
-    intro_text: Kita akan belajar tentang jenis pengulangan baru, pengulangan `while`! Kita akan melakukan pengulangan tersebut terus-menerus selama kondisinya dipenuhi. Jadi di contoh tersebut, kita terus melakukan pengulangan hingga jawaban benar telah diberikan. Jika jawaban benar tidak diberikan, pengulangan tidak akan pernah berakhir!
-    commands:
-    -   name: Pengulangan while dengan boolean
-        explanation: Kita dapat menggunakan pengulangan `while` dengan `True` dan `False`
-        example: 'Contoh: while jawaban_benar is False'
-        demo_code: |-
-            jawaban is 0
-            while jawaban != 25
-                jawaban is ask 'Apa hasil 5 kali 5?'
-            print 'Sebuah jawaban benar telah diberikan'
-    -   name: Pengulangan while dengan cakupan lebih kecil
-        explanation: Kita dapat juga menggunakan pengulangan `while` dengan `<` dan `>`. Berhati-hatilah, kamu harus mengubah angka yang terlibat agar pengulangan tersebut berakhir. Kita bisa melakukannya dengan `pembilang is pembilang + 1` untuk sekarang.
-        example: 'Sebagai contoh: while pembilang < 3'
-        demo_code: |-
-            pembilang is 1
-            while pembilang < 3
-                print 'Kita lakukan ini ' 3 - pembilang ' kali lagi'
-                pembilang is pembilang + 1
-            print 'Kita selesai'
-
-14:
-    start_code: |-
-        buah is ['apel', 'pisang', 'ceri']
-        print buah 
-    intro_text: Kita akan menggunakan kurung siku untuk membungkus nilai-nilai didalam list! Kita juga akan membutuhkan tanda kutip satu (') untuk membungkus setiap nilai didalam list.
-    commands:
-    -   name: Kurung siku
-        explanation: Kita akan menggunakan kurung siku untuk membungkus nilai-nilai didalam list! Kita juga akan membutuhkan tanda kutip satu (') untuk membungkus setiap nilai didalam list.
-        example: "Sebagai contoh: buah is ['apel', 'pisang', 'ceri']"
-        demo_code: |-
-            buah is ['apel', 'pisang', 'ceri']
-            print buah 
-    -   name: Mengambil sebuah nilai dari dalam list
-        explanation: Untuk mengambil sebuah nilai dalam list, kita menggunakan [posisi] jadi buah[1] artinya mengambil buah pertama dari dalam list!
-        example: 'Sebagai contoh: buahpertama is buah[1]'
-        demo_code: |-
-            buah is ['apel', 'pisang', 'ceri']
-            buahpertama is buah[1]
-            print buahpertama 
-    -   name: Mengambil sebuah nilai dari dalam list secara acak
-        explanation: Untuk mengambil sebuah nilai dalam list secara acak, kita menggunakan [random] jadi buah[random] artinya mengambil buah dari dalam list secara acak!
-        example: 'Sebagai contoh: buahacak is buah[random]'
-        demo_code: |-
-            buah is ['apel', 'pisang', 'ceri']
-            buahacak is buah[random]
-            print buahacak 
-#15:
-#    start_code: |-
-#        kamu_tetap_di_sini is False
-#        apakah_kamu_tetap_disini is input('Apakah kamu tetap disini? ya atau tidak?')
-#        if apakah_kamu_tetap_disini is ya:
-#            kamu_tetap_di_sini is True
-#        jawaban is input('Apa hasil dari 5*5?')
-#        if kamu_tetap_di_sini is True and jawaban is 25:
-#            print('Kamu menjawab iya dan memberi jawaban yang benar')
-#    intro_text: "Kita sekarang akan belajar menggunakan perintah `and` dan `or`! Jika kamu mau mengecek apakah dua kondisi terpenuhi, kamu tidak perlu menggunakan dua `if`. Kamu dapat menggunakan `and` untuk menggabungkan kedua kondisi, sisi kiri dan kanan dari `and` harus terpenuhi keduanya. Kamu dapat menggunakan `or` jika hanya salah satu dari dua kondisi yang perlu dipenuhi. "
-#    commands:
-#    -   name: And
-#        explanation: Kedua kondisi (kiri dan kanan dari perintah `and`) harus bernilai benar
-#        example: if 3+2 is 5 and 2+2 is 4
-#        demo_code: |-
-#            jawaban1 is input('Apa hasil dari 3+2?')
-#            jawaban2 is input('Apa hasil dari 2+2?')
-#            if jawaban1 is 5 and jawaban2 is 4:
-#                print('Kedua jawaban benar!')
-#            else:
-#                print('Paling tidak salah satu jawaban salah!')
-#    -   name: Or
-#        explanation: Perintah `or` memastikan bahwa paling tidak satu dari dua kondisi yang diberikan di kiri dan kanan `or` harus terpenuhi. Keduanya terpenuhi pun tidak masalah.
-#        example: if 3+2 is 5 or 2+2 is 4
-#        demo_code: |-
-#            jawaban1 is input('Apa hasil dari 3+2?')
-#            jawaban2 is input('Apa hasil dari 2+2?')
-#            if jawaban1 is 5 or jawaban2 is 4:
-#                print('Paling tidak salah satu jawaban benar!')
-#            else:
-#                print('Kedua jawaban salah!')
+        name is ask 'what is your name?'
+        leeftijd is ask 'what is your age?'
+        if name is 'Hedy' and age is 2
+            print 'You are the real Hedy!'
+    intro_text: "Kita sekarang akan belajar menggunakan perintah `and` dan `or`! Jika kamu mau mengecek apakah dua kondisi terpenuhi, kamu tidak perlu menggunakan dua `if`. Kamu dapat menggunakan `and` untuk menggabungkan kedua kondisi, sisi kiri dan kanan dari `and` harus terpenuhi keduanya. Kamu dapat menggunakan `or` jika hanya salah satu dari dua kondisi yang perlu dipenuhi. "
+    commands:
+    -   name: And
+        explanation: Kedua kondisi (kiri dan kanan dari perintah `and`) harus bernilai benar
+        example: if 3+2 is 5 and 2+2 is 4
+        demo_code: |-
+            jawaban1 is ask 'Apa hasil dari 3+2?'
+            jawaban2 is ask 'Apa hasil dari 2+2?'
+            if jawaban1 is 5 and jawaban2 is 4
+                print 'Kedua jawaban benar!'
+            else
+                print 'Paling tidak salah satu jawaban salah!'
+    -   name: Or
+        explanation: Perintah `or` memastikan bahwa paling tidak satu dari dua kondisi yang diberikan di kiri dan kanan `or` harus terpenuhi. Keduanya terpenuhi pun tidak masalah.
+        example: if 3+2 is 5 or 2+2 is 4
+        demo_code: |-
+            jawaban1 is ask 'Apa hasil dari 3+2?'
+            jawaban2 is ask 'Apa hasil dari 2+2?'
+            if jawaban1 is 5 or jawaban2 is 4
+                print 'Paling tidak salah satu jawaban benar!'
+            else
+                print 'Kedua jawaban salah!'
 #16:
 #    start_code: |-
 #        # Ini adalah sebuah program yang akan menanyakan beberapa pertanyaan matematika
@@ -524,39 +455,6 @@
 #            else:
 #                print('Tidak, itu salah!')
 #
-<<<<<<< HEAD
-#colon:
-#    start_code: |-
-#        for i in range 1 to 10:
-#            print i
-#        print 'Siap atau tidak, aku datang!'
-#    intro_text: Kali ini kita akan menggati proses indentasi sedikit. Setiap kali kita membutuhkan indentasi, kita perlu menambahkan `:` pada akhir baris sebelumnya
-#    commands:
-#    -   explanation: Ketika kita menggunakan `for`, kita perlu menambahkan `:` diakhir statemen `for`
-#        example: 'for i in range 1 to 10:'
-#        demo_code: |-
-#            for i in range 1 to 10:
-#                print i
-#            print 'Siap atau tidak, aku datang!'
-#    -   explanation: Kita perlu melakukan hal yang sama untuk semua statemen `if`
-#        example: 'if warna is hijau:'
-#        demo_code: |-
-#            warna is hijau
-#            if warna is hijau:
-#                print 'Warnanya hijau'
-#            else:
-#                print 'Warnanya bukan hijau'
-#    -   explanation: Kami akan memberikan sebuah perintah baru yang bisa kamu pakai:`elif`. `elif` berarti `else if`. Program akan mulai mengecek apakah kondisi di `if` dipenuhi. Jika tidak, program akan mengecek `elif` dan jika tidak memenuhi juga, program akan ke `else`.
-#        example: 'elif a is 5:'
-#        demo_code: |-
-#            a is 2
-#            if a is 1:
-#                print 'a bernilai 1'
-#            elif a is 2:
-#                print 'a bernilai 2'
-#            else:
-#                print 'a bukan bernilai 1 atau 2'
-=======
 14:
     start_code: |-
         umur is ask 'Berapa umur mu?'
@@ -662,5 +560,4 @@
             elif a is 2:
                 print 'a bernilai 2'
             else:
-                print 'a bukan bernilai 1 atau 2'
->>>>>>> 51f2fe68
+                print 'a bukan bernilai 1 atau 2'