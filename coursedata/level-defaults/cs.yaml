1:
    intro_text: |-
        Vítej v Hedy! V první úrovni můžeš používat příkazy `print`, `ask` a `echo`.

        V levém panelu vidíš všechny příkazy 1. úrovně.

        Stiskni modré tlačítko a kód se napíše sám za tebe!

        Kód si vždy vyzkoušej pomocí zeleného tlačítka `Spustit kód` pod levým programovým polem.

        Nevíš, co dál tvořit? Na dalších záložkách najdeš několik nápadů, kde si můžeš vše lépe procvičit.
    start_code: print Ahoj světe!
    commands:
    -   explanation: Vypiš něco pomocí `print`.
        example: 'Příklad: print Vítej v Hedy!'
        demo_code: print Vítej v Hedy!
    -   explanation: Zeptej se na něco pomocí `ask`.
        example: 'Příklad: ask Jaká je tvoje nejoblíbenější barva?'
        demo_code: ask Jaká je tvoje nejoblíbenější barva?
    -   explanation: Zopakuj něco pomocí `echo`.
        example: 'Příklad: echo Tvoje nejoblíbenější barva tedy je'
        demo_code: |-
            ask Jaká je tvoje nejoblíbenější barva?
            echo Tvoje nejoblíbenější barva tedy je 
2:
    intro_text: |-
        Ve 2. úrovni se naučíme něco nového. Odteď můžeš pojmenovat slovo za pomoci `is`.

        Pokud použiješ příkaz `jmeno is Hedy`, můžeš pak kdekoli v kódu použít jmeno a bude nahrazeno slovem Hedy. Všimni si, že jmeno neobsahuje čárku nad e, Hedy totiž neumí pracovat s názvy s českou diakritikou.

        Poznámka: `ask` se změnilo, odpověď ukládej taky pod jméno, například takto:

        ```
        odpoved is ask Jak se jmenuješ?
        ```

        `print` stále funguje jako v úrovni 1 a už nepotřebuješ `echo`.

        V úrovni 2 můžeš také vytvořit seznam. Počítač umí z tohoto seznamu vybrat náhodného člena, konkrétně pomocí příkazu `at random`.

        Všechny kódy úrovně 2 najdeš v levém panelu. Opět tady jsou i záložky s dalšími zadáními.
    start_code: print Ahoj světe!
    commands:
    -   explanation: Pojmenuj slovo pomocí `is` pro další použití v kódu.
        example: 'Příklad: jmeno is Hedy'
        demo_code: |-
            jmeno is Hedy
            print Ahoj jmeno
    -   explanation: Zeptej se na něco příkazem `ask`. Pozor! Musíš odpověď pojmenovat pomocí `is`.
        example: 'Příklad: barva is ask Jaká je tvoje nejoblíbenější barva?'
        demo_code: |-
            barva is ask Jaká je tvoje nejoblíbenější barva?
            print barva je tvoje nejoblíbenější!
    -   explanation: Vyber náhodné slovo ze seznamu pomocí `at` a `random`.
        example: 'Příklad: zvirata is pes, kočka, klokan'
        demo_code: |-
            zvirata is pes, kočka, klokan
            print zvirata at random
3:
    start_code: print 'Ahoj světe!'
    intro_text: |4

        V úrovni 3 se mění `ask` a `print`.

        Text, který chceš vytisknout, teď musíš dát do uvozovek.

        Je to užitečné, protože tak můžeš vytisknout všechna slova, která chceš. A to dokonce včetně slov, pod která jsi něco uložil*a pomocí `is`.

        Většina programovacích jazyků také používá při vypisování uvozovky, takže se dostáváme zase o krok blíže ke skutečnému programování!

        ## Úkoly jsou čím dál, tím obtížnější
        Příkazy najdeš opět vlevo a úkoly v záložkách.
        Obtížnost zadání se stupňuje, proto je nejlepší začít s příběhem vlevo a pokračovat doprava, abys měl*a postupně větší výzvy.
    commands:
    -   explanation: Vypiš text s jednoduchými uvozovkami.
        example: "Příklad: print 'Ahoj, vítej v Hedy!'"
        demo_code: print 'Ahoj, vítej v Hedy!'
    -   explanation: Pojmenuj nějaké slovo a vypiš jej pomocí `print` bez uvozovek.
        example: 'Příklad: jmeno is Hedy'
        demo_code: |-
            jmeno is Hedy
            print 'Jmenuji se ' jmeno
    -   explanation: Zeptej se na něco pomocí `ask`.
        example: 'Příklad: barva is ask Jaká je tvoje nejoblíbenější barva?'
        demo_code: |-
            barva is ask 'Jaká je tvoje nejoblíbenější barva?'
            print barva ' je tvoje nejoblíbenější barva.'
4:
    start_code: |-
        jmeno is ask 'Jak se jmenuješ?'
        if jmeno is Hedy print 'Super!' else print 'Ok, tebe neznám.'
    intro_text: |-
        `ask` a` print` fungují stále jako na úrovni 3.

         V úrovni 4 máme něco nového, je to `if`! Pomocí `if` si můžeš vybrat ze dvou různých možností.

         ## Příklad kódu v Hedy
         ```
         jmeno is ask 'Jak se jmenuješ?'
         if jmeno is Hedy print 'Ahoj!' else print 'Ráda tě poznávám!'
         ```

         Tento kód vypíše Ahoj!, pokud jako jméno zadáš Hedy, a Ráda tě poznávám!, pokud odpovíš něco jiného.

         ## Úkoly jsou čím dál, tím těžší

         Také ve 4. úrovni jsou zadání v záložkách postupně obtížnější. Proto na nich pracuj zleva doprava.
    commands:
    -   explanation: Připomeň si `print` s uvozovkami.
        example: "Příklad: print 'Ahoj, vítej v Hedy!'"
        demo_code: print 'Ahoj, vítej v Hedy!'
    -   explanation: Zopakuj si příkaz `ask`.
        example: "Příklad: barva is ask 'Jaká je tvoje nejoblíbenější barva?'"
        demo_code: |-
            barva is ask 'Jaká je tvoje nejoblíbenější barva?'
            print barva ' je tvoje nejoblíbenější barva.'
    -   explanation: Rozhodni se pomocí `if`.
        example: "Příklad: if barva is růžová print 'Moje taky!' else print 'Fuj'"
        demo_code: |-
            barva is ask 'Jaká je tvoje nejoblíbenější barva?'
            if barva is růžová print 'Moje taky!' else print 'Fuj'
5:
    start_code: print '5 krát 5 je ' 5 * 5
    intro_text: |-
        `ask`,` print` a `if` stále fungují jako na úrovních 4.
         V úrovni 5 je ale něco nového, nyní můžeš také počítat!

         Plus je jednoduché, můžeš ho zapsat jako u matematiky, například `5 + 5`. Mínus funguje stejně, je to `5 - 5`.

         S krát je to trochu jiné, protože na klávesnici pro něj není žádný symbol. Zkus ho najít, opravdu tam není!
         Písmenko x by se nám pletlo se slovy, proto násobíme hvězdičkou: `5 * 5`. Přečti si to jako "5 krát 5", pak si to zapamatujete nejsnáze.
         ## Příklad kódu v Hedy
         ```
         print '5 plus 5 je ' 5 + 5
         print '5 mínus 5 je ' 5 - 5
         print '5 krát 5 je ' 5 * 5
         ```
    commands:
    -   explanation: Zkus si přesný výpis pomocí uvozovek.
        example: "Příklad: print '5 krát 5 je ' 5 * 5"
        demo_code: print '5 krát 5 je ' 5 * 5
    -   explanation: Zadej příklad a ověř výsledek.
        example: "Příklad: vysledek is ask 'Kolik je 10 plus 10?'"
        demo_code: |-
            vysledek is ask 'Kolik je 10 plus 10?'
            if answer is 20 print 'Ano!' else print 'Těsně  vedle...'
    -   name: "`ask` and `if` turtle"
        explanation: "Ask the user how many angles they want"
        example: "Example: angles is ask 'How many angles?'"
        demo_code: |-
            angles is ask 'How many angles?'
            angle is 360 / angles
            forward 50
6:
    start_code: repeat 3 times print 'Hedy je zábavná!'
    intro_text: |-
        `ask`, `print` a `if` fungují stejně jako na úrovni 4 a 6.
        Úroveň 6 však přidává příkaz `repeat`, pomocí kterého lze řádek kódu provést vícekrát.
        ## Příklad kódu v Hedy
        ```
        repeat 3 times print 'Hedy je zábavná!'
        ```
    commands:
    -   explanation: Připomeň si `print` s uvozovkami.
        example: "Příklad: print 'Ahoj, vítej v Hedy!'"
        demo_code: print 'Ahoj, vítej v Hedy!'
    -   explanation: Zopakuj si příkaz `ask`.
        example: 'Příklad: barva is ask Jaká je tvoje nejoblíbenější barva?'
        demo_code: |-
            barva is ask 'Jaká je tvoje nejoblíbenější barva?'
            print barva ' je tvoje nejoblíbenější barva.'
    -   explanation: Rozhodni se pomocí `if`.
        example: "Příklad: if barva is růžová print 'Moje taky!' else print 'Fuj...'"
        demo_code: |-
            barva is ask 'Jaká je tvoje nejoblíbenější barva?'
            if barva is růžová print 'Moje taky!' else print 'Fuj...'
    -   name: "repeat - turtle"
        explanation: "Repeat a line of code with `repeat`."
        example: "Example: repeat 3 times forward 10"
        demo_code: |-
            repeat 3 times forward 10
7:
    start_code: |-
        repeat 5 times
            print 'Ahojte, kamarádi'
            print 'Toto se vypíše 5krát'
    intro_text: |
        `ask` a `print` stále fungují tak, jak je znáš. Ale `if` a `repeat` se změnily!
        Od teď můžeš spouštět víc řádků kódu společně, ale musíš je odsadit.
        To znamená, že na začátek řádku dáš čtyři mezery. To platí i v případě, že chceš vytvořit blok z pouze jednoho řádku.

        ## Příklad kódu v Hedy
        ```
        repeat 5 times
            print 'Ahoj všichni'
            print 'Tohle všechno se 5krát zopakuje'
        ```

    commands:
    -   explanation: Něco vypiš a hlavně nezapomeň na uvozovky!
        example: "Příklad: print '5 krát 5 je ' 5 * 5"
        demo_code: print '5 krát 5 je ' 5 * 5
    -   explanation: Zeptej se na výsledek příkladu a zkontroluj, zda je správný. Teď už můžeš vypsat více řádků.
        example: "Příklad: vysledek is ask 'Kolik je 5 plus 5?'"
        demo_code: |-
            vysledek is ask 'Kolik je 5 plus 5?'
            if vysledek is 10
                print 'Skvělá práce!'
                print 'Výsledek opravdu je ' vysledek
            else
                print 'Ups, těsně vedle...'
                print 'Správný výsledek je 10.'
8:
    start_code: |-
        repeat 3 times
            food is ask 'What do you want?'
            if food is 'pizza'
                print 'nice!'
            else
                print 'pizza is better'
    intro_text: |
        In this level you can not only use multiple lines with `if` and `repeat`, but you can also put them together!
        In the example you see an `if` command within a `repeat` command. It is also allowed the other way around, and an `if` is also allowed in an `if` and a `repeat` in a `repeat`.
        Give it a try!

        ## Example Hedy code
        ```
        repeat 3 times
            food is ask 'What do you want?'
            if food is 'pizza'
                print 'nice!'
            else
                print 'pizza is better'
        ```

    commands:
    -   name: "`if` with multiple lines"
        explanation: "The answer of a sum of questions with 'ask' and see if it is correct. Now we print out two lines."
        example: "Example: answer is ask 'What is 20 plus 20?'"
        demo_code: |-
            answer is ask 'What is 20 plus 20?'
            if answer is 20
                print 'Well done!!'
                print 'The answer is indeed' answer
            else
                print 'Wrong'
                print 'The answer is 20'
    -   name: "`repeat` and turtle"
        explanation: "Repeat multiple lines"
        example: "Example: create a square"
        demo_code: |-
            repeat 4 times
                turn 90
                forward 50
9:
    start_code: |-
        animals is dog, cat, blobfish
        for animal in animals
          print 'I love ' animal
    intro_text: |
        In this level we learn a new code called `for`. With `for` you can make a list and use all elements.
        `for` creates a block, like `repeat` and `if` so all lines in the block need to start with spaces.

        ## Example Hedy code
        ```
        animals is dog, cat, blobfish
        for animal in animals
          print 'I love ' animal
        ```
    commands:
    -   name: "print"
        explanation: "Print something. Remember to use a quotation mark for literal printing."
        example: "Example: print '5 times 5 is ' 5 * 5"
        demo_code: "print '5 times 5 is ' 5 * 5"
    -   name: "for with a list"
        explanation: "print all things in a list "
        example: "Example: for dier in dieren"
        demo_code: |-
            animals is dog, cat, blobfish
            for animal in animals
              print 'I love ' animal
10:
    start_code: |-
        for pocitadlo in range 1 to 5
            print pocitadlo
    intro_text: '`print` funguje stejně, ale místo`repeat` odteď budeme používat `for`! Teď můžeš napsat `for pocitadlo in range 1 to 5` a použít `pocitadlo` ve svém programu. Vyzkoušej si to a uvidíš, co se stane! Nezapomeň používat odsazení za příkazy `for` a `if` (To znamená začínat řádek čtyřmi mezerami).'
    commands:
    -   name: for loop
        explanation: Nahradíme `repeat` za `for` a přidáme rozsah.
        example: for pocitadlo in range 1  to 5
        demo_code: |-
            for pocitadlo in range 1  to 5
                print pocitadlo
    -   explanation: Zeptej se na výsledek příkladu a zkontroluj, zda je správný. Teď už můžeš vypsat více řádků.
        example: "Příklad: vysledek is ask 'Kolik je 5 plus 5?'"
        demo_code: |-
            vysledek is ask 'Kolik je 5 plus 5?'
            if vysledek is 10
                print 'Skvělá práce!'
                print 'Výsledek opravdu je ' vysledek
            else
                print 'Ups, těsně vedle...'
                print 'Správný výsledek je 10.'
11:
    start_code: |-
        print 'decimal numbers now need to use a dot'
        print 2.5 + 2.5
    intro_text: |
        So far, Hedy did not allow for decimal numbers like 1.5, but now we do allow that. Note that cmputers use the . for decimal numbers.

        For this level on you will also have to use quotation marks when storing a text with `is`:

        ```
        name is 'Hedy'
        print 'Hello ' name
        ```

        For numbers, you do not use quotation marks in the `is`:
        ```
        score is 25
        print 'You got ' score
        ```
# Marleen, deze tekst hierboven en commands hieronder moet voor Engels nog uitgebreid worden (zoals bij Nederlands)
    # jaja hermans, ik ben al bezig!
    commands:
    -   name: "float directly"
        explanation: "Calculation with decimals"
        example: "print 2.5 + 2.5"
        demo_code: |
            print 'Calculate away!'
            print 'Two and a half plus two and a half is...'
            print 2.5 + 2.5
    -   name: "float in var"
        explanation: "Storing a calculation with decimals"
        example: "antwoord is 2.5 + 2.5"
        demo_code: |
            answer is 2.5 + 2.5
            print 'Calculate away!'
            print 'Two and a half plus two and a half is...'
            print answer

12:
    start_code: |-
        vek is ask 'Kolik je ti let?'
        if vek < 13
            print 'Jsi mladší než já!'
        else
            print 'Jsi starší než já!'
    intro_text: |-
        Pojďme se naučit pár nových věcí! Možná už je znáš z matematiky, jde o `<` a `>`.
        `<`zjišťuje, zda je první číslo menší než to druhé, např. `4 < 5`.
        `>` naopak zjišťuje, jestli je první číslo větší, jako v `6 > 5`.
    commands:
    -   name: Menší
        explanation: Používáme `<`, abychom zjistili, jestli je první číslo menší než druhé. Například pokud chceme ověřit, že je proměnná menší než 15, použijeme `promenna < 15`.
        example: 'Příklad: vek < 13'
        demo_code: |-
            vek is ask 'Kolik je ti let?'
            if vek < 13
                print 'Jsi mladší než já!'
    -   name: Větší
        explanation: Používáme `>`, abychom zjistili, jestli je první číslo větší než druhé. Například pokud chceme ověřit, že je proměnná větší než 15, použijeme `promenna > 15`.
        example: 'Příklad: vek > 13'
        demo_code: |-
            vek is ask 'Kolik je ti let?'
            if vek > 13
                print 'Jsi mladší než já!'
13:
    start_code: |-
        odpoved is 0
        while spravna_odpoved != 25:
            odpoved is ask 'Kolik je 5 * 5?'
        print 'Dostala jsem správnou odpověď!'

    intro_text: Naučíme se nový cyklus, konkrátně `while` cyklus! Tento cyklus se opakuje tak dlouho, dokud je jeho podmínka pravdivá. V příkladu vidíte, že kód opakujeme, dokud nedostaneme správnou odpověď. Pokud bychom ji nikdy nedostali, bude cyklus nekonečný!
    commands:
    -   name: Pravdivostní while
        explanation: Můžeme použít `while` cyklus s `True` a `False`.
        example: 'Příklad: while spravna_odpoved is False'
        demo_code: |-
            odpoved is 0
            while spravna_odpoved != 25
                odpoved is ask 'Kolik je 5 * 5?'
            print 'Dostala jsem správnou odpověď!'
    -   name: While s operátory menší/větší než
        explanation: Taky můžeme použít `while` s operátory `<` a `>`. Pozor, je potřeba porovnávané číslo měnit, aby cyklus někdy skončil! Tady to děláme pomocí `pocet + 1`.
        example: 'Příklad: while pocet < 3'
        demo_code: |-
            pocet is 1
            while pocet < 3
                print 'Toto zopakujeme ještě ' 3 - pocet 'krát'
                pocet is pocet + 1
            print 'Hotovo'
14:
    start_code: |-
        ovoce is ['jablko', 'banán', 'třešně']
        print ovoce
    intro_text: Už i naše seznamy mají vlastní závorky! Budeme je psát do hranatých závorek a jejich  jednotlivé položky do jednoduchých uvozovek ('), které už známe.
    commands:
    -   explanation: Seznamy teď píšeme do hranatých závorek a jejich položky do uvozovek.
        example: "Příklad: ovoce is ['jablko', 'banán', 'třešně']"
        demo_code: |-
            ovoce is ['jablko', 'banán', 'třešně']
            print ovoce
    -   name: Vyber položku ze seznamu.
        explanation: Abychom dostali položku ze seznamu, použijeme [číslo], takže ovoce[1] nám vrátí prvního člena seznamu!
        example: 'Příklad: prvniovoce is ovoce[1]'
        demo_code: |-
            ovoce is ['jablko', 'banán', 'třešně']
            prvniovoce is ovoce[1]
            print prvniovoce
    -   name: Získej náhodnou položku ze seznamu.
        explanation: Abychom dostali náhodnou položku ze seznamu, použijeme [random]. Např. ovoce[random] nám vrátí náhodného člena seznamu!
        example: 'Příklad: nahodneovoce is ovoce[random]'
        demo_code: |-
            ovoce is ['jablko', 'banán', 'třešně']
            nahodneovoce is ovoce[random]
            print nahodneovoce

#15:
#    start_code: |-
#        jsi_tady is False
#        jsi_opravdu_tady is input('Jsi tady stále s námi? ano nebo ne?')
#        if jsi_opravdu_tady is ano:
#            jsi_tady is True
#        odpoved is input('Kolik je 5 * 5?')
#        if jsi_tady is True and odpoved is 25:
#            print('Jsi tady a víš, kolik je 5 * 5. Skvělá práce!')
#    intro_text: Teď se naučíme `and` (česky a) a `or` (nebo)! Když chceš ověřit dvě podmínky, nemusíš k tomu použít dva `if`y, ale stačí ti k tomu `and` a `or`. Pokud použiješ `and`, musí být obě podmínky, napravo i nalevo, pravdivé. S `or` stačí, aby byla pravdivá alespoň jedna z nich.
#    commands:
#    -   name: and
#        explanation: Obě tvrzení (nalevo i napravo od `and`) musí být pravdivé.
#        example: if 3+2 is 5 and 2+2 is 4
#        demo_code: |-
#            odpoved1 is input('Kolik je 3 + 2?')
#            odpoved2 is input('Kolik je 2 + 2?')
#            if odpoved1 is 5 and odpoved2 is 4:
#                print('Obě odpovědi jsou správně!')
#            else:
#                print('Minimálně jedna z odpovědí je špatně!')
#    -   name: or
#        explanation: Alespoň jedno z tvrzení (nalevo a napravo od `or`) musí být pravdivé, pokud platí obě, je to taky v pořádku.
#        example: if 3+2 is 5 or 2+2 is 4
#        demo_code: |-
#            odpoved1 is input('Kolik je 3 + 2?')
#            odpoved2 is input('Kolik je 2 + 2?')
#            if odpoved1 is 5 or odpoved2 is 4:
#                print('Alespoň jedna odpověď je správně!')
#            else:
#                print('Obě odpovědi jsou špatně!')
#16:
#    start_code: |-
#        # Tento program se tě zeptá na pár matematických otázek
#        for i in range(1, 10):
#            # Budeme se ptát na násobky pěti
#            odpoved is input('Kolik je ' i ' * 5?')
#            # Zjistíme jestli je odpověď stejná jako náš výsledek
#            spravna_odpoved is i * 5
#            if odpoved is spravna_odpoved:
#                print(odpoved ' je správně!')
#            else:
#                print('Špatně, správná odpověď je: ' i*5)
#    intro_text: 'Když budeš psát větší programy, budeš potřebovat nějaký způsob, jak si zapamatovat, co dělají jednotlivé části kódu. Na toto používáme komentáře, která vypadají takto: `# Toto je komentář`. Cokoli za `#` je pro počítač, který spouští tvůj kód, neviditelné.'
#    commands:
#    -   name: Komentář
#        explanation: Komentáře můžeme dávat kamkoli se nám líbí.
#        example: '# Toto je komentář'
#        demo_code: |-
#            # Tento program vytiskne Ahoj!
#            # Je napsaný v Hedy
#            # Nedělá nic jiného kromě výpisu Ahoj!
#            print('Ahoj!')
#20:
#    start_code: |-
#        ovoce is ['jablko', 'banán', 'třešeň']
#        for i in range(1, 3):
#            print(ovoce[i])
#    intro_text: Pomocí cyklu se taky můžeme podívat, co všechno v seznamu máme. Protože jsou v našem seznamu 3 věci, poběží náš cyklus od 1 do 3. Teď vše v cyklu vypíšeme.
#    commands:
#    -   name: Délka seznamu
#        explanation: Pomocí `length` (česky délka) můžeme zjistit délku seznamu. V příkladu je délka seznamu 3, protože obsahuje 3 položky.
#        example: 'Příklad: length(list)'
#        demo_code: |-
#            ovoce is ['jablko', 'banán', 'třešeň']
#            print('Délka seznamu je ' length(ovoce))
#            for i in range(1, length(ovoce)):
#                print(ovoce[i])
#21:
#    start_code: |-
#        print('Kolik je 5+3?')
#        odpoved = 5+3
#        print('odpoved je:')
#        print(odpoved)
#        if odpoved == 8:
#            print('Správně!')
#        else:
#            print('Ale ne, špatně!')
#    intro_text: |-
#        Teď změníme `is` na `=` a `==`.
#        `=` používáme, když chceme do proměnné přiřadit nějakou hodnotu. Pokud chceme přiřadit do proměnné `odpoved` číslo `8`, použijeme  `odpoved = 8`.
#        `==` použijeme, když budeme chtít zjistit, jestli jsou dvě věci stejné.
#    commands:
#    -   name: Porovnání
#        explanation: Když chceme porovnávat, použijeme `==`. `5+3 == 8` ověřuje, zda se 5+3 rovná 8.
#        example: 'Příklad: 5+3 == 8'
#        demo_code: |-
#            if 5+3 == 8:
#                print('5 + 3 opravdu je 8')
#            else:
#                print('Toto se určitě nevypíše, protože 5 + 3 je 8!')
#    -   name: Přiřazení hodnoty
#        explanation: Pokud chceme říct, že proměnná `odpoved` je 8, napíšeme `odpoved = 8`
#        example: 'Příklad: odpoved = 8'
#        demo_code: |-
#            print('Kolik je 5 + 3?')
#            odpoved = 5 + 3
#            print('V proměnné odpoved teď je:')
#            print(odpoved)
#    -   name: Porovnej a přiřaď hodnoty
#        explanation: Pokud chceme porovnat dvě hodnoty, použijeme `==`. Pokud chceme přiřadit hodnotu do proměnné, použijeme `=`.
#        example: 'Příklad: 5 + 3 == 8, odpoved = 8'
#        demo_code: |-
#            print('Kolik je 5+3?')
#            odpoved = 5+3
#            print('odpoved je:')
#            print(odpoved)
#            if odpoved == 8:
#                print('Správně!')
#            else:
#                print('Ale ne, špatně!')
#

<<<<<<< HEAD
#colon:
#    start_code: |-
#        for i in range 1 to 10:
#            print i
#        print 'Už jdu!'
#    intro_text: Teď trochu změníme odsazení. Pokaždé, když ho budeme potřebovat, musí předchozí řádek končit `:`.
#    commands:
#    -   explanation: Když používáme `for`, musíme na konec příkazu s ním dát `:`!
#        example: 'for i in range 1 to 10:'
#        demo_code: |-
#            for i in range 1 to 10:
#                print i
#            print 'Už jdu!'
#    -   explanation: To stejné musíme udělat i u `if`.
#        example: 'if barva is zelená:'
#        demo_code: |-
#            barva is zelená
#            if barva is zelená:
#                print 'Barva je zelená.'
#            else:
#                print 'Barva není zelená.'
#    -   explanation: 'Teď ti ukážeme nový příkaz, který můžeš začít používat: `elif`. `elif` je zkratka pro "else if", česky to znamená "jinak pokud". Nejdřív zkontrolujeme, jestli platí `if`, pokud ne, zjistíme, jestli je pravdivý `elif` a pokud i ten neplatí, vykoná se příkaz v `else`.'
#        example: 'elif a is 5:'
#        demo_code: |-
#            a is 2
#            if a is 1:
#                print 'a je 1'
#            elif a is 2:
#                print 'a je 2'
#            else:
#                print 'a není ani 1 ani 2'
=======
14:
    start_code: |-
        vek is ask 'Kolik je ti let?'
        if vek < 13
            print 'Jsi mladší než já!'
        else
            print 'Jsi starší než já!'
    intro_text: |-
        Pojďme se naučit pár nových věcí! Možná už je znáš z matematiky, jde o `<` a `>`.
        `<`zjišťuje, zda je první číslo menší než to druhé, např. `4 < 5`.
        `>` naopak zjišťuje, jestli je první číslo větší, jako v `6 > 5`.
    commands:
    -   name: Menší
        explanation: Používáme `<`, abychom zjistili, jestli je první číslo menší než druhé. Například pokud chceme ověřit, že je proměnná menší než 15, použijeme `promenna < 15`.
        example: 'Příklad: vek < 13'
        demo_code: |-
            vek is ask 'Kolik je ti let?'
            if vek < 13
                print 'Jsi mladší než já!'
    -   name: Větší
        explanation: Používáme `>`, abychom zjistili, jestli je první číslo větší než druhé. Například pokud chceme ověřit, že je proměnná větší než 15, použijeme `promenna > 15`.
        example: 'Příklad: vek > 13'
        demo_code: |-
            vek is ask 'Kolik je ti let?'
            if vek > 13
                print 'Jsi mladší než já!'
15:
    start_code: |-
        odpoved is 0
        while spravna_odpoved != 25
            odpoved is ask 'Kolik je 5 * 5?'
        print 'Dostala jsem správnou odpověď!'

    intro_text: Naučíme se nový cyklus, konkrátně `while` cyklus! Tento cyklus se opakuje tak dlouho, dokud je jeho podmínka pravdivá. V příkladu vidíte, že kód opakujeme, dokud nedostaneme správnou odpověď. Pokud bychom ji nikdy nedostali, bude cyklus nekonečný!
    commands:
    -   name: Pravdivostní while
        explanation: Můžeme použít `while` cyklus s `True` a `False`.
        example: 'Příklad: while spravna_odpoved is False'
        demo_code: |-
            odpoved is 0
            while spravna_odpoved != 25
                odpoved is ask 'Kolik je 5 * 5?'
            print 'Dostala jsem správnou odpověď!'
    -   name: While s operátory menší/větší než
        explanation: Taky můžeme použít `while` s operátory `<` a `>`. Pozor, je potřeba porovnávané číslo měnit, aby cyklus někdy skončil! Tady to děláme pomocí `pocet + 1`.
        example: 'Příklad: while pocet < 3'
        demo_code: |-
            pocet is 1
            while pocet < 3
                print 'Toto zopakujeme ještě ' 3 - pocet 'krát'
                pocet is pocet + 1
            print 'Hotovo'
16:
    start_code: |-
        ovoce is ['jablko', 'banán', 'třešně']
        print ovoce
    intro_text: Už i naše seznamy mají vlastní závorky! Budeme je psát do hranatých závorek a jejich  jednotlivé položky do jednoduchých uvozovek ('), které už známe.
    commands:
    -   explanation: Seznamy teď píšeme do hranatých závorek a jejich položky do uvozovek.
        example: "Příklad: ovoce is ['jablko', 'banán', 'třešně']"
        demo_code: |-
            ovoce is ['jablko', 'banán', 'třešně']
            print ovoce
    -   name: Vyber položku ze seznamu.
        explanation: Abychom dostali položku ze seznamu, použijeme [číslo], takže ovoce[1] nám vrátí prvního člena seznamu!
        example: 'Příklad: prvniovoce is ovoce[1]'
        demo_code: |-
            ovoce is ['jablko', 'banán', 'třešně']
            prvniovoce is ovoce[1]
            print prvniovoce
    -   name: Získej náhodnou položku ze seznamu.
        explanation: Abychom dostali náhodnou položku ze seznamu, použijeme [random]. Např. ovoce[random] nám vrátí náhodného člena seznamu!
        example: 'Příklad: nahodneovoce is ovoce[random]'
        demo_code: |-
            ovoce is ['jablko', 'banán', 'třešně']
            nahodneovoce is ovoce[random]
            print nahodneovoce
17:
    start_code: |-
        for i in range 1 to 10:
            print i
        print 'Už jdu!'
    intro_text: Teď trochu změníme odsazení. Pokaždé, když ho budeme potřebovat, musí předchozí řádek končit `:`.
    commands:
    -   explanation: Když používáme `for`, musíme na konec příkazu s ním dát `:`!
        example: 'for i in range 1 to 10:'
        demo_code: |-
            for i in range 1 to 10:
                print i
            print 'Už jdu!'
    -   explanation: To stejné musíme udělat i u `if`.
        example: 'if barva is zelená:'
        demo_code: |-
            barva is ask 'Jaká je tvoje nejoblíbenější barva?'
            if barva is zelená:
                print 'Barva je zelená.'
            else:
                print 'Barva není zelená.'
    -   explanation: 'Teď ti ukážeme nový příkaz, který můžeš začít používat: `elif`. `elif` je zkratka pro "else if", česky to znamená "jinak pokud". Nejdřív zkontrolujeme, jestli platí `if`, pokud ne, zjistíme, jestli je pravdivý `elif` a pokud i ten neplatí, vykoná se příkaz v `else`.'
        example: 'elif a is 5:'
        demo_code: |-
            a is 2
            if a is 1:
                print 'a je 1'
            elif a is 2:
                print 'a je 2'
            else:
                print 'a není ani 1 ani 2'
>>>>>>> 51f2fe68
<|MERGE_RESOLUTION|>--- conflicted
+++ resolved
@@ -35,10 +35,6 @@
         ```
 
         `print` stále funguje jako v úrovni 1 a už nepotřebuješ `echo`.
-
-        V úrovni 2 můžeš také vytvořit seznam. Počítač umí z tohoto seznamu vybrat náhodného člena, konkrétně pomocí příkazu `at random`.
-
-        Všechny kódy úrovně 2 najdeš v levém panelu. Opět tady jsou i záložky s dalšími zadáními.
     start_code: print Ahoj světe!
     commands:
     -   explanation: Pojmenuj slovo pomocí `is` pro další použití v kódu.
@@ -51,12 +47,23 @@
         demo_code: |-
             barva is ask Jaká je tvoje nejoblíbenější barva?
             print barva je tvoje nejoblíbenější!
+3:
+    intro_text: |-
+        V úrovni 3 můžeš také vytvořit seznam. Počítač umí z tohoto seznamu vybrat náhodného člena, konkrétně pomocí příkazu `at random`.
+        ```
+        zvirata is pes, kočka, klokan
+        print zvirata at random
+        ```
+
+        Všechny kódy úrovně 3 najdeš v levém panelu. Opět tady jsou i záložky s dalšími zadáními.
+    start_code: print Ahoj světe!
+    commands:
     -   explanation: Vyber náhodné slovo ze seznamu pomocí `at` a `random`.
         example: 'Příklad: zvirata is pes, kočka, klokan'
         demo_code: |-
             zvirata is pes, kočka, klokan
             print zvirata at random
-3:
+4:
     start_code: print 'Ahoj světe!'
     intro_text: |4
 
@@ -85,7 +92,7 @@
         demo_code: |-
             barva is ask 'Jaká je tvoje nejoblíbenější barva?'
             print barva ' je tvoje nejoblíbenější barva.'
-4:
+5:
     start_code: |-
         jmeno is ask 'Jak se jmenuješ?'
         if jmeno is Hedy print 'Super!' else print 'Ok, tebe neznám.'
@@ -119,7 +126,7 @@
         demo_code: |-
             barva is ask 'Jaká je tvoje nejoblíbenější barva?'
             if barva is růžová print 'Moje taky!' else print 'Fuj'
-5:
+6:
     start_code: print '5 krát 5 je ' 5 * 5
     intro_text: |-
         `ask`,` print` a `if` stále fungují jako na úrovních 4.
@@ -151,7 +158,7 @@
             angles is ask 'How many angles?'
             angle is 360 / angles
             forward 50
-6:
+7:
     start_code: repeat 3 times print 'Hedy je zábavná!'
     intro_text: |-
         `ask`, `print` a `if` fungují stejně jako na úrovni 4 a 6.
@@ -179,7 +186,7 @@
         example: "Example: repeat 3 times forward 10"
         demo_code: |-
             repeat 3 times forward 10
-7:
+8:
     start_code: |-
         repeat 5 times
             print 'Ahojte, kamarádi'
@@ -210,7 +217,7 @@
             else
                 print 'Ups, těsně vedle...'
                 print 'Správný výsledek je 10.'
-8:
+9:
     start_code: |-
         repeat 3 times
             food is ask 'What do you want?'
@@ -252,7 +259,7 @@
             repeat 4 times
                 turn 90
                 forward 50
-9:
+10:
     start_code: |-
         animals is dog, cat, blobfish
         for animal in animals
@@ -279,7 +286,7 @@
             animals is dog, cat, blobfish
             for animal in animals
               print 'I love ' animal
-10:
+11:
     start_code: |-
         for pocitadlo in range 1 to 5
             print pocitadlo
@@ -301,7 +308,7 @@
             else
                 print 'Ups, těsně vedle...'
                 print 'Správný výsledek je 10.'
-11:
+12:
     start_code: |-
         print 'decimal numbers now need to use a dot'
         print 2.5 + 2.5
@@ -339,115 +346,34 @@
             print 'Two and a half plus two and a half is...'
             print answer
 
-12:
-    start_code: |-
-        vek is ask 'Kolik je ti let?'
-        if vek < 13
-            print 'Jsi mladší než já!'
-        else
-            print 'Jsi starší než já!'
-    intro_text: |-
-        Pojďme se naučit pár nových věcí! Možná už je znáš z matematiky, jde o `<` a `>`.
-        `<`zjišťuje, zda je první číslo menší než to druhé, např. `4 < 5`.
-        `>` naopak zjišťuje, jestli je první číslo větší, jako v `6 > 5`.
-    commands:
-    -   name: Menší
-        explanation: Používáme `<`, abychom zjistili, jestli je první číslo menší než druhé. Například pokud chceme ověřit, že je proměnná menší než 15, použijeme `promenna < 15`.
-        example: 'Příklad: vek < 13'
-        demo_code: |-
-            vek is ask 'Kolik je ti let?'
-            if vek < 13
-                print 'Jsi mladší než já!'
-    -   name: Větší
-        explanation: Používáme `>`, abychom zjistili, jestli je první číslo větší než druhé. Například pokud chceme ověřit, že je proměnná větší než 15, použijeme `promenna > 15`.
-        example: 'Příklad: vek > 13'
-        demo_code: |-
-            vek is ask 'Kolik je ti let?'
-            if vek > 13
-                print 'Jsi mladší než já!'
 13:
     start_code: |-
-        odpoved is 0
-        while spravna_odpoved != 25:
-            odpoved is ask 'Kolik je 5 * 5?'
-        print 'Dostala jsem správnou odpověď!'
-
-    intro_text: Naučíme se nový cyklus, konkrátně `while` cyklus! Tento cyklus se opakuje tak dlouho, dokud je jeho podmínka pravdivá. V příkladu vidíte, že kód opakujeme, dokud nedostaneme správnou odpověď. Pokud bychom ji nikdy nedostali, bude cyklus nekonečný!
-    commands:
-    -   name: Pravdivostní while
-        explanation: Můžeme použít `while` cyklus s `True` a `False`.
-        example: 'Příklad: while spravna_odpoved is False'
-        demo_code: |-
-            odpoved is 0
-            while spravna_odpoved != 25
-                odpoved is ask 'Kolik je 5 * 5?'
-            print 'Dostala jsem správnou odpověď!'
-    -   name: While s operátory menší/větší než
-        explanation: Taky můžeme použít `while` s operátory `<` a `>`. Pozor, je potřeba porovnávané číslo měnit, aby cyklus někdy skončil! Tady to děláme pomocí `pocet + 1`.
-        example: 'Příklad: while pocet < 3'
-        demo_code: |-
-            pocet is 1
-            while pocet < 3
-                print 'Toto zopakujeme ještě ' 3 - pocet 'krát'
-                pocet is pocet + 1
-            print 'Hotovo'
-14:
-    start_code: |-
-        ovoce is ['jablko', 'banán', 'třešně']
-        print ovoce
-    intro_text: Už i naše seznamy mají vlastní závorky! Budeme je psát do hranatých závorek a jejich  jednotlivé položky do jednoduchých uvozovek ('), které už známe.
-    commands:
-    -   explanation: Seznamy teď píšeme do hranatých závorek a jejich položky do uvozovek.
-        example: "Příklad: ovoce is ['jablko', 'banán', 'třešně']"
-        demo_code: |-
-            ovoce is ['jablko', 'banán', 'třešně']
-            print ovoce
-    -   name: Vyber položku ze seznamu.
-        explanation: Abychom dostali položku ze seznamu, použijeme [číslo], takže ovoce[1] nám vrátí prvního člena seznamu!
-        example: 'Příklad: prvniovoce is ovoce[1]'
-        demo_code: |-
-            ovoce is ['jablko', 'banán', 'třešně']
-            prvniovoce is ovoce[1]
-            print prvniovoce
-    -   name: Získej náhodnou položku ze seznamu.
-        explanation: Abychom dostali náhodnou položku ze seznamu, použijeme [random]. Např. ovoce[random] nám vrátí náhodného člena seznamu!
-        example: 'Příklad: nahodneovoce is ovoce[random]'
-        demo_code: |-
-            ovoce is ['jablko', 'banán', 'třešně']
-            nahodneovoce is ovoce[random]
-            print nahodneovoce
-
-#15:
-#    start_code: |-
-#        jsi_tady is False
-#        jsi_opravdu_tady is input('Jsi tady stále s námi? ano nebo ne?')
-#        if jsi_opravdu_tady is ano:
-#            jsi_tady is True
-#        odpoved is input('Kolik je 5 * 5?')
-#        if jsi_tady is True and odpoved is 25:
-#            print('Jsi tady a víš, kolik je 5 * 5. Skvělá práce!')
-#    intro_text: Teď se naučíme `and` (česky a) a `or` (nebo)! Když chceš ověřit dvě podmínky, nemusíš k tomu použít dva `if`y, ale stačí ti k tomu `and` a `or`. Pokud použiješ `and`, musí být obě podmínky, napravo i nalevo, pravdivé. S `or` stačí, aby byla pravdivá alespoň jedna z nich.
-#    commands:
-#    -   name: and
-#        explanation: Obě tvrzení (nalevo i napravo od `and`) musí být pravdivé.
-#        example: if 3+2 is 5 and 2+2 is 4
-#        demo_code: |-
-#            odpoved1 is input('Kolik je 3 + 2?')
-#            odpoved2 is input('Kolik je 2 + 2?')
-#            if odpoved1 is 5 and odpoved2 is 4:
-#                print('Obě odpovědi jsou správně!')
-#            else:
-#                print('Minimálně jedna z odpovědí je špatně!')
-#    -   name: or
-#        explanation: Alespoň jedno z tvrzení (nalevo a napravo od `or`) musí být pravdivé, pokud platí obě, je to taky v pořádku.
-#        example: if 3+2 is 5 or 2+2 is 4
-#        demo_code: |-
-#            odpoved1 is input('Kolik je 3 + 2?')
-#            odpoved2 is input('Kolik je 2 + 2?')
-#            if odpoved1 is 5 or odpoved2 is 4:
-#                print('Alespoň jedna odpověď je správně!')
-#            else:
-#                print('Obě odpovědi jsou špatně!')
+        name is ask 'what is your name?'
+        leeftijd is ask 'what is your age?'
+        if name is 'Hedy' and age is 2
+            print 'You are the real Hedy!'
+    intro_text: Teď se naučíme `and` (česky a) a `or` (nebo)! Když chceš ověřit dvě podmínky, nemusíš k tomu použít dva `if`y, ale stačí ti k tomu `and` a `or`. Pokud použiješ `and`, musí být obě podmínky, napravo i nalevo, pravdivé. S `or` stačí, aby byla pravdivá alespoň jedna z nich.
+    commands:
+    -   name: and
+        explanation: Obě tvrzení (nalevo i napravo od `and`) musí být pravdivé.
+        example: if 3+2 is 5 and 2+2 is 4
+        demo_code: |-
+            odpoved1 is ask 'Kolik je 3 + 2?'
+            odpoved2 is ask 'Kolik je 2 + 2?'
+            if odpoved1 is 5 and odpoved2 is 4
+                print 'Obě odpovědi jsou správně!'
+            else
+                print 'Minimálně jedna z odpovědí je špatně!'
+    -   name: or
+        explanation: Alespoň jedno z tvrzení (nalevo a napravo od `or`) musí být pravdivé, pokud platí obě, je to taky v pořádku.
+        example: if 3+2 is 5 or 2+2 is 4
+        demo_code: |-
+            odpoved1 is ask 'Kolik je 3 + 2?'
+            odpoved2 is ask 'Kolik je 2 + 2?'
+            if odpoved1 is 5 or odpoved2 is 4
+                print 'Alespoň jedna odpověď je správně!'
+            else
+                print 'Obě odpovědi jsou špatně!'
 #16:
 #    start_code: |-
 #        # Tento program se tě zeptá na pár matematických otázek
@@ -530,39 +456,6 @@
 #                print('Ale ne, špatně!')
 #
 
-<<<<<<< HEAD
-#colon:
-#    start_code: |-
-#        for i in range 1 to 10:
-#            print i
-#        print 'Už jdu!'
-#    intro_text: Teď trochu změníme odsazení. Pokaždé, když ho budeme potřebovat, musí předchozí řádek končit `:`.
-#    commands:
-#    -   explanation: Když používáme `for`, musíme na konec příkazu s ním dát `:`!
-#        example: 'for i in range 1 to 10:'
-#        demo_code: |-
-#            for i in range 1 to 10:
-#                print i
-#            print 'Už jdu!'
-#    -   explanation: To stejné musíme udělat i u `if`.
-#        example: 'if barva is zelená:'
-#        demo_code: |-
-#            barva is zelená
-#            if barva is zelená:
-#                print 'Barva je zelená.'
-#            else:
-#                print 'Barva není zelená.'
-#    -   explanation: 'Teď ti ukážeme nový příkaz, který můžeš začít používat: `elif`. `elif` je zkratka pro "else if", česky to znamená "jinak pokud". Nejdřív zkontrolujeme, jestli platí `if`, pokud ne, zjistíme, jestli je pravdivý `elif` a pokud i ten neplatí, vykoná se příkaz v `else`.'
-#        example: 'elif a is 5:'
-#        demo_code: |-
-#            a is 2
-#            if a is 1:
-#                print 'a je 1'
-#            elif a is 2:
-#                print 'a je 2'
-#            else:
-#                print 'a není ani 1 ani 2'
-=======
 14:
     start_code: |-
         vek is ask 'Kolik je ti let?'
@@ -670,5 +563,4 @@
             elif a is 2:
                 print 'a je 2'
             else:
-                print 'a není ani 1 ani 2'
->>>>>>> 51f2fe68
+                print 'a není ani 1 ani 2'