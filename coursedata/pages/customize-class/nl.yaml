--- conflicted
+++ resolved
@@ -1,11 +1,5 @@
 explanation_1: |
     Hoi! Hier kun je jouw klas personaliseren. Door het selecteren van levels en avonturen kun je kiezen wat jouw leerlingen kunnen zien.
-<<<<<<< HEAD
-    Ook kun je jouw zelfgemaakte avonturen aan levels toevoegen. <b>Let op:</b> Niet elk avontuur is voor elk level beschikbaar!
-    Het instellen gaat als volgt:
-steps: ["Selecteer de levels voor jouw klas door op een \"level knop\" te drukken", "Er verschijnen \"selectievinkjes\" voor de beschikbare avonturen voor deze levels", "Selecteer de avonturen die je beschikbaar wilt maken", "Klik op de naam van een avontuur om deze voor alle levels te (de)selecteren", "Voeg eventueel persoonlijke avonturen toe", "Selecteer een openingsdatum per level (leeg laten mag ook)", "Kies andere instellingen", "Kies \"Opslaan\" -> je bent helemaal klaar!"]
-explanation_2: |-
-=======
     Ook kun je jouw zelfgemaakte avonturen aan levels toevoegen. Alle levels en standaard avonturen zijn aan het begin geselecteerd. <b>Let op:</b> Niet elk avontuur is voor elk level beschikbaar! Het instellen gaat als volgt:
 steps:
     ["Selecteer de levels voor jouw klas door op een \"level knop\" te drukken", "Er verschijnen \"selectievinkjes\" voor de beschikbare avonturen voor deze levels",
@@ -13,7 +7,6 @@
      "Voeg eventueel persoonlijke avonturen toe", "Selecteer een openingsdatum per level (leeg laten mag ook)",
      "Kies andere instellingen", "Kies \"Opslaan\" -> je bent helemaal klaar!"]
 explanation_2: |
->>>>>>> 54795941
     Je kunt deze instellingen altijd op een later moment wijzigen. Zo kun je bijvoorbeeld tijdens het les geven nieuwe avonturen of levels beschikbaar maken.
     Hierdoor is het voor leerlingen (en voor de leraar!) makkelijker om te kiezen waar aan gewerkt kan worden en wat er geleerd wordt.
     Als je alles beschikbaar wilt maken voor jouw klas kun je het beste de "personalisatie" verwijderen, doe dit met de "verwijder" knop beneden in het scherm.