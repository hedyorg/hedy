--- conflicted
+++ resolved
@@ -55,14 +55,12 @@
     "en": "Hedy - Customize class",
     "nl": "Hedy - Klas personaliseren"
   },
-<<<<<<< HEAD
   "explore": {
     "en": "Hedy - Explore",
     "nl": "Hedy - Ontdekken"
-=======
+  },
   "achievements": {
     "en": "Hedy - My achievements",
     "nl": "Hedy - Mijn badges"
->>>>>>> 13a905d2
   }
 }
