#Here we store the title, categories and subcategories
hedy_achievements: "Hedy Badges"
general: "Algemeen"
programs_created: "Programma's gemaakt"
programs_saved: "Programma's opgeslagen"
programs_submitted: "Programma's ingeleverd"
levels: "Levels"
teacher: "Leraren"
hidden: "Verborgen badges"

#Here we store the actual achievements
#General achievements
adventure_is_worthwhile:
    title: "Avontuuurrrrr!"
    image: "achievement.png"
    text: |
        Sla een programma van een avontuur op
programming_protagonist:
    title: "Doorzetter!"
    image: "achievement.png"
    text: |
        Maak een goed programma na een error
did_you_say_please:
    title: "Zei je alsjeblieft?"
    image: "achievement.png"
    text: |
        Maak een programma met het 'ask' commando
error_or_empty:
    title: "Die lijkt kapot..."
    image: "achievement.png"
    text: |
        Maak een programma dat niks laat zien
trying_is_key:
    title: "En wat nu?"
    image: "achievement.png"
    text: |
        Gebruik alle Hedy commando's minimaal 1 keer
ninja_turtle:
    title: "Ninja Turtle"
    image: "achievement.png"
    text: |
        Maak een programma met de teken turtle
sharing_is_caring:
    title: "Komt dat zien!"
    image: "achievement.png"
    text: |
        Deel een opgeslagen programma
do_you_have_copy:
    title: "Laat maar zitten"
    image: "achievement.png"
    text: |
        Verwijder een opgeslagen programma
epic_education:
    title: "Super scholier"
    image: "achievement.png"
    text: |
        Voeg je account toe aan een klas
lets_focus:
    title: "1,2,3 focus"
    image: "achievement.png"
    text: |
        Gebruik de programmeurs modus
make_some_noise:
    title: "Ik hoor je niet?!"
    image: "achievement.png"
    text: |
        Laat jouw programma voorlezen
next_question:
    title: "Volgende vraag..."
    image: "achievement.png"
    text: |
        Maak een Hedy quiz
quiz_master:
    title: "Quiz Master"
    image: "achievement.png"
    text: |
        Behaal maximale score in een quiz
double_check:
    title: "Even checken..."
    image: "achievement.png"
    text: |
        Krijg een "dezelfde naam" waarschuwing
go_live:
    title: "Open boek"
    image: "achievement.png"
    text: |
        Maak een openbaar profiel
fresh_look:
    image: achievement.png
    title: "Frisse blik"
    text: "Verander je profielfoto"
indiana_jones:
    title: "Indiana Jones"
    image: "achievement.png"
    text: |
        Zoek op de "Ontdekken" pagina
#Programming counting achievements
getting_started_I:
    title: "Goed begin I"
    image: "achievement.png"
    text: |
        Maak 1 Hedy programma
getting_started_II:
    title: "Goed begin II"
    image: "achievement.png"
    text: |
        Maak 10 Hedy programma's
getting_started_III:
    title: "Goed begin III"
    image: "achievement.png"
    text: |
        Maak 50 Hedy programma's
getting_started_IV:
    title: "Goed begin IV"
    image: "achievement.png"
    text: |
        Maak 200 Hedy programma's
getting_started_V:
    title: "Goed begin V"
    image: "achievement.png"
    text: |
        Maak 500 Hedy programma's
one_to_remember_I:
    title: "Niet te vergeten I"
    image: "achievement.png"
    text: |
        Sla 1 Hedy programma op
one_to_remember_II:
    title: "Niet te vergeten II"
    image: "achievement.png"
    text: |
        Sla 5 Hedy programma's op
one_to_remember_III:
    title: "Niet te vergeten III"
    image: "achievement.png"
    text: |
        Sla 10 Hedy programma's op
one_to_remember_IV:
    title: "Niet te vergeten IV"
    image: "achievement.png"
    text: |
        Sla 25 Hedy programma's op
one_to_remember_V:
    title: "Niet te vergeten V"
    image: "achievement.png"
    text: |
        Sla 50 Hedy programma's op
deadline_daredevil_I:
    title: "Deadline Durfval I"
    image: "achievement.png"
    text: |
        Lever 1 Hedy programma in
deadline_daredevil_II:
    title: "Deadline Durfval II"
    image: "achievement.png"
    text: |
        Level 3 Hedy programma's in
deadline_daredevil_III:
    title: "Deadline Durfval III"
    image: "achievement.png"
    text: |
        Level 10 Hedy programma's in
#Teacher achievements
ready_set_education:
    title: "Klaar om te leren!"
    image: "achievement.png"
    text: |
        Maak een nieuwe klas aan
end_of_semester:
    title: "Tijd voor vakantie"
    image: "achievement.png"
    text: |
        Verwijder een klas
on_second_thoughts:
    title: "Wacht is..."
    image: "achievement.png"
    text: |
        Hernoem een klas
my_class_my_rules:
    title: "Mijn klas, mijn regels"
    image: "achievement.png"
    text: |
        Personaliseer een klas
full_house:
    title: "Volle bak"
    image: "achievement.png"
    text: |
        Heb een klas met meer dan 20 leerlingen
detention:
    title: "Strafwerk!"
    image: "achievement.png"
    text: |
        Verwijder een leerling uit een klas    
#Hidden achievements
hedy-ious:
    title: "Hedy-ious"
    image: "achievement.png"
    text: |
        Print 10 keer dezelfde zin zonder een 'loop' te gebruiken
talk-talk-talk:
    title: "Praat-praat-praat"
    image: "achievement.png"
    text: |
        Maak een programma met minimaal 5 keer het 'ask' commando
hedy_hacking:
    title: "Hedy Hacking"
    image: "achievement.png"
    text: |
        Maak een programma dat te lang duurt (en vastloopt)
hedy_honor:
    title: "Hedy Honor"
    image: "achievement.png"
    text: |
        Maak een programma dat de tekst 'Hedy' print
programming_panic:
<<<<<<< HEAD
    title: Programming Panic
    image: achievement.png
    text: "Try to run a faulty program 3 times in a row\n"
categories:
-   subcategories:
    -   achievements:
        -   {}
        -   {}
        -   {}
        -   {}
        -   {}
        -   {}
        -   {}
        -   {}
        -   {}
        -   {}
        -   {}
        -   {}
        -   {}
        -   {}
        -   {}
        -   {}
        -   {}
    -   achievements:
        -   {}
        -   {}
        -   {}
        -   {}
        -   {}
    -   achievements:
        -   {}
        -   {}
        -   {}
        -   {}
        -   {}
    -   achievements:
        -   {}
        -   {}
        -   {}
-   subcategories:
    -   achievements:
        -   {}
        -   {}
        -   {}
        -   {}
        -   {}
        -   {}
-   subcategories:
    -   achievements:
        -   {}
        -   {}
        -   {}
        -   {}
        -   {}
        -   {}
hedy_achievements: Hedy Achievements
programs_created: Programs created
programs_saved: Saving of Programs
programs_submitted: Submission of programs
levels: Levels
teacher: Teacher
=======
    title: "Programmeer-paniek"
    image: "achievement.png"
    text: |
        Maak 3 keer achter elkaar dezelfde fout
watch_out:
    title: "Kijk uit!"
    image: "achievement.png"
    text: |
        Maak een programma dat een (niet-leeg) waarschuwing geeft
>>>>>>> 1657e2e6
<|MERGE_RESOLUTION|>--- conflicted
+++ resolved
@@ -213,69 +213,6 @@
     text: |
         Maak een programma dat de tekst 'Hedy' print
 programming_panic:
-<<<<<<< HEAD
-    title: Programming Panic
-    image: achievement.png
-    text: "Try to run a faulty program 3 times in a row\n"
-categories:
--   subcategories:
-    -   achievements:
-        -   {}
-        -   {}
-        -   {}
-        -   {}
-        -   {}
-        -   {}
-        -   {}
-        -   {}
-        -   {}
-        -   {}
-        -   {}
-        -   {}
-        -   {}
-        -   {}
-        -   {}
-        -   {}
-        -   {}
-    -   achievements:
-        -   {}
-        -   {}
-        -   {}
-        -   {}
-        -   {}
-    -   achievements:
-        -   {}
-        -   {}
-        -   {}
-        -   {}
-        -   {}
-    -   achievements:
-        -   {}
-        -   {}
-        -   {}
--   subcategories:
-    -   achievements:
-        -   {}
-        -   {}
-        -   {}
-        -   {}
-        -   {}
-        -   {}
--   subcategories:
-    -   achievements:
-        -   {}
-        -   {}
-        -   {}
-        -   {}
-        -   {}
-        -   {}
-hedy_achievements: Hedy Achievements
-programs_created: Programs created
-programs_saved: Saving of Programs
-programs_submitted: Submission of programs
-levels: Levels
-teacher: Teacher
-=======
     title: "Programmeer-paniek"
     image: "achievement.png"
     text: |
@@ -284,5 +221,4 @@
     title: "Kijk uit!"
     image: "achievement.png"
     text: |
-        Maak een programma dat een (niet-leeg) waarschuwing geeft
->>>>>>> 1657e2e6
+        Maak een programma dat een (niet-leeg) waarschuwing geeft