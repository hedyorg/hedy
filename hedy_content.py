import logging
import os
from os import path
import iso3166
from unidecode import unidecode

import static_babel_content
import utils
from utils import customize_babel_locale
from website.yaml_file import YamlFile
from safe_format import safe_format

logger = logging.getLogger(__name__)

COUNTRIES = static_babel_content.COUNTRIES


def _get_friendly_sorted_countries():
    friendly_countries = []
    for code, locale_name in COUNTRIES.items():
        locale_name_starts_with_ascii = locale_name[0].isascii()
        iso3166_english_name_normalized = unidecode(iso3166.countries.get(code).name).lower()
        locale_name_normalized = unidecode(locale_name).lower()
        if locale_name_starts_with_ascii or iso3166_english_name_normalized == locale_name_normalized:
            friendly_countries.append((code, locale_name_normalized, locale_name))
        else:
            friendly_countries.append((code, iso3166_english_name_normalized, locale_name))

    friendly_sorted_countries = sorted(friendly_countries, key=lambda c: c[1])

    return list(map(lambda c: ((c[0], c[2])), friendly_sorted_countries))


FRIENDLY_SORTED_COUNTRIES = _get_friendly_sorted_countries()

MAX_LEVEL = 16

# Define dictionary for available languages. Fill dynamically later.
ALL_LANGUAGES = {}
ALL_KEYWORD_LANGUAGES = {}

# Babel has a different naming convention than Weblate and doesn't support some languages -> fix this manually
# Map our langauge code to the language code recognized by Babel, or 'en' if Babel doesn't support this locale
# at all.
CUSTOM_BABEL_LANGUAGES = {'pa_PK': 'pa_Arab_PK',
                          'kmr': 'ku_TR',
                          'tl': 'en',
                          'iba': 'en',
                          'peo': 'fa',
                          }

# For the non-existing language manually overwrite the display language to make sure it is displayed correctly
CUSTOM_LANGUAGE_TRANSLATIONS = {'kmr': 'Kurdî (Tirkiye)',
                                'tl': 'ᜆᜄᜎᜓᜄ᜔',
                                'peo': 'Old Persian',
                                'iba': 'Iban',
                                'kab': 'Taqbaylit',
                                }

customize_babel_locale(CUSTOM_BABEL_LANGUAGES)

# This creates the lightbulb icons next to the adventure
KEYWORDS_ADVENTURES = {'print_command', 'ask_command', 'is_command', 'sleep_command', 'random_command',
                       'add_remove_command', 'quotation_marks', 'if_command', 'in_command', 'maths', 'repeat_command',
                       'repeat_command_2', 'for_command', 'while_command', 'elif_command',
                       'clear_command', 'pressit', 'debugging', 'functions'}


def adventures_order_per_level():
    if utils.is_redesign_enabled():
        return ADVENTURE_ORDER_PER_LEVEL
    else:
        return ADVENTURE_ORDER_PER_LEVEL_OLD


ADVENTURE_ORDER_PER_LEVEL_OLD = {
    1: [
        'print_command',
        'ask_command',
        'parrot',
        'rock',
        'haunted',
        'story',
        'music',
        'turtle',
        'turtle_draw_it',
        'restaurant',
        'fortune',
        'debugging',
        'hospital'
    ],
    2: [
        'is_command',
        'rock',
        'ask_command',
        'rock_2',
        'haunted',
        'sleep_command',
        'parrot',
        'story',
        'music',
        'restaurant',
        'turtle',
        'turtle_draw_it',
        'debugging',
        'hospital'
    ],
    3: [
        'random_command',
        'dice',
        'rock',
        'music',
        'fortune',
        'restaurant',
        'add_remove_command',
        'parrot',
        'dishes',
        'story',
        'haunted',
        'turtle',
        'turtle_draw_it',
        'debugging',
        'hospital'
    ],
    4: [
        'quotation_marks',
        'rock',
        'dice',
        'dishes',
        'parrot',
        'turtle',
        'turtle_draw_it',
        'clear_command',
        'music',
        'story',
        'haunted',
        'fortune',
        'restaurant',
        'debugging',
        'hospital'
    ],
    5: [
        'if_command',
        'music',
        'language',
        'dice',
        'dishes',
        'story',
        'rock',
        'parrot',
        'haunted',
        'turtle',
        'turtle_draw_it',
        'debugging',
        'hospital'
    ],
    6: [
        'elif_command',
<<<<<<< HEAD
        'story',
        'music',
=======
>>>>>>> 363a170a
        'in_command',
        'restaurant',
        'fortune',
        'pressit',
        'debugging',
        'hospital'
    ],
    7: [
        'maths',
        'is_command',
        'music',
        'songs',
        'dice',
        'dishes',
        'piggybank',
        'quizmaster',
        'years',
        'turtle',
        'turtle_draw_it',
        'calculator',
        'fortune',
        'restaurant',
        'debugging',
        'hospital'
    ],
    8: [
        'repeat_command',
        'story',
        'songs',
        'music',
        'dishes',
        'dice',
        'repeat_command_2',
        'fortune',
        'restaurant',
        'pressit',
        'turtle_draw_it',
        'debugging',
<<<<<<< HEAD
        'hospital',
        'congratulations'
=======
        'hospital'
>>>>>>> 363a170a
    ],
    9: [
        'repeat_command',
        'fortune',
        'repeat_command_2',
        'songs',
        'music',
        'if_command',
        'story',
        'restaurant',
        'turtle',
        'turtle_draw_it',
        'debugging',
        'hospital'
    ],
    10: [
        'repeat_command',
        'if_command',
        'and_or_command',
        'rock',
        'story',
        'calculator',
        'calculator_2',
        'music',
        'secret',
        'restaurant',
        'haunted',
        'pressit',
        'turtle',
        'turtle_draw_it',
        'debugging',
        'hospital'
    ],
    11: [
        'for_command',
        'dishes',
        'dice',
        'fortune',
        'turtle',
        'turtle_draw_it',
        'harry_potter',
        'songs',
        'songs_2',
        'story',
        'rock',
        'calculator',
        'restaurant',
        'debugging',
        'hospital'
    ],
    12: [
        'functions',
        'music',
        'songs_2',
        'turtle',
        'turtle_draw_it',
        'debugging',
<<<<<<< HEAD
        'hospital',
        'congratulations'
=======
        'hospital'
>>>>>>> 363a170a
    ],
    13: [
        'print_command',
        'is_command',
        'ask_command',
        'for_command',
        'story',
        'songs',
        'turtle_draw_it',
        'debugging',
        'hospital'
    ],
    14: [
        'random_command',
        'haunted',
        'songs',
        'music',
        'language',
        'debugging',
        'hospital'
    ],
    15: [
        'functions',
        'songs',
        'piggybank',
        'music',
        'hotel',
        'calculator',
        'calculator_2',
        'turtle_draw_it',
        'debugging',
        'hospital'
    ],
    16: [
        'while_command',
        'story',
        'dice',
        'rock',
        'music',
        'turtle_draw_it',
        'calculator',
        'restaurant',
        'guess_my_number',
        'debugging',
<<<<<<< HEAD
        'hospital',
        'congratulations'
=======
        'hospital'
>>>>>>> 363a170a
    ],
}


ADVENTURE_ORDER_PER_LEVEL = {level: [a for a in adventures if a not in ['parsons', 'quiz']]
                             for level, adventures in ADVENTURE_ORDER_PER_LEVEL_OLD.items()}

HOUR_OF_CODE_ADVENTURES = {
    1: [
        'print_command',
        'parrot',
        'turtle',
        'debugging'
    ],
    2: [
        'default',
        'parrot',
        'turtle',
        'debugging'
    ],
    3: [
        'parrot',
        'dishes',
        'turtle',
        'debugging'
    ],
    4: [
        'dishes',
        'parrot',
        'story',
        'debugging'
    ],
    5: [
        'language',
        'parrot',
        'turtle',
        'debugging'
    ],
    6: [
        'songs',
        'dishes',
        'turtle',
        'debugging'
    ],
    7: [
        'songs',
        'dishes',
        'restaurant',
        'debugging'
    ],
    8: [
        'songs',
        'restaurant',
        'turtle',
        'debugging'
    ],
    9: [
        'rock',
        'restaurant',
        'turtle',
        'debugging'
    ],
    10: [
        'dishes',
        'dice',
        'turtle',
        'songs',
        'debugging'
    ],
    11: [
        'years',
        'songs',
        'restaurant',
        'debugging'
    ],
    12: [
        'maths',
        'functions',
        'story',
        'turtle',
        'debugging'
    ],
    13: [
        'story',
        'rock',
        'restaurant',
        'calculator',
        'debugging'
    ],
    14: [
        'guess_my_number',
        'haunted',
        'hotel',
        'calculator',
        'quizmaster',
        'debugging'
    ],
    15: [
        'restaurant',
        'story',
        'dice',
        'rock',
        'debugging'
    ],
    16: [
        'haunted',
        'songs',
        'language',
        'debugging'
    ],
    17: [
        'blackjack',
        'debugging'
    ],
    18: [
        'story',
        'songs',
        'debugging'
    ]
}

# We must find our data relative to this .py file. This will give the
# correct answer both for when Hedy is run as a webserver on Heroku, as well
# as when it has been bundled using pyinstaller.
data_root = path.dirname(__file__)

content_dir = path.join(data_root, 'content')
translations_dir = path.join(data_root, 'translations')

RESEARCH = {}
for paper in sorted(os.listdir(f'{content_dir}/research'),
                    key=lambda x: int(x.split("_")[-1][:-4]),
                    reverse=True):
    # An_approach_to_describing_the_semantics_of_Hedy_2022.pdf -> 2022, An
    # approach to describing the semantics of Hedy
    name = paper.replace("_", " ").split(".")[0]
    name = name[-4:] + ". " + name[:-5]
    RESEARCH[name] = paper


# load all available languages in dict
# list_translations of babel does about the same, but without territories.
languages = {}
if not os.path.isdir(translations_dir):
    # should not be possible, but if it's moved someday, EN would still be working.
    ALL_LANGUAGES['en'] = 'English'
    ALL_KEYWORD_LANGUAGES['en'] = 'EN'

for folder in os.listdir(translations_dir):
    locale_dir = os.path.join(translations_dir, folder, 'LC_MESSAGES')
    if not os.path.isdir(locale_dir):
        continue
    if filter(lambda x: x.endswith('.mo'), os.listdir(locale_dir)):
        languages[folder] = CUSTOM_LANGUAGE_TRANSLATIONS.get(folder,
                                                             static_babel_content.LANGUAGE_NAMES.get(folder, folder))


for lang in sorted(languages):
    ALL_LANGUAGES[lang] = languages[lang]
    if os.path.exists(path.join(data_root, './grammars/keywords-' + lang + '.lark')):
        ALL_KEYWORD_LANGUAGES[lang] = lang[0:2].upper()  # first two characters

# Load and cache all keyword yamls
ALL_KEYWORDS = {
    str(lang): {
        str(k): str(v).split('|')
        for k, v in YamlFile.for_file(f'{content_dir}/keywords/{lang}.yaml').to_dict().items()
    }
    for lang in ALL_KEYWORD_LANGUAGES
}
KEYWORDS = {  # "default" keywords
    lang: {k: local_keys[0] for k, local_keys in keywords.items()}
    for lang, keywords in ALL_KEYWORDS.items()
}


class StructuredDataFile:
    """Base class for all data files in the content directory."""

    def __init__(self, filename):
        self.filename = filename
        self._file = None

    @property
    def file(self):
        """Lazily load the requested file."""
        if not self._file:
            self._file = YamlFile.for_file(self.filename)
        return self._file


class Commands(StructuredDataFile):
    def __init__(self, language):
        self.language = language
        super().__init__(f'{content_dir}/cheatsheets/{self.language}.yaml')

    def get_commands_for_level(self, level, keyword_lang):
        return deep_translate_keywords(self.file.get(int(level), {}), keyword_lang)


def deep_translate_keywords(yaml, keyword_language):
    """Recurse through a data structure and replace keyword placeholders in any strings we encounter.

    It's easy to make content that doesn't replace properly (make typos in the
    amounts of `{` for example), and then our entire build stops. So what we'll
    do instead is return the original, untranslated string. This makes it
    obvious that something is wrong if the content is looked at, while not
    stopping the build.
    """
    try:
        if isinstance(yaml, str):
            # this is used to localize adventures linked in slides (PR 3860)
            yaml = yaml.replace('/raw', f'/raw?keyword_language={keyword_language}')
            return safe_format(yaml, **KEYWORDS.get(keyword_language))
        if isinstance(yaml, list):
            return [deep_translate_keywords(e, keyword_language) for e in yaml]
        if isinstance(yaml, dict):
            return {k: deep_translate_keywords(v, keyword_language) for k, v in yaml.items()}
        return yaml
    except Exception as E:
        logger.exception(f'Issue in language {keyword_language}. Offending yaml: {yaml}. Error: {E}')
        return yaml


def try_render_keywords(str, keyword_language):
    """Render {placeholder}s in a string, return the original if there are any errors."""
    try:
        return safe_format(str, **KEYWORDS.get(keyword_language))
    except Exception:
        logger.exception('Error rendering keywords')
        return str


def get_localized_name(name, keyword_lang):
    return safe_format(name, **KEYWORDS.get(keyword_lang))

# Todo TB -> We don't need these anymore as we guarantee with Weblate that
# each language file is there


class NoSuchCommand:
    def get_commands_for_level(self, level, keyword_lang):
        return {}


class Adventures(StructuredDataFile):
    def __init__(self, language):
        self.language = language
        super().__init__(f'{content_dir}/adventures/{self.language}.yaml')

    def get_adventure_keyname_name_levels(self):
        return {aid: {adv['name']: list(adv['levels'].keys())} for aid, adv in self.file.get('adventures', {}).items()}

    def get_sorted_level_programs(self, programs, adventure_names):
        programs_by_level = []
        for item in programs:
            programs_by_level.append(
                {'level': item['level'],
                 'adventure_name': item.get('adventure_name', item['name']),
                 }
            )

        sort = {}

        for program in programs_by_level:
            if program['level'] in sort:
                sort[program['level']].append(adventure_names.get(program['adventure_name'], program['adventure_name']))
            else:
                sort[program['level']] = [adventure_names.get(program['adventure_name'], program['adventure_name'])]
        for level, adventures in sort.copy().items():
            sort[level] = sorted(adventures, key=lambda s: s.lower() if s else "")

        return dict(sorted(sort.items(), key=lambda item: item[0]))

    def get_sorted_adventure_programs(self, programs, adventure_names):
        programs_by_adventure = []
        for item in programs:
            if item.get('adventure_name'):
                programs_by_adventure.append(
                    {'adventure_name': adventure_names.get(item.get('adventure_name')) or item.get('adventure_name'),
                     'level': item['level'],
                     }
                )

        sort = {}
        for program in programs_by_adventure:
            if program['adventure_name'] in sort:
                sort[program['adventure_name']].append(program['level'])
            else:
                sort[program['adventure_name']] = [program['level']]
        for adventure, levels in sort.copy().items():
            sort[adventure] = sorted(levels, key=lambda item: item)

        return {key: sort[key]
                for key in sorted(sort.keys(), key=lambda s: s.lower() if s else "")}

    def get_adventure_names(self, keyword_lang):
        return {aid: adv['name'] for aid, adv in deep_translate_keywords(
            self.file.get('adventures'), keyword_lang).items()}

    def get_adventures(self, keyword_lang="en"):
        return deep_translate_keywords(self.file.get('adventures'), keyword_lang)

    def get_adventures_subset(self, subset=["print_command", "parrot"], keyword_lang="en"):
        adventures = {aid: adv for aid, adv in self.file.get('adventures', {}).items() if aid in subset}
        return deep_translate_keywords(adventures, keyword_lang)

    def has_adventures(self):
        return True if self.file.get('adventures') else False


class NoSuchAdventure:
    def get_adventure(self):
        return {}


class Slides(StructuredDataFile):
    def __init__(self, language):
        self.language = language
        super().__init__(f'{content_dir}/slides/{self.language}.yaml')

    def get_slides_for_level(self, level, keyword_lang="en"):
        return deep_translate_keywords(self.file.get('levels', {}).get(level), keyword_lang)


class NoSuchSlides:
    def get_slides_for_level(self, level, keyword_lang):
        return {}


class NoSuchWorkbooks:
    def get_workbook_for_level(self, level, keyword_lang):
        return {}


class Workbooks(StructuredDataFile, NoSuchWorkbooks):
    def __init__(self, language):
        self.language = language
        super().__init__(f'{content_dir}/workbooks/{self.language}.yaml')

    def get_workbook_for_level(self, level, keyword_lang='en'):
        workbook_for_level = self.file.get('levels', {}).get(level, {})
        return deep_translate_keywords(workbook_for_level, keyword_lang)


class NoSuchTags:
    def get_tags(self):
        return {}


class Tags(StructuredDataFile):
    def __init__(self, language):
        self.language = language
        super().__init__(f'{content_dir}/tags/{self.language}.yaml')

    def get_tags_names(self):
        return {tid: tags['items'] for tid, tags in self.file.get('tags', {}).items()}

    def get_tags(self, keyword_lang="en"):
        return deep_translate_keywords(self.file.get('tags'), keyword_lang)

    def has_tags(self):
        return True if self.file.get('tags') else False<|MERGE_RESOLUTION|>--- conflicted
+++ resolved
@@ -156,11 +156,6 @@
     ],
     6: [
         'elif_command',
-<<<<<<< HEAD
-        'story',
-        'music',
-=======
->>>>>>> 363a170a
         'in_command',
         'restaurant',
         'fortune',
@@ -199,12 +194,7 @@
         'pressit',
         'turtle_draw_it',
         'debugging',
-<<<<<<< HEAD
-        'hospital',
-        'congratulations'
-=======
-        'hospital'
->>>>>>> 363a170a
+        'hospital'
     ],
     9: [
         'repeat_command',
@@ -262,12 +252,7 @@
         'turtle',
         'turtle_draw_it',
         'debugging',
-<<<<<<< HEAD
-        'hospital',
-        'congratulations'
-=======
-        'hospital'
->>>>>>> 363a170a
+        'hospital'
     ],
     13: [
         'print_command',
@@ -312,12 +297,7 @@
         'restaurant',
         'guess_my_number',
         'debugging',
-<<<<<<< HEAD
-        'hospital',
-        'congratulations'
-=======
-        'hospital'
->>>>>>> 363a170a
+        'hospital'
     ],
 }
 
