import copy
import os
from babel import Locale
from flask import g

from utils import is_debug_mode
from website.yaml_file import YamlFile
import iso3166

# Define and load all countries
COUNTRIES = {k: v.name for k, v in iso3166.countries_by_alpha2.items()}

# Define dictionary for available languages. Fill dynamically later.
ALL_LANGUAGES = {}
ALL_KEYWORD_LANGUAGES = {}

ADVENTURE_ORDER = [
    'default',
    'story',
    'parrot',
    'songs',
    'turtle',
    'dishes',
    'dice',
    'rock',
    'calculator',
    'fortune',
    'restaurant',
    'haunted',
    'piggybank',
    'quizmaster',
    'language',
    'secret',
    'next',
    'end'
]

# load all available languages in dict
# list_translations of babel does about the same, but without territories.
languages = {}
if not os.path.isdir('translations'):
    # should not be possible, but if it's moved someday, EN would still be working.
    ALL_LANGUAGES['en'] = 'English'
    ALL_KEYWORD_LANGUAGES['en'] = 'EN'

for folder in os.listdir('translations'):
    locale_dir = os.path.join('translations', folder, 'LC_MESSAGES')
    if not os.path.isdir(locale_dir):
        continue

    if filter(lambda x: x.endswith('.mo'), os.listdir(locale_dir)):
        locale = Locale.parse(folder)
        languages[folder] = locale.display_name.title()

for l in sorted(languages):
    ALL_LANGUAGES[l] = languages[l]
    if os.path.exists('./grammars/keywords-' + l + '.lark'):
        ALL_KEYWORD_LANGUAGES[l] = l[0:2].upper()  # first two characters

# Load and cache all keyword yamls
KEYWORDS = {}
for lang in ALL_KEYWORD_LANGUAGES.keys():
    KEYWORDS[lang] = YamlFile.for_file(f'content/keywords/{lang}.yaml')


class Commands:
    # Want to parse the keywords only once, they can be cached -> perform this action on server start
    def __init__(self, language):
        self.language = language
        # We can keep these cached, even in debug_mode: files are small and don't influence start-up time much
        self.file = YamlFile.for_file(f'content/commands/{self.language}.yaml')
        self.data = {}

        # For some reason the is_debug_mode() function is not (yet) ready when we call this code
        # So we call the NO_DEBUG_MODE directly from the environment
        # Todo TB -> Fix that the is_debug_mode() function is ready before server start
        self.debug_mode = not os.getenv('NO_DEBUG_MODE')

        if not self.debug_mode:
            # We always create one with english keywords
            self.data["en"] = self.cache_keyword_parsing("en")
            if language in ALL_KEYWORD_LANGUAGES.keys():
                self.data[language] = self.cache_keyword_parsing(language)

    def cache_keyword_parsing(self, language):
        keyword_data = {}
        for level in copy.deepcopy(self.file):
            # Take a copy -> otherwise we overwrite the parsing
            commands = copy.deepcopy(self.file.get(level))
            for command in commands:
                for k, v in command.items():
                    command[k] = v.format(**KEYWORDS.get(language))
            keyword_data[level] = commands
        return keyword_data

    def get_commands_for_level(self, level, keyword_lang="en"):
        if self.debug_mode and not self.data.get(keyword_lang, None):
            self.data[keyword_lang] = self.cache_keyword_parsing(keyword_lang)
        return self.data.get(keyword_lang, {}).get(int(level), None)


# Todo TB -> We don't need these anymore as we guarantee with Weblate that each language file is there


class NoSuchCommand:
    def get_commands_for_level(self, level, keyword_lang):
        return {}

class Adventures:
    def __init__(self, language):
        self.language = language
        self.file = {}
        self.data = {}

        # For some reason the is_debug_mode() function is not (yet) ready when we call this code
        # So we call the NO_DEBUG_MODE directly from the environment
        # Todo TB -> Fix that the is_debug_mode() function is ready before server start
        self.debug_mode = not os.getenv('NO_DEBUG_MODE')

        if not self.debug_mode:
            self.file = YamlFile.for_file(
                f'content/adventures/{self.language}.yaml').get('adventures')
            # We always create one with english keywords
            self.data["en"] = self.cache_adventure_keywords("en")
            if language in ALL_KEYWORD_LANGUAGES.keys():
                self.data[language] = self.cache_adventure_keywords(language)

    def cache_adventure_keywords(self, language):
        # Sort the adventure to a fixed structure to make sure they are structured the same for each language
        sorted_adventures = {}
        for adventure_index in ADVENTURE_ORDER:
            if self.file.get(adventure_index, None):
                sorted_adventures[adventure_index] = (
                    self.file.get(adventure_index))
        self.file = sorted_adventures
        keyword_data = {}
        for short_name, adventure in self.file.items():
            parsed_adventure = copy.deepcopy(adventure)
            for level in adventure.get('levels'):
                for k, v in adventure.get('levels').get(level).items():
                    parsed_adventure.get('levels').get(
                        level)[k] = v.format(**KEYWORDS.get(language))
            keyword_data[short_name] = parsed_adventure
        return keyword_data

    # Todo TB -> We can also cache this; why not?
    # When customizing classes we only want to retrieve the name, (id) and level of each adventure
    def get_adventure_keyname_name_levels(self):
        if self.debug_mode and not self.data.get("en", None):
            if not self.file:
                self.file = YamlFile.for_file(
                    f'content/adventures/{self.language}.yaml').get('adventures')
            self.data["en"] = self.cache_adventure_keywords("en")
        adventures_dict = {}
        for adventure in self.data["en"].items():
            adventures_dict[adventure[0]] = {
                adventure[1]['name']: list(adventure[1]['levels'].keys())}
        return adventures_dict

    # Todo TB -> We can also cache this; why not?
    # When filtering on the /explore or /programs page we only want the actual names
    def get_adventure_names(self):
        if self.debug_mode and not self.data.get("en", None):
            if not self.file:
                self.file = YamlFile.for_file(
                    f'content/adventures/{self.language}.yaml').get('adventures')
            self.data["en"] = self.cache_adventure_keywords("en")
        adventures_dict = {}
        for adventure in self.data["en"].items():
            adventures_dict[adventure[0]] = adventure[1]['name']
        return adventures_dict

    def get_adventures(self, keyword_lang="en"):
        if self.debug_mode and not self.data.get(keyword_lang, None):
            if not self.file:
                self.file = YamlFile.for_file(
                    f'content/adventures/{self.language}.yaml').get('adventures')
            self.data[keyword_lang] = self.cache_adventure_keywords(
                keyword_lang)
        return self.data.get(keyword_lang)

    def has_adventures(self):
        if self.debug_mode and not self.data.get("en", None):
            if not self.file:
                self.file = YamlFile.for_file(
                    f'content/adventures/{self.language}.yaml').get('adventures')
            self.data["en"] = self.cache_adventure_keywords("en")
        return True if self.data.get("en") else False     
      
# Todo TB -> We don't need these anymore as we guarantee with Weblate that each language file is there
class NoSuchAdventure:
<<<<<<< HEAD
  def get_adventure(self):
    return {}
  

class ParsonsProblem:
  def __init__(self, language):
    self.language = language
    try:
        self.parsons_file = YamlFile.for_file(f'content/parsons/{self.language}.yaml').to_dict()
    except:
        self.parsons_file = {}

  def get_defaults(self, level):
    """Return the level defaults for a given level number."""
    #print(self.parsons_file)
    return copy.deepcopy(self.parsons_file.get(int(level), {}))

  
class NoSuchParsons:
  def get_defaults(self, level):
    return {}
=======
    def get_adventure(self):
        return {}
>>>>>>> 4374e6dc

class Quizzes:
    def __init__(self, language):
        self.language = language
        self.file = {}
        self.data = {}

        # For some reason the is_debug_mode() function is not (yet) ready when we call this code
        # So we call the NO_DEBUG_MODE directly from the environment
        # Todo TB -> Fix that the is_debug_mode() function is ready before server start
        self.debug_mode = not os.getenv('NO_DEBUG_MODE')

        if not self.debug_mode:
            self.file = YamlFile.for_file(f'content/quizzes/{self.language}.yaml').to_dict()
            self.data["en"] = self.cache_quiz_keywords("en")
            if language in ALL_KEYWORD_LANGUAGES.keys():
                self.data[language] = self.cache_quiz_keywords(language)

    def cache_quiz_keywords(self, language):
        keyword_data = {}
        for level in copy.deepcopy(self.file):
            questions = copy.deepcopy(self.file.get(level))
            for number, question in questions.items():
                for k, v in question.items():
                    # We have to parse another way for the mp_choice_options
                    if k == "mp_choice_options":
                        options = []
                        for option in copy.deepcopy(v):
                            temp = {}
                            for key, value in option.items():
                                temp[key] = value.format(**KEYWORDS.get(language))
                            options.append(temp)
                        questions[number][k] = options
                    else:
                        questions[number][k] = v.format(**KEYWORDS.get(language))
            keyword_data[level] = questions
        return keyword_data

    def get_highest_question_level(self, level):
        if self.debug_mode and not self.data.get("en", None):
            if not self.file:
                self.file = YamlFile.for_file(f'content/quizzes/{self.language}.yaml').get('levels')
            self.data["en"] = self.cache_quiz_keywords("en")
        return len(self.data["en"].get(level, {}))

    def get_quiz_data_for_level(self, level, keyword_lang="en"):
        # We want to keep the keyword language as english until the questions are adjusted for dynamic keywords
        keyword_lang = "en"

        if self.debug_mode and not self.data.get(keyword_lang, None):
            if not self.file:
                self.file = YamlFile.for_file(f'content/quizzes/{self.language}.yaml').get('levels')
            self.data[keyword_lang] = self.cache_quiz_keywords(keyword_lang)
        return self.data.get(keyword_lang, {}).get(level, None)

    def get_quiz_data_for_level_question(self, level, question, keyword_lang="en"):
        # We want to keep the keyword language as english until the questions are adjusted for dynamic keywords
        keyword_lang = "en"

        if self.debug_mode and not self.data.get(keyword_lang, None):
            if not self.file:
                self.file = YamlFile.for_file(f'content/quizzes/{self.language}.yaml').get('levels')
            self.data[keyword_lang] = self.cache_quiz_keywords(keyword_lang)
        return self.data.get(keyword_lang, {}).get(level, {}).get(question, None)

      
class NoSuchQuiz:
    def get_quiz_data_for_level(self, level, keyword_lang):
        return {}<|MERGE_RESOLUTION|>--- conflicted
+++ resolved
@@ -189,7 +189,6 @@
       
 # Todo TB -> We don't need these anymore as we guarantee with Weblate that each language file is there
 class NoSuchAdventure:
-<<<<<<< HEAD
   def get_adventure(self):
     return {}
   
@@ -211,10 +210,7 @@
 class NoSuchParsons:
   def get_defaults(self, level):
     return {}
-=======
-    def get_adventure(self):
-        return {}
->>>>>>> 4374e6dc
+
 
 class Quizzes:
     def __init__(self, language):
