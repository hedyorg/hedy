import logging
import os

import static_babel_content

from utils import customize_babel_locale
from website.yaml_file import YamlFile
from safe_format import safe_format

logger = logging.getLogger(__name__)

COUNTRIES = static_babel_content.COUNTRIES

# Define dictionary for available languages. Fill dynamically later.
ALL_LANGUAGES = {}
ALL_KEYWORD_LANGUAGES = {}

# Todo TB -> We create this list manually, but it would be nice if we find
# a way to automate this as well
NON_LATIN_LANGUAGES = ['ar', 'bg', 'bn', 'el', 'fa', 'hi', 'he', 'pa_PK', 'ru', 'zh_Hans']

# Babel has a different naming convention than Weblate and doesn't support some languages -> fix this manually
CUSTOM_BABEL_LANGUAGES = {'pa_PK': 'pa_Arab_PK', 'tn': 'en', 'tl': 'en'}
# For the non-existing language manually overwrite the display language to make sure it is displayed correctly
CUSTOM_LANGUAGE_TRANSLATIONS = {'tn': 'Setswana', 'tl': 'ᜆᜄᜎᜓᜄ᜔'}
customize_babel_locale(CUSTOM_BABEL_LANGUAGES)

ADVENTURE_NAMES = [
    'default',
    'parrot',
    'years',
    'fortune',
    'haunted',
    'restaurant',
    'story',
    'songs',
    'turtle',
    'dishes',
    'dice',
    'pressit',
    'rock',
    'calculator',
    'piggybank',
    'quizmaster',
    'language',
    'secret',
    'tic',
    'blackjack',
    'next',
    'end'
]

ADVENTURE_ORDER_PER_LEVEL = {
    1: [
        'default',
        'parrot',
        'rock',
        'story',
        'turtle',
        'restaurant',
        'fortune',
        'haunted',
        'next'
    ],
    2: [
        'default',
        'rock',
        'parrot',
        'story',
        'haunted',
        'restaurant',
        'turtle'
    ],
    3: [
        'default',
        'rock',
        'dice',
        'dishes',
        'fortune',
        'turtle',
        'story',
        'parrot',
        'haunted',
        'restaurant'
    ],
    4: [
        'default',
        'rock',
        'dice',
        'dishes',
        'parrot',
        'turtle',
        'story',
        'haunted',
        'fortune',
        'restaurant'
    ],
    5: [
        'default',
        'story',
        'language',
        'rock',
        'dice',
        'dishes',
        'parrot',
        'fortune',
        'haunted',
        'restaurant',
        'turtle',
        'pressit'
    ],
    6: [
        'default',
        'songs',
        'dice',
        'dishes',
        'turtle',
        'calculator',
        'fortune',
        'restaurant'
    ],
    7: [
        'default',
        'story',
        'songs',
        'dishes',
        'dice'
        'fortune',
        'restaurant'
    ],
    8: [
        'default',
        'story',
        'fortune',
        'songs',
        'haunted',
        'restaurant',
        'turtle'
    ],
    9: [
        'default',
        'rock',
        'story',
        'calculator',
<<<<<<< HEAD
        'restaurant',
        'haunted',
        'turtle',
        'pressit',
        'next',
        'end'
=======
        'haunted',
        'restaurant'
>>>>>>> a953af8d
    ],
    10: [
        'default',
        'rock',
        'dishes',
        'dice',
        'songs',
        'story',
        'fortune',
        'restaurant',
        'calculator'
    ],
    11: [
        'default',
        'years',
        'songs',
        'haunted',
        'restaurant'
    ],
    12: [
        'default',
        'story',
        'fortune',
        'songs',
        'restaurant',
        'calculator',
        'piggybank',
        'secret'
    ],
    13: [
        'default',
        'restaurant',
        'secret',
        'rock',
        'story',
        'tic'
    ],
    14: [
        'default',
        'haunted',
        'calculator',
        'piggybank',
        'quizmaster',
        'tic'
    ],
    15: [
        'default',
        'restaurant',
        'story',
        'dice',
        'rock',
        'calculator',
        'tic'
    ],
    16: [
        'default',
        'haunted',
        'songs',
        'language'
    ],
    17: [
        'default',
        'tic',
        'blackjack'
    ],
    18: [
        'default'
    ]
}

RESEARCH = {}
for paper in sorted(os.listdir('content/research'),
                    key=lambda x: int(x.split("_")[-1][:-4]),
                    reverse=True):
    # An_approach_to_describing_the_semantics_of_Hedy_2022.pdf -> 2022, An
    # approach to describing the semantics of Hedy
    name = paper.replace("_", " ").split(".")[0]
    name = name[-4:] + ". " + name[:-5]
    RESEARCH[name] = paper

# load all available languages in dict
# list_translations of babel does about the same, but without territories.
languages = {}
if not os.path.isdir('translations'):
    # should not be possible, but if it's moved someday, EN would still be working.
    ALL_LANGUAGES['en'] = 'English'
    ALL_KEYWORD_LANGUAGES['en'] = 'EN'

for folder in os.listdir('translations'):
    locale_dir = os.path.join('translations', folder, 'LC_MESSAGES')
    if not os.path.isdir(locale_dir):
        continue
    if filter(lambda x: x.endswith('.mo'), os.listdir(locale_dir)):
        languages[folder] = CUSTOM_LANGUAGE_TRANSLATIONS.get(folder,
                                                             static_babel_content.LANGUAGE_NAMES.get(folder, folder))


for lang in sorted(languages):
    ALL_LANGUAGES[lang] = languages[lang]
    if os.path.exists('./grammars/keywords-' + lang + '.lark'):
        ALL_KEYWORD_LANGUAGES[lang] = lang[0:2].upper()  # first two characters

# Load and cache all keyword yamls
KEYWORDS = {}
for lang in ALL_KEYWORD_LANGUAGES.keys():
    KEYWORDS[lang] = YamlFile.for_file(f'content/keywords/{lang}.yaml').to_dict()
    for k, v in KEYWORDS[lang].items():
        if isinstance(v, str) and "|" in v:
            # when we have several options, pick the first one as default
            # Some keys are ints, turn them into strings
            KEYWORDS[lang][k] = v.split('|')[0]


class StructuredDataFile:
    """Base class for all data files in the content directory."""

    def __init__(self, filename):
        self.filename = filename
        self._file = None

    @property
    def file(self):
        """Lazily load the requested file."""
        if not self._file:
            self._file = YamlFile.for_file(self.filename)
        return self._file


class Commands(StructuredDataFile):
    def __init__(self, language):
        self.language = language
        super().__init__(f'content/cheatsheets/{self.language}.yaml')

    def get_commands_for_level(self, level, keyword_lang):
        return deep_translate_keywords(self.file.get(int(level), {}), keyword_lang)


def deep_translate_keywords(yaml, keyword_language):
    """Recurse through a data structure and replace keyword placeholders in any strings we encounter."""
    if isinstance(yaml, str):
        # this is used to localize adventures linked in slides (PR 3860)
        yaml = yaml.replace('/raw', f'/raw?keyword_language={keyword_language}')
        return safe_format(yaml, **KEYWORDS.get(keyword_language))
    if isinstance(yaml, list):
        return [deep_translate_keywords(e, keyword_language) for e in yaml]
    if isinstance(yaml, dict):
        return {k: deep_translate_keywords(v, keyword_language) for k, v in yaml.items()}
    return yaml


# Todo TB -> We don't need these anymore as we guarantee with Weblate that
# each language file is there


class NoSuchCommand:
    def get_commands_for_level(self, level, keyword_lang):
        return {}


class Adventures(StructuredDataFile):
    def __init__(self, language):
        self.language = language
        super().__init__(f'content/adventures/{self.language}.yaml')

    def get_adventure_keyname_name_levels(self):
        return {aid: {adv['name']: list(adv['levels'].keys())} for aid, adv in self.file.get('adventures', {}).items()}

    def get_adventure_names(self):
        return {aid: adv['name'] for aid, adv in self.file.get('adventures', {}).items()}

    def get_adventures(self, keyword_lang="en"):
        return deep_translate_keywords(self.file.get('adventures'), keyword_lang)

    def has_adventures(self):
        return True if self.file.get('adventures') else False


class NoSuchAdventure:
    def get_adventure(self):
        return {}


class ParsonsProblem(StructuredDataFile):
    def __init__(self, language):
        self.language = language
        super().__init__(f'content/parsons/{self.language}.yaml')

    def get_highest_exercise_level(self, level):
        return max(int(lnum) for lnum in self.file.get('levels', {}).get(level, {}).keys())

    def get_parsons_data_for_level(self, level, keyword_lang="en"):
        return deep_translate_keywords(self.file.get('levels', {}).get(level, None), keyword_lang)

    def get_parsons_data_for_level_exercise(self, level, excercise, keyword_lang="en"):
        return deep_translate_keywords(self.file.get('levels', {}).get(level, {}).get(excercise), keyword_lang)


class Quizzes(StructuredDataFile):
    def __init__(self, language):
        self.language = language
        super().__init__(f'content/quizzes/{self.language}.yaml')

    def get_highest_question_level(self, level):
        return max(int(k) for k in self.file.get('levels', {}).get(level, {}))

    def get_quiz_data_for_level(self, level, keyword_lang="en"):
        return deep_translate_keywords(self.file.get('levels', {}).get(level), keyword_lang)

    def get_quiz_data_for_level_question(self, level, question, keyword_lang="en"):
        return deep_translate_keywords(self.file.get('levels', {}).get(level, {}).get(question), keyword_lang)


class NoSuchQuiz:
    def get_quiz_data_for_level(self, level, keyword_lang):
        return {}


class Tutorials(StructuredDataFile):
    # Want to parse the keywords only once, they can be cached -> perform this
    # action on server start
    def __init__(self, language):
        self.language = language
        super().__init__(f'content/tutorials/{self.language}.yaml')

    def get_tutorial_for_level(self, level, keyword_lang="en"):
        if level not in ["intro", "teacher"]:
            level = int(level)
        return deep_translate_keywords(self.file.get(level, None), keyword_lang)

    def get_tutorial_for_level_step(self, level, step, keyword_lang="en"):
        if level not in ["intro", "teacher"]:
            level = int(level)
        return deep_translate_keywords(self.file.get(level, {}).get(step), keyword_lang)


class NoSuchTutorial:
    def get_tutorial_for_level(self, level, keyword_lang):
        return {}


class Slides(StructuredDataFile):
    def __init__(self, language):
        self.language = language
        super().__init__(f'content/slides/{self.language}.yaml')

    def get_slides_for_level(self, level, keyword_lang="en"):
        return deep_translate_keywords(self.file.get('levels', {}).get(level), keyword_lang)


class NoSuchSlides:
    def get_slides_for_level(self, level, keyword_lang):
        return {}<|MERGE_RESOLUTION|>--- conflicted
+++ resolved
@@ -142,17 +142,12 @@
         'rock',
         'story',
         'calculator',
-<<<<<<< HEAD
         'restaurant',
         'haunted',
         'turtle',
         'pressit',
         'next',
         'end'
-=======
-        'haunted',
-        'restaurant'
->>>>>>> a953af8d
     ],
     10: [
         'default',
