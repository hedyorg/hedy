--- conflicted
+++ resolved
@@ -497,12 +497,7 @@
                                 f"There is an issue due to a non-existing key in line: {v}")
                 else:
                     try:
-<<<<<<< HEAD
                         exercises.get(number)['code'] = exercises.get(number).get('code').format(**KEYWORDS.get(language))
-=======
-                        exercises.get(number).get('code_lines')[
-                            k] = v.format(**KEYWORDS.get(language))
->>>>>>> 61fa4365
                     except IndexError:
                         logger.error(
                             f"There is an issue due to an empty placeholder in exercise: {number}")
