--- conflicted
+++ resolved
@@ -181,11 +181,7 @@
         'story',
         'rock',
         'restaurant',
-<<<<<<< HEAD
-
-=======
         'calculator'
->>>>>>> 927f9fc3
         # 'tic'
     ],
     14: [
