--- conflicted
+++ resolved
@@ -1,135 +1,7 @@
 import copy
-<<<<<<< HEAD
-import attr
-from website.yaml_file import YamlFile
-
-# Define and load all available language data
-ALL_LANGUAGES = {
-    'id': 'Bahasa Indonesia',
-    'de': 'Deutsch',
-    'en': 'English',
-    'es': 'Español',
-    'fr': 'Français',
-    'pl': 'Polski',
-    'pt_PT': 'Português (pt)',
-    'pt_BR': 'Português (br)',
-    'fy': 'Frysk',
-    'it': 'Italiano',
-    'hu': 'Magyar',
-    'el': 'Ελληνικά',
-    'zh_Hans': "简体中文",
-    'nl': 'Nederlands',
-    'nb_NO': 'Norsk',
-    'sw': 'Swahili',
-    'tr': 'Türk',
-    'cs': 'Čeština',
-    'bg': 'Български',
-    'ar': 'عربى',
-    'hi': 'हिंदी',
-    'bn': 'বাংলা',
-}
-
-# Define fall back languages for adventures
-FALL_BACK_ADVENTURE = {
-    'fy': 'nl',
-    'pt_BR': 'pt_PT'
-}
-
-ALL_KEYWORD_LANGUAGES = {
-    'en': 'EN',
-    'es': 'ES',
-    'fr': 'FR',
-    'nl': 'NL',
-    'nb_NO': 'NB',
-    'tr': 'TR',
-    'ar': 'AR',
-    'hi': 'HI'
-}
-
-class LevelDefaults:
-  def __init__(self, language):
-    self.language = language
-    self.keyword_lang = "en"
-    self.keywords = YamlFile.for_file(f'coursedata/keywords/{self.keyword_lang}.yaml').to_dict()
-    self.levels = YamlFile.for_file(f'coursedata/level-defaults/{self.language}.yaml')
-
-  def set_keyword_language(self, language):
-      if language != self.keyword_lang:
-          self.keyword_lang = language
-          self.keywords = YamlFile.for_file(f'coursedata/keywords/{self.keyword_lang}.yaml')
-
-  def max_level(self):
-    all_levels = sorted(self.levels.keys()) # We should sort this to make sure the max_level returned is correct
-    max_consecutive_level = 1
-    previous_level = 0
-    for level in all_levels:
-      if level == previous_level + 1:
-        previous_level = level
-        max_consecutive_level = level
-      else:
-        return previous_level
-
-
-    return max_consecutive_level
-
-  def get_defaults_for_level(self, level):
-    #grabs level defaults from yaml and converts to DefaultValues type
-    default_values = copy.deepcopy(self.levels[level])
-
-    # Sometimes we have multiple text and example_code -> iterate these and add as well!
-    extra_examples = []
-    for i in range(2, 10):
-        extra_example = {}
-        if default_values.get('intro_text_' + str(i)):
-            extra_example['intro_text'] = default_values.get('intro_text_' + str(i)).format(**self.keywords)
-            default_values.pop('intro_text_' + str(i))
-            if default_values.get('example_code_' + str(i)):
-                extra_example['example_code'] = default_values.get('example_code_' + str(i)).format(**self.keywords)
-                default_values.pop('example_code_' + str(i))
-            extra_examples.append(extra_example)
-        else:
-            break
-    default_values['extra_examples'] = extra_examples
-
-    # Todo TB -> We have to improve this coding (a lot!)
-    # We use the following section to replace the placeholders with the actual keywords, but this is complex
-    # One solution might be: Separate the commands from the level_defaults -> load them separately
-    # This way can use a more simplistic structure less keen to mistakes and easier to understand
-
-    # We have to verify if it's a string as the extra examples are stored within a list
-    for k,v in default_values.items():
-        if isinstance(v, str):
-            default_values[k] = v.format(**self.keywords)
-        # The commands value is a list of dicts -> we have to parse this separately
-        if k == "commands":
-            parsed_commands = []
-            for command in v:
-                temp = {}
-                for command_key, command_value in command.items():
-                    temp[command_key] = command_value.format(**self.keywords)
-                parsed_commands.append(temp)
-            default_values[k] = parsed_commands
-
-    default_type = {
-      "level": str(level),
-    }
-    default_type.update(**default_values)
-
-    return DefaultValues(**default_type)
-  
-  def get_defaults(self, level):
-    """Return the level defaults for a given level number."""
-
-    return copy.deepcopy(self.levels.get(int(level), {}))
-
-class NoSuchDefaults:
-  def get_defaults(self, level):
-    return {}
-=======
 import os
 from babel import Locale
 from flask import g
->>>>>>> b5542cb8
 
 from utils import is_debug_mode
 from website.yaml_file import YamlFile
@@ -268,16 +140,48 @@
 
     # Todo TB -> We can also cache this; why not?
     # When customizing classes we only want to retrieve the name, (id) and level of each adventure
-<<<<<<< HEAD
-  def get_adventure_keyname_name_levels(self):
-    adventures = self.adventures_file['adventures']
-    adventures_dict = {}
-    for adventure in adventures.items():
-      adventures_dict[adventure[0]] = {adventure[1]['name']: list(adventure[1]['levels'].keys())}
-    return adventures_dict
-
-  def has_adventures(self):
-    return self.adventures_file.exists() and self.adventures_file.get('adventures')
+    def get_adventure_keyname_name_levels(self):
+        if self.debug_mode and not self.data.get("en", None):
+            if not self.file:
+                self.file = YamlFile.for_file(f'content/adventures/{self.language}.yaml').get('adventures')
+            self.data["en"] = self.cache_adventure_keywords("en")
+        adventures_dict = {}
+        for adventure in self.data["en"].items():
+            adventures_dict[adventure[0]] = {adventure[1]['name']: list(adventure[1]['levels'].keys())}
+        return adventures_dict
+
+    # Todo TB -> We can also cache this; why not?
+    # When filtering on the /explore or /programs page we only want the actual names
+    def get_adventure_names(self):
+        if self.debug_mode and not self.data.get("en", None):
+            if not self.file:
+                self.file = YamlFile.for_file(f'content/adventures/{self.language}.yaml').get('adventures')
+            self.data["en"] = self.cache_adventure_keywords("en")
+        adventures_dict = {}
+        for adventure in self.data["en"].items():
+            adventures_dict[adventure[0]] = adventure[1]['name']
+        return adventures_dict
+
+    def get_adventures(self, keyword_lang="en"):
+        if self.debug_mode and not self.data.get(keyword_lang, None):
+            if not self.file:
+                self.file = YamlFile.for_file(f'content/adventures/{self.language}.yaml').get('adventures')
+            self.data[keyword_lang] = self.cache_adventure_keywords(keyword_lang)
+        return self.data.get(keyword_lang)
+
+    def has_adventures(self):
+        if self.debug_mode and not self.data.get("en", None):
+            if not self.file:
+                self.file = YamlFile.for_file(f'content/adventures/{self.language}.yaml').get('adventures')
+            self.data["en"] = self.cache_adventure_keywords("en")
+        return True if self.data.get("en") else False
+      
+      
+# Todo TB -> We don't need these anymore as we guarantee with Weblate that each language file is there
+class NoSuchAdventure:
+  def get_adventure(self):
+    return {}
+  
 
 class ParsonsProblem:
   def __init__(self, language):
@@ -296,51 +200,7 @@
     #print(self.parsons_file)
     return copy.deepcopy(self.parsons_file.get(int(level), {}))
 
-=======
-    def get_adventure_keyname_name_levels(self):
-        if self.debug_mode and not self.data.get("en", None):
-            if not self.file:
-                self.file = YamlFile.for_file(f'content/adventures/{self.language}.yaml').get('adventures')
-            self.data["en"] = self.cache_adventure_keywords("en")
-        adventures_dict = {}
-        for adventure in self.data["en"].items():
-            adventures_dict[adventure[0]] = {adventure[1]['name']: list(adventure[1]['levels'].keys())}
-        return adventures_dict
-
-    # Todo TB -> We can also cache this; why not?
-    # When filtering on the /explore or /programs page we only want the actual names
-    def get_adventure_names(self):
-        if self.debug_mode and not self.data.get("en", None):
-            if not self.file:
-                self.file = YamlFile.for_file(f'content/adventures/{self.language}.yaml').get('adventures')
-            self.data["en"] = self.cache_adventure_keywords("en")
-        adventures_dict = {}
-        for adventure in self.data["en"].items():
-            adventures_dict[adventure[0]] = adventure[1]['name']
-        return adventures_dict
-
-    def get_adventures(self, keyword_lang="en"):
-        if self.debug_mode and not self.data.get(keyword_lang, None):
-            if not self.file:
-                self.file = YamlFile.for_file(f'content/adventures/{self.language}.yaml').get('adventures')
-            self.data[keyword_lang] = self.cache_adventure_keywords(keyword_lang)
-        return self.data.get(keyword_lang)
-
-    def has_adventures(self):
-        if self.debug_mode and not self.data.get("en", None):
-            if not self.file:
-                self.file = YamlFile.for_file(f'content/adventures/{self.language}.yaml').get('adventures')
-            self.data["en"] = self.cache_adventure_keywords("en")
-        return True if self.data.get("en") else False
-
-
-
-# Todo TB -> We don't need these anymore as we guarantee with Weblate that each language file is there
->>>>>>> b5542cb8
-class NoSuchAdventure:
-  def get_adventure(self):
-    return {}
-
+  
 class NoSuchParsons:
   def get_defaults(self, level):
     return {}
