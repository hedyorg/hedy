import copy
import os
import logging

from babel import Locale, languages

from utils import customize_babel_locale
from website.yaml_file import YamlFile
import iso3166

logger = logging.getLogger(__name__)

# Define and load all countries
COUNTRIES = {k: v.name for k, v in iso3166.countries_by_alpha2.items()}
# Iterate through all found country abbreviations
for country in COUNTRIES.keys():
    # Get all spoken languages in this "territory"
    spoken_languages = languages.get_territory_language_info(country).keys()
    found = False
    country_name = None
    # For each language, try to parse the country name -> if correct: adjust in dict and break
    # If we don't find any, keep the English one
    for language in spoken_languages:
        if found:
            break
        try:
            value = language + "_" + country
            lang = Locale.parse(value)
            country_name = lang.get_territory_name(value)
            found = True
        except BaseException:
            pass
    if country_name:
        COUNTRIES[country] = country_name

# Define dictionary for available languages. Fill dynamically later.
ALL_LANGUAGES = {}
ALL_KEYWORD_LANGUAGES = {}

# Todo TB -> We create this list manually, but it would be nice if we find
# a way to automate this as well
NON_LATIN_LANGUAGES = ['ar', 'bg', 'bn', 'el', 'fa', 'hi', 'he', 'pa_PK', 'ru', 'zh_Hans']

# Babel has a different naming convention than Weblate and doesn't support some languages -> fix this manually
CUSTOM_BABEL_LANGUAGES = {'pa_PK': 'pa_Arab_PK', 'tn': 'en'}
# For the non-existing language manually overwrite the display language to make sure it is displayed correctly
CUSTOM_LANGUAGE_TRANSLATIONS = {'tn': 'Setswana'}
customize_babel_locale(CUSTOM_BABEL_LANGUAGES)

ADVENTURE_NAMES = [
    'default',
    'parrot',
    'fortune',
    'haunted',
    'restaurant',
    'story',
    'songs',
    'turtle',
    'dishes',
    'dice',
    'rock',
    'calculator',
    'piggybank',
    'quizmaster',
    'language',
    'secret',
    'tic',
    'blackjack',
    'next',
    'end'
]

ADVENTURE_ORDER_PER_LEVEL = {
    1: [
        'default',
        'parrot',
        'rock',
        'story',
        'turtle',
        'restaurant',
        'fortune',
        'haunted',
<<<<<<< HEAD
        'restaurant',
        'story',
        'turtle',
        'rock',
=======
>>>>>>> 3c5e861b
        'next',
        'end'
    ],
    2: [
        'default',
        'rock',
        'parrot',
        'story',
        'haunted',
        'restaurant',
        'turtle',
<<<<<<< HEAD
        'rock',
=======
>>>>>>> 3c5e861b
        'next',
        'end'
    ],
    3: [
        'default',
        'rock',
        'dice',
        'dishes',
        'fortune',
        'turtle',
        'story',
        'parrot',
        'haunted',
        'restaurant',
        'next',
        'end'
    ],
    4: [
        'default',
        'rock',
        'dice',
        'dishes',
        'turtle',
        'story',
        'haunted',
        'fortune',
        'restaurant',
        'next',
        'end'
    ],
    5: [
        'default',
        'story',
        'language',
        'rock',
        'dice',
        'dishes',
        'parrot',
        'fortune',
        'haunted',
        'restaurant',
        'turtle',
        'next',
        'end'
    ],
    6: [
        'default',
        'songs',
        'dice',
        'dishes',
        'turtle',
        'calculator',
        'fortune',
        'restaurant',
        'next',
        'end'
    ],
    7: [
        'default',
        'story',
        'songs',
        'turtle',
        'dice',
        'dishes',
        'fortune',
        'restaurant',
        'next',
        'end'
    ],
    8: [
        'default',
<<<<<<< HEAD
=======
        'story',
        'songs',
>>>>>>> 3c5e861b
        'fortune',
        'haunted',
        'restaurant',
        'turtle',
        'next',
        'end'
    ],
    9: [
        'default',
<<<<<<< HEAD
        'haunted',
        'restaurant',
        'story',
=======
>>>>>>> 3c5e861b
        'rock',
        'story',
        'calculator',
        'haunted',
        'restaurant',
        'next',
        'end'
    ],
    10: [
        'default',
        'rock',
        'dishes',
        'dice',
<<<<<<< HEAD
        'rock',
        'calculator',
=======
        'songs',
        'story',
        'fortune',
        'restaurant',
        'calculator',  
>>>>>>> 3c5e861b
        'next',
        'end'
    ],
    11: [
        'default',
        'songs',
        'haunted',
        'restaurant',
<<<<<<< HEAD
        'songs',
=======
>>>>>>> 3c5e861b
        'next',
        'end'
    ],
    12: [
        'default',
        'story',
        'fortune',
        'songs',
        'restaurant',
<<<<<<< HEAD
        'story',
        'songs',
=======
>>>>>>> 3c5e861b
        'calculator',
        'piggybank',
        'secret',
        'next',
        'end'
    ],
    13: [
        'default',
        'restaurant',
        'secret',
        'rock',
        'story',
        'tic',
        'next',
        'end'
    ],
    14: [
        'default',
        'haunted',
        'calculator',
        'piggybank',
        'quizmaster',
        'tic',
        'next',
        'end'
    ],
    15: [
        'default',
        'restaurant',
        'story',
        'dice',
        'rock',
        'calculator',
        'tic',
        'next',
        'end'
    ],
    16: [
        'default',
        'haunted',
        'songs',
        'language',
        'next',
        'end'
    ],
    17: [
        'default',
        'tic',
        'blackjack',
        'next',
        'end'
    ],
    18: [
        'default',
        'next',
        'end'
    ]
}

RESEARCH = {}
for paper in sorted(os.listdir('content/research'),
                    key=lambda x: int(x.split("_")[-1][:-4]),
                    reverse=True):
    # An_approach_to_describing_the_semantics_of_Hedy_2022.pdf -> 2022, An
    # approach to describing the semantics of Hedy
    name = paper.replace("_", " ").split(".")[0]
    name = name[-4:] + ". " + name[:-5]
    RESEARCH[name] = paper

# load all available languages in dict
# list_translations of babel does about the same, but without territories.
languages = {}
if not os.path.isdir('translations'):
    # should not be possible, but if it's moved someday, EN would still be working.
    ALL_LANGUAGES['en'] = 'English'
    ALL_KEYWORD_LANGUAGES['en'] = 'EN'

for folder in os.listdir('translations'):
    locale_dir = os.path.join('translations', folder, 'LC_MESSAGES')
    if not os.path.isdir(locale_dir):
        continue
    if filter(lambda x: x.endswith('.mo'), os.listdir(locale_dir)):
        if folder in CUSTOM_LANGUAGE_TRANSLATIONS.keys():
            languages[folder] = CUSTOM_LANGUAGE_TRANSLATIONS.get(folder)
            continue
        locale = Locale.parse(folder)
        languages[folder] = locale.display_name.title()


for lang in sorted(languages):
    ALL_LANGUAGES[lang] = languages[lang]
    if os.path.exists('./grammars/keywords-' + lang + '.lark'):
        ALL_KEYWORD_LANGUAGES[lang] = lang[0:2].upper()  # first two characters

# Load and cache all keyword yamls
KEYWORDS = {}
for lang in ALL_KEYWORD_LANGUAGES.keys():
    KEYWORDS[lang] = dict(YamlFile.for_file(f'content/keywords/{lang}.yaml'))
    for k, v in KEYWORDS[lang].items():
        if isinstance(v, str) and "|" in v:
            # when we have several options, pick the first one as default
            KEYWORDS[lang][k] = v.split('|')[0]


class Commands:
    # Want to parse the keywords only once, they can be cached -> perform this
    # action on server start
    def __init__(self, language):
        self.language = language
        # We can keep these cached, even in debug_mode: files are small and don't
        # influence start-up time much
        self.file = YamlFile.for_file(f'content/commands/{self.language}.yaml')
        self.data = {}

        # For some reason the is_debug_mode() function is not (yet) ready when we call this code
        # So we call the NO_DEBUG_MODE directly from the environment
        # Todo TB -> Fix that the is_debug_mode() function is ready before server start
        self.debug_mode = not os.getenv('NO_DEBUG_MODE')

        if not self.debug_mode:
            # We always create one with english keywords
            self.data["en"] = self.cache_keyword_parsing("en")
            if language in ALL_KEYWORD_LANGUAGES.keys():
                self.data[language] = self.cache_keyword_parsing(language)

    def cache_keyword_parsing(self, language):
        keyword_data = {}
        for level in copy.deepcopy(self.file):
            # Take a copy -> otherwise we overwrite the parsing
            commands = copy.deepcopy(self.file.get(level))
            for command in commands:
                for k, v in command.items():
                    try:
                        command[k] = v.format(**KEYWORDS.get(language))
                    except IndexError:
                        logger.error(
                            f"There is an issue due to an empty placeholder in line: {v}")
                    except KeyError:
                        logger.error(
                            f"There is an issue due to a non-existing key in line: {v}")
            keyword_data[level] = commands
        return keyword_data

    def get_commands_for_level(self, level, keyword_lang="en"):
        if self.debug_mode and not self.data.get(keyword_lang, None):
            self.data[keyword_lang] = self.cache_keyword_parsing(keyword_lang)
        return self.data.get(keyword_lang, {}).get(int(level), None)


# Todo TB -> We don't need these anymore as we guarantee with Weblate that
# each language file is there


class NoSuchCommand:
    def get_commands_for_level(self, level, keyword_lang):
        return {}


class Adventures:
    def __init__(self, language):
        self.language = language
        self.file = {}
        self.data = {}

        # For some reason the is_debug_mode() function is not (yet) ready when we call this code
        # So we call the NO_DEBUG_MODE directly from the environment
        # Todo TB -> Fix that the is_debug_mode() function is ready before server start
        self.debug_mode = not os.getenv('NO_DEBUG_MODE')

        if not self.debug_mode:
            self.file = YamlFile.for_file(
                f'content/adventures/{self.language}.yaml').get('adventures')
            # We always create one with english keywords
            self.data["en"] = self.cache_adventure_keywords("en")
            if language in ALL_KEYWORD_LANGUAGES.keys():
                self.data[language] = self.cache_adventure_keywords(language)

    def cache_adventure_keywords(self, language):
        # Sort the adventure to a fixed structure to make sure they are structured
        # the same for each language
        sorted_adventures = {}
        for adventure_index in ADVENTURE_NAMES:
            if self.file.get(adventure_index, None):
                sorted_adventures[adventure_index] = (self.file.get(adventure_index))
        self.file = sorted_adventures

        keyword_data = {}
        for short_name, adventure in self.file.items():
            parsed_adventure = copy.deepcopy(adventure)
            for level in adventure.get('levels'):
                for k, v in adventure.get('levels').get(level).items():
                    try:
                        parsed_adventure.get('levels').get(
                            level)[k] = v.format(**KEYWORDS.get(language))
                    except IndexError:
                        logger.error(
                            f"There is an issue due to an empty placeholder in line: {v}")
                    except KeyError:
                        logger.error(
                            f"There is an issue due to a non-existing key in line: {v}")
            keyword_data[short_name] = parsed_adventure
        return keyword_data

    # Todo TB -> We can also cache this; why not?
    # When customizing classes we only want to retrieve the name, (id) and level of each adventure
    def get_adventure_keyname_name_levels(self):
        if self.debug_mode and not self.data.get("en", None):
            if not self.file:
                self.file = YamlFile.for_file(
                    f'content/adventures/{self.language}.yaml').get('adventures')
            self.data["en"] = self.cache_adventure_keywords("en")
        adventures_dict = {}
        for adventure in self.data["en"].items():
            adventures_dict[adventure[0]] = {adventure[1]
                                             ['name']: list(adventure[1]['levels'].keys())}
        return adventures_dict

    # Todo TB -> We can also cache this; why not?
    # When filtering on the /explore or /programs page we only want the actual names
    def get_adventure_names(self):
        if self.debug_mode and not self.data.get("en", None):
            if not self.file:
                self.file = YamlFile.for_file(
                    f'content/adventures/{self.language}.yaml').get('adventures')
            self.data["en"] = self.cache_adventure_keywords("en")
        adventures_dict = {}
        for adventure in self.data["en"].items():
            adventures_dict[adventure[0]] = adventure[1]['name']
        return adventures_dict

    def get_adventures(self, keyword_lang="en"):
        if self.debug_mode and not self.data.get(keyword_lang, None):
            if not self.file:
                self.file = YamlFile.for_file(
                    f'content/adventures/{self.language}.yaml').get('adventures')
            self.data[keyword_lang] = self.cache_adventure_keywords(
                keyword_lang)
        return self.data.get(keyword_lang)

    def has_adventures(self):
        if self.debug_mode and not self.data.get("en", None):
            if not self.file:
                self.file = YamlFile.for_file(
                    f'content/adventures/{self.language}.yaml').get('adventures')
            self.data["en"] = self.cache_adventure_keywords("en")
        return True if self.data.get("en") else False

# Todo TB -> We don't need these anymore as we guarantee with Weblate that
# each language file is there


class NoSuchAdventure:
    def get_adventure(self):
        return {}


class ParsonsProblem:
    def __init__(self, language):
        self.language = language
        self.file = {}
        self.data = {}

        self.debug_mode = not os.getenv('NO_DEBUG_MODE')

        if not self.debug_mode:
            self.file = YamlFile.for_file(f'content/parsons/{self.language}.yaml').get('levels')
            # We always create one with english keywords
            self.data["en"] = self.cache_parsons_keywords("en")
            if language in ALL_KEYWORD_LANGUAGES.keys():
                self.data[language] = self.cache_parsons_keywords(language)

    def cache_parsons_keywords(self, language):
        keyword_data = {}
        for level in copy.deepcopy(self.file):
            exercises = copy.deepcopy(self.file.get(level))
            for number, exercise in exercises.items():
                for k, v in exercise.get('code_lines').items():
                    try:
                        exercises.get(number).get('code_lines')[
                            k] = v.format(**KEYWORDS.get(language))
                    except IndexError:
                        logger.error(
                            f"There is an issue due to an empty placeholder in line: {v}")
                    except KeyError:
                        logger.error(
                            f"There is an issue due to a non-existing key in line: {v}")
            keyword_data[level] = exercises
        return keyword_data

    def get_highest_exercise_level(self, level):
        if self.debug_mode and not self.data.get("en", None):
            if not self.file:
                self.file = YamlFile.for_file(f'content/parsons/{self.language}.yaml').get('levels')
            self.data["en"] = self.cache_parsons_keywords("en")
        return len(self.data["en"].get(level, {}))

    def get_parsons_data_for_level(self, level, keyword_lang="en"):
        if self.debug_mode and not self.data.get(keyword_lang, None):
            if not self.file:
                self.file = YamlFile.for_file(f'content/parsons/{self.language}.yaml').get('levels')
            self.data[keyword_lang] = self.cache_parsons_keywords(keyword_lang)
        return self.data.get(keyword_lang, {}).get(level, None)

    def get_parsons_data_for_level_exercise(self, level, excercise, keyword_lang="en"):
        if self.debug_mode and not self.data.get(keyword_lang, None):
            if not self.file:
                self.file = YamlFile.for_file(f'content/parsons/{self.language}.yaml').get('levels')
            self.data[keyword_lang] = self.cache_parsons_keywords(keyword_lang)
        return self.data.get(keyword_lang, {}).get(level, {}).get(excercise, None)


class Quizzes:
    def __init__(self, language):
        self.language = language
        self.file = {}
        self.data = {}

        # For some reason the is_debug_mode() function is not (yet) ready when we call this code
        # So we call the NO_DEBUG_MODE directly from the environment
        # Todo TB -> Fix that the is_debug_mode() function is ready before server start
        self.debug_mode = not os.getenv('NO_DEBUG_MODE')

        if not self.debug_mode:
            self.file = YamlFile.for_file(f'content/quizzes/{self.language}.yaml').to_dict()
            self.data["en"] = self.cache_quiz_keywords("en")
            if language in ALL_KEYWORD_LANGUAGES.keys():
                self.data[language] = self.cache_quiz_keywords(language)

    def cache_quiz_keywords(self, language):
        keyword_data = {}
        for level in copy.deepcopy(self.file):
            questions = copy.deepcopy(self.file.get(level))
            for number, question in questions.items():
                for k, v in question.items():
                    # We have to parse another way for the mp_choice_options
                    if k == "mp_choice_options":
                        options = []
                        for option in copy.deepcopy(v):
                            temp = {}
                            for key, value in option.items():
                                temp[key] = value.format(**KEYWORDS.get(language))
                            options.append(temp)
                        questions[number][k] = options
                    else:
                        questions[number][k] = v.format(**KEYWORDS.get(language))
            keyword_data[level] = questions
        return keyword_data

    def get_highest_question_level(self, level):
        if self.debug_mode and not self.data.get("en", None):
            if not self.file:
                self.file = YamlFile.for_file(f'content/quizzes/{self.language}.yaml').get('levels')
            self.data["en"] = self.cache_quiz_keywords("en")
        return len(self.data["en"].get(level, {}))

    def get_quiz_data_for_level(self, level, keyword_lang="en"):

        if self.debug_mode and not self.data.get(keyword_lang, None):
            if not self.file:
                self.file = YamlFile.for_file(f'content/quizzes/{self.language}.yaml').get('levels')
            self.data[keyword_lang] = self.cache_quiz_keywords(keyword_lang)
        return self.data.get(keyword_lang, {}).get(level, None)

    def get_quiz_data_for_level_question(self, level, question, keyword_lang="en"):
        if self.debug_mode and not self.data.get(keyword_lang, None):
            if not self.file:
                self.file = YamlFile.for_file(f'content/quizzes/{self.language}.yaml').get('levels')
            self.data[keyword_lang] = self.cache_quiz_keywords(keyword_lang)
        return self.data.get(keyword_lang, {}).get(level, {}).get(question, None)


class NoSuchQuiz:
    def get_quiz_data_for_level(self, level, keyword_lang):
        return {}


class Tutorials:
    # Want to parse the keywords only once, they can be cached -> perform this
    # action on server start
    def __init__(self, language):
        self.language = language
        # We can keep these cached, even in debug_mode: files are small and don't
        # influence start-up time much
        self.file = YamlFile.for_file(f'content/tutorials/{self.language}.yaml')
        self.data = {}

        self.debug_mode = not os.getenv('NO_DEBUG_MODE')

        if not self.debug_mode:
            self.data["en"] = self.cache_tutorials("en")
            if language in ALL_KEYWORD_LANGUAGES.keys():
                self.data[language] = self.cache_tutorials(language)

    def cache_tutorials(self, language):
        tutorial_data = {}
        for level in copy.deepcopy(self.file):
            steps = copy.deepcopy(self.file).get(level).get('steps')
            for index, data in steps.items():
                steps[index]['text'] = data['text'].format(**KEYWORDS.get(language))
            tutorial_data[level] = steps
        return tutorial_data

    def get_tutorial_for_level(self, level, keyword_lang="en"):
        if self.debug_mode and not self.data.get(keyword_lang, None):
            self.data[keyword_lang] = self.cache_tutorials(keyword_lang)
        if level not in ["intro", "teacher"]:
            level = int(level)
        return self.data.get(keyword_lang, {}).get(level, None)

    def get_tutorial_for_level_step(self, level, step, keyword_lang="en"):
        if self.debug_mode and not self.data.get(keyword_lang, None):
            self.data[keyword_lang] = self.cache_tutorials(keyword_lang)
        if level not in ["intro", "teacher"]:
            level = int(level)
        return self.data.get(keyword_lang, {}).get(level, {}).get(step, None)


class NoSuchTutorial:
    def get_tutorial_for_level(self, level, keyword_lang):
        return {}<|MERGE_RESOLUTION|>--- conflicted
+++ resolved
@@ -80,13 +80,6 @@
         'restaurant',
         'fortune',
         'haunted',
-<<<<<<< HEAD
-        'restaurant',
-        'story',
-        'turtle',
-        'rock',
-=======
->>>>>>> 3c5e861b
         'next',
         'end'
     ],
@@ -98,10 +91,6 @@
         'haunted',
         'restaurant',
         'turtle',
-<<<<<<< HEAD
-        'rock',
-=======
->>>>>>> 3c5e861b
         'next',
         'end'
     ],
@@ -173,11 +162,8 @@
     ],
     8: [
         'default',
-<<<<<<< HEAD
-=======
         'story',
         'songs',
->>>>>>> 3c5e861b
         'fortune',
         'haunted',
         'restaurant',
@@ -187,12 +173,6 @@
     ],
     9: [
         'default',
-<<<<<<< HEAD
-        'haunted',
-        'restaurant',
-        'story',
-=======
->>>>>>> 3c5e861b
         'rock',
         'story',
         'calculator',
@@ -206,42 +186,28 @@
         'rock',
         'dishes',
         'dice',
-<<<<<<< HEAD
-        'rock',
+        'songs',
+        'story',
+        'fortune',
+        'restaurant',
         'calculator',
-=======
+        'next',
+        'end'
+    ],
+    11: [
+        'default',
         'songs',
-        'story',
-        'fortune',
-        'restaurant',
-        'calculator',  
->>>>>>> 3c5e861b
-        'next',
-        'end'
-    ],
-    11: [
-        'default',
+        'haunted',
+        'restaurant',
+        'next',
+        'end'
+    ],
+    12: [
+        'default',
+        'story',
+        'fortune',
         'songs',
-        'haunted',
-        'restaurant',
-<<<<<<< HEAD
-        'songs',
-=======
->>>>>>> 3c5e861b
-        'next',
-        'end'
-    ],
-    12: [
-        'default',
-        'story',
-        'fortune',
-        'songs',
-        'restaurant',
-<<<<<<< HEAD
-        'story',
-        'songs',
-=======
->>>>>>> 3c5e861b
+        'restaurant',
         'calculator',
         'piggybank',
         'secret',
