import logging
import os
from os import path

import static_babel_content

from utils import customize_babel_locale
from website.yaml_file import YamlFile
from safe_format import safe_format

logger = logging.getLogger(__name__)

COUNTRIES = static_babel_content.COUNTRIES

# Define dictionary for available languages. Fill dynamically later.
ALL_LANGUAGES = {}
ALL_KEYWORD_LANGUAGES = {}

# Babel has a different naming convention than Weblate and doesn't support some languages -> fix this manually
CUSTOM_BABEL_LANGUAGES = {'pa_PK': 'pa_Arab_PK',
                          'kmr': 'ku_TR',
                          'tl': 'en'}

# For the non-existing language manually overwrite the display language to make sure it is displayed correctly
CUSTOM_LANGUAGE_TRANSLATIONS = {'kmr': 'Kurdî (Tirkiye)',
                                'tl': 'ᜆᜄᜎᜓᜄ᜔'}

customize_babel_locale(CUSTOM_BABEL_LANGUAGES)

# This changes the color of the adventure tab to pink
KEYWORDS_ADVENTURES = {'print_command', 'ask_command', 'is_command', 'sleep_command', 'random_command',
                       'add_remove_command', 'quotation_marks', 'if_command', 'in_command', 'maths', 'repeat_command',
                       'repeat_command_2', 'for_command', 'and_or_command', 'while_command', 'elif_command',
                       'clear_command', 'pressit', 'debugging', 'functions'}

ADVENTURE_ORDER_PER_LEVEL = {
    1: [
        'default',
        'print_command',
        'ask_command',
        'parrot',
        'rock',
        'haunted',
        'story',
        'music',
        'turtle',
        'turtle_draw_it',
        'restaurant',
        'fortune',
        'debugging',
        'parsons',
        'quiz',
    ],
    2: [
        'default',
        'is_command',
        'rock',
        'ask_command',
        'rock_2',
        'haunted',
        'sleep_command',
        'parrot',
        'story',
        'music',
        'restaurant',
        'turtle',
        'turtle_draw_it',
        'debugging',
        'parsons',
        'quiz',
    ],
    3: [
        'default',
        'random_command',
        'dice',
        'rock',
        'music',
        'fortune',
        'restaurant',
        'add_remove_command',
        'parrot',
        'dishes',
        'story',
        'haunted',
        'turtle',
        'turtle_draw_it',
        'debugging',
        'parsons',
        'quiz',
    ],
    4: [
        'default',
        'quotation_marks',
        'rock',
        'dice',
        'dishes',
        'parrot',
        'turtle',
        'turtle_draw_it',
        'clear_command',
        'music',
        'story',
        'haunted',
        'fortune',
        'restaurant',
        'debugging',
        'parsons',
        'quiz',
    ],
    5: [
        'default',
        'if_command',
        'music',
        'language',
        'dice',
        'dishes',
        'story',
        'rock',
        'parrot',
        'haunted',
        'in_command',
        'restaurant',
        'fortune',
        'pressit',
        'turtle',
        'turtle_draw_it',
        'debugging',
        'parsons',
        'quiz',
    ],
    6: [
        'default',
        'maths',
        'music',
        'is_command',
        'songs',
        'dice',
        'dishes',
        'turtle',
        'turtle_draw_it',
        'calculator',
        'fortune',
        'restaurant',
        'debugging',
        'parsons',
        'quiz',
    ],
    7: [
        'default',
        'repeat_command',
        'story',
        'songs',
        'music',
        'dishes',
        'dice',
        'repeat_command_2',
        'fortune',
        'restaurant',
        'pressit',
        'turtle_draw_it',
        'debugging',
        'parsons',
        'quiz',
    ],
    8: [
        'default',
        'repeat_command',
        'fortune',
        'repeat_command_2',
        'songs',
        'music',
        'if_command',
        'story',
        'haunted',
        'restaurant',
        'turtle',
        'turtle_draw_it',
        'debugging',
        'parsons',
        'quiz',
    ],
    9: [
        'default',
        'repeat_command',
        'if_command',
        'rock',
        'story',
        'calculator',
        'music',
        'restaurant',
        'haunted',
        'pressit',
        'turtle',
        'turtle_draw_it',
        'debugging',
        'parsons',
        'quiz',
    ],
    10: [
        'default',
        'for_command',
        'dishes',
        'dice',
        'fortune',
        'turtle',
        'turtle_draw_it',
        'harry_potter',
        'songs',
        'story',
        'rock',
        'calculator',
        'restaurant',
        'debugging',
        'parsons',
        'quiz',
    ],
    11: [
        'default',
        'for_command',
        'years',
        'calculator',
        'songs',
        'restaurant',
        'haunted',
        'turtle_draw_it',
        'debugging',
        'parsons',
        'quiz',
    ],
    12: [
        'default',
        'maths',
        'quotation_marks',
        'functions',
        'story',
        'fortune',
        'music',
        'songs',
        'songs_2',
        'restaurant',
        'calculator',
        'turtle',
        'piggybank',
        'secret',
        'turtle_draw_it',
        'debugging',
        'parsons',
        'quiz',
    ],
    13: [
        'default',
        'and_or_command',
        'secret',
        'functions',
        'music',
        'story',
        'rock',
        'turtle_draw_it',
        'restaurant',
        'calculator',
        'debugging',
        'quiz',
    ],
    14: [
        'default',
        'is_command',
        'guess_my_number',
        'music',
        'haunted',
        'functions',
        'turtle_draw_it',
        'hotel',
        'calculator',
        'calculator_2',
        'piggybank',
        'quizmaster',
        'debugging',
        'quiz',
    ],
    15: [
        'default',
        'while_command',
        'music',
        'turtle_draw_it',
        'restaurant',
        'story',
        'dice',
        'rock',
        'calculator',
        'debugging',
        'quiz',
    ],
    16: [
        'default',
        'random_command',
        'haunted',
        'songs',
        'songs_2',
        'music',
        'language',
<<<<<<< HEAD
        'tic',
        'tic_2',
        'tic_3',
=======
        'simon',
        'simon_2',
        'simon_3',
>>>>>>> a51f3fa6
        'debugging',
        'quiz',
    ],
    17: [
        'default',
        'for_command',
        'elif_command',
        'music',
        'tic',
        'hangman',
        'hangman_2',
        'hangman_3',
        'blackjack',
        'blackjack_2',
        'blackjack_3',
        'blackjack_4',
        'debugging',
        'quiz',
    ],
    18: [
        'default',
        'print_command',
        'ask_command',
        'functions',
        'for_command',
        'story',
        'songs',
        'music',
        'debugging'
    ]
}

HOUR_OF_CODE_ADVENTURES = {
    1: [
        'print_command',
        'parrot',
        'turtle',
        'debugging'
    ],
    2: [
        'default',
        'parrot',
        'turtle',
        'debugging'
    ],
    3: [
        'parrot',
        'dishes',
        'turtle',
        'debugging'
    ],
    4: [
        'dishes',
        'parrot',
        'story',
        'debugging'
    ],
    5: [
        'language',
        'parrot',
        'turtle',
        'debugging'
    ],
    6: [
        'songs',
        'dishes',
        'turtle',
        'debugging'
    ],
    7: [
        'songs',
        'dishes',
        'restaurant',
        'debugging'
    ],
    8: [
        'songs',
        'restaurant',
        'turtle',
        'debugging'
    ],
    9: [
        'rock',
        'restaurant',
        'turtle',
        'debugging'
    ],
    10: [
        'dishes',
        'dice',
        'turtle',
        'songs',
        'debugging'
    ],
    11: [
        'years',
        'songs',
        'restaurant',
        'debugging'
    ],
    12: [
        'maths',
        'functions',
        'story',
        'turtle',
        'debugging'
    ],
    13: [
        'story',
        'rock',
        'restaurant',
        'calculator',
        'debugging'
    ],
    14: [
        'guess_my_number',
        'haunted',
        'hotel',
        'calculator',
        'quizmaster',
        'debugging'
    ],
    15: [
        'restaurant',
        'story',
        'dice',
        'rock',
        'debugging'
    ],
    16: [
        'haunted',
        'songs',
        'language',
        'debugging'
    ],
    17: [
        'blackjack',
        'debugging'
    ],
    18: [
        'story',
        'songs',
        'debugging'
    ]
}

# We must find our data relative to this .py file. This will give the
# correct answer both for when Hedy is run as a webserver on Heroku, as well
# as when it has been bundled using pyinstaller.
data_root = path.dirname(__file__)

content_dir = path.join(data_root, 'content')
translations_dir = path.join(data_root, 'translations')

RESEARCH = {}
for paper in sorted(os.listdir(f'{content_dir}/research'),
                    key=lambda x: int(x.split("_")[-1][:-4]),
                    reverse=True):
    # An_approach_to_describing_the_semantics_of_Hedy_2022.pdf -> 2022, An
    # approach to describing the semantics of Hedy
    name = paper.replace("_", " ").split(".")[0]
    name = name[-4:] + ". " + name[:-5]
    RESEARCH[name] = paper


# load all available languages in dict
# list_translations of babel does about the same, but without territories.
languages = {}
if not os.path.isdir(translations_dir):
    # should not be possible, but if it's moved someday, EN would still be working.
    ALL_LANGUAGES['en'] = 'English'
    ALL_KEYWORD_LANGUAGES['en'] = 'EN'

for folder in os.listdir(translations_dir):
    locale_dir = os.path.join(translations_dir, folder, 'LC_MESSAGES')
    if not os.path.isdir(locale_dir):
        continue
    if filter(lambda x: x.endswith('.mo'), os.listdir(locale_dir)):
        languages[folder] = CUSTOM_LANGUAGE_TRANSLATIONS.get(folder,
                                                             static_babel_content.LANGUAGE_NAMES.get(folder, folder))


for lang in sorted(languages):
    ALL_LANGUAGES[lang] = languages[lang]
    if os.path.exists(path.join(data_root, './grammars/keywords-' + lang + '.lark')):
        ALL_KEYWORD_LANGUAGES[lang] = lang[0:2].upper()  # first two characters

# Load and cache all keyword yamls
KEYWORDS = {}
for lang in ALL_KEYWORD_LANGUAGES.keys():
    KEYWORDS[lang] = YamlFile.for_file(f'{content_dir}/keywords/{lang}.yaml').to_dict()
    for k, v in KEYWORDS[lang].items():
        if isinstance(v, str) and "|" in v:
            # when we have several options, pick the first one as default
            # Some keys are ints, turn them into strings
            KEYWORDS[lang][k] = v.split('|')[0]


class StructuredDataFile:
    """Base class for all data files in the content directory."""

    def __init__(self, filename):
        self.filename = filename
        self._file = None

    @property
    def file(self):
        """Lazily load the requested file."""
        if not self._file:
            self._file = YamlFile.for_file(self.filename)
        return self._file


class Commands(StructuredDataFile):
    def __init__(self, language):
        self.language = language
        super().__init__(f'{content_dir}/cheatsheets/{self.language}.yaml')

    def get_commands_for_level(self, level, keyword_lang):
        return deep_translate_keywords(self.file.get(int(level), {}), keyword_lang)


def deep_translate_keywords(yaml, keyword_language):
    try:
        """Recurse through a data structure and replace keyword placeholders in any strings we encounter."""
        if isinstance(yaml, str):
            # this is used to localize adventures linked in slides (PR 3860)
            yaml = yaml.replace('/raw', f'/raw?keyword_language={keyword_language}')
            return safe_format(yaml, **KEYWORDS.get(keyword_language))
        if isinstance(yaml, list):
            return [deep_translate_keywords(e, keyword_language) for e in yaml]
        if isinstance(yaml, dict):
            return {k: deep_translate_keywords(v, keyword_language) for k, v in yaml.items()}
        return yaml
    except ValueError as E:
        raise ValueError(f'Issue in language {keyword_language}. Offending yaml: {yaml}. Error: {E}')
    except TypeError as E:
        raise TypeError(f'Issue in language {keyword_language}. Offending yaml: {yaml}. Error: {E}')


def get_localized_name(name, keyword_lang):
    return safe_format(name, **KEYWORDS.get(keyword_lang))

# Todo TB -> We don't need these anymore as we guarantee with Weblate that
# each language file is there


class NoSuchCommand:
    def get_commands_for_level(self, level, keyword_lang):
        return {}


class Adventures(StructuredDataFile):
    def __init__(self, language):
        self.language = language
        super().__init__(f'{content_dir}/adventures/{self.language}.yaml')

    def get_adventure_keyname_name_levels(self):
        return {aid: {adv['name']: list(adv['levels'].keys())} for aid, adv in self.file.get('adventures', {}).items()}

    def get_sorted_level_programs(self, programs, adventure_names):
        programs_by_level = []
        for item in programs:
            programs_by_level.append(
                {'level': item['level'],
                 'adventure_name': item.get('adventure_name', item['name']),
                 }
            )

        sort = {}

        for program in programs_by_level:
            if program['level'] in sort:
                sort[program['level']].append(adventure_names.get(program['adventure_name'], program['adventure_name']))
            else:
                sort[program['level']] = [adventure_names.get(program['adventure_name'], program['adventure_name'])]
        for level, adventures in sort.copy().items():
            sort[level] = sorted(adventures, key=lambda s: s.lower() if s else "")

        return dict(sorted(sort.items(), key=lambda item: item[0]))

    def get_sorted_adventure_programs(self, programs, adventure_names):
        programs_by_adventure = []
        for item in programs:
            if item.get('adventure_name'):
                programs_by_adventure.append(
                    {'adventure_name': adventure_names.get(item.get('adventure_name')) or item.get('adventure_name'),
                     'level': item['level'],
                     }
                )

        sort = {}
        for program in programs_by_adventure:
            if program['adventure_name'] in sort:
                sort[program['adventure_name']].append(program['level'])
            else:
                sort[program['adventure_name']] = [program['level']]
        for adventure, levels in sort.copy().items():
            sort[adventure] = sorted(levels, key=lambda item: item)

        return {key: sort[key]
                for key in sorted(sort.keys(), key=lambda s: s.lower() if s else "")}

    def get_adventure_names(self, keyword_lang):
        return {aid: adv['name'] for aid, adv in deep_translate_keywords(
            self.file.get('adventures'), keyword_lang).items()}

    def get_adventures(self, keyword_lang="en"):
        return deep_translate_keywords(self.file.get('adventures'), keyword_lang)

    def get_adventures_subset(self, subset=["print_command", "parrot"], keyword_lang="en"):
        adventures = {aid: adv for aid, adv in self.file.get('adventures', {}).items() if aid in subset}
        return deep_translate_keywords(adventures, keyword_lang)

    def has_adventures(self):
        return True if self.file.get('adventures') else False


class NoSuchAdventure:
    def get_adventure(self):
        return {}


class ParsonsProblem(StructuredDataFile):
    def __init__(self, language):
        self.language = language
        super().__init__(f'{content_dir}/parsons/{self.language}.yaml')

    def get_highest_exercise_level(self, level):
        return max(int(lnum) for lnum in self.file.get('levels', {}).get(level, {}).keys())

    def get_parsons_data_for_level(self, level, keyword_lang="en"):
        return deep_translate_keywords(self.file.get('levels', {}).get(level, None), keyword_lang)

    def get_parsons_data_for_level_exercise(self, level, excercise, keyword_lang="en"):
        return deep_translate_keywords(self.file.get('levels', {}).get(level, {}).get(excercise), keyword_lang)


class Quizzes(StructuredDataFile):
    def __init__(self, language):
        self.language = language
        super().__init__(f'{content_dir}/quizzes/{self.language}.yaml')

    def get_highest_question_level(self, level):
        return max(int(k) for k in self.file.get('levels', {}).get(level, {}))

    def get_quiz_data_for_level(self, level, keyword_lang="en"):
        return deep_translate_keywords(self.file.get('levels', {}).get(level), keyword_lang)

    def get_quiz_data_for_level_question(self, level, question, keyword_lang="en"):
        return deep_translate_keywords(self.file.get('levels', {}).get(level, {}).get(question), keyword_lang)


class NoSuchQuiz:
    def get_quiz_data_for_level(self, level, keyword_lang):
        return {}


class Tutorials(StructuredDataFile):
    # Want to parse the keywords only once, they can be cached -> perform this
    # action on server start
    def __init__(self, language):
        self.language = language
        super().__init__(f'{content_dir}/tutorials/{self.language}.yaml')

    def get_tutorial_for_level(self, level, keyword_lang="en"):
        if level not in ["intro", "teacher"]:
            level = int(level)
        return deep_translate_keywords(self.file.get(level, None), keyword_lang)

    def get_tutorial_for_level_step(self, level, step, keyword_lang="en"):
        if level not in ["intro", "teacher"]:
            level = int(level)
        return deep_translate_keywords(self.file.get(level, {}).get('steps', {}).get(step), keyword_lang)


class NoSuchTutorial:
    def get_tutorial_for_level(self, level, keyword_lang):
        return {}


class Slides(StructuredDataFile):
    def __init__(self, language):
        self.language = language
        super().__init__(f'{content_dir}/slides/{self.language}.yaml')

    def get_slides_for_level(self, level, keyword_lang="en"):
        return deep_translate_keywords(self.file.get('levels', {}).get(level), keyword_lang)


class NoSuchSlides:
    def get_slides_for_level(self, level, keyword_lang):
        return {}


class NoSuchTags:
    def get_tags(self):
        return {}


class Tags(StructuredDataFile):
    def __init__(self, language):
        self.language = language
        super().__init__(f'{content_dir}/tags/{self.language}.yaml')

    def get_tags_names(self):
        return {tid: tags['items'] for tid, tags in self.file.get('tags', {}).items()}

    def get_tags(self, keyword_lang="en"):
        return deep_translate_keywords(self.file.get('tags'), keyword_lang)

    def has_tags(self):
        return True if self.file.get('tags') else False<|MERGE_RESOLUTION|>--- conflicted
+++ resolved
@@ -298,15 +298,12 @@
         'songs_2',
         'music',
         'language',
-<<<<<<< HEAD
         'tic',
         'tic_2',
         'tic_3',
-=======
         'simon',
         'simon_2',
         'simon_3',
->>>>>>> a51f3fa6
         'debugging',
         'quiz',
     ],
