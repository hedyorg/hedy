import logging
import os

import static_babel_content

from utils import customize_babel_locale
from website.yaml_file import YamlFile
from safe_format import safe_format

logger = logging.getLogger(__name__)

COUNTRIES = static_babel_content.COUNTRIES

# Define dictionary for available languages. Fill dynamically later.
ALL_LANGUAGES = {}
ALL_KEYWORD_LANGUAGES = {}

# Todo TB -> We create this list manually, but it would be nice if we find
# a way to automate this as well
NON_LATIN_LANGUAGES = ['ar', 'bg', 'bn', 'el', 'fa', 'hi', 'he', 'pa_PK', 'ru', 'zh_Hans']

# Babel has a different naming convention than Weblate and doesn't support some languages -> fix this manually
CUSTOM_BABEL_LANGUAGES = {'pa_PK': 'pa_Arab_PK', 'tn': 'en', 'tl': 'en'}
# For the non-existing language manually overwrite the display language to make sure it is displayed correctly
CUSTOM_LANGUAGE_TRANSLATIONS = {'tn': 'Setswana', 'tl': 'ᜆᜄᜎᜓᜄ᜔'}
customize_babel_locale(CUSTOM_BABEL_LANGUAGES)

ADVENTURE_NAMES = [
    'default',
    'parrot',
    'years',
    'fortune',
    'haunted',
    'restaurant',
    'story',
    'songs',
    'turtle',
    'dishes',
    'dice',
    'pressit',
    'rock',
    'calculator',
    'piggybank',
    'quizmaster',
    'language',
    'secret',
    'tic',
    'blackjack',
    'next',
    'end'
]

ADVENTURE_ORDER_PER_LEVEL = {
    1: [
        'default',
        'parrot',
        'rock',
        'story',
        'turtle',
        'restaurant',
        'fortune',
<<<<<<< HEAD
        'haunted'
=======
        'haunted',
        'next'
>>>>>>> e68ac9b6
    ],
    2: [
        'default',
        'rock',
        'parrot',
        'story',
        'haunted',
        'restaurant',
        'turtle'
    ],
    3: [
        'default',
        'rock',
        'dice',
        'dishes',
        'fortune',
        'turtle',
        'story',
        'parrot',
        'haunted',
        'restaurant'
    ],
    4: [
        'default',
        'rock',
        'dice',
        'dishes',
        'parrot',
        'turtle',
        'story',
        'haunted',
        'fortune',
        'restaurant'
    ],
    5: [
        'default',
        'story',
        'language',
        'rock',
        'dice',
        'dishes',
        'parrot',
        'fortune',
        'haunted',
        'restaurant',
        'turtle',
        'pressit'
    ],
    6: [
        'default',
        'songs',
        'dice',
        'dishes',
        'turtle',
        'calculator',
        'fortune',
        'restaurant'
    ],
    7: [
        'default',
        'story',
        'songs',
        'dishes',
<<<<<<< HEAD
        'dice',
=======
        'dice'
>>>>>>> e68ac9b6
        'fortune',
        'restaurant'
    ],
    8: [
        'default',
        'story',
        'fortune',
        'songs',
        'haunted',
        'restaurant',
        'turtle'
    ],
    9: [
        'default',
        'rock',
        'story',
        'calculator',
<<<<<<< HEAD
        'haunted',
        'restaurant'
=======
        'restaurant',
        'haunted',
        'turtle',
        'pressit',
        'next',
        'end'
>>>>>>> e68ac9b6
    ],
    10: [
        'default',
        'rock',
        'dishes',
        'dice',
        'songs',
        'story',
        'fortune',
        'restaurant',
        'calculator'
    ],
    11: [
        'default',
        'years',
        'songs',
        'haunted',
        'restaurant'
    ],
    12: [
        'default',
        'story',
        'fortune',
        'songs',
        'restaurant',
        'calculator',
        'piggybank',
        'secret'
    ],
    13: [
        'default',
        'restaurant',
        'secret',
        'rock',
        'story',
        'tic'
    ],
    14: [
        'default',
        'haunted',
        'calculator',
        'piggybank',
        'quizmaster',
        'tic'
    ],
    15: [
        'default',
        'restaurant',
        'story',
        'dice',
        'rock',
        'calculator',
        'tic'
    ],
    16: [
        'default',
        'haunted',
        'songs',
        'language'
    ],
    17: [
        'default',
        'tic',
        'blackjack'
    ],
    18: [
        'default'
    ]
}

RESEARCH = {}
for paper in sorted(os.listdir('content/research'),
                    key=lambda x: int(x.split("_")[-1][:-4]),
                    reverse=True):
    # An_approach_to_describing_the_semantics_of_Hedy_2022.pdf -> 2022, An
    # approach to describing the semantics of Hedy
    name = paper.replace("_", " ").split(".")[0]
    name = name[-4:] + ". " + name[:-5]
    RESEARCH[name] = paper

# load all available languages in dict
# list_translations of babel does about the same, but without territories.
languages = {}
if not os.path.isdir('translations'):
    # should not be possible, but if it's moved someday, EN would still be working.
    ALL_LANGUAGES['en'] = 'English'
    ALL_KEYWORD_LANGUAGES['en'] = 'EN'

for folder in os.listdir('translations'):
    locale_dir = os.path.join('translations', folder, 'LC_MESSAGES')
    if not os.path.isdir(locale_dir):
        continue
    if filter(lambda x: x.endswith('.mo'), os.listdir(locale_dir)):
        languages[folder] = CUSTOM_LANGUAGE_TRANSLATIONS.get(folder,
                                                             static_babel_content.LANGUAGE_NAMES.get(folder, folder))


for lang in sorted(languages):
    ALL_LANGUAGES[lang] = languages[lang]
    if os.path.exists('./grammars/keywords-' + lang + '.lark'):
        ALL_KEYWORD_LANGUAGES[lang] = lang[0:2].upper()  # first two characters

# Load and cache all keyword yamls
KEYWORDS = {}
for lang in ALL_KEYWORD_LANGUAGES.keys():
    KEYWORDS[lang] = YamlFile.for_file(f'content/keywords/{lang}.yaml').to_dict()
    for k, v in KEYWORDS[lang].items():
        if isinstance(v, str) and "|" in v:
            # when we have several options, pick the first one as default
            # Some keys are ints, turn them into strings
            KEYWORDS[lang][k] = v.split('|')[0]


class StructuredDataFile:
    """Base class for all data files in the content directory."""

    def __init__(self, filename):
        self.filename = filename
        self._file = None

    @property
    def file(self):
        """Lazily load the requested file."""
        if not self._file:
            self._file = YamlFile.for_file(self.filename)
        return self._file


class Commands(StructuredDataFile):
    def __init__(self, language):
        self.language = language
        super().__init__(f'content/cheatsheets/{self.language}.yaml')

    def get_commands_for_level(self, level, keyword_lang):
        return deep_translate_keywords(self.file.get(int(level), {}), keyword_lang)


def deep_translate_keywords(yaml, keyword_language):
    """Recurse through a data structure and replace keyword placeholders in any strings we encounter."""
    if isinstance(yaml, str):
        # this is used to localize adventures linked in slides (PR 3860)
        yaml = yaml.replace('/raw', f'/raw?keyword_language={keyword_language}')
        return safe_format(yaml, **KEYWORDS.get(keyword_language))
    if isinstance(yaml, list):
        return [deep_translate_keywords(e, keyword_language) for e in yaml]
    if isinstance(yaml, dict):
        return {k: deep_translate_keywords(v, keyword_language) for k, v in yaml.items()}
    return yaml


# Todo TB -> We don't need these anymore as we guarantee with Weblate that
# each language file is there


class NoSuchCommand:
    def get_commands_for_level(self, level, keyword_lang):
        return {}


class Adventures(StructuredDataFile):
    def __init__(self, language):
        self.language = language
        super().__init__(f'content/adventures/{self.language}.yaml')

    def get_adventure_keyname_name_levels(self):
        return {aid: {adv['name']: list(adv['levels'].keys())} for aid, adv in self.file.get('adventures', {}).items()}

    def get_adventure_names(self):
        return {aid: adv['name'] for aid, adv in self.file.get('adventures', {}).items()}

    def get_adventures(self, keyword_lang="en"):
        return deep_translate_keywords(self.file.get('adventures'), keyword_lang)

    def has_adventures(self):
        return True if self.file.get('adventures') else False


class NoSuchAdventure:
    def get_adventure(self):
        return {}


class ParsonsProblem(StructuredDataFile):
    def __init__(self, language):
        self.language = language
        super().__init__(f'content/parsons/{self.language}.yaml')

    def get_highest_exercise_level(self, level):
        return max(int(lnum) for lnum in self.file.get('levels', {}).get(level, {}).keys())

    def get_parsons_data_for_level(self, level, keyword_lang="en"):
        return deep_translate_keywords(self.file.get('levels', {}).get(level, None), keyword_lang)

    def get_parsons_data_for_level_exercise(self, level, excercise, keyword_lang="en"):
        return deep_translate_keywords(self.file.get('levels', {}).get(level, {}).get(excercise), keyword_lang)


class Quizzes(StructuredDataFile):
    def __init__(self, language):
        self.language = language
        super().__init__(f'content/quizzes/{self.language}.yaml')

    def get_highest_question_level(self, level):
        return max(int(k) for k in self.file.get('levels', {}).get(level, {}))

    def get_quiz_data_for_level(self, level, keyword_lang="en"):
        return deep_translate_keywords(self.file.get('levels', {}).get(level), keyword_lang)

    def get_quiz_data_for_level_question(self, level, question, keyword_lang="en"):
        return deep_translate_keywords(self.file.get('levels', {}).get(level, {}).get(question), keyword_lang)


class NoSuchQuiz:
    def get_quiz_data_for_level(self, level, keyword_lang):
        return {}


class Tutorials(StructuredDataFile):
    # Want to parse the keywords only once, they can be cached -> perform this
    # action on server start
    def __init__(self, language):
        self.language = language
        super().__init__(f'content/tutorials/{self.language}.yaml')

    def get_tutorial_for_level(self, level, keyword_lang="en"):
        if level not in ["intro", "teacher"]:
            level = int(level)
        return deep_translate_keywords(self.file.get(level, None), keyword_lang)

    def get_tutorial_for_level_step(self, level, step, keyword_lang="en"):
        if level not in ["intro", "teacher"]:
            level = int(level)
        return deep_translate_keywords(self.file.get(level, {}).get('steps', {}).get(step), keyword_lang)


class NoSuchTutorial:
    def get_tutorial_for_level(self, level, keyword_lang):
        return {}


class Slides(StructuredDataFile):
    def __init__(self, language):
        self.language = language
        super().__init__(f'content/slides/{self.language}.yaml')

    def get_slides_for_level(self, level, keyword_lang="en"):
        return deep_translate_keywords(self.file.get('levels', {}).get(level), keyword_lang)


class NoSuchSlides:
    def get_slides_for_level(self, level, keyword_lang):
        return {}<|MERGE_RESOLUTION|>--- conflicted
+++ resolved
@@ -59,12 +59,7 @@
         'turtle',
         'restaurant',
         'fortune',
-<<<<<<< HEAD
         'haunted'
-=======
-        'haunted',
-        'next'
->>>>>>> e68ac9b6
     ],
     2: [
         'default',
@@ -128,11 +123,7 @@
         'story',
         'songs',
         'dishes',
-<<<<<<< HEAD
-        'dice',
-=======
-        'dice'
->>>>>>> e68ac9b6
+        'dice',
         'fortune',
         'restaurant'
     ],
@@ -150,17 +141,10 @@
         'rock',
         'story',
         'calculator',
-<<<<<<< HEAD
-        'haunted',
-        'restaurant'
-=======
-        'restaurant',
-        'haunted',
-        'turtle',
-        'pressit',
-        'next',
-        'end'
->>>>>>> e68ac9b6
+        'restaurant',
+        'haunted',
+        'turtle',
+        'pressit'
     ],
     10: [
         'default',
