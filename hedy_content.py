--- conflicted
+++ resolved
@@ -318,13 +318,6 @@
             KEYWORDS[lang][k] = v.split('|')[0]
 
 
-<<<<<<< HEAD
-=======
-# This assertion simplifies some code down below
-assert ('en' in ALL_KEYWORD_LANGUAGES)
-
-
->>>>>>> 7d8c2462
 class StructuredDataFile:
     """Base class for all data files in the content directory."""
 
