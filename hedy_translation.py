--- conflicted
+++ resolved
@@ -117,7 +117,6 @@
                 replaced_line = replace_token_in_line(line, rule, original, target)
                 result = replace_line(lines, rule.line - 1, replaced_line)
             else:
-<<<<<<< HEAD
                 if translate_strings:
                     # this is a text string that needs to be translated
                     lines = result.splitlines() # do we need to do this for each rule??
@@ -126,15 +125,6 @@
                     target = translate(original)
                     replaced_line = replace_token_in_line(line, rule, original, target)
                     result = replace_line(lines, rule.line - 1, replaced_line)
-=======
-                # this is a text string that needs to be translated
-                lines = result.splitlines()  # do we need to do this for each rule??
-                line = lines[rule.line - 1]
-                original = rule.value
-                target = translate(original)
-                replaced_line = replace_token_in_line(line, rule, original, target)
-                result = replace_line(lines, rule.line - 1, replaced_line)
->>>>>>> d30581dd
 
                 # For now the needed post processing is only removing the 'end-block's added during pre-processing
         result = "\n".join([line for line in result.splitlines()])
