--- conflicted
+++ resolved
@@ -264,13 +264,6 @@
     def list_access(self, tree):
         self.add_rule("_AT", "at", tree)
 
-<<<<<<< HEAD
-=======
-    def list_access_var(self, tree):
-        self.add_rule("_IS", "is", tree)
-        self.add_rule("_AT", "at", tree)
-
->>>>>>> a91701a9
     def repeat(self, tree):
         self.add_rule("_REPEAT", "repeat", tree)
         self.add_rule("_TIMES", "times", tree)
