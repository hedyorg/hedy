--- conflicted
+++ resolved
@@ -94,12 +94,11 @@
     return None
 
 
-<<<<<<< HEAD
 def get_value_and_bool_sys(value, bool_keywords):
-    if not value:
+    if not value or not bool_keywords:
         return None, None
     value = str(value).strip()
-    match = [pair for pair in bool_keywords if value in pair]
+    match = [pair for pair in bool_keywords if isinstance(pair, dict) and value in pair]
     if match:
         return match[0][value], {v: k for k, v in match[0].items()}
     return None, None
@@ -120,23 +119,6 @@
         return boolean_system[True]
     if value == 'False':
         return boolean_system[False]
-=======
-def localize(value, num_sys=None, bools=None):
-    if value is None or value == '':
-        return ''
-
-    if bools and type(bools) is dict and True in bools and False in bools:
-        boolean_values = bools
-    else:
-        boolean_values = {True: 'True', False: 'False'}
-
-    if type(value) is bool:
-        return boolean_values[value]
-    if value == 'True':
-        return boolean_values[True]
-    if value == 'False':
-        return boolean_values[False]
->>>>>>> 164d59d5
 
     value = str(value)
     result_type = str
@@ -210,27 +192,15 @@
 
 
 class Value:
-<<<<<<< HEAD
     def __init__(self, data, num_sys=None, bool_sys=None):
         self.data = data
         self.numeral_system = num_sys
-        self.boolean_system = bool_sys
-
-    def __str__(self):
-        if type(self.data) is list:
-            return ', '.join([localize(d.data, d.numeral_system, d.boolean_system) for d in self.data])
-        return str(localize(self.data, self.numeral_system, self.boolean_system))
-=======
-    def __init__(self, data, num_sys=None, bools=None):
-        self.data = data
-        self.numeral_system = num_sys
-        self.boolean_values = bools
+        self.boolean_values = bool_sys
 
     def __str__(self):
         if type(self.data) is list:
             return ', '.join([localize(d.data, d.numeral_system, d.boolean_values) for d in self.data])
         return str(localize(self.data, self.numeral_system, self.boolean_values))
->>>>>>> 164d59d5
 
     def __eq__(self, other):
         if isinstance(other, Value):
